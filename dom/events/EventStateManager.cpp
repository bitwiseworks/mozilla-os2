--- conflicted
+++ resolved
@@ -636,12 +636,8 @@
     case WidgetMouseEvent::eLeftButton:
 #ifndef XP_OS2
       BeginTrackingDragGesture(aPresContext, mouseEvent, aTargetFrame);
-<<<<<<< HEAD
 #endif
-      mLClickCount = mouseEvent->clickCount;
-=======
       mLClickCount = mouseEvent->mClickCount;
->>>>>>> 628bf1da
       SetClickCount(mouseEvent, aStatus);
       sNormalLMouseEventInProcess = true;
       break;
@@ -650,14 +646,10 @@
       SetClickCount(mouseEvent, aStatus);
       break;
     case WidgetMouseEvent::eRightButton:
-<<<<<<< HEAD
 #ifdef XP_OS2
       BeginTrackingDragGesture(aPresContext, mouseEvent, aTargetFrame);
 #endif
-      mRClickCount = mouseEvent->clickCount;
-=======
       mRClickCount = mouseEvent->mClickCount;
->>>>>>> 628bf1da
       SetClickCount(mouseEvent, aStatus);
       break;
     }
