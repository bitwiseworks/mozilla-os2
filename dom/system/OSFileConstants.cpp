/* -*- Mode: C++; tab-width: 8; indent-tabs-mode: nil; c-basic-offset: 2 -*- */
/* vim: set ts=8 sts=2 et sw=2 tw=80: */
/* This Source Code Form is subject to the terms of the Mozilla Public
 * License, v. 2.0. If a copy of the MPL was not distributed with this file,
 * You can obtain one at http://mozilla.org/MPL/2.0/. */

#include "mozilla/DebugOnly.h"

#include "fcntl.h"
#include "errno.h"

#include "prsystem.h"

#if defined(XP_UNIX) || defined(XP_OS2)
#include "unistd.h"
#include "dirent.h"
#include "sys/stat.h"
#if defined(ANDROID)
#include <sys/vfs.h>
#define statvfs statfs
#else
#include "sys/statvfs.h"
#include <spawn.h>
#endif // defined(ANDROID)
#endif // defined(XP_UNIX) || defined(XP_OS2)

#if defined(XP_LINUX)
#include <linux/fadvise.h>
#endif // defined(XP_LINUX)

#if defined(XP_MACOSX)
#include "copyfile.h"
#endif // defined(XP_MACOSX)

#if defined(XP_WIN)
#include <windows.h>
#include <accctrl.h>

#define PATH_MAX MAX_PATH

#endif // defined(XP_WIN)

#include "jsapi.h"
#include "jsfriendapi.h"
#include "BindingUtils.h"

// Used to provide information on the OS

#include "nsThreadUtils.h"
#include "nsIObserverService.h"
#include "nsIObserver.h"
#include "nsDirectoryServiceUtils.h"
#include "nsIXULRuntime.h"
#include "nsIPropertyBag2.h"
#include "nsXPCOMCIDInternal.h"
#include "nsServiceManagerUtils.h"
#include "nsString.h"
#include "nsAutoPtr.h"
#include "nsDirectoryServiceDefs.h"
#include "nsXULAppAPI.h"
#include "nsAppDirectoryServiceDefs.h"
#include "mozJSComponentLoader.h"

#include "OSFileConstants.h"
#include "nsIOSFileConstantsService.h"
#include "nsZipArchive.h"

#if defined(__DragonFly__) || defined(__FreeBSD__) \
  || defined(__NetBSD__) || defined(__OpenBSD__)
#define __dd_fd dd_fd
#endif

/**
 * This module defines the basic libc constants (error numbers, open modes,
 * etc.) used by OS.File and possibly other OS-bound JavaScript libraries.
 */


namespace mozilla {

// Use an anonymous namespace to hide the symbols and avoid any collision
// with, for instance, |extern bool gInitialized;|
namespace {
/**
 * |true| if this module has been initialized, |false| otherwise
 */
bool gInitialized = false;

struct Paths {
  /**
   * The name of the directory holding all the libraries (libxpcom, libnss, etc.)
   */
  nsString libDir;
  nsString tmpDir;
  nsString profileDir;
  nsString localProfileDir;
  /**
   * The user's home directory
   */
  nsString homeDir;
  /**
   * The user's desktop directory, if there is one. Otherwise this is
   * the same as homeDir.
   */
  nsString desktopDir;
  /**
   * The user's 'application data' directory.
   * Windows:
   *   HOME = Documents and Settings\$USER\Application Data
   *   UAppData = $HOME[\$vendor]\$name
   *
   * Unix:
   *   HOME = ~
   *   UAppData = $HOME/.[$vendor/]$name
   *
   * Mac:
   *   HOME = ~
   *   UAppData = $HOME/Library/Application Support/$name
   */
  nsString userApplicationDataDir;

#if defined(XP_WIN)
  /**
   * The user's application data directory.
   */
  nsString winAppDataDir;
  /**
   * The programs subdirectory in the user's start menu directory.
   */
  nsString winStartMenuProgsDir;
#endif // defined(XP_WIN)

#if defined(XP_MACOSX)
  /**
   * The user's Library directory.
   */
  nsString macUserLibDir;
  /**
   * The Application directory, that stores applications installed in the
   * system.
   */
  nsString macLocalApplicationsDir;
  /**
   * The user's trash directory.
   */
  nsString macTrashDir;
#endif // defined(XP_MACOSX)

  Paths()
  {
    libDir.SetIsVoid(true);
    tmpDir.SetIsVoid(true);
    profileDir.SetIsVoid(true);
    localProfileDir.SetIsVoid(true);
    homeDir.SetIsVoid(true);
    desktopDir.SetIsVoid(true);
    userApplicationDataDir.SetIsVoid(true);

#if defined(XP_WIN)
    winAppDataDir.SetIsVoid(true);
    winStartMenuProgsDir.SetIsVoid(true);
#endif // defined(XP_WIN)

#if defined(XP_MACOSX)
    macUserLibDir.SetIsVoid(true);
    macLocalApplicationsDir.SetIsVoid(true);
    macTrashDir.SetIsVoid(true);
#endif // defined(XP_MACOSX)
  }
};

/**
 * System directories.
 */
Paths* gPaths = nullptr;

/**
 * (Unix) the umask, which goes in OS.Constants.Sys but
 * can only be looked up (via the system-info service)
 * on the main thread.
 */
uint32_t gUserUmask = 0;
} // namespace

/**
 * Return the path to one of the special directories.
 *
 * @param aKey The key to the special directory (e.g. "TmpD", "ProfD", ...)
 * @param aOutPath The path to the special directory. In case of error,
 * the string is set to void.
 */
nsresult GetPathToSpecialDir(const char *aKey, nsString& aOutPath)
{
  nsCOMPtr<nsIFile> file;
  nsresult rv = NS_GetSpecialDirectory(aKey, getter_AddRefs(file));
  if (NS_FAILED(rv) || !file) {
    return rv;
  }

  return file->GetPath(aOutPath);
}

/**
 * In some cases, OSFileConstants may be instantiated before the
 * profile is setup. In such cases, |OS.Constants.Path.profileDir| and
 * |OS.Constants.Path.localProfileDir| are undefined. However, we want
 * to ensure that this does not break existing code, so that future
 * workers spawned after the profile is setup have these constants.
 *
 * For this purpose, we register an observer to set |gPaths->profileDir|
 * and |gPaths->localProfileDir| once the profile is setup.
 */
class DelayedPathSetter final: public nsIObserver
{
  ~DelayedPathSetter() {}

  NS_DECL_ISUPPORTS
  NS_DECL_NSIOBSERVER

  DelayedPathSetter() {}
};

NS_IMPL_ISUPPORTS(DelayedPathSetter, nsIObserver)

NS_IMETHODIMP
DelayedPathSetter::Observe(nsISupports*, const char * aTopic, const char16_t*)
{
  if (gPaths == nullptr) {
    // Initialization of gPaths has not taken place, something is wrong,
    // don't make things worse.
    return NS_OK;
  }
  nsresult rv = GetPathToSpecialDir(NS_APP_USER_PROFILE_50_DIR, gPaths->profileDir);
  if (NS_FAILED(rv)) {
    return rv;
  }
  rv = GetPathToSpecialDir(NS_APP_USER_PROFILE_LOCAL_50_DIR, gPaths->localProfileDir);
  if (NS_FAILED(rv)) {
    return rv;
  }

  return NS_OK;
}

/**
 * Perform the part of initialization that can only be
 * executed on the main thread.
 */
nsresult InitOSFileConstants()
{
  MOZ_ASSERT(NS_IsMainThread());
  if (gInitialized) {
    return NS_OK;
  }

  gInitialized = true;

  nsAutoPtr<Paths> paths(new Paths);

  // Initialize paths->libDir
  nsCOMPtr<nsIFile> file;
  nsresult rv = NS_GetSpecialDirectory(NS_XPCOM_LIBRARY_FILE, getter_AddRefs(file));
  if (NS_FAILED(rv)) {
    return rv;
  }

  nsCOMPtr<nsIFile> libDir;
  rv = file->GetParent(getter_AddRefs(libDir));
  if (NS_FAILED(rv)) {
    return rv;
  }

  rv = libDir->GetPath(paths->libDir);
  if (NS_FAILED(rv)) {
    return rv;
  }

  // Setup profileDir and localProfileDir immediately if possible (we
  // assume that NS_APP_USER_PROFILE_50_DIR and
  // NS_APP_USER_PROFILE_LOCAL_50_DIR are set simultaneously)
  rv = GetPathToSpecialDir(NS_APP_USER_PROFILE_50_DIR, paths->profileDir);
  if (NS_SUCCEEDED(rv)) {
    rv = GetPathToSpecialDir(NS_APP_USER_PROFILE_LOCAL_50_DIR, paths->localProfileDir);
  }

  // Otherwise, delay setup of profileDir/localProfileDir until they
  // become available.
  if (NS_FAILED(rv)) {
    nsCOMPtr<nsIObserverService> obsService = do_GetService(NS_OBSERVERSERVICE_CONTRACTID, &rv);
    if (NS_FAILED(rv)) {
      return rv;
    }
    RefPtr<DelayedPathSetter> pathSetter = new DelayedPathSetter();
    rv = obsService->AddObserver(pathSetter, "profile-do-change", false);
    if (NS_FAILED(rv)) {
      return rv;
    }
  }

  // For other directories, ignore errors (they may be undefined on
  // some platforms or in non-Firefox embeddings of Gecko).

  GetPathToSpecialDir(NS_OS_TEMP_DIR, paths->tmpDir);
  GetPathToSpecialDir(NS_OS_HOME_DIR, paths->homeDir);
  GetPathToSpecialDir(NS_OS_DESKTOP_DIR, paths->desktopDir);
  GetPathToSpecialDir(XRE_USER_APP_DATA_DIR, paths->userApplicationDataDir);

#if defined(XP_WIN)
  GetPathToSpecialDir(NS_WIN_APPDATA_DIR, paths->winAppDataDir);
  GetPathToSpecialDir(NS_WIN_PROGRAMS_DIR, paths->winStartMenuProgsDir);
#endif // defined(XP_WIN)

#if defined(XP_MACOSX)
  GetPathToSpecialDir(NS_MAC_USER_LIB_DIR, paths->macUserLibDir);
  GetPathToSpecialDir(NS_OSX_LOCAL_APPLICATIONS_DIR, paths->macLocalApplicationsDir);
  GetPathToSpecialDir(NS_MAC_TRASH_DIR, paths->macTrashDir);
#endif // defined(XP_MACOSX)

  gPaths = paths.forget();

  // Get the umask from the system-info service.
  // The property will always be present, but it will be zero on
  // non-Unix systems.
  nsCOMPtr<nsIPropertyBag2> infoService =
    do_GetService("@mozilla.org/system-info;1");
  MOZ_ASSERT(infoService, "Could not access the system information service");
  rv = infoService->GetPropertyAsUint32(NS_LITERAL_STRING("umask"),
                                        &gUserUmask);
  if (NS_FAILED(rv)) {
    return rv;
  }

  return NS_OK;
}

/**
 * Perform the cleaning up that can only be executed on the main thread.
 */
void CleanupOSFileConstants()
{
  MOZ_ASSERT(NS_IsMainThread());
  if (!gInitialized) {
    return;
  }

  gInitialized = false;
  delete gPaths;
}


/**
 * Define a simple read-only property holding an integer.
 *
 * @param name The name of the constant. Used both as the JS name for the
 * constant and to access its value. Must be defined.
 *
 * Produces a |ConstantSpec|.
 */
#define INT_CONSTANT(name)      \
  { #name, JS::Int32Value(name) }

/**
 * Define a simple read-only property holding an unsigned integer.
 *
 * @param name The name of the constant. Used both as the JS name for the
 * constant and to access its value. Must be defined.
 *
 * Produces a |ConstantSpec|.
 */
#define UINT_CONSTANT(name)      \
  { #name, JS::NumberValue(name) }

/**
 * End marker for ConstantSpec
 */
#define PROP_END { nullptr, JS::UndefinedValue() }


// Define missing constants for Android
#if !defined(S_IRGRP)
#define S_IXOTH 0001
#define S_IWOTH 0002
#define S_IROTH 0004
#define S_IRWXO 0007
#define S_IXGRP 0010
#define S_IWGRP 0020
#define S_IRGRP 0040
#define S_IRWXG 0070
#define S_IXUSR 0100
#define S_IWUSR 0200
#define S_IRUSR 0400
#define S_IRWXU 0700
#endif // !defined(S_IRGRP)

/**
 * The properties defined in libc.
 *
 * If you extend this list of properties, please
 * separate categories ("errors", "open", etc.),
 * keep properties organized by alphabetical order
 * and #ifdef-away properties that are not portable.
 */
static const dom::ConstantSpec gLibcProperties[] =
{
  // Arguments for open
  INT_CONSTANT(O_APPEND),
  INT_CONSTANT(O_CREAT),
#if defined(O_DIRECTORY)
  INT_CONSTANT(O_DIRECTORY),
#endif // defined(O_DIRECTORY)
#if defined(O_EVTONLY)
  INT_CONSTANT(O_EVTONLY),
#endif // defined(O_EVTONLY)
  INT_CONSTANT(O_EXCL),
#if defined(O_EXLOCK)
  INT_CONSTANT(O_EXLOCK),
#endif // defined(O_EXLOCK)
#if defined(O_LARGEFILE)
  INT_CONSTANT(O_LARGEFILE),
#endif // defined(O_LARGEFILE)
#if defined(O_NOFOLLOW)
  INT_CONSTANT(O_NOFOLLOW),
#endif // defined(O_NOFOLLOW)
#if defined(O_NONBLOCK)
  INT_CONSTANT(O_NONBLOCK),
#endif // defined(O_NONBLOCK)
  INT_CONSTANT(O_RDONLY),
  INT_CONSTANT(O_RDWR),
#if defined(O_RSYNC)
  INT_CONSTANT(O_RSYNC),
#endif // defined(O_RSYNC)
#if defined(O_SHLOCK)
  INT_CONSTANT(O_SHLOCK),
#endif // defined(O_SHLOCK)
#if defined(O_SYMLINK)
  INT_CONSTANT(O_SYMLINK),
#endif // defined(O_SYMLINK)
#if defined(O_SYNC)
  INT_CONSTANT(O_SYNC),
#endif // defined(O_SYNC)
#if defined(O_TEXT)
  INT_CONSTANT(O_TEXT),
  INT_CONSTANT(O_BINARY),
#endif // defined(O_TEXT)
  INT_CONSTANT(O_TRUNC),
  INT_CONSTANT(O_WRONLY),

#if defined(AT_EACCESS)
  INT_CONSTANT(AT_EACCESS),
#endif //defined(AT_EACCESS)
#if defined(AT_FDCWD)
  INT_CONSTANT(AT_FDCWD),
#endif //defined(AT_FDCWD)
#if defined(AT_SYMLINK_NOFOLLOW)
  INT_CONSTANT(AT_SYMLINK_NOFOLLOW),
#endif //defined(AT_SYMLINK_NOFOLLOW)

#if defined(POSIX_FADV_SEQUENTIAL)
  INT_CONSTANT(POSIX_FADV_SEQUENTIAL),
#endif //defined(POSIX_FADV_SEQUENTIAL)

  // access
#if defined(F_OK)
  INT_CONSTANT(F_OK),
  INT_CONSTANT(R_OK),
  INT_CONSTANT(W_OK),
  INT_CONSTANT(X_OK),
#endif // defined(F_OK)

  // modes
  INT_CONSTANT(S_IRGRP),
  INT_CONSTANT(S_IROTH),
  INT_CONSTANT(S_IRUSR),
  INT_CONSTANT(S_IRWXG),
  INT_CONSTANT(S_IRWXO),
  INT_CONSTANT(S_IRWXU),
  INT_CONSTANT(S_IWGRP),
  INT_CONSTANT(S_IWOTH),
  INT_CONSTANT(S_IWUSR),
  INT_CONSTANT(S_IXOTH),
  INT_CONSTANT(S_IXGRP),
  INT_CONSTANT(S_IXUSR),

  // seek
  INT_CONSTANT(SEEK_CUR),
  INT_CONSTANT(SEEK_END),
  INT_CONSTANT(SEEK_SET),

 // fcntl command values
#if defined(XP_UNIX)
  INT_CONSTANT(F_GETLK),
  INT_CONSTANT(F_SETLK),
  INT_CONSTANT(F_SETLKW),

 // flock type values
  INT_CONSTANT(F_RDLCK),
  INT_CONSTANT(F_WRLCK),
  INT_CONSTANT(F_UNLCK),
#endif // defined(XP_UNIX)
  // copyfile
#if defined(COPYFILE_DATA)
  INT_CONSTANT(COPYFILE_DATA),
  INT_CONSTANT(COPYFILE_EXCL),
  INT_CONSTANT(COPYFILE_XATTR),
  INT_CONSTANT(COPYFILE_STAT),
  INT_CONSTANT(COPYFILE_ACL),
  INT_CONSTANT(COPYFILE_MOVE),
#endif // defined(COPYFILE_DATA)

  // error values
  INT_CONSTANT(EACCES),
  INT_CONSTANT(EAGAIN),
  INT_CONSTANT(EBADF),
  INT_CONSTANT(EEXIST),
  INT_CONSTANT(EFAULT),
  INT_CONSTANT(EFBIG),
  INT_CONSTANT(EINVAL),
  INT_CONSTANT(EIO),
  INT_CONSTANT(EISDIR),
#if defined(ELOOP) // not defined with VC9
  INT_CONSTANT(ELOOP),
#endif // defined(ELOOP)
  INT_CONSTANT(EMFILE),
  INT_CONSTANT(ENAMETOOLONG),
  INT_CONSTANT(ENFILE),
  INT_CONSTANT(ENOENT),
  INT_CONSTANT(ENOMEM),
  INT_CONSTANT(ENOSPC),
  INT_CONSTANT(ENOTDIR),
  INT_CONSTANT(ENXIO),
#if defined(EOPNOTSUPP) // not defined with VC 9
  INT_CONSTANT(EOPNOTSUPP),
#endif // defined(EOPNOTSUPP)
#if defined(EOVERFLOW) // not defined with VC 9
  INT_CONSTANT(EOVERFLOW),
#endif // defined(EOVERFLOW)
  INT_CONSTANT(EPERM),
  INT_CONSTANT(ERANGE),
#if defined(ETIMEDOUT) // not defined with VC 9
  INT_CONSTANT(ETIMEDOUT),
#endif // defined(ETIMEDOUT)
#if defined(EWOULDBLOCK) // not defined with VC 9
  INT_CONSTANT(EWOULDBLOCK),
#endif // defined(EWOULDBLOCK)
  INT_CONSTANT(EXDEV),

#if defined(DT_UNKNOWN)
  // Constants for |readdir|
  INT_CONSTANT(DT_UNKNOWN),
  INT_CONSTANT(DT_FIFO),
  INT_CONSTANT(DT_CHR),
  INT_CONSTANT(DT_DIR),
  INT_CONSTANT(DT_BLK),
  INT_CONSTANT(DT_REG),
  INT_CONSTANT(DT_LNK),
  INT_CONSTANT(DT_SOCK),
#endif // defined(DT_UNKNOWN)

#if defined(S_IFIFO)
  // Constants for |stat|
  INT_CONSTANT(S_IFMT),
  INT_CONSTANT(S_IFIFO),
  INT_CONSTANT(S_IFCHR),
  INT_CONSTANT(S_IFDIR),
  INT_CONSTANT(S_IFBLK),
  INT_CONSTANT(S_IFREG),
  INT_CONSTANT(S_IFLNK),
  INT_CONSTANT(S_IFSOCK),
#endif // defined(S_IFIFO)

  INT_CONSTANT(PATH_MAX),

  // Constants used to define data structures
  //
  // Many data structures have different fields/sizes/etc. on
  // various OSes / versions of the same OS / platforms. For these
  // data structures, we need to compute and export from C the size
  // and, if necessary, the offset of fields, so as to be able to
  // define the structure in JS.

#if defined(XP_UNIX) || defined(XP_OS2)
  // The size of |mode_t|.
  { "OSFILE_SIZEOF_MODE_T", JS::Int32Value(sizeof (mode_t)) },

  // The size of |gid_t|.
  { "OSFILE_SIZEOF_GID_T", JS::Int32Value(sizeof (gid_t)) },

  // The size of |uid_t|.
  { "OSFILE_SIZEOF_UID_T", JS::Int32Value(sizeof (uid_t)) },

  // The size of |time_t|.
  { "OSFILE_SIZEOF_TIME_T", JS::Int32Value(sizeof (time_t)) },

  // The size of |fsblkcnt_t|.
  { "OSFILE_SIZEOF_FSBLKCNT_T", JS::Int32Value(sizeof (fsblkcnt_t)) },

#if !defined(ANDROID)
  // The size of |posix_spawn_file_actions_t|.
  { "OSFILE_SIZEOF_POSIX_SPAWN_FILE_ACTIONS_T", JS::Int32Value(sizeof (posix_spawn_file_actions_t)) },
#endif // !defined(ANDROID)

  // Defining |dirent|.
  // Size
  { "OSFILE_SIZEOF_DIRENT", JS::Int32Value(sizeof (dirent)) },

  // Defining |flock|.
#if defined(XP_UNIX)
  { "OSFILE_SIZEOF_FLOCK", JS::Int32Value(sizeof (struct flock)) },
  { "OSFILE_OFFSETOF_FLOCK_L_START", JS::Int32Value(offsetof (struct flock, l_start)) },
  { "OSFILE_OFFSETOF_FLOCK_L_LEN", JS::Int32Value(offsetof (struct flock, l_len)) },
  { "OSFILE_OFFSETOF_FLOCK_L_PID", JS::Int32Value(offsetof (struct flock, l_pid)) },
  { "OSFILE_OFFSETOF_FLOCK_L_TYPE", JS::Int32Value(offsetof (struct flock, l_type)) },
  { "OSFILE_OFFSETOF_FLOCK_L_WHENCE", JS::Int32Value(offsetof (struct flock, l_whence)) },
#endif // defined(XP_UNIX)
  // Offset of field |d_name|.
  { "OSFILE_OFFSETOF_DIRENT_D_NAME", JS::Int32Value(offsetof (struct dirent, d_name)) },
  // An upper bound to the length of field |d_name| of struct |dirent|.
  // (may not be exact, depending on padding).
  { "OSFILE_SIZEOF_DIRENT_D_NAME", JS::Int32Value(sizeof (struct dirent) - offsetof (struct dirent, d_name)) },

  // Defining |timeval|.
  { "OSFILE_SIZEOF_TIMEVAL", JS::Int32Value(sizeof (struct timeval)) },
  { "OSFILE_OFFSETOF_TIMEVAL_TV_SEC", JS::Int32Value(offsetof (struct timeval, tv_sec)) },
  { "OSFILE_OFFSETOF_TIMEVAL_TV_USEC", JS::Int32Value(offsetof (struct timeval, tv_usec)) },

#if defined(DT_UNKNOWN)
  // Position of field |d_type| in |dirent|
  // Not strictly posix, but seems defined on all platforms
  // except mingw32.
  { "OSFILE_OFFSETOF_DIRENT_D_TYPE", JS::Int32Value(offsetof (struct dirent, d_type)) },
#endif // defined(DT_UNKNOWN)

  // Under MacOS X and BSDs, |dirfd| is a macro rather than a
  // function, so we need a little help to get it to work
<<<<<<< HEAD
#if defined(dirfd) && !defined(__KLIBC__)
  { "OSFILE_SIZEOF_DIR", INT_TO_JSVAL(sizeof (DIR)) },
=======
#if defined(dirfd)
  { "OSFILE_SIZEOF_DIR", JS::Int32Value(sizeof (DIR)) },
>>>>>>> 00eb1a28

  { "OSFILE_OFFSETOF_DIR_DD_FD", JS::Int32Value(offsetof (DIR, __dd_fd)) },
#endif

  // Defining |stat|

  { "OSFILE_SIZEOF_STAT", JS::Int32Value(sizeof (struct stat)) },

  { "OSFILE_OFFSETOF_STAT_ST_MODE", JS::Int32Value(offsetof (struct stat, st_mode)) },
  { "OSFILE_OFFSETOF_STAT_ST_UID", JS::Int32Value(offsetof (struct stat, st_uid)) },
  { "OSFILE_OFFSETOF_STAT_ST_GID", JS::Int32Value(offsetof (struct stat, st_gid)) },
  { "OSFILE_OFFSETOF_STAT_ST_SIZE", JS::Int32Value(offsetof (struct stat, st_size)) },

#if defined(HAVE_ST_ATIMESPEC)
  { "OSFILE_OFFSETOF_STAT_ST_ATIME", JS::Int32Value(offsetof (struct stat, st_atimespec)) },
  { "OSFILE_OFFSETOF_STAT_ST_MTIME", JS::Int32Value(offsetof (struct stat, st_mtimespec)) },
  { "OSFILE_OFFSETOF_STAT_ST_CTIME", JS::Int32Value(offsetof (struct stat, st_ctimespec)) },
#else
  { "OSFILE_OFFSETOF_STAT_ST_ATIME", JS::Int32Value(offsetof (struct stat, st_atime)) },
  { "OSFILE_OFFSETOF_STAT_ST_MTIME", JS::Int32Value(offsetof (struct stat, st_mtime)) },
  { "OSFILE_OFFSETOF_STAT_ST_CTIME", JS::Int32Value(offsetof (struct stat, st_ctime)) },
#endif // defined(HAVE_ST_ATIME)

  // Several OSes have a birthtime field. For the moment, supporting only Darwin.
#if defined(_DARWIN_FEATURE_64_BIT_INODE)
  { "OSFILE_OFFSETOF_STAT_ST_BIRTHTIME", JS::Int32Value(offsetof (struct stat, st_birthtime)) },
#endif // defined(_DARWIN_FEATURE_64_BIT_INODE)

  // Defining |statvfs|

  { "OSFILE_SIZEOF_STATVFS", JS::Int32Value(sizeof (struct statvfs)) },

  { "OSFILE_OFFSETOF_STATVFS_F_BSIZE", JS::Int32Value(offsetof (struct statvfs, f_bsize)) },
  { "OSFILE_OFFSETOF_STATVFS_F_BAVAIL", JS::Int32Value(offsetof (struct statvfs, f_bavail)) },

#endif // defined(XP_UNIX)



  // System configuration

  // Under MacOSX, to avoid using deprecated functions that do not
  // match the constants we define in this object (including
  // |sizeof|/|offsetof| stuff, but not only), for a number of
  // functions, we need to adapt the name of the symbols we are using,
  // whenever macro _DARWIN_FEATURE_64_BIT_INODE is set. We export
  // this value to be able to do so from JavaScript.
#if defined(_DARWIN_FEATURE_64_BIT_INODE)
   { "_DARWIN_FEATURE_64_BIT_INODE", JS::Int32Value(1) },
#endif // defined(_DARWIN_FEATURE_64_BIT_INODE)

  // Similar feature for Linux
#if defined(_STAT_VER)
  INT_CONSTANT(_STAT_VER),
#endif // defined(_STAT_VER)

  PROP_END
};


#if defined(XP_WIN)
/**
 * The properties defined in windows.h.
 *
 * If you extend this list of properties, please
 * separate categories ("errors", "open", etc.),
 * keep properties organized by alphabetical order
 * and #ifdef-away properties that are not portable.
 */
static const dom::ConstantSpec gWinProperties[] =
{
  // FormatMessage flags
  INT_CONSTANT(FORMAT_MESSAGE_FROM_SYSTEM),
  INT_CONSTANT(FORMAT_MESSAGE_IGNORE_INSERTS),

  // The max length of paths
  INT_CONSTANT(MAX_PATH),

  // CreateFile desired access
  INT_CONSTANT(GENERIC_ALL),
  INT_CONSTANT(GENERIC_EXECUTE),
  INT_CONSTANT(GENERIC_READ),
  INT_CONSTANT(GENERIC_WRITE),

  // CreateFile share mode
  INT_CONSTANT(FILE_SHARE_DELETE),
  INT_CONSTANT(FILE_SHARE_READ),
  INT_CONSTANT(FILE_SHARE_WRITE),

  // CreateFile creation disposition
  INT_CONSTANT(CREATE_ALWAYS),
  INT_CONSTANT(CREATE_NEW),
  INT_CONSTANT(OPEN_ALWAYS),
  INT_CONSTANT(OPEN_EXISTING),
  INT_CONSTANT(TRUNCATE_EXISTING),

  // CreateFile attributes
  INT_CONSTANT(FILE_ATTRIBUTE_ARCHIVE),
  INT_CONSTANT(FILE_ATTRIBUTE_DIRECTORY),
  INT_CONSTANT(FILE_ATTRIBUTE_HIDDEN),
  INT_CONSTANT(FILE_ATTRIBUTE_NORMAL),
  INT_CONSTANT(FILE_ATTRIBUTE_READONLY),
  INT_CONSTANT(FILE_ATTRIBUTE_REPARSE_POINT),
  INT_CONSTANT(FILE_ATTRIBUTE_SYSTEM),
  INT_CONSTANT(FILE_ATTRIBUTE_TEMPORARY),
  INT_CONSTANT(FILE_FLAG_BACKUP_SEMANTICS),

  // CreateFile error constant
  { "INVALID_HANDLE_VALUE", JS::Int32Value(INT_PTR(INVALID_HANDLE_VALUE)) },


  // CreateFile flags
  INT_CONSTANT(FILE_FLAG_DELETE_ON_CLOSE),

  // SetFilePointer methods
  INT_CONSTANT(FILE_BEGIN),
  INT_CONSTANT(FILE_CURRENT),
  INT_CONSTANT(FILE_END),

  // SetFilePointer error constant
  UINT_CONSTANT(INVALID_SET_FILE_POINTER),

  // File attributes
  INT_CONSTANT(FILE_ATTRIBUTE_DIRECTORY),


  // MoveFile flags
  INT_CONSTANT(MOVEFILE_COPY_ALLOWED),
  INT_CONSTANT(MOVEFILE_REPLACE_EXISTING),

  // GetFileAttributes error constant
  INT_CONSTANT(INVALID_FILE_ATTRIBUTES),

  // GetNamedSecurityInfo and SetNamedSecurityInfo constants
  INT_CONSTANT(UNPROTECTED_DACL_SECURITY_INFORMATION),
  INT_CONSTANT(SE_FILE_OBJECT),
  INT_CONSTANT(DACL_SECURITY_INFORMATION),

  // Errors
  INT_CONSTANT(ERROR_INVALID_HANDLE),
  INT_CONSTANT(ERROR_ACCESS_DENIED),
  INT_CONSTANT(ERROR_DIR_NOT_EMPTY),
  INT_CONSTANT(ERROR_FILE_EXISTS),
  INT_CONSTANT(ERROR_ALREADY_EXISTS),
  INT_CONSTANT(ERROR_FILE_NOT_FOUND),
  INT_CONSTANT(ERROR_NO_MORE_FILES),
  INT_CONSTANT(ERROR_PATH_NOT_FOUND),
  INT_CONSTANT(ERROR_BAD_ARGUMENTS),
  INT_CONSTANT(ERROR_SHARING_VIOLATION),
  INT_CONSTANT(ERROR_NOT_SUPPORTED),

  PROP_END
};
#endif // defined(XP_WIN)


#if defined(XP_OS2)
/**
 * The properties defined in os2.h.
 *
 * If you extend this list of properties, please
 * separate categories ("errors", "open", etc.),
 * keep properties organized by alphabetical order
 * and #ifdef-away properties that are not portable.
 */
static dom::ConstantSpec gOS2Properties[] =
{
  // Nothing here so far
  PROP_END
};
#endif // defined(XP_OS2)


/**
 * Get a field of an object as an object.
 *
 * If the field does not exist, create it. If it exists but is not an
 * object, throw a JS error.
 */
JSObject *GetOrCreateObjectProperty(JSContext *cx, JS::Handle<JSObject*> aObject,
                                    const char *aProperty)
{
  JS::Rooted<JS::Value> val(cx);
  if (!JS_GetProperty(cx, aObject, aProperty, &val)) {
    return nullptr;
  }
  if (!val.isUndefined()) {
    if (val.isObject()) {
      return &val.toObject();
    }

    JS_ReportErrorNumber(cx, js::GetErrorMessage, nullptr,
      JSMSG_UNEXPECTED_TYPE, aProperty, "not an object");
    return nullptr;
  }
  return JS_DefineObject(cx, aObject, aProperty, nullptr, JSPROP_ENUMERATE);
}

/**
 * Set a property of an object from a nsString.
 *
 * If the nsString is void (i.e. IsVoid is true), do nothing.
 */
bool SetStringProperty(JSContext *cx, JS::Handle<JSObject*> aObject, const char *aProperty,
                       const nsString aValue)
{
  if (aValue.IsVoid()) {
    return true;
  }
  JSString* strValue = JS_NewUCStringCopyZ(cx, aValue.get());
  NS_ENSURE_TRUE(strValue, false);
  JS::Rooted<JS::Value> valValue(cx, JS::StringValue(strValue));
  return JS_SetProperty(cx, aObject, aProperty, valValue);
}

/**
 * Define OS-specific constants.
 *
 * This function creates or uses JS object |OS.Constants| to store
 * all its constants.
 */
bool DefineOSFileConstants(JSContext *cx, JS::Handle<JSObject*> global)
{
  MOZ_ASSERT(gInitialized);

  if (gPaths == nullptr) {
    // If an initialization error was ignored, we may end up with
    // |gInitialized == true| but |gPaths == nullptr|. We cannot
    // |MOZ_ASSERT| this, as this would kill precompile_cache.js,
    // so we simply return an error.
    JS_ReportErrorNumber(cx, js::GetErrorMessage, nullptr,
      JSMSG_CANT_OPEN, "OSFileConstants", "initialization has failed");
    return false;
  }

  JS::Rooted<JSObject*> objOS(cx);
  if (!(objOS = GetOrCreateObjectProperty(cx, global, "OS"))) {
    return false;
  }
  JS::Rooted<JSObject*> objConstants(cx);
  if (!(objConstants = GetOrCreateObjectProperty(cx, objOS, "Constants"))) {
    return false;
  }

  // Build OS.Constants.libc

  JS::Rooted<JSObject*> objLibc(cx);
  if (!(objLibc = GetOrCreateObjectProperty(cx, objConstants, "libc"))) {
    return false;
  }
  if (!dom::DefineConstants(cx, objLibc, gLibcProperties)) {
    return false;
  }

#if defined(XP_WIN)
  // Build OS.Constants.Win

  JS::Rooted<JSObject*> objWin(cx);
  if (!(objWin = GetOrCreateObjectProperty(cx, objConstants, "Win"))) {
    return false;
  }
  if (!dom::DefineConstants(cx, objWin, gWinProperties)) {
    return false;
  }
#endif // defined(XP_WIN)

#if defined(XP_OS2)
  // Build OS.Constants.OS2

  JS::Rooted<JSObject*> objOS2(cx);
  if (!(objOS2 = GetOrCreateObjectProperty(cx, objConstants, "OS2"))) {
    return false;
  }
  if (!dom::DefineConstants(cx, objOS2, gOS2Properties)) {
    return false;
  }
#endif // defined(XP_OS2)

  // Build OS.Constants.Sys

  JS::Rooted<JSObject*> objSys(cx);
  if (!(objSys = GetOrCreateObjectProperty(cx, objConstants, "Sys"))) {
    return false;
  }

#if defined(MOZ_WIDGET_GONK)
    JSString* strVersion = JS_NewStringCopyZ(cx, "Gonk");
    if (!strVersion){
      return false;
    }
    JS::Rooted<JS::Value> valVersion(cx, JS::StringValue(strVersion));
    if (!JS_SetProperty(cx, objSys, "Name", valVersion)) {
      return false;
  }
#else
  nsCOMPtr<nsIXULRuntime> runtime = do_GetService(XULRUNTIME_SERVICE_CONTRACTID);
  if (runtime) {
    nsAutoCString os;
    DebugOnly<nsresult> rv = runtime->GetOS(os);
    MOZ_ASSERT(NS_SUCCEEDED(rv));

    JSString* strVersion = JS_NewStringCopyZ(cx, os.get());
    if (!strVersion) {
      return false;
    }

    JS::Rooted<JS::Value> valVersion(cx, JS::StringValue(strVersion));
    if (!JS_SetProperty(cx, objSys, "Name", valVersion)) {
      return false;
    }
  }
#endif // defined(MOZ_WIDGET_GONK)

#if defined(DEBUG)
  JS::Rooted<JS::Value> valDebug(cx, JS::TrueValue());
  if (!JS_SetProperty(cx, objSys, "DEBUG", valDebug)) {
    return false;
  }
#endif

#if defined(HAVE_64BIT_BUILD)
  JS::Rooted<JS::Value> valBits(cx, JS::Int32Value(64));
#else
  JS::Rooted<JS::Value> valBits(cx, JS::Int32Value(32));
#endif //defined (HAVE_64BIT_BUILD)
  if (!JS_SetProperty(cx, objSys, "bits", valBits)) {
    return false;
  }

  dom::ConstantSpec umask_cs[] = {
    { "umask", JS::NumberValue(gUserUmask) },
    PROP_END
  };
  if (!dom::DefineConstants(cx, objSys, umask_cs)) {
      return false;
  }

  // Build OS.Constants.Path

  JS::Rooted<JSObject*> objPath(cx);
  if (!(objPath = GetOrCreateObjectProperty(cx, objConstants, "Path"))) {
    return false;
  }

  // Locate libxul
  // Note that we don't actually provide the full path, only the name of the
  // library, which is sufficient to link to the library using js-ctypes.

#if defined(XP_MACOSX)
  // Under MacOS X, for some reason, libxul is called simply "XUL",
  // and we need to provide the full path.
  nsAutoString libxul;
  libxul.Append(gPaths->libDir);
  libxul.AppendLiteral("/XUL");
#else
  // On other platforms, libxul is a library "xul" with regular
  // library prefix/suffix.
  nsAutoString libxul;
  libxul.AppendLiteral(DLL_PREFIX);
  libxul.AppendLiteral("xul");
  libxul.AppendLiteral(DLL_SUFFIX);
#endif // defined(XP_MACOSX)

  if (!SetStringProperty(cx, objPath, "libxul", libxul)) {
    return false;
  }

  if (!SetStringProperty(cx, objPath, "libDir", gPaths->libDir)) {
    return false;
  }

  if (!SetStringProperty(cx, objPath, "tmpDir", gPaths->tmpDir)) {
    return false;
  }

  // Configure profileDir only if it is available at this stage
  if (!gPaths->profileDir.IsVoid()
    && !SetStringProperty(cx, objPath, "profileDir", gPaths->profileDir)) {
    return false;
  }

  // Configure localProfileDir only if it is available at this stage
  if (!gPaths->localProfileDir.IsVoid()
    && !SetStringProperty(cx, objPath, "localProfileDir", gPaths->localProfileDir)) {
    return false;
  }

  if (!SetStringProperty(cx, objPath, "homeDir", gPaths->homeDir)) {
    return false;
  }

  if (!SetStringProperty(cx, objPath, "desktopDir", gPaths->desktopDir)) {
    return false;
  }

  if (!SetStringProperty(cx, objPath, "userApplicationDataDir", gPaths->userApplicationDataDir)) {
    return false;
  }

#if defined(XP_WIN)
  if (!SetStringProperty(cx, objPath, "winAppDataDir", gPaths->winAppDataDir)) {
    return false;
  }

  if (!SetStringProperty(cx, objPath, "winStartMenuProgsDir", gPaths->winStartMenuProgsDir)) {
    return false;
  }
#endif // defined(XP_WIN)

#if defined(XP_MACOSX)
  if (!SetStringProperty(cx, objPath, "macUserLibDir", gPaths->macUserLibDir)) {
    return false;
  }

  if (!SetStringProperty(cx, objPath, "macLocalApplicationsDir", gPaths->macLocalApplicationsDir)) {
    return false;
  }

  if (!SetStringProperty(cx, objPath, "macTrashDir", gPaths->macTrashDir)) {
    return false;
  }
#endif // defined(XP_MACOSX)

  // sqlite3 is linked from different places depending on the platform
  nsAutoString libsqlite3;
#if defined(ANDROID)
  // On Android, we use the system's libsqlite3
  libsqlite3.AppendLiteral(DLL_PREFIX);
  libsqlite3.AppendLiteral("sqlite3");
  libsqlite3.AppendLiteral(DLL_SUFFIX);
#elif defined(XP_WIN)
  // On Windows, for some reason, this is part of nss3.dll
  libsqlite3.AppendLiteral(DLL_PREFIX);
  libsqlite3.AppendLiteral("nss3");
  libsqlite3.AppendLiteral(DLL_SUFFIX);
#else
    // On other platforms, we link sqlite3 into libxul
  libsqlite3 = libxul;
#endif // defined(ANDROID) || defined(XP_WIN)

  if (!SetStringProperty(cx, objPath, "libsqlite3", libsqlite3)) {
    return false;
  }

  return true;
}

NS_IMPL_ISUPPORTS(OSFileConstantsService, nsIOSFileConstantsService)

OSFileConstantsService::OSFileConstantsService()
{
  MOZ_ASSERT(NS_IsMainThread());
}

OSFileConstantsService::~OSFileConstantsService()
{
  mozilla::CleanupOSFileConstants();
}


NS_IMETHODIMP
OSFileConstantsService::Init(JSContext *aCx)
{
  nsresult rv = mozilla::InitOSFileConstants();
  if (NS_FAILED(rv)) {
    return rv;
  }

  mozJSComponentLoader* loader = mozJSComponentLoader::Get();
  JS::Rooted<JSObject*> targetObj(aCx);
  rv = loader->FindTargetObject(aCx, &targetObj);
  NS_ENSURE_SUCCESS(rv, rv);

  if (!mozilla::DefineOSFileConstants(aCx, targetObj)) {
    return NS_ERROR_FAILURE;
  }

  return NS_OK;
}

} // namespace mozilla<|MERGE_RESOLUTION|>--- conflicted
+++ resolved
@@ -632,13 +632,8 @@
 
   // Under MacOS X and BSDs, |dirfd| is a macro rather than a
   // function, so we need a little help to get it to work
-<<<<<<< HEAD
 #if defined(dirfd) && !defined(__KLIBC__)
-  { "OSFILE_SIZEOF_DIR", INT_TO_JSVAL(sizeof (DIR)) },
-=======
-#if defined(dirfd)
   { "OSFILE_SIZEOF_DIR", JS::Int32Value(sizeof (DIR)) },
->>>>>>> 00eb1a28
 
   { "OSFILE_OFFSETOF_DIR_DD_FD", JS::Int32Value(offsetof (DIR, __dd_fd)) },
 #endif
