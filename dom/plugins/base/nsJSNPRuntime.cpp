--- conflicted
+++ resolved
@@ -1013,11 +1013,7 @@
     MOZ_ASSERT(p->value());
     // Found a live nsJSObjWrapper, return it.
 
-<<<<<<< HEAD
     return NPN_retainobject(entry->mJSObjWrapper);
-=======
-    return _retainobject(p->value());
->>>>>>> 10857939
   }
 
   // No existing nsJSObjWrapper, create one.
@@ -1034,26 +1030,10 @@
   // the NPObject.
   wrapper->mJSObj = obj;
 
-<<<<<<< HEAD
-  entry->mJSObjWrapper = wrapper;
-
-  NS_ASSERTION(wrapper->mNpp == npp, "nsJSObjWrapper::mNpp not initialized!");
-
-  // Root the JSObject, its lifetime is now tied to that of the
-  // NPObject.
-  if (!::JS_AddNamedObjectRoot(cx, &wrapper->mJSObj, "nsJSObjWrapper::mJSObject")) {
-    NS_ERROR("Failed to root JSObject!");
-
-    NPN_releaseobject(wrapper);
-
-    PL_DHashTableRawRemove(&sJSObjWrappers, entry);
-
-=======
   nsJSObjWrapperKey key(obj, npp);
   if (!sJSObjWrappers.putNew(key, wrapper)) {
     // Out of memory, free the wrapper we created.
-    _releaseobject(wrapper);
->>>>>>> 10857939
+    NPN_releaseobject(wrapper);
     return nullptr;
   }
 
@@ -1221,13 +1201,8 @@
     return false;
   }
 
-<<<<<<< HEAD
-  JSBool ok = npobj->_class->setProperty(npobj, identifier, &npv);
+  bool ok = npobj->_class->setProperty(npobj, identifier, &npv);
   NPN_releasevariantvalue(&npv); // Release the variant
-=======
-  bool ok = npobj->_class->setProperty(npobj, identifier, &npv);
-  _releasevariantvalue(&npv); // Release the variant
->>>>>>> 10857939
   if (!ReportExceptionIfPending(cx))
     return false;
 
@@ -1282,13 +1257,8 @@
                                             &hasMethod, &npv);
     if (!ReportExceptionIfPending(cx)) {
       if (success)
-<<<<<<< HEAD
         NPN_releasevariantvalue(&npv);
-      return JS_FALSE;
-=======
-        _releasevariantvalue(&npv);
       return false;
->>>>>>> 10857939
     }
 
     if (success) {
@@ -1822,38 +1792,6 @@
 }
 
 
-<<<<<<< HEAD
-// PLDHashTable enumeration callbacks for destruction code.
-static PLDHashOperator
-JSObjWrapperPluginDestroyedCallback(PLDHashTable *table, PLDHashEntryHdr *hdr,
-                                    uint32_t number, void *arg)
-{
-  JSObjWrapperHashEntry *entry = (JSObjWrapperHashEntry *)hdr;
-
-  nsJSObjWrapper *npobj = entry->mJSObjWrapper;
-
-  if (npobj->mNpp == arg) {
-    // Prevent invalidate() and NPN_releaseobject() from touching the hash
-    // we're enumerating.
-    const PLDHashTableOps *ops = table->ops;
-    table->ops = nullptr;
-
-    if (npobj->_class && npobj->_class->invalidate) {
-      npobj->_class->invalidate(npobj);
-    }
-
-    NPN_releaseobject(npobj);
-
-    table->ops = ops;
-
-    return PL_DHASH_REMOVE;
-  }
-
-  return PL_DHASH_NEXT;
-}
-
-=======
->>>>>>> 10857939
 // Struct for passing an NPP and a JSContext to
 // NPObjWrapperPluginDestroyedCallback
 struct NppAndCx
@@ -2140,13 +2078,8 @@
                                   npargs, args.length(), &npv);
 
   // Release arguments.
-<<<<<<< HEAD
-  for (i = 0; i < argc; ++i) {
+  for (uint32_t i = 0; i < args.length(); ++i) {
     NPN_releasevariantvalue(npargs + i);
-=======
-  for (uint32_t i = 0; i < args.length(); ++i) {
-    _releasevariantvalue(npargs + i);
->>>>>>> 10857939
   }
 
   if (npargs != npargs_buf) {
