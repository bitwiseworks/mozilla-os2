/* -*- Mode: C++; tab-width: 2; indent-tabs-mode: nil; c-basic-offset: 2 -*- */
/* This Source Code Form is subject to the terms of the Mozilla Public
 * License, v. 2.0. If a copy of the MPL was not distributed with this
 * file, You can obtain one at http://mozilla.org/MPL/2.0/. */

#include "base/basictypes.h"

/* This must occur *after* layers/PLayerTransaction.h to avoid typedefs conflicts. */
#include "mozilla/ArrayUtils.h"

#include "pratom.h"
#include "prmem.h"
#include "prenv.h"
#include "prclist.h"

#include "jsfriendapi.h"

#include "nsPluginHost.h"
#include "nsNPAPIPlugin.h"
#include "nsNPAPIPluginInstance.h"
#include "nsNPAPIPluginStreamListener.h"
#include "nsPluginStreamListenerPeer.h"
#include "nsIServiceManager.h"
#include "nsThreadUtils.h"
#include "mozilla/Preferences.h"
#include "nsPluginInstanceOwner.h"

#include "nsPluginsDir.h"
#include "nsPluginLogging.h"

#include "nsIDOMElement.h"
#include "nsPIDOMWindow.h"
#include "nsGlobalWindow.h"
#include "nsIDocument.h"
#include "nsIContent.h"
#include "nsIIDNService.h"
#include "nsIScriptGlobalObject.h"
#include "nsIScriptContext.h"
#include "nsDOMJSUtils.h"
#include "nsIPrincipal.h"
#include "nsWildCard.h"
#include "nsContentUtils.h"
#include "mozilla/dom/ScriptSettings.h"
#include "nsIXULRuntime.h"
#include "nsIXPConnect.h"

#include "nsIObserverService.h"
#include <prinrval.h>

#ifdef MOZ_WIDGET_COCOA
#include <Carbon/Carbon.h>
#include <ApplicationServices/ApplicationServices.h>
#include <OpenGL/OpenGL.h>
#include "nsCocoaFeatures.h"
#include "PluginUtilsOSX.h"
#endif

// needed for nppdf plugin
#if (MOZ_WIDGET_GTK)
#include <gdk/gdk.h>
#include <gdk/gdkx.h>
#if (MOZ_WIDGET_GTK == 2)
#include "gtk2xtbin.h"
#endif
#endif

#ifdef XP_OS2
// include everything from os2.h early to make sure we have all defs later
// (once os.2 is included, you can't change the set of included defs)
#define INCL_BASE
#define INCL_PM
#include <os2.h>
#endif

#include "nsJSUtils.h"
#include "nsJSNPRuntime.h"
#include "nsIHttpAuthManager.h"
#include "nsICookieService.h"
#include "nsILoadContext.h"
#include "nsIDocShell.h"

#include "nsNetUtil.h"
#include "nsNetCID.h"

#include "mozilla/Mutex.h"
#include "mozilla/PluginLibrary.h"
using mozilla::PluginLibrary;

#include "mozilla/PluginPRLibrary.h"
using mozilla::PluginPRLibrary;

#include "mozilla/plugins/PluginModuleParent.h"
using mozilla::plugins::PluginModuleChromeParent;
using mozilla::plugins::PluginModuleContentParent;

#ifdef MOZ_X11
#include "mozilla/X11Util.h"
#endif

#ifdef XP_WIN
#include <windows.h>
#include "mozilla/WindowsVersion.h"
#ifdef ACCESSIBILITY
#include "mozilla/a11y/Compatibility.h"
#endif
#endif

#ifdef MOZ_WIDGET_ANDROID
#include <android/log.h>
#include "android_npapi.h"
#include "ANPBase.h"
#include "GeneratedJNIWrappers.h"
#undef LOG
#define LOG(args...)  __android_log_print(ANDROID_LOG_INFO, "GeckoPlugins" , ## args)
#endif

#include "nsIAudioChannelAgent.h"
#include "AudioChannelService.h"

using namespace mozilla;
using namespace mozilla::plugins::parent;

// We should make this const...
static NPNetscapeFuncs sBrowserFuncs = {
  sizeof(sBrowserFuncs),
  (NP_VERSION_MAJOR << 8) + NP_VERSION_MINOR,
  NPN_geturl,
  NPN_posturl,
  NPN_requestread,
  NPN_newstream,
  NPN_write,
  NPN_destroystream,
  NPN_status,
  NPN_useragent,
  NPN_memalloc,
  NPN_memfree,
  NPN_memflush,
  NPN_reloadplugins,
  NPN_getJavaEnv,
  NPN_getJavaPeer,
  NPN_geturlnotify,
  NPN_posturlnotify,
  NPN_getvalue,
  NPN_setvalue,
  NPN_invalidaterect,
  NPN_invalidateregion,
  NPN_forceredraw,
  NPN_getstringidentifier,
  NPN_getstringidentifiers,
  NPN_getintidentifier,
  NPN_identifierisstring,
  NPN_utf8fromidentifier,
  NPN_intfromidentifier,
  NPN_createobject,
  NPN_retainobject,
  NPN_releaseobject,
  NPN_invoke,
  NPN_invokeDefault,
  NPN_evaluate,
  NPN_getproperty,
  NPN_setproperty,
  NPN_removeproperty,
  NPN_hasproperty,
  NPN_hasmethod,
  NPN_releasevariantvalue,
  NPN_setexception,
  NPN_pushpopupsenabledstate,
  NPN_poppopupsenabledstate,
  NPN_enumerate,
  NPN_pluginthreadasynccall,
  NPN_construct,
  NPN_getvalueforurl,
  NPN_setvalueforurl,
  NPN_getauthenticationinfo,
  NPN_scheduletimer,
  NPN_unscheduletimer,
  NPN_popupcontextmenu,
  NPN_convertpoint,
  nullptr, // handleevent, unimplemented
  nullptr, // unfocusinstance, unimplemented
  NPN_urlredirectresponse,
  NPN_initasyncsurface,
  NPN_finalizeasyncsurface,
  NPN_setcurrentasyncsurface
};

static Mutex *sPluginThreadAsyncCallLock = nullptr;
static PRCList sPendingAsyncCalls = PR_INIT_STATIC_CLIST(&sPendingAsyncCalls);

// POST/GET stream type
enum eNPPStreamTypeInternal {
  eNPPStreamTypeInternal_Get,
  eNPPStreamTypeInternal_Post
};

void NS_NotifyBeginPluginCall(NSPluginCallReentry aReentryState)
{
  nsNPAPIPluginInstance::BeginPluginCall(aReentryState);
}

void NS_NotifyPluginCall(NSPluginCallReentry aReentryState)
{
  nsNPAPIPluginInstance::EndPluginCall(aReentryState);
}

static void CheckClassInitialized()
{
  static bool initialized = false;

  if (initialized)
    return;

  if (!sPluginThreadAsyncCallLock)
    sPluginThreadAsyncCallLock = new Mutex("nsNPAPIPlugin.sPluginThreadAsyncCallLock");

  initialized = true;

  NPN_PLUGIN_LOG(PLUGIN_LOG_NORMAL,("NPN callbacks initialized\n"));
}

nsNPAPIPlugin::nsNPAPIPlugin()
{
  memset((void*)&mPluginFuncs, 0, sizeof(mPluginFuncs));
  mPluginFuncs.size = sizeof(mPluginFuncs);
  mPluginFuncs.version = (NP_VERSION_MAJOR << 8) | NP_VERSION_MINOR;

  mLibrary = nullptr;
}

nsNPAPIPlugin::~nsNPAPIPlugin()
{
  delete mLibrary;
  mLibrary = nullptr;
}

void
nsNPAPIPlugin::PluginCrashed(const nsAString& pluginDumpID,
                             const nsAString& browserDumpID)
{
  RefPtr<nsPluginHost> host = nsPluginHost::GetInst();
  host->PluginCrashed(this, pluginDumpID, browserDumpID);
}

bool
nsNPAPIPlugin::RunPluginOOP(const nsPluginTag *aPluginTag)
{
#if defined(MOZ_WIDGET_ANDROID)
  return false;
#elif defined(XP_OS2)
  // Allow to completely disable OOP for plugins for testing purposes
  return getenv("MOZ_DISABLE_PLUGIN_OOP") == NULL;
#else
  return true;
#endif
}

inline PluginLibrary*
GetNewPluginLibrary(nsPluginTag *aPluginTag)
{
  PROFILER_LABEL_FUNC(js::ProfileEntry::Category::OTHER);

  if (!aPluginTag) {
    return nullptr;
  }

  if (XRE_IsContentProcess()) {
    return PluginModuleContentParent::LoadModule(aPluginTag->mId, aPluginTag);
  }

  if (nsNPAPIPlugin::RunPluginOOP(aPluginTag)) {
    return PluginModuleChromeParent::LoadModule(aPluginTag->mFullPath.get(), aPluginTag->mId, aPluginTag);
  }
  return new PluginPRLibrary(aPluginTag->mFullPath.get(), aPluginTag->mLibrary);
}

// Creates an nsNPAPIPlugin object. One nsNPAPIPlugin object exists per plugin (not instance).
nsresult
nsNPAPIPlugin::CreatePlugin(nsPluginTag *aPluginTag, nsNPAPIPlugin** aResult)
{
  PROFILER_LABEL_FUNC(js::ProfileEntry::Category::OTHER);
  *aResult = nullptr;

  if (!aPluginTag) {
    return NS_ERROR_FAILURE;
  }

  CheckClassInitialized();

  RefPtr<nsNPAPIPlugin> plugin = new nsNPAPIPlugin();

  PluginLibrary* pluginLib = GetNewPluginLibrary(aPluginTag);
  if (!pluginLib) {
    return NS_ERROR_FAILURE;
  }

#if defined(XP_MACOSX) || defined(MOZ_WIDGET_ANDROID)
  if (!pluginLib->HasRequiredFunctions()) {
    NS_WARNING("Not all necessary functions exposed by plugin, it will not load.");
    delete pluginLib;
    return NS_ERROR_FAILURE;
  }
#endif

  plugin->mLibrary = pluginLib;
  pluginLib->SetPlugin(plugin);

// Exchange NPAPI entry points.
#if defined(XP_WIN) || defined(XP_OS2)
  // NP_GetEntryPoints must be called before NP_Initialize on Windows.
  NPError pluginCallError;
  nsresult rv = pluginLib->NP_GetEntryPoints(&plugin->mPluginFuncs, &pluginCallError);
  if (rv != NS_OK || pluginCallError != NPERR_NO_ERROR) {
    return NS_ERROR_FAILURE;
  }

  // NP_Initialize must be called after NP_GetEntryPoints on Windows.
  rv = pluginLib->NP_Initialize(&sBrowserFuncs, &pluginCallError);
  if (rv != NS_OK || pluginCallError != NPERR_NO_ERROR) {
    return NS_ERROR_FAILURE;
  }
#elif defined(XP_MACOSX)
  // NP_Initialize must be called before NP_GetEntryPoints on Mac OS X.
  // We need to match WebKit's behavior.
  NPError pluginCallError;
  nsresult rv = pluginLib->NP_Initialize(&sBrowserFuncs, &pluginCallError);
  if (rv != NS_OK || pluginCallError != NPERR_NO_ERROR) {
    return NS_ERROR_FAILURE;
  }

  rv = pluginLib->NP_GetEntryPoints(&plugin->mPluginFuncs, &pluginCallError);
  if (rv != NS_OK || pluginCallError != NPERR_NO_ERROR) {
    return NS_ERROR_FAILURE;
  }
#elif defined(MOZ_WIDGET_GONK)
#else
  NPError pluginCallError;
  nsresult rv = pluginLib->NP_Initialize(&sBrowserFuncs, &plugin->mPluginFuncs, &pluginCallError);
  if (rv != NS_OK || pluginCallError != NPERR_NO_ERROR) {
    return NS_ERROR_FAILURE;
  }
#endif

  plugin.forget(aResult);
  return NS_OK;
}

PluginLibrary*
nsNPAPIPlugin::GetLibrary()
{
  return mLibrary;
}

NPPluginFuncs*
nsNPAPIPlugin::PluginFuncs()
{
  return &mPluginFuncs;
}

nsresult
nsNPAPIPlugin::Shutdown()
{
  NPP_PLUGIN_LOG(PLUGIN_LOG_BASIC,
                 ("NPP Shutdown to be called: this=%p\n", this));

  NPError shutdownError;
  mLibrary->NP_Shutdown(&shutdownError);

  return NS_OK;
}

nsresult
nsNPAPIPlugin::RetainStream(NPStream *pstream, nsISupports **aRetainedPeer)
{
  if (!aRetainedPeer)
    return NS_ERROR_NULL_POINTER;

  *aRetainedPeer = nullptr;

  if (!pstream || !pstream->ndata)
    return NS_ERROR_NULL_POINTER;

  nsNPAPIStreamWrapper* streamWrapper = static_cast<nsNPAPIStreamWrapper*>(pstream->ndata);
  nsNPAPIPluginStreamListener* listener = streamWrapper->GetStreamListener();
  if (!listener) {
    return NS_ERROR_NULL_POINTER;
  }

  nsIStreamListener* streamListener = listener->GetStreamListenerPeer();
  if (!streamListener) {
    return NS_ERROR_NULL_POINTER;
  }

  *aRetainedPeer = streamListener;
  NS_ADDREF(*aRetainedPeer);
  return NS_OK;
}

// Create a new NPP GET or POST (given in the type argument) url
// stream that may have a notify callback
NPError
MakeNewNPAPIStreamInternal(NPP npp, const char *relativeURL, const char *target,
                          eNPPStreamTypeInternal type,
                          bool bDoNotify = false,
                          void *notifyData = nullptr, uint32_t len = 0,
                          const char *buf = nullptr, NPBool file = false)
{
  if (!npp)
    return NPERR_INVALID_INSTANCE_ERROR;

  PluginDestructionGuard guard(npp);

  nsNPAPIPluginInstance *inst = (nsNPAPIPluginInstance *) npp->ndata;
  if (!inst || !inst->IsRunning())
    return NPERR_INVALID_INSTANCE_ERROR;

  nsCOMPtr<nsIPluginHost> pluginHostCOM = do_GetService(MOZ_PLUGIN_HOST_CONTRACTID);
  nsPluginHost *pluginHost = static_cast<nsPluginHost*>(pluginHostCOM.get());
  if (!pluginHost) {
    return NPERR_GENERIC_ERROR;
  }

  RefPtr<nsNPAPIPluginStreamListener> listener;
  // Set aCallNotify here to false.  If pluginHost->GetURL or PostURL fail,
  // the listener's destructor will do the notification while we are about to
  // return a failure code.
  // Call SetCallNotify(true) below after we are sure we cannot return a failure
  // code.
  if (!target) {
    inst->NewStreamListener(relativeURL, notifyData,
                            getter_AddRefs(listener));
    if (listener) {
      listener->SetCallNotify(false);
    }
  }

  switch (type) {
  case eNPPStreamTypeInternal_Get:
    {
      if (NS_FAILED(pluginHost->GetURL(inst, relativeURL, target, listener,
                                       nullptr, nullptr, false)))
        return NPERR_GENERIC_ERROR;
      break;
    }
  case eNPPStreamTypeInternal_Post:
    {
      if (NS_FAILED(pluginHost->PostURL(inst, relativeURL, len, buf, file,
                                        target, listener, nullptr, nullptr,
                                        false, 0, nullptr)))
        return NPERR_GENERIC_ERROR;
      break;
    }
  default:
    NS_ERROR("how'd I get here");
  }

  if (listener) {
    // SetCallNotify(bDoNotify) here, see comment above.
    listener->SetCallNotify(bDoNotify);
  }

  return NPERR_NO_ERROR;
}

#if defined(MOZ_MEMORY_WINDOWS)
extern "C" size_t malloc_usable_size(const void *ptr);
#endif

namespace {

static char *gNPPException;

class nsPluginThreadRunnable : public Runnable,
                               public PRCList
{
public:
  nsPluginThreadRunnable(NPP instance, PluginThreadCallback func,
                         void *userData);
  virtual ~nsPluginThreadRunnable();

  NS_IMETHOD Run();

  bool IsForInstance(NPP instance)
  {
    return (mInstance == instance);
  }

  void Invalidate()
  {
    mFunc = nullptr;
  }

  bool IsValid()
  {
    return (mFunc != nullptr);
  }

private:
  NPP mInstance;
  PluginThreadCallback mFunc;
  void *mUserData;
};

static nsIDocument *
GetDocumentFromNPP(NPP npp)
{
  NS_ENSURE_TRUE(npp, nullptr);

  nsNPAPIPluginInstance *inst = (nsNPAPIPluginInstance *)npp->ndata;
  NS_ENSURE_TRUE(inst, nullptr);

  PluginDestructionGuard guard(inst);

  RefPtr<nsPluginInstanceOwner> owner = inst->GetOwner();
  NS_ENSURE_TRUE(owner, nullptr);

  nsCOMPtr<nsIDocument> doc;
  owner->GetDocument(getter_AddRefs(doc));

  return doc;
}

static already_AddRefed<nsIChannel>
GetChannelFromNPP(NPP npp)
{
  nsCOMPtr<nsIDocument> doc = GetDocumentFromNPP(npp);
  if (!doc)
    return nullptr;
  nsCOMPtr<nsPIDOMWindowOuter> domwindow = doc->GetWindow();
  nsCOMPtr<nsIChannel> channel;
  if (domwindow) {
    nsCOMPtr<nsIDocShell> docShell = domwindow->GetDocShell();
    if (docShell) {
      docShell->GetCurrentDocumentChannel(getter_AddRefs(channel));
    }
  }
  return channel.forget();
}

static NPIdentifier
doGetIdentifier(JSContext *cx, const NPUTF8* name)
{
  NS_ConvertUTF8toUTF16 utf16name(name);

  JSString *str = ::JS_AtomizeAndPinUCStringN(cx, utf16name.get(), utf16name.Length());

  if (!str)
    return nullptr;

  return StringToNPIdentifier(cx, str);
}

#if defined(MOZ_MEMORY_WINDOWS)
BOOL
InHeap(HANDLE hHeap, LPVOID lpMem)
{
  BOOL success = FALSE;
  PROCESS_HEAP_ENTRY he;
  he.lpData = nullptr;
  while (HeapWalk(hHeap, &he) != 0) {
    if (he.lpData == lpMem) {
      success = TRUE;
      break;
    }
  }
  HeapUnlock(hHeap);
  return success;
}
#endif

} /* anonymous namespace */

NPPExceptionAutoHolder::NPPExceptionAutoHolder()
  : mOldException(gNPPException)
{
  gNPPException = nullptr;
}

NPPExceptionAutoHolder::~NPPExceptionAutoHolder()
{
  NS_ASSERTION(!gNPPException, "NPP exception not properly cleared!");

  gNPPException = mOldException;
}

nsPluginThreadRunnable::nsPluginThreadRunnable(NPP instance,
                                               PluginThreadCallback func,
                                               void *userData)
  : mInstance(instance), mFunc(func), mUserData(userData)
{
  if (!sPluginThreadAsyncCallLock) {
    // Failed to create lock, not much we can do here then...
    mFunc = nullptr;

    return;
  }

  PR_INIT_CLIST(this);

  {
    MutexAutoLock lock(*sPluginThreadAsyncCallLock);

    nsNPAPIPluginInstance *inst = (nsNPAPIPluginInstance *)instance->ndata;
    if (!inst || !inst->IsRunning()) {
      // The plugin was stopped, ignore this async call.
      mFunc = nullptr;

      return;
    }

    PR_APPEND_LINK(this, &sPendingAsyncCalls);
  }
}

nsPluginThreadRunnable::~nsPluginThreadRunnable()
{
  if (!sPluginThreadAsyncCallLock) {
    return;
  }

  {
    MutexAutoLock lock(*sPluginThreadAsyncCallLock);

    PR_REMOVE_LINK(this);
  }
}

NS_IMETHODIMP
nsPluginThreadRunnable::Run()
{
  if (mFunc) {
    PluginDestructionGuard guard(mInstance);

    NS_TRY_SAFE_CALL_VOID(mFunc(mUserData), nullptr,
                          NS_PLUGIN_CALL_SAFE_TO_REENTER_GECKO);
  }

  return NS_OK;
}

void
OnPluginDestroy(NPP instance)
{
  if (!sPluginThreadAsyncCallLock) {
    return;
  }

  {
    MutexAutoLock lock(*sPluginThreadAsyncCallLock);

    if (PR_CLIST_IS_EMPTY(&sPendingAsyncCalls)) {
      return;
    }

    nsPluginThreadRunnable *r =
      (nsPluginThreadRunnable *)PR_LIST_HEAD(&sPendingAsyncCalls);

    do {
      if (r->IsForInstance(instance)) {
        r->Invalidate();
      }

      r = (nsPluginThreadRunnable *)PR_NEXT_LINK(r);
    } while (r != &sPendingAsyncCalls);
  }
}

void
OnShutdown()
{
  NS_ASSERTION(PR_CLIST_IS_EMPTY(&sPendingAsyncCalls),
               "Pending async plugin call list not cleaned up!");

  if (sPluginThreadAsyncCallLock) {
    delete sPluginThreadAsyncCallLock;

    sPluginThreadAsyncCallLock = nullptr;
  }
}

AsyncCallbackAutoLock::AsyncCallbackAutoLock()
{
  if (sPluginThreadAsyncCallLock) {
    sPluginThreadAsyncCallLock->Lock();
  }
}

AsyncCallbackAutoLock::~AsyncCallbackAutoLock()
{
  if (sPluginThreadAsyncCallLock) {
    sPluginThreadAsyncCallLock->Unlock();
  }
}

NPP NPPStack::sCurrentNPP = nullptr;

const char *
PeekException()
{
  return gNPPException;
}

void
PopException()
{
  NS_ASSERTION(gNPPException, "Uh, no NPP exception to pop!");

  if (gNPPException) {
    free(gNPPException);

    gNPPException = nullptr;
  }
}

//
// Static callbacks that get routed back through the new C++ API
//

namespace mozilla {
namespace plugins {
namespace parent {

NPError NP_CALLBACK
NPN_geturl(NPP npp, const char* relativeURL, const char* target)
{
  if (!NS_IsMainThread()) {
    NPN_PLUGIN_LOG(PLUGIN_LOG_ALWAYS,("NPN_geturl called from the wrong thread\n"));
    return NPERR_INVALID_PARAM;
  }

  NPN_PLUGIN_LOG(PLUGIN_LOG_NORMAL,
  ("NPN_GetURL: npp=%p, target=%s, url=%s\n", (void *)npp, target,
   relativeURL));

  PluginDestructionGuard guard(npp);

  // Block Adobe Acrobat from loading URLs that are not http:, https:,
  // or ftp: URLs if the given target is null.
  if (!target && relativeURL &&
      (strncmp(relativeURL, "http:", 5) != 0) &&
      (strncmp(relativeURL, "https:", 6) != 0) &&
      (strncmp(relativeURL, "ftp:", 4) != 0)) {
    nsNPAPIPluginInstance *inst = (nsNPAPIPluginInstance *) npp->ndata;

    const char *name = nullptr;
    RefPtr<nsPluginHost> host = nsPluginHost::GetInst();
    host->GetPluginName(inst, &name);

    if (name && strstr(name, "Adobe") && strstr(name, "Acrobat")) {
      return NPERR_NO_ERROR;
    }
  }

  return MakeNewNPAPIStreamInternal(npp, relativeURL, target,
                                    eNPPStreamTypeInternal_Get);
}

NPError NP_CALLBACK
NPN_geturlnotify(NPP npp, const char* relativeURL, const char* target,
              void* notifyData)
{
  if (!NS_IsMainThread()) {
    NPN_PLUGIN_LOG(PLUGIN_LOG_ALWAYS,("NPN_geturlnotify called from the wrong thread\n"));
    return NPERR_INVALID_PARAM;
  }

  NPN_PLUGIN_LOG(PLUGIN_LOG_NORMAL,
    ("NPN_GetURLNotify: npp=%p, target=%s, notify=%p, url=%s\n", (void*)npp,
     target, notifyData, relativeURL));

  PluginDestructionGuard guard(npp);

  return MakeNewNPAPIStreamInternal(npp, relativeURL, target,
                                    eNPPStreamTypeInternal_Get, true,
                                    notifyData);
}

NPError NP_CALLBACK
NPN_posturlnotify(NPP npp, const char *relativeURL, const char *target,
               uint32_t len, const char *buf, NPBool file, void *notifyData)
{
  if (!NS_IsMainThread()) {
    NPN_PLUGIN_LOG(PLUGIN_LOG_ALWAYS,("NPN_posturlnotify called from the wrong thread\n"));
    return NPERR_INVALID_PARAM;
  }
  if (!buf)
    return NPERR_INVALID_PARAM;

  NPN_PLUGIN_LOG(PLUGIN_LOG_NORMAL,
                 ("NPN_PostURLNotify: npp=%p, target=%s, len=%d, file=%d, "
                  "notify=%p, url=%s, buf=%s\n",
                  (void*)npp, target, len, file, notifyData, relativeURL,
                  buf));

  PluginDestructionGuard guard(npp);

  return MakeNewNPAPIStreamInternal(npp, relativeURL, target,
                                    eNPPStreamTypeInternal_Post, true,
                                    notifyData, len, buf, file);
}

NPError NP_CALLBACK
NPN_posturl(NPP npp, const char *relativeURL, const char *target,
         uint32_t len, const char *buf, NPBool file)
{
  if (!NS_IsMainThread()) {
    NPN_PLUGIN_LOG(PLUGIN_LOG_ALWAYS,("NPN_posturl called from the wrong thread\n"));
    return NPERR_INVALID_PARAM;
  }
  NPN_PLUGIN_LOG(PLUGIN_LOG_NORMAL,
                 ("NPN_PostURL: npp=%p, target=%s, file=%d, len=%d, url=%s, "
                  "buf=%s\n",
                  (void*)npp, target, file, len, relativeURL, buf));

  PluginDestructionGuard guard(npp);

  return MakeNewNPAPIStreamInternal(npp, relativeURL, target,
                                    eNPPStreamTypeInternal_Post, false, nullptr,
                                    len, buf, file);
}

NPError NP_CALLBACK
NPN_newstream(NPP npp, NPMIMEType type, const char* target, NPStream* *result)
{
  if (!NS_IsMainThread()) {
    NPN_PLUGIN_LOG(PLUGIN_LOG_ALWAYS,("NPN_newstream called from the wrong thread\n"));
    return NPERR_INVALID_PARAM;
  }
  NPN_PLUGIN_LOG(PLUGIN_LOG_NORMAL,
  ("NPN_NewStream: npp=%p, type=%s, target=%s\n", (void*)npp,
   (const char *)type, target));

  NPError err = NPERR_INVALID_INSTANCE_ERROR;
  if (npp && npp->ndata) {
    nsNPAPIPluginInstance *inst = (nsNPAPIPluginInstance*)npp->ndata;

    PluginDestructionGuard guard(inst);

    nsCOMPtr<nsIOutputStream> stream;
    if (NS_SUCCEEDED(inst->NewStreamFromPlugin((const char*) type, target,
                                               getter_AddRefs(stream)))) {
      nsNPAPIStreamWrapper* wrapper = new nsNPAPIStreamWrapper(stream, nullptr);
      if (wrapper) {
        (*result) = &wrapper->mNPStream;
        err = NPERR_NO_ERROR;
      } else {
        err = NPERR_OUT_OF_MEMORY_ERROR;
      }
    } else {
      err = NPERR_GENERIC_ERROR;
    }
  }
  return err;
}

int32_t NP_CALLBACK
NPN_write(NPP npp, NPStream *pstream, int32_t len, void *buffer)
{
  if (!NS_IsMainThread()) {
    NPN_PLUGIN_LOG(PLUGIN_LOG_ALWAYS,("NPN_write called from the wrong thread\n"));
    return 0;
  }
  NPN_PLUGIN_LOG(PLUGIN_LOG_NORMAL,
                 ("NPN_Write: npp=%p, url=%s, len=%d, buffer=%s\n", (void*)npp,
                  pstream->url, len, (char*)buffer));

  // negative return indicates failure to the plugin
  if (!npp)
    return -1;

  PluginDestructionGuard guard(npp);

  nsNPAPIStreamWrapper* wrapper = static_cast<nsNPAPIStreamWrapper*>(pstream->ndata);
  if (!wrapper) {
    return -1;
  }

  nsIOutputStream* stream = wrapper->GetOutputStream();
  if (!stream) {
    return -1;
  }

  uint32_t count = 0;
  nsresult rv = stream->Write((char *)buffer, len, &count);

  if (NS_FAILED(rv)) {
    return -1;
  }

  return (int32_t)count;
}

NPError NP_CALLBACK
NPN_destroystream(NPP npp, NPStream *pstream, NPError reason)
{
  if (!NS_IsMainThread()) {
    NPN_PLUGIN_LOG(PLUGIN_LOG_ALWAYS,("NPN_destroystream called from the wrong thread\n"));
    return NPERR_INVALID_PARAM;
  }
  NPN_PLUGIN_LOG(PLUGIN_LOG_NORMAL,
                 ("NPN_DestroyStream: npp=%p, url=%s, reason=%d\n", (void*)npp,
                  pstream->url, (int)reason));

  if (!npp)
    return NPERR_INVALID_INSTANCE_ERROR;

  PluginDestructionGuard guard(npp);

  nsNPAPIStreamWrapper *streamWrapper = static_cast<nsNPAPIStreamWrapper*>(pstream->ndata);
  if (!streamWrapper) {
    return NPERR_INVALID_PARAM;
  }

  nsNPAPIPluginStreamListener *listener = streamWrapper->GetStreamListener();
  if (listener) {
    // This type of stream is going from the browser to the plugin. It's either the
    // initial src/data stream or another stream resulting from NPN_GetURL* or
    // NPN_PostURL*.
    //
    // Calling OnStopBinding on the listener may cause it to be deleted due to the
    // releasing of its last references.
    listener->OnStopBinding(nullptr, NS_BINDING_ABORTED);
  } else {
    // This type of stream (NPStream) was created via NPN_NewStream. The plugin holds
    // the reference until it is to be deleted here. Deleting the wrapper will
    // release the wrapped nsIOutputStream.
    //
    // The NPStream the plugin references should always be a sub-object of its own
    // 'ndata', which is our nsNPAPIStramWrapper. See bug 548441.
    NS_ASSERTION((char*)streamWrapper <= (char*)pstream &&
                 ((char*)pstream) + sizeof(*pstream)
                     <= ((char*)streamWrapper) + sizeof(*streamWrapper),
                 "pstream is not a subobject of wrapper");
    delete streamWrapper;
  }

  // 'listener' and/or 'streamWrapper' may be invalid (deleted) at this point. Don't
  // touch them again!

  return NPERR_NO_ERROR;
}

void NP_CALLBACK
NPN_status(NPP npp, const char *message)
{
  // NPN_Status is no longer supported.
}

void NP_CALLBACK
NPN_memfree (void *ptr)
{
  if (!NS_IsMainThread()) {
    NPN_PLUGIN_LOG(PLUGIN_LOG_ALWAYS,("NPN_memfree called from the wrong thread\n"));
  }
  NPN_PLUGIN_LOG(PLUGIN_LOG_NOISY, ("NPN_MemFree: ptr=%p\n", ptr));

  if (ptr)
    free(ptr);
}

uint32_t NP_CALLBACK
NPN_memflush(uint32_t size)
{
  if (!NS_IsMainThread()) {
    NPN_PLUGIN_LOG(PLUGIN_LOG_ALWAYS,("NPN_memflush called from the wrong thread\n"));
  }
  NPN_PLUGIN_LOG(PLUGIN_LOG_NOISY, ("NPN_MemFlush: size=%d\n", size));

  nsMemory::HeapMinimize(true);
  return 0;
}

void NP_CALLBACK
NPN_reloadplugins(NPBool reloadPages)
{
  if (!NS_IsMainThread()) {
    NPN_PLUGIN_LOG(PLUGIN_LOG_ALWAYS,("NPN_reloadplugins called from the wrong thread\n"));
    return;
  }
  NPN_PLUGIN_LOG(PLUGIN_LOG_NORMAL,
                 ("NPN_ReloadPlugins: reloadPages=%d\n", reloadPages));

  nsCOMPtr<nsIPluginHost> pluginHost(do_GetService(MOZ_PLUGIN_HOST_CONTRACTID));
  if (!pluginHost)
    return;

  pluginHost->ReloadPlugins();
}

void NP_CALLBACK
NPN_invalidaterect(NPP npp, NPRect *invalidRect)
{
  if (!NS_IsMainThread()) {
    NPN_PLUGIN_LOG(PLUGIN_LOG_ALWAYS,("NPN_invalidaterect called from the wrong thread\n"));
    return;
  }
  NPN_PLUGIN_LOG(PLUGIN_LOG_NORMAL,
                 ("NPN_InvalidateRect: npp=%p, top=%d, left=%d, bottom=%d, "
                  "right=%d\n", (void *)npp, invalidRect->top,
                  invalidRect->left, invalidRect->bottom, invalidRect->right));

  if (!npp || !npp->ndata) {
    NS_WARNING("NPN_invalidaterect: npp or npp->ndata == 0");
    return;
  }

  nsNPAPIPluginInstance *inst = (nsNPAPIPluginInstance*)npp->ndata;

  PluginDestructionGuard guard(inst);

  inst->InvalidateRect((NPRect *)invalidRect);
}

void NP_CALLBACK
NPN_invalidateregion(NPP npp, NPRegion invalidRegion)
{
  if (!NS_IsMainThread()) {
    NPN_PLUGIN_LOG(PLUGIN_LOG_ALWAYS,("NPN_invalidateregion called from the wrong thread\n"));
    return;
  }
  NPN_PLUGIN_LOG(PLUGIN_LOG_NORMAL,
                 ("NPN_InvalidateRegion: npp=%p, region=%p\n", (void*)npp,
                  (void*)invalidRegion));

  if (!npp || !npp->ndata) {
    NS_WARNING("NPN_invalidateregion: npp or npp->ndata == 0");
    return;
  }

  nsNPAPIPluginInstance *inst = (nsNPAPIPluginInstance*)npp->ndata;

  PluginDestructionGuard guard(inst);

  inst->InvalidateRegion((NPRegion)invalidRegion);
}

void NP_CALLBACK
NPN_forceredraw(NPP npp)
{
}

NPObject* NP_CALLBACK
NPN_getwindowobject(NPP npp)
{
  if (!NS_IsMainThread()) {
    NPN_PLUGIN_LOG(PLUGIN_LOG_ALWAYS,("NPN_getwindowobject called from the wrong thread\n"));
    return nullptr;
  }

  // The window want to return here is the outer window, *not* the inner (since
  // we don't know what the plugin will do with it).
  nsIDocument* doc = GetDocumentFromNPP(npp);
  NS_ENSURE_TRUE(doc, nullptr);
  nsCOMPtr<nsPIDOMWindowOuter> outer = doc->GetWindow();
  NS_ENSURE_TRUE(outer, nullptr);

  JS::Rooted<JSObject*> global(dom::RootingCx(),
                               nsGlobalWindow::Cast(outer)->GetGlobalJSObject());
  return nsJSObjWrapper::GetNewOrUsed(npp, global);
}

NPObject* NP_CALLBACK
NPN_getpluginelement(NPP npp)
{
  if (!NS_IsMainThread()) {
    NPN_PLUGIN_LOG(PLUGIN_LOG_ALWAYS,("NPN_getpluginelement called from the wrong thread\n"));
    return nullptr;
  }

  nsNPAPIPluginInstance* inst = static_cast<nsNPAPIPluginInstance*>(npp->ndata);
  if (!inst)
    return nullptr;

  nsCOMPtr<nsIDOMElement> element;
  inst->GetDOMElement(getter_AddRefs(element));

  if (!element)
    return nullptr;

  nsIDocument *doc = GetDocumentFromNPP(npp);
  if (NS_WARN_IF(!doc)) {
    return nullptr;
  }

  dom::AutoJSAPI jsapi;
  if (NS_WARN_IF(!jsapi.Init(doc->GetInnerWindow()))) {
    return nullptr;
  }
  JSContext* cx = jsapi.cx();

  nsCOMPtr<nsIXPConnect> xpc(do_GetService(nsIXPConnect::GetCID()));
  NS_ENSURE_TRUE(xpc, nullptr);

  JS::RootedObject obj(cx);
  xpc->WrapNative(cx, ::JS::CurrentGlobalOrNull(cx), element,
                  NS_GET_IID(nsIDOMElement), obj.address());
  NS_ENSURE_TRUE(obj, nullptr);

  return nsJSObjWrapper::GetNewOrUsed(npp, obj);
}

NPIdentifier NP_CALLBACK
NPN_getstringidentifier(const NPUTF8* name)
{
  if (!name) {
    NPN_PLUGIN_LOG(PLUGIN_LOG_ALWAYS, ("NPN_getstringidentifier: passed null name"));
    return nullptr;
  }
  if (!NS_IsMainThread()) {
    NPN_PLUGIN_LOG(PLUGIN_LOG_ALWAYS,("NPN_getstringidentifier called from the wrong thread\n"));
  }

  AutoSafeJSContext cx;
  return doGetIdentifier(cx, name);
}

void NP_CALLBACK
NPN_getstringidentifiers(const NPUTF8** names, int32_t nameCount,
                      NPIdentifier *identifiers)
{
  if (!NS_IsMainThread()) {
    NPN_PLUGIN_LOG(PLUGIN_LOG_ALWAYS,("NPN_getstringidentifiers called from the wrong thread\n"));
  }

  AutoSafeJSContext cx;

  for (int32_t i = 0; i < nameCount; ++i) {
    if (names[i]) {
      identifiers[i] = doGetIdentifier(cx, names[i]);
    } else {
      NPN_PLUGIN_LOG(PLUGIN_LOG_ALWAYS, ("NPN_getstringidentifiers: passed null name"));
      identifiers[i] = nullptr;
    }
  }
}

NPIdentifier NP_CALLBACK
NPN_getintidentifier(int32_t intid)
{
  if (!NS_IsMainThread()) {
    NPN_PLUGIN_LOG(PLUGIN_LOG_ALWAYS,("NPN_getstringidentifier called from the wrong thread\n"));
  }
  return IntToNPIdentifier(intid);
}

NPUTF8* NP_CALLBACK
NPN_utf8fromidentifier(NPIdentifier id)
{
  if (!NS_IsMainThread()) {
    NPN_PLUGIN_LOG(PLUGIN_LOG_ALWAYS,("NPN_utf8fromidentifier called from the wrong thread\n"));
  }
  if (!id)
    return nullptr;

  if (!NPIdentifierIsString(id)) {
    return nullptr;
  }

  JSString *str = NPIdentifierToString(id);
  nsAutoString autoStr;
  AssignJSFlatString(autoStr, JS_ASSERT_STRING_IS_FLAT(str));

  return ToNewUTF8String(autoStr);
}

int32_t NP_CALLBACK
NPN_intfromidentifier(NPIdentifier id)
{
  if (!NS_IsMainThread()) {
    NPN_PLUGIN_LOG(PLUGIN_LOG_ALWAYS,("NPN_intfromidentifier called from the wrong thread\n"));
  }

  if (!NPIdentifierIsInt(id)) {
    return INT32_MIN;
  }

  return NPIdentifierToInt(id);
}

bool NP_CALLBACK
NPN_identifierisstring(NPIdentifier id)
{
  if (!NS_IsMainThread()) {
    NPN_PLUGIN_LOG(PLUGIN_LOG_ALWAYS,("NPN_identifierisstring called from the wrong thread\n"));
  }

  return NPIdentifierIsString(id);
}

NPObject* NP_CALLBACK
NPN_createobject(NPP npp, NPClass* aClass)
{
  if (!NS_IsMainThread()) {
    NPN_PLUGIN_LOG(PLUGIN_LOG_ALWAYS,("NPN_createobject called from the wrong thread\n"));
    return nullptr;
  }
  if (!npp) {
    NS_ERROR("Null npp passed to NPN_createobject()!");

    return nullptr;
  }

  PluginDestructionGuard guard(npp);

  if (!aClass) {
    NS_ERROR("Null class passed to NPN_createobject()!");

    return nullptr;
  }

  NPPAutoPusher nppPusher(npp);

  NPObject *npobj;

  if (aClass->allocate) {
    npobj = aClass->allocate(npp, aClass);
  } else {
    npobj = (NPObject *)PR_Malloc(sizeof(NPObject));
  }

  if (npobj) {
    npobj->_class = aClass;
    npobj->referenceCount = 1;
    NS_LOG_ADDREF(npobj, 1, "BrowserNPObject", sizeof(NPObject));
  }

  NPN_PLUGIN_LOG(PLUGIN_LOG_NOISY,
                 ("Created NPObject %p, NPClass %p\n", npobj, aClass));

  return npobj;
}

NPObject* NP_CALLBACK
NPN_retainobject(NPObject* npobj)
{
  if (!NS_IsMainThread()) {
    NPN_PLUGIN_LOG(PLUGIN_LOG_ALWAYS,("NPN_retainobject called from the wrong thread\n"));
  }
  if (npobj) {
#ifdef NS_BUILD_REFCNT_LOGGING
    int32_t refCnt =
#endif
      PR_ATOMIC_INCREMENT((int32_t*)&npobj->referenceCount);
    NS_LOG_ADDREF(npobj, refCnt, "BrowserNPObject", sizeof(NPObject));
  }

  return npobj;
}

void NP_CALLBACK
NPN_releaseobject(NPObject* npobj)
{
  // If nothing is passed, just return, even if we're on the wrong thread.
  if (!npobj) {
    return;
  }

  // THIS IS A KNOWN LEAK. SEE BUG 1221448.
  // If releaseobject is called off the main thread and we have a valid pointer,
  // we at least know it was created on the main thread (see _createobject
  // implementation). However, forwarding the deletion back to the main thread
  // without careful checking could cause bad memory management races. So, for
  // now, we leak by warning and then just returning early. But it should fix
  // java 7 crashes.
  if (!NS_IsMainThread()) {
    NPN_PLUGIN_LOG(PLUGIN_LOG_ALWAYS,("NPN_releaseobject called from the wrong thread\n"));
    return;
  }

  int32_t refCnt = PR_ATOMIC_DECREMENT((int32_t*)&npobj->referenceCount);
  NS_LOG_RELEASE(npobj, refCnt, "BrowserNPObject");

  if (refCnt == 0) {
    nsNPObjWrapper::OnDestroy(npobj);

    NPN_PLUGIN_LOG(PLUGIN_LOG_NOISY,
                   ("Deleting NPObject %p, refcount hit 0\n", npobj));

    if (npobj->_class && npobj->_class->deallocate) {
      npobj->_class->deallocate(npobj);
    } else {
      PR_Free(npobj);
    }
  }
}

bool NP_CALLBACK
NPN_invoke(NPP npp, NPObject* npobj, NPIdentifier method, const NPVariant *args,
        uint32_t argCount, NPVariant *result)
{
  if (!NS_IsMainThread()) {
    NPN_PLUGIN_LOG(PLUGIN_LOG_ALWAYS,("NPN_invoke called from the wrong thread\n"));
    return false;
  }
  if (!npp || !npobj || !npobj->_class || !npobj->_class->invoke)
    return false;

  PluginDestructionGuard guard(npp);

  NPPExceptionAutoHolder nppExceptionHolder;
  NPPAutoPusher nppPusher(npp);

  NPN_PLUGIN_LOG(PLUGIN_LOG_NOISY,
                 ("NPN_Invoke(npp %p, npobj %p, method %p, args %d\n", npp,
                  npobj, method, argCount));

  return npobj->_class->invoke(npobj, method, args, argCount, result);
}

bool NP_CALLBACK
NPN_invokeDefault(NPP npp, NPObject* npobj, const NPVariant *args,
               uint32_t argCount, NPVariant *result)
{
  if (!NS_IsMainThread()) {
    NPN_PLUGIN_LOG(PLUGIN_LOG_ALWAYS,("NPN_invokedefault called from the wrong thread\n"));
    return false;
  }
  if (!npp || !npobj || !npobj->_class || !npobj->_class->invokeDefault)
    return false;

  NPPExceptionAutoHolder nppExceptionHolder;
  NPPAutoPusher nppPusher(npp);

  NPN_PLUGIN_LOG(PLUGIN_LOG_NOISY,
                 ("NPN_InvokeDefault(npp %p, npobj %p, args %d\n", npp,
                  npobj, argCount));

  return npobj->_class->invokeDefault(npobj, args, argCount, result);
}

bool NP_CALLBACK
NPN_evaluate(NPP npp, NPObject* npobj, NPString *script, NPVariant *result)
{
  if (!NS_IsMainThread()) {
    NPN_PLUGIN_LOG(PLUGIN_LOG_ALWAYS,("NPN_evaluate called from the wrong thread\n"));
    return false;
  }
  if (!npp)
    return false;

  NPPAutoPusher nppPusher(npp);

  nsIDocument *doc = GetDocumentFromNPP(npp);
  NS_ENSURE_TRUE(doc, false);

  nsGlobalWindow* win = nsGlobalWindow::Cast(doc->GetInnerWindow());
  if (NS_WARN_IF(!win || !win->FastGetGlobalJSObject())) {
    return false;
  }

  nsAutoMicroTask mt;
  dom::AutoEntryScript aes(win, "NPAPI NPN_evaluate");
  JSContext* cx = aes.cx();

  JS::Rooted<JSObject*> obj(cx, nsNPObjWrapper::GetNewOrUsed(npp, cx, npobj));

  if (!obj) {
    return false;
  }

  obj = js::ToWindowIfWindowProxy(obj);
  MOZ_ASSERT(obj, "ToWindowIfWindowProxy should never return null");

  if (result) {
    // Initialize the out param to void
    VOID_TO_NPVARIANT(*result);
  }

  if (!script || !script->UTF8Length || !script->UTF8Characters) {
    // Nothing to evaluate.

    return true;
  }

  NS_ConvertUTF8toUTF16 utf16script(script->UTF8Characters,
                                    script->UTF8Length);

  nsIPrincipal *principal = doc->NodePrincipal();

  nsAutoCString specStr;
  const char *spec;

  nsCOMPtr<nsIURI> uri;
  principal->GetURI(getter_AddRefs(uri));

  if (uri) {
    uri->GetSpec(specStr);
    spec = specStr.get();
  } else {
    // No URI in a principal means it's the system principal. If the
    // document URI is a chrome:// URI, pass that in as the URI of the
    // script, else pass in null for the filename as there's no way to
    // know where this document really came from. Passing in null here
    // also means that the script gets treated by XPConnect as if it
    // needs additional protection, which is what we want for unknown
    // chrome code anyways.

    uri = doc->GetDocumentURI();
    bool isChrome = false;

    if (uri && NS_SUCCEEDED(uri->SchemeIs("chrome", &isChrome)) && isChrome) {
      uri->GetSpec(specStr);
      spec = specStr.get();
    } else {
      spec = nullptr;
    }
  }

  NPN_PLUGIN_LOG(PLUGIN_LOG_NOISY,
                 ("NPN_Evaluate(npp %p, npobj %p, script <<<%s>>>) called\n",
                  npp, npobj, script->UTF8Characters));

  JS::CompileOptions options(cx);
  options.setFileAndLine(spec, 0)
         .setVersion(JSVERSION_DEFAULT);
  JS::Rooted<JS::Value> rval(cx);
  nsJSUtils::EvaluateOptions evalOptions(cx);
  if (obj != js::GetGlobalForObjectCrossCompartment(obj) &&
      !evalOptions.scopeChain.append(obj)) {
    return false;
  }
  obj = js::GetGlobalForObjectCrossCompartment(obj);
  nsresult rv = nsJSUtils::EvaluateString(cx, utf16script, obj, options,
                                          evalOptions, &rval);

  return NS_SUCCEEDED(rv) &&
         (!result || JSValToNPVariant(npp, cx, rval, result));
}

bool NP_CALLBACK
NPN_getproperty(NPP npp, NPObject* npobj, NPIdentifier property,
             NPVariant *result)
{
  if (!NS_IsMainThread()) {
    NPN_PLUGIN_LOG(PLUGIN_LOG_ALWAYS,("NPN_getproperty called from the wrong thread\n"));
    return false;
  }
  if (!npp || !npobj || !npobj->_class || !npobj->_class->getProperty)
    return false;

  NPPExceptionAutoHolder nppExceptionHolder;
  NPPAutoPusher nppPusher(npp);

  NPN_PLUGIN_LOG(PLUGIN_LOG_NOISY,
                 ("NPN_GetProperty(npp %p, npobj %p, property %p) called\n",
                  npp, npobj, property));

  if (!npobj->_class->getProperty(npobj, property, result))
    return false;

  // If a Java plugin tries to get the document.URL or document.documentURI
  // property from us, don't pass back a value that Java won't be able to
  // understand -- one that will make the URL(String) constructor throw a
  // MalformedURL exception.  Passing such a value causes Java Plugin2 to
  // crash (to throw a RuntimeException in Plugin2Manager.getDocumentBase()).
  // Also don't pass back a value that Java is likely to mishandle.

  nsNPAPIPluginInstance* inst = (nsNPAPIPluginInstance*) npp->ndata;
  if (!inst)
    return false;
  nsNPAPIPlugin* plugin = inst->GetPlugin();
  if (!plugin)
    return false;
  RefPtr<nsPluginHost> host = nsPluginHost::GetInst();
  nsPluginTag* pluginTag = host->TagForPlugin(plugin);
  if (!pluginTag->mIsJavaPlugin)
    return true;

  if (!NPVARIANT_IS_STRING(*result))
    return true;

  NPUTF8* propertyName = NPN_utf8fromidentifier(property);
  if (!propertyName)
    return true;
  bool notURL =
    (PL_strcasecmp(propertyName, "URL") &&
     PL_strcasecmp(propertyName, "documentURI"));
  NPN_memfree(propertyName);
  if (notURL)
    return true;

  NPObject* window_obj = NPN_getwindowobject(npp);
  if (!window_obj)
    return true;

  NPVariant doc_v;
  NPObject* document_obj = nullptr;
  NPIdentifier doc_id = NPN_getstringidentifier("document");
  bool ok = npobj->_class->getProperty(window_obj, doc_id, &doc_v);
  NPN_releaseobject(window_obj);
  if (ok) {
    if (NPVARIANT_IS_OBJECT(doc_v)) {
      document_obj = NPVARIANT_TO_OBJECT(doc_v);
    } else {
      NPN_releasevariantvalue(&doc_v);
      return true;
    }
  } else {
    return true;
  }
  NPN_releaseobject(document_obj);
  if (document_obj != npobj)
    return true;

  NPString urlnp = NPVARIANT_TO_STRING(*result);
  nsXPIDLCString url;
  url.Assign(urlnp.UTF8Characters, urlnp.UTF8Length);

  bool javaCompatible = false;
  if (NS_FAILED(NS_CheckIsJavaCompatibleURLString(url, &javaCompatible)))
    javaCompatible = false;
  if (javaCompatible)
    return true;

  // If Java won't be able to interpret the original value of document.URL or
  // document.documentURI, or is likely to mishandle it, pass back something
  // that Java will understand but won't be able to use to access the network,
  // and for which same-origin checks will always fail.

  if (inst->mFakeURL.IsVoid()) {
    // Abort (do an error return) if NS_MakeRandomInvalidURLString() fails.
    if (NS_FAILED(NS_MakeRandomInvalidURLString(inst->mFakeURL))) {
      NPN_releasevariantvalue(result);
      return false;
    }
  }

  NPN_releasevariantvalue(result);
  char* fakeurl = (char *) NPN_memalloc(inst->mFakeURL.Length() + 1);
  strcpy(fakeurl, inst->mFakeURL);
  STRINGZ_TO_NPVARIANT(fakeurl, *result);

  return true;
}

bool NP_CALLBACK
NPN_setproperty(NPP npp, NPObject* npobj, NPIdentifier property,
             const NPVariant *value)
{
  if (!NS_IsMainThread()) {
    NPN_PLUGIN_LOG(PLUGIN_LOG_ALWAYS,("NPN_setproperty called from the wrong thread\n"));
    return false;
  }
  if (!npp || !npobj || !npobj->_class || !npobj->_class->setProperty)
    return false;

  NPPExceptionAutoHolder nppExceptionHolder;
  NPPAutoPusher nppPusher(npp);

  NPN_PLUGIN_LOG(PLUGIN_LOG_NOISY,
                 ("NPN_SetProperty(npp %p, npobj %p, property %p) called\n",
                  npp, npobj, property));

  return npobj->_class->setProperty(npobj, property, value);
}

bool NP_CALLBACK
NPN_removeproperty(NPP npp, NPObject* npobj, NPIdentifier property)
{
  if (!NS_IsMainThread()) {
    NPN_PLUGIN_LOG(PLUGIN_LOG_ALWAYS,("NPN_removeproperty called from the wrong thread\n"));
    return false;
  }
  if (!npp || !npobj || !npobj->_class || !npobj->_class->removeProperty)
    return false;

  NPPExceptionAutoHolder nppExceptionHolder;
  NPPAutoPusher nppPusher(npp);

  NPN_PLUGIN_LOG(PLUGIN_LOG_NOISY,
                 ("NPN_RemoveProperty(npp %p, npobj %p, property %p) called\n",
                  npp, npobj, property));

  return npobj->_class->removeProperty(npobj, property);
}

bool NP_CALLBACK
NPN_hasproperty(NPP npp, NPObject* npobj, NPIdentifier propertyName)
{
  if (!NS_IsMainThread()) {
    NPN_PLUGIN_LOG(PLUGIN_LOG_ALWAYS,("NPN_hasproperty called from the wrong thread\n"));
    return false;
  }
  if (!npp || !npobj || !npobj->_class || !npobj->_class->hasProperty)
    return false;

  NPPExceptionAutoHolder nppExceptionHolder;
  NPPAutoPusher nppPusher(npp);

  NPN_PLUGIN_LOG(PLUGIN_LOG_NOISY,
                 ("NPN_HasProperty(npp %p, npobj %p, property %p) called\n",
                  npp, npobj, propertyName));

  return npobj->_class->hasProperty(npobj, propertyName);
}

bool NP_CALLBACK
NPN_hasmethod(NPP npp, NPObject* npobj, NPIdentifier methodName)
{
  if (!NS_IsMainThread()) {
    NPN_PLUGIN_LOG(PLUGIN_LOG_ALWAYS,("NPN_hasmethod called from the wrong thread\n"));
    return false;
  }
  if (!npp || !npobj || !npobj->_class || !npobj->_class->hasMethod)
    return false;

  NPPExceptionAutoHolder nppExceptionHolder;
  NPPAutoPusher nppPusher(npp);

  NPN_PLUGIN_LOG(PLUGIN_LOG_NOISY,
                 ("NPN_HasMethod(npp %p, npobj %p, property %p) called\n",
                  npp, npobj, methodName));

  return npobj->_class->hasMethod(npobj, methodName);
}

bool NP_CALLBACK
NPN_enumerate(NPP npp, NPObject *npobj, NPIdentifier **identifier,
           uint32_t *count)
{
  if (!NS_IsMainThread()) {
    NPN_PLUGIN_LOG(PLUGIN_LOG_ALWAYS,("NPN_enumerate called from the wrong thread\n"));
    return false;
  }
  if (!npp || !npobj || !npobj->_class)
    return false;

  NPN_PLUGIN_LOG(PLUGIN_LOG_NOISY,
                 ("NPN_Enumerate(npp %p, npobj %p) called\n", npp, npobj));

  if (!NP_CLASS_STRUCT_VERSION_HAS_ENUM(npobj->_class) ||
      !npobj->_class->enumerate) {
    *identifier = 0;
    *count = 0;
    return true;
  }

  NPPExceptionAutoHolder nppExceptionHolder;
  NPPAutoPusher nppPusher(npp);

  return npobj->_class->enumerate(npobj, identifier, count);
}

bool NP_CALLBACK
NPN_construct(NPP npp, NPObject* npobj, const NPVariant *args,
               uint32_t argCount, NPVariant *result)
{
  if (!NS_IsMainThread()) {
    NPN_PLUGIN_LOG(PLUGIN_LOG_ALWAYS,("NPN_construct called from the wrong thread\n"));
    return false;
  }
  if (!npp || !npobj || !npobj->_class ||
      !NP_CLASS_STRUCT_VERSION_HAS_CTOR(npobj->_class) ||
      !npobj->_class->construct) {
    return false;
  }

  NPPExceptionAutoHolder nppExceptionHolder;
  NPPAutoPusher nppPusher(npp);

  return npobj->_class->construct(npobj, args, argCount, result);
}

void NP_CALLBACK
NPN_releasevariantvalue(NPVariant* variant)
{
  if (!NS_IsMainThread()) {
    NPN_PLUGIN_LOG(PLUGIN_LOG_ALWAYS,("NPN_releasevariantvalue called from the wrong thread\n"));
  }
  switch (variant->type) {
  case NPVariantType_Void :
  case NPVariantType_Null :
  case NPVariantType_Bool :
  case NPVariantType_Int32 :
  case NPVariantType_Double :
    break;
  case NPVariantType_String :
    {
      const NPString *s = &NPVARIANT_TO_STRING(*variant);

      if (s->UTF8Characters) {
#if defined(MOZ_MEMORY_WINDOWS)
        if (malloc_usable_size((void *)s->UTF8Characters) != 0) {
          PR_Free((void *)s->UTF8Characters);
        } else {
          void *p = (void *)s->UTF8Characters;
          DWORD nheaps = 0;
          AutoTArray<HANDLE, 50> heaps;
          nheaps = GetProcessHeaps(0, heaps.Elements());
          heaps.AppendElements(nheaps);
          GetProcessHeaps(nheaps, heaps.Elements());
          for (DWORD i = 0; i < nheaps; i++) {
            if (InHeap(heaps[i], p)) {
              HeapFree(heaps[i], 0, p);
              break;
            }
          }
        }
#else
        free((void *)s->UTF8Characters);
#endif
      }
      break;
    }
  case NPVariantType_Object:
    {
      NPObject *npobj = NPVARIANT_TO_OBJECT(*variant);

      if (npobj)
        NPN_releaseobject(npobj);

      break;
    }
  default:
    NS_ERROR("Unknown NPVariant type!");
  }

  VOID_TO_NPVARIANT(*variant);
}

void NP_CALLBACK
NPN_setexception(NPObject* npobj, const NPUTF8 *message)
{
  if (!NS_IsMainThread()) {
    NPN_PLUGIN_LOG(PLUGIN_LOG_ALWAYS,("NPN_setexception called from the wrong thread\n"));
    return;
  }

  if (!message) return;

  if (gNPPException) {
    // If a plugin throws multiple exceptions, we'll only report the
    // last one for now.
    free(gNPPException);
  }

  gNPPException = strdup(message);
}

NPError NP_CALLBACK
NPN_getvalue(NPP npp, NPNVariable variable, void *result)
{
  if (!NS_IsMainThread()) {
    NPN_PLUGIN_LOG(PLUGIN_LOG_ALWAYS,("NPN_getvalue called from the wrong thread\n"));
    return NPERR_INVALID_PARAM;
  }
  NPN_PLUGIN_LOG(PLUGIN_LOG_NORMAL, ("NPN_GetValue: npp=%p, var=%d\n",
                                     (void*)npp, (int)variable));

  nsresult res;

  PluginDestructionGuard guard(npp);

  // Cast NPNVariable enum to int to avoid warnings about including switch
  // cases for android_npapi.h's non-standard ANPInterface values.
  switch (static_cast<int>(variable)) {

#if defined(XP_UNIX) && !defined(XP_MACOSX)
  case NPNVxDisplay : {
#if defined(MOZ_X11)
    if (npp) {
      nsNPAPIPluginInstance *inst = (nsNPAPIPluginInstance *) npp->ndata;
      bool windowless = false;
      inst->IsWindowless(&windowless);
      // The documentation on the types for many variables in NP(N|P)_GetValue
      // is vague.  Often boolean values are NPBool (1 byte), but
      // https://developer.mozilla.org/en/XEmbed_Extension_for_Mozilla_Plugins
      // treats NPPVpluginNeedsXEmbed as PRBool (int), and
      // on x86/32-bit, flash stores to this using |movl 0x1,&needsXEmbed|.
      // thus we can't use NPBool for needsXEmbed, or the three bytes above
      // it on the stack would get clobbered. so protect with the larger bool.
      int needsXEmbed = 0;
      if (!windowless) {
        res = inst->GetValueFromPlugin(NPPVpluginNeedsXEmbed, &needsXEmbed);
        // If the call returned an error code make sure we still use our default value.
        if (NS_FAILED(res)) {
          needsXEmbed = 0;
        }
      }
      if (windowless || needsXEmbed) {
        (*(Display **)result) = mozilla::DefaultXDisplay();
        return NPERR_NO_ERROR;
      }
    }
#if (MOZ_WIDGET_GTK == 2)
    // adobe nppdf calls XtGetApplicationNameAndClass(display,
    // &instance, &class) we have to init Xt toolkit before get
    // XtDisplay just call gtk_xtbin_new(w,0) once
    static GtkWidget *gtkXtBinHolder = 0;
    if (!gtkXtBinHolder) {
      gtkXtBinHolder = gtk_xtbin_new(gdk_get_default_root_window(),0);
      // it crashes on destroy, let it leak
      // gtk_widget_destroy(gtkXtBinHolder);
    }
    (*(Display **)result) =  GTK_XTBIN(gtkXtBinHolder)->xtdisplay;
    return NPERR_NO_ERROR;
#endif
#endif
    return NPERR_GENERIC_ERROR;
  }

  case NPNVxtAppContext:
    return NPERR_GENERIC_ERROR;
#endif

<<<<<<< HEAD
#if defined(XP_WIN) || defined(XP_OS2) || defined(MOZ_WIDGET_GTK) || defined(MOZ_WIDGET_QT)
=======
#if defined(XP_WIN) || defined(MOZ_WIDGET_GTK)
>>>>>>> 628bf1da
  case NPNVnetscapeWindow: {
    if (!npp || !npp->ndata)
      return NPERR_INVALID_INSTANCE_ERROR;

    nsNPAPIPluginInstance *inst = (nsNPAPIPluginInstance *) npp->ndata;

    RefPtr<nsPluginInstanceOwner> owner = inst->GetOwner();
    NS_ENSURE_TRUE(owner, NPERR_NO_ERROR);

    if (NS_SUCCEEDED(owner->GetNetscapeWindow(result))) {
      return NPERR_NO_ERROR;
    }
    return NPERR_GENERIC_ERROR;
  }
#endif

  case NPNVjavascriptEnabledBool: {
    *(NPBool*)result = false;
    bool js = false;
    res = Preferences::GetBool("javascript.enabled", &js);
    if (NS_SUCCEEDED(res)) {
      *(NPBool*)result = js;
    }
    return NPERR_NO_ERROR;
  }

  case NPNVasdEnabledBool:
    *(NPBool*)result = false;
    return NPERR_NO_ERROR;

  case NPNVisOfflineBool: {
    bool offline = false;
    nsCOMPtr<nsIIOService> ioservice =
      do_GetService(NS_IOSERVICE_CONTRACTID, &res);
    if (NS_SUCCEEDED(res))
      res = ioservice->GetOffline(&offline);
    if (NS_FAILED(res))
      return NPERR_GENERIC_ERROR;

    *(NPBool*)result = offline;
    return NPERR_NO_ERROR;
  }

  case NPNVToolkit: {
#ifdef MOZ_WIDGET_GTK
    *((NPNToolkitType*)result) = NPNVGtk2;
#endif

    if (*(NPNToolkitType*)result)
        return NPERR_NO_ERROR;

    return NPERR_GENERIC_ERROR;
  }

  case NPNVSupportsXEmbedBool: {
#ifdef MOZ_WIDGET_GTK
    *(NPBool*)result = true;
#else
    *(NPBool*)result = false;
#endif
    return NPERR_NO_ERROR;
  }

  case NPNVWindowNPObject: {
    *(NPObject **)result = NPN_getwindowobject(npp);

    return *(NPObject **)result ? NPERR_NO_ERROR : NPERR_GENERIC_ERROR;
  }

  case NPNVPluginElementNPObject: {
    *(NPObject **)result = NPN_getpluginelement(npp);

    return *(NPObject **)result ? NPERR_NO_ERROR : NPERR_GENERIC_ERROR;
  }

  case NPNVSupportsWindowless: {
#if defined(XP_WIN) || defined(XP_MACOSX) || \
    (defined(MOZ_X11) && defined(MOZ_WIDGET_GTK))
    *(NPBool*)result = true;
#else
    *(NPBool*)result = false;
#endif
    return NPERR_NO_ERROR;
  }

  case NPNVprivateModeBool: {
    bool privacy;
    nsNPAPIPluginInstance *inst = static_cast<nsNPAPIPluginInstance*>(npp->ndata);
    if (!inst)
      return NPERR_GENERIC_ERROR;

    nsresult rv = inst->IsPrivateBrowsing(&privacy);
    if (NS_FAILED(rv))
      return NPERR_GENERIC_ERROR;
    *(NPBool*)result = (NPBool)privacy;
    return NPERR_NO_ERROR;
  }

  case NPNVdocumentOrigin: {
    nsNPAPIPluginInstance *inst = (nsNPAPIPluginInstance *)npp->ndata;
    if (!inst) {
      return NPERR_GENERIC_ERROR;
    }

    nsCOMPtr<nsIDOMElement> element;
    inst->GetDOMElement(getter_AddRefs(element));
    if (!element) {
      return NPERR_GENERIC_ERROR;
    }

    nsCOMPtr<nsIContent> content(do_QueryInterface(element));
    if (!content) {
      return NPERR_GENERIC_ERROR;
    }

    nsIPrincipal* principal = content->NodePrincipal();

    nsAutoString utf16Origin;
    res = nsContentUtils::GetUTFOrigin(principal, utf16Origin);
    if (NS_FAILED(res)) {
      return NPERR_GENERIC_ERROR;
    }

    nsCOMPtr<nsIIDNService> idnService = do_GetService(NS_IDNSERVICE_CONTRACTID);
    if (!idnService) {
      return NPERR_GENERIC_ERROR;
    }

    // This is a bit messy: we convert to UTF-8 here, but then
    // nsIDNService::Normalize will convert back to UTF-16 for processing,
    // and back to UTF-8 again to return the result.
    // Alternative: perhaps we should add a NormalizeUTF16 version of the API,
    // and just convert to UTF-8 for the final return (resulting in one
    // encoding form conversion instead of three).
    NS_ConvertUTF16toUTF8 utf8Origin(utf16Origin);
    nsAutoCString normalizedUTF8Origin;
    res = idnService->Normalize(utf8Origin, normalizedUTF8Origin);
    if (NS_FAILED(res)) {
      return NPERR_GENERIC_ERROR;
    }

    *(char**)result = ToNewCString(normalizedUTF8Origin);
    return *(char**)result ? NPERR_NO_ERROR : NPERR_GENERIC_ERROR;
  }

#ifdef XP_MACOSX
  case NPNVpluginDrawingModel: {
    if (npp) {
      nsNPAPIPluginInstance *inst = (nsNPAPIPluginInstance*)npp->ndata;
      if (inst) {
        NPDrawingModel drawingModel;
        inst->GetDrawingModel((int32_t*)&drawingModel);
        *(NPDrawingModel*)result = drawingModel;
        return NPERR_NO_ERROR;
      }
    }
    return NPERR_GENERIC_ERROR;
  }

#ifndef NP_NO_QUICKDRAW
  case NPNVsupportsQuickDrawBool: {
    *(NPBool*)result = false;

    return NPERR_NO_ERROR;
  }
#endif

  case NPNVsupportsCoreGraphicsBool: {
    *(NPBool*)result = true;

    return NPERR_NO_ERROR;
  }

  case NPNVsupportsCoreAnimationBool: {
    *(NPBool*)result = true;

    return NPERR_NO_ERROR;
  }

  case NPNVsupportsInvalidatingCoreAnimationBool: {
    *(NPBool*)result = true;

    return NPERR_NO_ERROR;
  }

  case NPNVsupportsCompositingCoreAnimationPluginsBool: {
    *(NPBool*)result = PR_TRUE;

    return NPERR_NO_ERROR;
  }

#ifndef NP_NO_CARBON
  case NPNVsupportsCarbonBool: {
    *(NPBool*)result = false;

    return NPERR_NO_ERROR;
  }
#endif
  case NPNVsupportsCocoaBool: {
    *(NPBool*)result = true;

    return NPERR_NO_ERROR;
  }

  case NPNVsupportsUpdatedCocoaTextInputBool: {
    *(NPBool*)result = true;
    return NPERR_NO_ERROR;
  }
#endif

#if defined(XP_MACOSX) || defined(XP_WIN)
  case NPNVcontentsScaleFactor: {
    nsNPAPIPluginInstance *inst =
      (nsNPAPIPluginInstance *) (npp ? npp->ndata : nullptr);
    double scaleFactor = inst ? inst->GetContentsScaleFactor() : 1.0;
    *(double*)result = scaleFactor;
    return NPERR_NO_ERROR;
  }
#endif

  case NPNVCSSZoomFactor: {
    nsNPAPIPluginInstance *inst =
      (nsNPAPIPluginInstance *) (npp ? npp->ndata : nullptr);
    double scaleFactor = inst ? inst->GetCSSZoomFactor() : 1.0;
    *(double*)result = scaleFactor;
    return NPERR_NO_ERROR;
  }

#ifdef MOZ_WIDGET_ANDROID
    case kLogInterfaceV0_ANPGetValue: {
      LOG("get log interface");
      ANPLogInterfaceV0 *i = (ANPLogInterfaceV0 *) result;
      InitLogInterface(i);
      return NPERR_NO_ERROR;
    }

    case kBitmapInterfaceV0_ANPGetValue: {
      LOG("get bitmap interface");
      return NPERR_GENERIC_ERROR;
    }

    case kMatrixInterfaceV0_ANPGetValue: {
      LOG("get matrix interface");
      return NPERR_GENERIC_ERROR;
    }

    case kPathInterfaceV0_ANPGetValue: {
      LOG("get path interface");
      return NPERR_GENERIC_ERROR;
    }

    case kTypefaceInterfaceV0_ANPGetValue: {
      LOG("get typeface interface");
      ANPTypefaceInterfaceV0 *i = (ANPTypefaceInterfaceV0 *) result;
      InitTypeFaceInterface(i);
      return NPERR_NO_ERROR;
    }

    case kPaintInterfaceV0_ANPGetValue: {
      LOG("get paint interface");
      ANPPaintInterfaceV0 *i = (ANPPaintInterfaceV0 *) result;
      InitPaintInterface(i);
      return NPERR_NO_ERROR;
    }

    case kCanvasInterfaceV0_ANPGetValue: {
      LOG("get canvas interface");
      ANPCanvasInterfaceV0 *i = (ANPCanvasInterfaceV0 *) result;
      InitCanvasInterface(i);
      return NPERR_NO_ERROR;
    }

    case kWindowInterfaceV0_ANPGetValue: {
      LOG("get window interface");
      ANPWindowInterfaceV0 *i = (ANPWindowInterfaceV0 *) result;
      InitWindowInterface(i);
      return NPERR_NO_ERROR;
    }

    case kAudioTrackInterfaceV0_ANPGetValue: {
      LOG("get audio interface");
      ANPAudioTrackInterfaceV0 *i = (ANPAudioTrackInterfaceV0 *) result;
      InitAudioTrackInterfaceV0(i);
      return NPERR_NO_ERROR;
    }

    case kEventInterfaceV0_ANPGetValue: {
      LOG("get event interface");
      ANPEventInterfaceV0 *i = (ANPEventInterfaceV0 *) result;
      InitEventInterface(i);
      return NPERR_NO_ERROR;
    }

    case kSystemInterfaceV0_ANPGetValue: {
      LOG("get system interface");
      return NPERR_GENERIC_ERROR;
    }

    case kSurfaceInterfaceV0_ANPGetValue: {
      LOG("get surface interface");
      ANPSurfaceInterfaceV0 *i = (ANPSurfaceInterfaceV0 *) result;
      InitSurfaceInterface(i);
      return NPERR_NO_ERROR;
    }

    case kSupportedDrawingModel_ANPGetValue: {
      LOG("get supported drawing model");
      return NPERR_GENERIC_ERROR;
    }

    case kJavaContext_ANPGetValue: {
      LOG("get java context");
      auto ret = java::GeckoAppShell::GetContext();
      if (!ret)
        return NPERR_GENERIC_ERROR;

      *static_cast<jobject*>(result) = ret.Forget();
      return NPERR_NO_ERROR;
    }

    case kAudioTrackInterfaceV1_ANPGetValue: {
      LOG("get audio interface v1");
      ANPAudioTrackInterfaceV1 *i = (ANPAudioTrackInterfaceV1 *) result;
      InitAudioTrackInterfaceV1(i);
      return NPERR_NO_ERROR;
    }

    case kNativeWindowInterfaceV0_ANPGetValue: {
      LOG("get native window interface v0");
      ANPNativeWindowInterfaceV0* i = (ANPNativeWindowInterfaceV0 *) result;
      InitNativeWindowInterface(i);
      return NPERR_NO_ERROR;
    }

    case kOpenGLInterfaceV0_ANPGetValue: {
      LOG("get openGL interface");
      return NPERR_GENERIC_ERROR;
    }

    case kWindowInterfaceV1_ANPGetValue: {
      LOG("get Window interface V1");
      return NPERR_GENERIC_ERROR;
    }

    case kWindowInterfaceV2_ANPGetValue: {
      LOG("get Window interface V2");
      ANPWindowInterfaceV2 *i = (ANPWindowInterfaceV2 *) result;
      InitWindowInterfaceV2(i);
      return NPERR_NO_ERROR;
    }

    case kVideoInterfaceV0_ANPGetValue: {
      LOG("get video interface V0");
      return NPERR_GENERIC_ERROR;
    }

    case kVideoInterfaceV1_ANPGetValue: {
      LOG("get video interface V1");
      ANPVideoInterfaceV1 *i = (ANPVideoInterfaceV1*) result;
      InitVideoInterfaceV1(i);
      return NPERR_NO_ERROR;
    }

    case kSystemInterfaceV1_ANPGetValue: {
      LOG("get system interface v1");
      ANPSystemInterfaceV1* i = reinterpret_cast<ANPSystemInterfaceV1*>(result);
      InitSystemInterfaceV1(i);
      return NPERR_NO_ERROR;
    }

    case kSystemInterfaceV2_ANPGetValue: {
      LOG("get system interface v2");
      ANPSystemInterfaceV2* i = reinterpret_cast<ANPSystemInterfaceV2*>(result);
      InitSystemInterfaceV2(i);
      return NPERR_NO_ERROR;
    }
#endif

  // we no longer hand out any XPCOM objects
  case NPNVDOMElement:
  case NPNVDOMWindow:
  case NPNVserviceManager:
    // old XPCOM objects, no longer supported, but null out the out
    // param to avoid crashing plugins that still try to use this.
    *(nsISupports**)result = nullptr;
    MOZ_FALLTHROUGH;

  default:
    NPN_PLUGIN_LOG(PLUGIN_LOG_NORMAL, ("NPN_getvalue unhandled get value: %d\n", variable));
    return NPERR_GENERIC_ERROR;
  }
}

NPError NP_CALLBACK
NPN_setvalue(NPP npp, NPPVariable variable, void *result)
{
  if (!NS_IsMainThread()) {
    NPN_PLUGIN_LOG(PLUGIN_LOG_ALWAYS,("NPN_setvalue called from the wrong thread\n"));
    return NPERR_INVALID_PARAM;
  }
  NPN_PLUGIN_LOG(PLUGIN_LOG_NORMAL, ("NPN_SetValue: npp=%p, var=%d\n",
                                     (void*)npp, (int)variable));

  if (!npp)
    return NPERR_INVALID_INSTANCE_ERROR;

  nsNPAPIPluginInstance *inst = (nsNPAPIPluginInstance *) npp->ndata;

  NS_ASSERTION(inst, "null instance");

  if (!inst)
    return NPERR_INVALID_INSTANCE_ERROR;

  PluginDestructionGuard guard(inst);

  // Cast NPNVariable enum to int to avoid warnings about including switch
  // cases for android_npapi.h's non-standard ANPInterface values.
  switch (static_cast<int>(variable)) {

    // we should keep backward compatibility with NPAPI where the
    // actual pointer value is checked rather than its content
    // when passing booleans
    case NPPVpluginWindowBool: {
#ifdef XP_MACOSX
      // This setting doesn't apply to OS X (only to Windows and Unix/Linux).
      // See https://developer.mozilla.org/En/NPN_SetValue#section_5.  Return
      // NPERR_NO_ERROR here to conform to other browsers' behavior on OS X
      // (e.g. Safari and Opera).
      return NPERR_NO_ERROR;
#else
      NPBool bWindowless = (result == nullptr);
      return inst->SetWindowless(bWindowless);
#endif
    }
    case NPPVpluginTransparentBool: {
      NPBool bTransparent = (result != nullptr);
      return inst->SetTransparent(bTransparent);
    }

    case NPPVjavascriptPushCallerBool: {
      return NPERR_NO_ERROR;
    }

    case NPPVpluginKeepLibraryInMemory: {
      NPBool bCached = (result != nullptr);
      inst->SetCached(bCached);
      return NPERR_NO_ERROR;
    }

    case NPPVpluginUsesDOMForCursorBool: {
      bool useDOMForCursor = (result != nullptr);
      return inst->SetUsesDOMForCursor(useDOMForCursor);
    }

    case NPPVpluginIsPlayingAudio: {
      bool isMuted = !result;

      nsNPAPIPluginInstance* inst = (nsNPAPIPluginInstance*) npp->ndata;
      MOZ_ASSERT(inst);

      if (isMuted && !inst->HasAudioChannelAgent()) {
        return NPERR_NO_ERROR;
      }

      nsCOMPtr<nsIAudioChannelAgent> agent;
      nsresult rv = inst->GetOrCreateAudioChannelAgent(getter_AddRefs(agent));
      if (NS_WARN_IF(NS_FAILED(rv))) {
        return NPERR_NO_ERROR;
      }

      MOZ_ASSERT(agent);

      if (isMuted) {
        rv = agent->NotifyStoppedPlaying();
        if (NS_WARN_IF(NS_FAILED(rv))) {
          return NPERR_NO_ERROR;
        }
      } else {

        dom::AudioPlaybackConfig config;
        rv = agent->NotifyStartedPlaying(&config,
                                         dom::AudioChannelService::AudibleState::eAudible);
        if (NS_WARN_IF(NS_FAILED(rv))) {
          return NPERR_NO_ERROR;
        }

        rv = inst->WindowVolumeChanged(config.mVolume, config.mMuted);
        if (NS_WARN_IF(NS_FAILED(rv))) {
          return NPERR_NO_ERROR;
        }

        // Since we only support for muting now, the implementation of suspend
        // is equal to muting. Therefore, if we have already muted the plugin,
        // then we don't need to call WindowSuspendChanged() again.
        if (config.mMuted) {
          return NPERR_NO_ERROR;
        }

        rv = inst->WindowSuspendChanged(config.mSuspend);
        if (NS_WARN_IF(NS_FAILED(rv))) {
          return NPERR_NO_ERROR;
        }
      }

      return NPERR_NO_ERROR;
    }

#ifndef MOZ_WIDGET_ANDROID
    // On android, their 'drawing model' uses the same constant!
    case NPPVpluginDrawingModel: {
      if (inst) {
        inst->SetDrawingModel((NPDrawingModel)NS_PTR_TO_INT32(result));
        return NPERR_NO_ERROR;
      }
      else {
        return NPERR_GENERIC_ERROR;
      }
    }
#endif

#ifdef XP_MACOSX
    case NPPVpluginEventModel: {
      if (inst) {
        inst->SetEventModel((NPEventModel)NS_PTR_TO_INT32(result));
        return NPERR_NO_ERROR;
      }
      else {
        return NPERR_GENERIC_ERROR;
      }
    }
#endif
#ifdef MOZ_WIDGET_ANDROID
  case kRequestDrawingModel_ANPSetValue:
    if (inst)
      inst->SetANPDrawingModel(NS_PTR_TO_INT32(result));
    return NPERR_NO_ERROR;
  case kAcceptEvents_ANPSetValue:
    return NPERR_NO_ERROR;
#endif
    default:
      return NPERR_GENERIC_ERROR;
  }
}

NPError NP_CALLBACK
NPN_requestread(NPStream *pstream, NPByteRange *rangeList)
{
  if (!NS_IsMainThread()) {
    NPN_PLUGIN_LOG(PLUGIN_LOG_ALWAYS,("NPN_requestread called from the wrong thread\n"));
    return NPERR_INVALID_PARAM;
  }
  NPN_PLUGIN_LOG(PLUGIN_LOG_NORMAL, ("NPN_RequestRead: stream=%p\n",
                                     (void*)pstream));

#ifdef PLUGIN_LOGGING
  for(NPByteRange * range = rangeList; range != nullptr; range = range->next)
    MOZ_LOG(nsPluginLogging::gNPNLog,PLUGIN_LOG_NOISY,
    ("%i-%i", range->offset, range->offset + range->length - 1));

  MOZ_LOG(nsPluginLogging::gNPNLog,PLUGIN_LOG_NOISY, ("\n\n"));
  PR_LogFlush();
#endif

  if (!pstream || !rangeList || !pstream->ndata)
    return NPERR_INVALID_PARAM;

  nsNPAPIStreamWrapper* streamWrapper = static_cast<nsNPAPIStreamWrapper*>(pstream->ndata);
  nsNPAPIPluginStreamListener* streamlistener = streamWrapper->GetStreamListener();
  if (!streamlistener) {
    return NPERR_GENERIC_ERROR;
  }

  int32_t streamtype = NP_NORMAL;

  streamlistener->GetStreamType(&streamtype);

  if (streamtype != NP_SEEK)
    return NPERR_STREAM_NOT_SEEKABLE;

  if (!streamlistener->mStreamListenerPeer)
    return NPERR_GENERIC_ERROR;

  nsresult rv = streamlistener->mStreamListenerPeer->RequestRead((NPByteRange *)rangeList);
  if (NS_FAILED(rv))
    return NPERR_GENERIC_ERROR;

  return NPERR_NO_ERROR;
}

// Deprecated, only stubbed out
void* NP_CALLBACK /* OJI type: JRIEnv* */
NPN_getJavaEnv()
{
  NPN_PLUGIN_LOG(PLUGIN_LOG_NORMAL, ("NPN_GetJavaEnv\n"));
  return nullptr;
}

const char * NP_CALLBACK
NPN_useragent(NPP npp)
{
  if (!NS_IsMainThread()) {
    NPN_PLUGIN_LOG(PLUGIN_LOG_ALWAYS,("NPN_useragent called from the wrong thread\n"));
    return nullptr;
  }
  NPN_PLUGIN_LOG(PLUGIN_LOG_NORMAL, ("NPN_UserAgent: npp=%p\n", (void*)npp));

  nsCOMPtr<nsIPluginHost> pluginHostCOM(do_GetService(MOZ_PLUGIN_HOST_CONTRACTID));
  nsPluginHost *pluginHost = static_cast<nsPluginHost*>(pluginHostCOM.get());
  if (!pluginHost) {
    return nullptr;
  }

  const char *retstr;
  nsresult rv = pluginHost->UserAgent(&retstr);
  if (NS_FAILED(rv))
    return nullptr;

  return retstr;
}

void * NP_CALLBACK
NPN_memalloc (uint32_t size)
{
  if (!NS_IsMainThread()) {
    NPN_PLUGIN_LOG(PLUGIN_LOG_NORMAL,("NPN_memalloc called from the wrong thread\n"));
  }
  NPN_PLUGIN_LOG(PLUGIN_LOG_NOISY, ("NPN_MemAlloc: size=%d\n", size));
  return moz_xmalloc(size);
}

// Deprecated, only stubbed out
void* NP_CALLBACK /* OJI type: jref */
NPN_getJavaPeer(NPP npp)
{
  NPN_PLUGIN_LOG(PLUGIN_LOG_NORMAL, ("NPN_GetJavaPeer: npp=%p\n", (void*)npp));
  return nullptr;
}

void NP_CALLBACK
NPN_pushpopupsenabledstate(NPP npp, NPBool enabled)
{
  if (!NS_IsMainThread()) {
    NPN_PLUGIN_LOG(PLUGIN_LOG_ALWAYS,("NPN_pushpopupsenabledstate called from the wrong thread\n"));
    return;
  }
  nsNPAPIPluginInstance *inst = npp ? (nsNPAPIPluginInstance *)npp->ndata : nullptr;
  if (!inst)
    return;

  inst->PushPopupsEnabledState(enabled);
}

void NP_CALLBACK
NPN_poppopupsenabledstate(NPP npp)
{
  if (!NS_IsMainThread()) {
    NPN_PLUGIN_LOG(PLUGIN_LOG_ALWAYS,("NPN_poppopupsenabledstate called from the wrong thread\n"));
    return;
  }
  nsNPAPIPluginInstance *inst = npp ? (nsNPAPIPluginInstance *)npp->ndata : nullptr;
  if (!inst)
    return;

  inst->PopPopupsEnabledState();
}

void NP_CALLBACK
NPN_pluginthreadasynccall(NPP instance, PluginThreadCallback func, void *userData)
{
  if (NS_IsMainThread()) {
    NPN_PLUGIN_LOG(PLUGIN_LOG_NOISY,("NPN_pluginthreadasynccall called from the main thread\n"));
  } else {
    NPN_PLUGIN_LOG(PLUGIN_LOG_NOISY,("NPN_pluginthreadasynccall called from a non main thread\n"));
  }
  RefPtr<nsPluginThreadRunnable> evt =
    new nsPluginThreadRunnable(instance, func, userData);

  if (evt && evt->IsValid()) {
    NS_DispatchToMainThread(evt);
  }
}

NPError NP_CALLBACK
NPN_getvalueforurl(NPP instance, NPNURLVariable variable, const char *url,
                char **value, uint32_t *len)
{
  if (!NS_IsMainThread()) {
    NPN_PLUGIN_LOG(PLUGIN_LOG_ALWAYS,("NPN_getvalueforurl called from the wrong thread\n"));
    return NPERR_GENERIC_ERROR;
  }

  if (!instance) {
    return NPERR_INVALID_PARAM;
  }

  if (!url || !*url || !len) {
    return NPERR_INVALID_URL;
  }

  *len = 0;

  switch (variable) {
  case NPNURLVProxy:
    {
      nsCOMPtr<nsIPluginHost> pluginHostCOM(do_GetService(MOZ_PLUGIN_HOST_CONTRACTID));
      nsPluginHost *pluginHost = static_cast<nsPluginHost*>(pluginHostCOM.get());
      if (pluginHost && NS_SUCCEEDED(pluginHost->FindProxyForURL(url, value))) {
        *len = *value ? strlen(*value) : 0;
        return NPERR_NO_ERROR;
      }
      break;
    }
  case NPNURLVCookie:
    {
      nsCOMPtr<nsICookieService> cookieService =
        do_GetService(NS_COOKIESERVICE_CONTRACTID);

      if (!cookieService)
        return NPERR_GENERIC_ERROR;

      // Make an nsURI from the url argument
      nsCOMPtr<nsIURI> uri;
      if (NS_FAILED(NS_NewURI(getter_AddRefs(uri), nsDependentCString(url)))) {
        return NPERR_GENERIC_ERROR;
      }

      nsCOMPtr<nsIChannel> channel = GetChannelFromNPP(instance);

      if (NS_FAILED(cookieService->GetCookieString(uri, channel, value)) ||
          !*value) {
        return NPERR_GENERIC_ERROR;
      }

      *len = strlen(*value);
      return NPERR_NO_ERROR;
    }

  default:
    // Fall through and return an error...
    ;
  }

  return NPERR_GENERIC_ERROR;
}

NPError NP_CALLBACK
NPN_setvalueforurl(NPP instance, NPNURLVariable variable, const char *url,
                const char *value, uint32_t len)
{
  if (!NS_IsMainThread()) {
    NPN_PLUGIN_LOG(PLUGIN_LOG_ALWAYS,("NPN_setvalueforurl called from the wrong thread\n"));
    return NPERR_GENERIC_ERROR;
  }

  if (!instance) {
    return NPERR_INVALID_PARAM;
  }

  if (!url || !*url) {
    return NPERR_INVALID_URL;
  }

  switch (variable) {
  case NPNURLVCookie:
    {
      if (!value || 0 == len)
        return NPERR_INVALID_PARAM;

      nsresult rv = NS_ERROR_FAILURE;
      nsCOMPtr<nsIIOService> ioService(do_GetService(NS_IOSERVICE_CONTRACTID, &rv));
      if (NS_FAILED(rv))
        return NPERR_GENERIC_ERROR;

      nsCOMPtr<nsICookieService> cookieService = do_GetService(NS_COOKIESERVICE_CONTRACTID, &rv);
      if (NS_FAILED(rv))
        return NPERR_GENERIC_ERROR;

      nsCOMPtr<nsIURI> uriIn;
      rv = ioService->NewURI(nsDependentCString(url), nullptr, nullptr, getter_AddRefs(uriIn));
      if (NS_FAILED(rv))
        return NPERR_GENERIC_ERROR;

      nsCOMPtr<nsIChannel> channel = GetChannelFromNPP(instance);

      char *cookie = (char*)value;
      char c = cookie[len];
      cookie[len] = '\0';
      rv = cookieService->SetCookieString(uriIn, nullptr, cookie, channel);
      cookie[len] = c;
      if (NS_SUCCEEDED(rv))
        return NPERR_NO_ERROR;
    }

    break;
  case NPNURLVProxy:
    // We don't support setting proxy values, fall through...
  default:
    // Fall through and return an error...
    ;
  }

  return NPERR_GENERIC_ERROR;
}

NPError NP_CALLBACK
NPN_getauthenticationinfo(NPP instance, const char *protocol, const char *host,
                       int32_t port, const char *scheme, const char *realm,
                       char **username, uint32_t *ulen, char **password,
                       uint32_t *plen)
{
  if (!NS_IsMainThread()) {
    NPN_PLUGIN_LOG(PLUGIN_LOG_ALWAYS,("NPN_getauthenticationinfo called from the wrong thread\n"));
    return NPERR_GENERIC_ERROR;
  }

  if (!instance || !protocol || !host || !scheme || !realm || !username ||
      !ulen || !password || !plen)
    return NPERR_INVALID_PARAM;

  *username = nullptr;
  *password = nullptr;
  *ulen = 0;
  *plen = 0;

  nsDependentCString proto(protocol);

  if (!proto.LowerCaseEqualsLiteral("http") &&
      !proto.LowerCaseEqualsLiteral("https"))
    return NPERR_GENERIC_ERROR;

  nsCOMPtr<nsIHttpAuthManager> authManager =
    do_GetService("@mozilla.org/network/http-auth-manager;1");
  if (!authManager)
    return NPERR_GENERIC_ERROR;

  nsNPAPIPluginInstance *inst = static_cast<nsNPAPIPluginInstance*>(instance->ndata);
  if (!inst)
    return NPERR_GENERIC_ERROR;

  bool authPrivate = false;
  if (NS_FAILED(inst->IsPrivateBrowsing(&authPrivate)))
    return NPERR_GENERIC_ERROR;

  nsIDocument *doc = GetDocumentFromNPP(instance);
  NS_ENSURE_TRUE(doc, NPERR_GENERIC_ERROR);
  nsIPrincipal *principal = doc->NodePrincipal();

  nsAutoString unused, uname16, pwd16;
  if (NS_FAILED(authManager->GetAuthIdentity(proto, nsDependentCString(host),
                                             port, nsDependentCString(scheme),
                                             nsDependentCString(realm),
                                             EmptyCString(), unused, uname16,
                                             pwd16, authPrivate, principal))) {
    return NPERR_GENERIC_ERROR;
  }

  NS_ConvertUTF16toUTF8 uname8(uname16);
  NS_ConvertUTF16toUTF8 pwd8(pwd16);

  *username = ToNewCString(uname8);
  *ulen = *username ? uname8.Length() : 0;

  *password = ToNewCString(pwd8);
  *plen = *password ? pwd8.Length() : 0;

  return NPERR_NO_ERROR;
}

uint32_t NP_CALLBACK
NPN_scheduletimer(NPP instance, uint32_t interval, NPBool repeat, PluginTimerFunc timerFunc)
{
  if (!NS_IsMainThread()) {
    NPN_PLUGIN_LOG(PLUGIN_LOG_ALWAYS,("NPN_scheduletimer called from the wrong thread\n"));
    return 0;
  }

  nsNPAPIPluginInstance *inst = (nsNPAPIPluginInstance *)instance->ndata;
  if (!inst)
    return 0;

  return inst->ScheduleTimer(interval, repeat, timerFunc);
}

void NP_CALLBACK
NPN_unscheduletimer(NPP instance, uint32_t timerID)
{
  if (!NS_IsMainThread()) {
    NPN_PLUGIN_LOG(PLUGIN_LOG_ALWAYS,("NPN_unscheduletimer called from the wrong thread\n"));
    return;
  }

#ifdef MOZ_WIDGET_ANDROID
  // Sometimes Flash calls this with a dead NPP instance. Ensure the one we have
  // here is valid and maps to a nsNPAPIPluginInstance.
  nsNPAPIPluginInstance *inst = nsNPAPIPluginInstance::GetFromNPP(instance);
#else
  nsNPAPIPluginInstance *inst = (nsNPAPIPluginInstance *)instance->ndata;
#endif
  if (!inst)
    return;

  inst->UnscheduleTimer(timerID);
}

NPError NP_CALLBACK
NPN_popupcontextmenu(NPP instance, NPMenu* menu)
{
  if (!NS_IsMainThread()) {
    NPN_PLUGIN_LOG(PLUGIN_LOG_ALWAYS,("NPN_popupcontextmenu called from the wrong thread\n"));
    return 0;
  }

#ifdef MOZ_WIDGET_COCOA
  nsNPAPIPluginInstance *inst = (nsNPAPIPluginInstance *)instance->ndata;

  double pluginX, pluginY;
  double screenX, screenY;

  const NPCocoaEvent* currentEvent = static_cast<NPCocoaEvent*>(inst->GetCurrentEvent());
  if (!currentEvent) {
    return NPERR_GENERIC_ERROR;
  }

  // Ensure that the events has an x/y value.
  if (currentEvent->type != NPCocoaEventMouseDown    &&
      currentEvent->type != NPCocoaEventMouseUp      &&
      currentEvent->type != NPCocoaEventMouseMoved   &&
      currentEvent->type != NPCocoaEventMouseEntered &&
      currentEvent->type != NPCocoaEventMouseExited  &&
      currentEvent->type != NPCocoaEventMouseDragged) {
      return NPERR_GENERIC_ERROR;
  }

  pluginX = currentEvent->data.mouse.pluginX;
  pluginY = currentEvent->data.mouse.pluginY;

  if ((pluginX < 0.0) || (pluginY < 0.0))
    return NPERR_GENERIC_ERROR;

  NPBool success = NPN_convertpoint(instance,
                                    pluginX,  pluginY, NPCoordinateSpacePlugin,
                                    &screenX, &screenY, NPCoordinateSpaceScreen);

  if (success) {
    return mozilla::plugins::PluginUtilsOSX::ShowCocoaContextMenu(menu,
                                    screenX, screenY,
                                    nullptr,
                                    nullptr);
  } else {
    NS_WARNING("Convertpoint failed, could not created contextmenu.");
    return NPERR_GENERIC_ERROR;
  }
#else
    NS_WARNING("Not supported on this platform!");
    return NPERR_GENERIC_ERROR;
#endif
}

NPBool NP_CALLBACK
NPN_convertpoint(NPP instance, double sourceX, double sourceY, NPCoordinateSpace sourceSpace, double *destX, double *destY, NPCoordinateSpace destSpace)
{
  if (!NS_IsMainThread()) {
    NPN_PLUGIN_LOG(PLUGIN_LOG_ALWAYS,("NPN_convertpoint called from the wrong thread\n"));
    return 0;
  }

  nsNPAPIPluginInstance *inst = (nsNPAPIPluginInstance *)instance->ndata;
  if (!inst)
    return false;

  return inst->ConvertPoint(sourceX, sourceY, sourceSpace, destX, destY, destSpace);
}

void NP_CALLBACK
NPN_urlredirectresponse(NPP instance, void* notifyData, NPBool allow)
{
  if (!NS_IsMainThread()) {
    NPN_PLUGIN_LOG(PLUGIN_LOG_ALWAYS,("NPN_convertpoint called from the wrong thread\n"));
    return;
  }

  nsNPAPIPluginInstance *inst = (nsNPAPIPluginInstance *)instance->ndata;
  if (!inst) {
    return;
  }

  inst->URLRedirectResponse(notifyData, allow);
}

NPError NP_CALLBACK
NPN_initasyncsurface(NPP instance, NPSize *size, NPImageFormat format, void *initData, NPAsyncSurface *surface)
{
  nsNPAPIPluginInstance *inst = (nsNPAPIPluginInstance *)instance->ndata;
  if (!inst) {
    return NPERR_GENERIC_ERROR;
  }

  return inst->InitAsyncSurface(size, format, initData, surface);
}

NPError NP_CALLBACK
NPN_finalizeasyncsurface(NPP instance, NPAsyncSurface *surface)
{
  nsNPAPIPluginInstance *inst = (nsNPAPIPluginInstance *)instance->ndata;
  if (!inst) {
    return NPERR_GENERIC_ERROR;
  }

  return inst->FinalizeAsyncSurface(surface);
}

void NP_CALLBACK
NPN_setcurrentasyncsurface(NPP instance, NPAsyncSurface *surface, NPRect *changed)
{
  nsNPAPIPluginInstance *inst = (nsNPAPIPluginInstance *)instance->ndata;
  if (!inst) {
    return;
  }

  inst->SetCurrentAsyncSurface(surface, changed);
}

} /* namespace parent */
} /* namespace plugins */
} /* namespace mozilla */<|MERGE_RESOLUTION|>--- conflicted
+++ resolved
@@ -1802,11 +1802,7 @@
     return NPERR_GENERIC_ERROR;
 #endif
 
-<<<<<<< HEAD
-#if defined(XP_WIN) || defined(XP_OS2) || defined(MOZ_WIDGET_GTK) || defined(MOZ_WIDGET_QT)
-=======
-#if defined(XP_WIN) || defined(MOZ_WIDGET_GTK)
->>>>>>> 628bf1da
+#if defined(XP_WIN) || defined(XP_OS2) || defined(MOZ_WIDGET_GTK)
   case NPNVnetscapeWindow: {
     if (!npp || !npp->ndata)
       return NPERR_INVALID_INSTANCE_ERROR;
