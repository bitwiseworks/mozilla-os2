/* -*- Mode: C++; tab-width: 2; indent-tabs-mode: nil; c-basic-offset: 2 -*- */
// vim:set ts=2 sts=2 sw=2 et cin:
/* This Source Code Form is subject to the terms of the Mozilla Public
 * License, v. 2.0. If a copy of the MPL was not distributed with this
 * file, You can obtain one at http://mozilla.org/MPL/2.0/. */

#ifdef MOZ_X11
#include <cairo-xlib.h>
#include "gfxXlibSurface.h"
/* X headers suck */
enum { XKeyPress = KeyPress };
#include "mozilla/X11Util.h"
using mozilla::DefaultXDisplay;
#endif

#include "nsPluginInstanceOwner.h"

#include "gfxUtils.h"
#include "nsIRunnable.h"
#include "nsContentUtils.h"
#include "nsRect.h"
#include "nsSize.h"
#include "nsDisplayList.h"
#include "ImageLayers.h"
#include "GLImages.h"
#include "nsPluginFrame.h"
#include "nsIPluginDocument.h"
#include "nsIStringStream.h"
#include "nsNetUtil.h"
#include "mozilla/Preferences.h"
#include "nsILinkHandler.h"
#include "nsIDocShellTreeItem.h"
#include "nsIWebBrowserChrome.h"
#include "nsLayoutUtils.h"
#include "nsIPluginWidget.h"
#include "nsViewManager.h"
#include "nsIDocShellTreeOwner.h"
#include "nsIDOMHTMLObjectElement.h"
#include "nsIAppShell.h"
#include "nsIDOMHTMLAppletElement.h"
#include "nsIObjectLoadingContent.h"
#include "nsObjectLoadingContent.h"
#include "nsAttrName.h"
#include "nsIFocusManager.h"
#include "nsFocusManager.h"
#include "nsIDOMDragEvent.h"
#include "nsIScrollableFrame.h"
#include "nsIDocShell.h"
#include "ImageContainer.h"
#include "nsIDOMHTMLCollection.h"
#include "GLContext.h"
#include "EGLUtils.h"
#include "nsIContentInlines.h"
#include "mozilla/MiscEvents.h"
#include "mozilla/MouseEvents.h"
#include "mozilla/TextEvents.h"
#include "mozilla/dom/HTMLObjectElementBinding.h"
#include "mozilla/dom/TabChild.h"
#include "nsFrameSelection.h"
#include "PuppetWidget.h"
#include "nsPIWindowRoot.h"

#include "nsContentCID.h"
#include "nsWidgetsCID.h"
static NS_DEFINE_CID(kWidgetCID, NS_CHILD_CID);
static NS_DEFINE_CID(kAppShellCID, NS_APPSHELL_CID);

#ifdef XP_WIN
#include <wtypes.h>
#include <winuser.h>
#endif

#ifdef XP_MACOSX
#include "ComplexTextInputPanel.h"
#include "nsIDOMXULDocument.h"
#include "nsIDOMXULCommandDispatcher.h"
#endif

#ifdef MOZ_WIDGET_GTK
#include <gdk/gdk.h>
#include <gtk/gtk.h>
#endif

#ifdef MOZ_WIDGET_ANDROID
#include "ANPBase.h"
#include "AndroidBridge.h"
#include "nsWindow.h"

static nsPluginInstanceOwner* sFullScreenInstance = nullptr;

using namespace mozilla::dom;

#include <android/log.h>
#define LOG(args...)  __android_log_print(ANDROID_LOG_INFO, "GeckoPlugins" , ## args)
#endif

using namespace mozilla;
using namespace mozilla::dom;
using namespace mozilla::layers;

static inline nsPoint AsNsPoint(const nsIntPoint &p) {
  return nsPoint(p.x, p.y);
}

// special class for handeling DOM context menu events because for
// some reason it starves other mouse events if implemented on the
// same class
class nsPluginDOMContextMenuListener : public nsIDOMEventListener
{
  virtual ~nsPluginDOMContextMenuListener();

public:
  explicit nsPluginDOMContextMenuListener(nsIContent* aContent);

  NS_DECL_ISUPPORTS
  NS_DECL_NSIDOMEVENTLISTENER

  void Destroy(nsIContent* aContent);

  nsEventStatus ProcessEvent(const WidgetGUIEvent& anEvent)
  {
    return nsEventStatus_eConsumeNoDefault;
  }
};

class AsyncPaintWaitEvent : public nsRunnable
{
public:
  AsyncPaintWaitEvent(nsIContent* aContent, bool aFinished) :
    mContent(aContent), mFinished(aFinished)
  {
  }

  NS_IMETHOD Run()
  {
    nsContentUtils::DispatchTrustedEvent(mContent->OwnerDoc(), mContent,
        mFinished ? NS_LITERAL_STRING("MozPaintWaitFinished") : NS_LITERAL_STRING("MozPaintWait"),
        true, true);
    return NS_OK;
  }

private:
  nsCOMPtr<nsIContent> mContent;
  bool                 mFinished;
};

void
nsPluginInstanceOwner::NotifyPaintWaiter(nsDisplayListBuilder* aBuilder)
{
  // This is notification for reftests about async plugin paint start
  if (!mWaitingForPaint && !IsUpToDate() && aBuilder->ShouldSyncDecodeImages()) {
    nsCOMPtr<nsIContent> content = do_QueryReferent(mContent);
    nsCOMPtr<nsIRunnable> event = new AsyncPaintWaitEvent(content, false);
    // Run this event as soon as it's safe to do so, since listeners need to
    // receive it immediately
    mWaitingForPaint = nsContentUtils::AddScriptRunner(event);
  }
}

#if MOZ_WIDGET_ANDROID
static void
AttachToContainerAsEGLImage(ImageContainer* container,
                            nsNPAPIPluginInstance* instance,
                            const LayoutDeviceRect& rect,
                            nsRefPtr<Image>* out_image)
{
  MOZ_ASSERT(out_image);
  MOZ_ASSERT(!*out_image);

  EGLImage image = instance->AsEGLImage();
  if (!image) {
    return;
  }

  nsRefPtr<Image> img = container->CreateImage(ImageFormat::EGLIMAGE);

  EGLImageImage::Data data;
  data.mImage = image;
  data.mSize = gfx::IntSize(rect.width, rect.height);
  data.mOriginPos = instance->OriginPos();

  EGLImageImage* typedImg = static_cast<EGLImageImage*>(img.get());
  typedImg->SetData(data);

  *out_image = img;
}

static void
AttachToContainerAsSurfaceTexture(ImageContainer* container,
                                  nsNPAPIPluginInstance* instance,
                                  const LayoutDeviceRect& rect,
                                  nsRefPtr<Image>* out_image)
{
  MOZ_ASSERT(out_image);
  MOZ_ASSERT(!*out_image);

  mozilla::gl::AndroidSurfaceTexture* surfTex = instance->AsSurfaceTexture();
  if (!surfTex) {
    return;
  }

  nsRefPtr<Image> img = container->CreateImage(ImageFormat::SURFACE_TEXTURE);

  SurfaceTextureImage::Data data;
  data.mSurfTex = surfTex;
  data.mSize = gfx::IntSize(rect.width, rect.height);
  data.mOriginPos = instance->OriginPos();

  SurfaceTextureImage* typedImg = static_cast<SurfaceTextureImage*>(img.get());
  typedImg->SetData(data);

  *out_image = img;
}
#endif

already_AddRefed<ImageContainer>
nsPluginInstanceOwner::GetImageContainer()
{
  if (!mInstance)
    return nullptr;

  nsRefPtr<ImageContainer> container;

#if MOZ_WIDGET_ANDROID
  // Right now we only draw with Gecko layers on Honeycomb and higher. See Paint()
  // for what we do on other versions.
  if (AndroidBridge::Bridge()->GetAPIVersion() < 11)
    return nullptr;

  LayoutDeviceRect r = GetPluginRect();

  // NotifySize() causes Flash to do a bunch of stuff like ask for surfaces to render
  // into, set y-flip flags, etc, so we do this at the beginning.
  gfxSize resolution = mPluginFrame->PresContext()->PresShell()->GetCumulativeResolution();
  ScreenSize screenSize = (r * LayoutDeviceToScreenScale(resolution.width, resolution.height)).Size();
  mInstance->NotifySize(nsIntSize(screenSize.width, screenSize.height));

  container = LayerManager::CreateImageContainer();

  // Try to get it as an EGLImage first.
  nsRefPtr<Image> img;
  AttachToContainerAsEGLImage(container, mInstance, r, &img);
  if (!img) {
    AttachToContainerAsSurfaceTexture(container, mInstance, r, &img);
  }
  MOZ_ASSERT(img);

  container->SetCurrentImageInTransaction(img);
#else
  mInstance->GetImageContainer(getter_AddRefs(container));
#endif

  return container.forget();
}

void
nsPluginInstanceOwner::SetBackgroundUnknown()
{
  if (mInstance) {
    mInstance->SetBackgroundUnknown();
  }
}

already_AddRefed<gfxContext>
nsPluginInstanceOwner::BeginUpdateBackground(const nsIntRect& aRect)
{
  nsIntRect rect = aRect;
  nsRefPtr<gfxContext> ctx;
  if (mInstance &&
      NS_SUCCEEDED(mInstance->BeginUpdateBackground(&rect, getter_AddRefs(ctx)))) {
    return ctx.forget();
  }
  return nullptr;
}

void
nsPluginInstanceOwner::EndUpdateBackground(gfxContext* aContext,
                                           const nsIntRect& aRect)
{
  nsIntRect rect = aRect;
  if (mInstance) {
    mInstance->EndUpdateBackground(aContext, &rect);
  }
}

bool
nsPluginInstanceOwner::UseAsyncRendering()
{
#ifdef XP_MACOSX
  if (mUseAsyncRendering) {
    return true;
  }
#endif

  bool isOOP;
  bool result = (mInstance &&
          NS_SUCCEEDED(mInstance->GetIsOOP(&isOOP)) && isOOP
#ifndef XP_MACOSX
          && (!mPluginWindow ||
           mPluginWindow->type == NPWindowTypeDrawable)
#endif
          );

#ifdef XP_MACOSX
  if (result) {
    mUseAsyncRendering = true;
  }
#endif

  return result;
}

nsIntSize
nsPluginInstanceOwner::GetCurrentImageSize()
{
  nsIntSize size(0,0);
  if (mInstance) {
    mInstance->GetImageSize(&size);
  }
  return size;
}

nsPluginInstanceOwner::nsPluginInstanceOwner()
{
  // create nsPluginNativeWindow object, it is derived from NPWindow
  // struct and allows to manipulate native window procedure
  nsCOMPtr<nsIPluginHost> pluginHostCOM = do_GetService(MOZ_PLUGIN_HOST_CONTRACTID);
  mPluginHost = static_cast<nsPluginHost*>(pluginHostCOM.get());
  if (mPluginHost)
    mPluginHost->NewPluginNativeWindow(&mPluginWindow);
  else
    mPluginWindow = nullptr;

  mPluginFrame = nullptr;
  mWidgetCreationComplete = false;
#ifdef XP_MACOSX
  memset(&mCGPluginPortCopy, 0, sizeof(NP_CGContext));
  mInCGPaintLevel = 0;
  mSentInitialTopLevelWindowEvent = false;
  mLastWindowIsActive = false;
  mLastContentFocused = false;
  mLastScaleFactor = 1.0;
  mColorProfile = nullptr;
  mShouldBlurOnActivate = false;
#endif
  mContentFocused = false;
  mWidgetVisible = true;
  mPluginWindowVisible = false;
  mPluginDocumentActiveState = true;
  mLastMouseDownButtonType = -1;

#ifdef XP_MACOSX
#ifndef NP_NO_CARBON
  // We don't support Carbon, but it is still the default model for i386 NPAPI.
  mEventModel = NPEventModelCarbon;
#else
  mEventModel = NPEventModelCocoa;
#endif
  mUseAsyncRendering = false;
#endif

  mWaitingForPaint = false;

#ifdef MOZ_WIDGET_ANDROID
  mFullScreen = false;
  mJavaView = nullptr;
#endif
}

nsPluginInstanceOwner::~nsPluginInstanceOwner()
{
  if (mWaitingForPaint) {
    nsCOMPtr<nsIContent> content = do_QueryReferent(mContent);
    if (content) {
      // We don't care when the event is dispatched as long as it's "soon",
      // since whoever needs it will be waiting for it.
      nsCOMPtr<nsIRunnable> event = new AsyncPaintWaitEvent(content, true);
      NS_DispatchToMainThread(event);
    }
  }

  mPluginFrame = nullptr;

  PLUG_DeletePluginNativeWindow(mPluginWindow);
  mPluginWindow = nullptr;

#ifdef MOZ_WIDGET_ANDROID
  RemovePluginView();
#endif

  if (mInstance) {
    mInstance->SetOwner(nullptr);
  }
}

NS_IMPL_ISUPPORTS(nsPluginInstanceOwner,
                  nsIPluginInstanceOwner,
                  nsIDOMEventListener,
                  nsIPrivacyTransitionObserver,
                  nsISupportsWeakReference)

nsresult
nsPluginInstanceOwner::SetInstance(nsNPAPIPluginInstance *aInstance)
{
  NS_ASSERTION(!mInstance || !aInstance, "mInstance should only be set or unset!");

  // If we're going to null out mInstance after use, be sure to call
  // mInstance->SetOwner(nullptr) here, since it now won't be called
  // from our destructor.  This fixes bug 613376.
  if (mInstance && !aInstance) {
    mInstance->SetOwner(nullptr);

#ifdef MOZ_WIDGET_ANDROID
    RemovePluginView();
#endif
  }

  mInstance = aInstance;

  nsCOMPtr<nsIDocument> doc;
  GetDocument(getter_AddRefs(doc));
  if (doc) {
    nsCOMPtr<nsPIDOMWindow> domWindow = doc->GetWindow();
    if (domWindow) {
      nsCOMPtr<nsIDocShell> docShell = domWindow->GetDocShell();
      if (docShell)
        docShell->AddWeakPrivacyTransitionObserver(this);
    }
  }

  return NS_OK;
}

NS_IMETHODIMP nsPluginInstanceOwner::GetWindow(NPWindow *&aWindow)
{
  NS_ASSERTION(mPluginWindow, "the plugin window object being returned is null");
  aWindow = mPluginWindow;
  return NS_OK;
}

NS_IMETHODIMP nsPluginInstanceOwner::GetMode(int32_t *aMode)
{
  nsCOMPtr<nsIDocument> doc;
  nsresult rv = GetDocument(getter_AddRefs(doc));
  nsCOMPtr<nsIPluginDocument> pDoc (do_QueryInterface(doc));

  if (pDoc) {
    *aMode = NP_FULL;
  } else {
    *aMode = NP_EMBED;
  }

  return rv;
}

void nsPluginInstanceOwner::GetAttributes(nsTArray<MozPluginParameter>& attributes)
{
  nsCOMPtr<nsIObjectLoadingContent> content = do_QueryReferent(mContent);
  nsObjectLoadingContent *loadingContent =
    static_cast<nsObjectLoadingContent*>(content.get());

  loadingContent->GetPluginAttributes(attributes);
}

NS_IMETHODIMP nsPluginInstanceOwner::GetDOMElement(nsIDOMElement* *result)
{
  return CallQueryReferent(mContent.get(), result);
}

nsresult nsPluginInstanceOwner::GetInstance(nsNPAPIPluginInstance **aInstance)
{
  NS_ENSURE_ARG_POINTER(aInstance);

  *aInstance = mInstance;
  NS_IF_ADDREF(*aInstance);
  return NS_OK;
}

NS_IMETHODIMP nsPluginInstanceOwner::GetURL(const char *aURL,
                                            const char *aTarget,
                                            nsIInputStream *aPostStream,
                                            void *aHeadersData,
                                            uint32_t aHeadersDataLen)
{
  nsCOMPtr<nsIContent> content = do_QueryReferent(mContent);
  if (!content) {
    return NS_ERROR_NULL_POINTER;
  }

  if (content->IsEditable()) {
    return NS_OK;
  }

  nsIDocument *doc = content->GetCurrentDoc();
  if (!doc) {
    return NS_ERROR_FAILURE;
  }

  nsIPresShell *presShell = doc->GetShell();
  if (!presShell) {
    return NS_ERROR_FAILURE;
  }

  nsPresContext *presContext = presShell->GetPresContext();
  if (!presContext) {
    return NS_ERROR_FAILURE;
  }

  // the container of the pres context will give us the link handler
  nsCOMPtr<nsISupports> container = presContext->GetContainerWeak();
  NS_ENSURE_TRUE(container,NS_ERROR_FAILURE);
  nsCOMPtr<nsILinkHandler> lh = do_QueryInterface(container);
  NS_ENSURE_TRUE(lh, NS_ERROR_FAILURE);

  nsAutoString  unitarget;
  unitarget.AssignASCII(aTarget); // XXX could this be nonascii?

  nsCOMPtr<nsIURI> baseURI = GetBaseURI();

  // Create an absolute URL
  nsCOMPtr<nsIURI> uri;
  nsresult rv = NS_NewURI(getter_AddRefs(uri), aURL, baseURI);

  NS_ENSURE_SUCCESS(rv, NS_ERROR_FAILURE);

  nsCOMPtr<nsIInputStream> headersDataStream;
  if (aPostStream && aHeadersData) {
    if (!aHeadersDataLen)
      return NS_ERROR_UNEXPECTED;

    nsCOMPtr<nsIStringInputStream> sis = do_CreateInstance("@mozilla.org/io/string-input-stream;1");
    if (!sis)
      return NS_ERROR_OUT_OF_MEMORY;

    rv = sis->SetData((char *)aHeadersData, aHeadersDataLen);
    NS_ENSURE_SUCCESS(rv, rv);
    headersDataStream = do_QueryInterface(sis);
  }

  int32_t blockPopups =
    Preferences::GetInt("privacy.popups.disable_from_plugins");
  nsAutoPopupStatePusher popupStatePusher((PopupControlState)blockPopups);

  rv = lh->OnLinkClick(content, uri, unitarget.get(), NullString(),
                       aPostStream, headersDataStream, true);

  return rv;
}

NS_IMETHODIMP nsPluginInstanceOwner::ShowStatus(const char *aStatusMsg)
{
  nsresult  rv = NS_ERROR_FAILURE;

  rv = this->ShowStatus(NS_ConvertUTF8toUTF16(aStatusMsg).get());

  return rv;
}

NS_IMETHODIMP nsPluginInstanceOwner::ShowStatus(const char16_t *aStatusMsg)
{
  nsresult  rv = NS_ERROR_FAILURE;

  if (!mPluginFrame) {
    return rv;
  }
  nsCOMPtr<nsIDocShellTreeItem> docShellItem = mPluginFrame->PresContext()->GetDocShell();
  if (NS_FAILED(rv) || !docShellItem) {
    return rv;
  }

  nsCOMPtr<nsIDocShellTreeOwner> treeOwner;
  rv = docShellItem->GetTreeOwner(getter_AddRefs(treeOwner));
  if (NS_FAILED(rv) || !treeOwner) {
    return rv;
  }

  nsCOMPtr<nsIWebBrowserChrome> browserChrome(do_GetInterface(treeOwner, &rv));
  if (NS_FAILED(rv) || !browserChrome) {
    return rv;
  }
  rv = browserChrome->SetStatus(nsIWebBrowserChrome::STATUS_SCRIPT,
                                aStatusMsg);

  return rv;
}

NS_IMETHODIMP nsPluginInstanceOwner::GetDocument(nsIDocument* *aDocument)
{
  nsCOMPtr<nsIContent> content = do_QueryReferent(mContent);
  if (!aDocument || !content) {
    return NS_ERROR_NULL_POINTER;
  }

  // XXX sXBL/XBL2 issue: current doc or owner doc?
  // But keep in mind bug 322414 comment 33
  NS_IF_ADDREF(*aDocument = content->OwnerDoc());
  return NS_OK;
}

NS_IMETHODIMP nsPluginInstanceOwner::InvalidateRect(NPRect *invalidRect)
{
  // If our object frame has gone away, we won't be able to determine
  // up-to-date-ness, so just fire off the event.
  if (mWaitingForPaint && (!mPluginFrame || IsUpToDate())) {
    nsCOMPtr<nsIContent> content = do_QueryReferent(mContent);
    // We don't care when the event is dispatched as long as it's "soon",
    // since whoever needs it will be waiting for it.
    nsCOMPtr<nsIRunnable> event = new AsyncPaintWaitEvent(content, true);
    NS_DispatchToMainThread(event);
    mWaitingForPaint = false;
  }

  if (!mPluginFrame || !invalidRect || !mWidgetVisible)
    return NS_ERROR_FAILURE;

#if defined(XP_MACOSX) || defined(MOZ_WIDGET_ANDROID)
  // Each time an asynchronously-drawing plugin sends a new surface to display,
  // the image in the ImageContainer is updated and InvalidateRect is called.
  // There are different side effects for (sync) Android plugins.
  nsRefPtr<ImageContainer> container;
  mInstance->GetImageContainer(getter_AddRefs(container));
#endif

#ifndef XP_MACOSX
  // Windowed plugins should not be calling NPN_InvalidateRect, but
  // Silverlight does and expects it to "work"
  if (mWidget) {
    mWidget->Invalidate(nsIntRect(invalidRect->left, invalidRect->top,
                                  invalidRect->right - invalidRect->left,
                                  invalidRect->bottom - invalidRect->top));
    return NS_OK;
  }
#endif
  nsIntRect rect(invalidRect->left,
                 invalidRect->top,
                 invalidRect->right - invalidRect->left,
                 invalidRect->bottom - invalidRect->top);
  // invalidRect is in "display pixels".  In non-HiDPI modes "display pixels"
  // are device pixels.  But in HiDPI modes each display pixel corresponds
  // to more than one device pixel.
  double scaleFactor = 1.0;
  GetContentsScaleFactor(&scaleFactor);
  rect.ScaleRoundOut(scaleFactor);
  mPluginFrame->InvalidateLayer(nsDisplayItem::TYPE_PLUGIN, &rect);
  return NS_OK;
}

NS_IMETHODIMP nsPluginInstanceOwner::InvalidateRegion(NPRegion invalidRegion)
{
  return NS_ERROR_NOT_IMPLEMENTED;
}

NS_IMETHODIMP
nsPluginInstanceOwner::RedrawPlugin()
{
  if (mPluginFrame) {
    mPluginFrame->InvalidateLayer(nsDisplayItem::TYPE_PLUGIN);
  }
  return NS_OK;
}

NS_IMETHODIMP nsPluginInstanceOwner::GetNetscapeWindow(void *value)
{
  if (!mPluginFrame) {
    NS_WARNING("plugin owner has no owner in getting doc's window handle");
    return NS_ERROR_FAILURE;
  }
<<<<<<< HEAD
  
#if defined(XP_WIN) || defined(XP_OS2)
=======

#if defined(XP_WIN)
>>>>>>> 8112532f
  void** pvalue = (void**)value;
  nsViewManager* vm = mPluginFrame->PresContext()->GetPresShell()->GetViewManager();
  if (!vm)
    return NS_ERROR_FAILURE;
  // This property is provided to allow a "windowless" plugin to determine the window it is drawing
  // in, so it can translate mouse coordinates it receives directly from the operating system
  // to coordinates relative to itself.

  // The original code (outside this #if) returns the document's window, which is OK if the window the "windowless" plugin
  // is drawing into has the same origin as the document's window, but this is not the case for "windowless" plugins inside of scrolling DIVs etc

  // To make sure "windowless" plugins always get the right origin for translating mouse coordinates, this code
  // determines the window handle of the mozilla window containing the "windowless" plugin.

  // Given that this HWND may not be that of the document's window, there is a slight risk
  // of confusing a plugin that is using this HWND for illicit purposes, but since the documentation
  // does not suggest this HWND IS that of the document window, rather that of the window
  // the plugin is drawn in, this seems like a safe fix.

  // we only attempt to get the nearest window if this really is a "windowless" plugin so as not
  // to change any behaviour for the much more common windowed plugins,
  // though why this method would even be being called for a windowed plugin escapes me.
  if (XRE_GetProcessType() != GeckoProcessType_Content &&
      mPluginWindow && mPluginWindow->type == NPWindowTypeDrawable) {
    // it turns out that flash also uses this window for determining focus, and is currently
    // unable to show a caret correctly if we return the enclosing window. Therefore for
    // now we only return the enclosing window when there is an actual offset which
    // would otherwise cause coordinates to be offset incorrectly. (i.e.
    // if the enclosing window if offset from the document window)
    //
    // fixing both the caret and ability to interact issues for a windowless control in a non document aligned windw
    // does not seem to be possible without a change to the flash plugin

    nsIWidget* win = mPluginFrame->GetNearestWidget();
    if (win) {
      nsView *view = nsView::GetViewFor(win);
      NS_ASSERTION(view, "No view for widget");
      nsPoint offset = view->GetOffsetTo(nullptr);

      if (offset.x || offset.y) {
        // in the case the two windows are offset from eachother, we do go ahead and return the correct enclosing window
        // so that mouse co-ordinates are not messed up.
        *pvalue = (void*)win->GetNativeData(NS_NATIVE_WINDOW);
        if (*pvalue)
          return NS_OK;
      }
    }
  }
  // simply return the topmost document window
  nsCOMPtr<nsIWidget> widget;
  vm->GetRootWidget(getter_AddRefs(widget));
  if (widget) {
    *pvalue = (void*)widget->GetNativeData(NS_NATIVE_SHAREABLE_WINDOW);
  } else {
    NS_ASSERTION(widget, "couldn't get doc's widget in getting doc's window handle");
  }

  return NS_OK;
#elif (defined(MOZ_WIDGET_GTK) || defined(MOZ_WIDGET_QT)) && defined(MOZ_X11)
  // X11 window managers want the toplevel window for WM_TRANSIENT_FOR.
  nsIWidget* win = mPluginFrame->GetNearestWidget();
  if (!win)
    return NS_ERROR_FAILURE;
  *static_cast<Window*>(value) = (long unsigned int)win->GetNativeData(NS_NATIVE_SHAREABLE_WINDOW);
  return NS_OK;
#else
  return NS_ERROR_NOT_IMPLEMENTED;
#endif
}

NS_IMETHODIMP nsPluginInstanceOwner::SetEventModel(int32_t eventModel)
{
#ifdef XP_MACOSX
  mEventModel = static_cast<NPEventModel>(eventModel);
  return NS_OK;
#else
  return NS_ERROR_NOT_IMPLEMENTED;
#endif
}

// This is no longer used, just leaving it here so we don't have to change
// the nsIPluginInstanceOwner interface.
NPError nsPluginInstanceOwner::ShowNativeContextMenu(NPMenu* menu, void* event)
{
  return NPERR_GENERIC_ERROR;
}

#ifdef XP_MACOSX
NPBool nsPluginInstanceOwner::ConvertPointPuppet(PuppetWidget *widget,
                                                 nsPluginFrame* pluginFrame,
                                                 double sourceX, double sourceY,
                                                 NPCoordinateSpace sourceSpace,
                                                 double *destX, double *destY,
                                                 NPCoordinateSpace destSpace)
{
  NS_ENSURE_TRUE(widget && widget->GetOwningTabChild() && pluginFrame, false);
  // Caller has to want a result.
  NS_ENSURE_TRUE(destX || destY, false);

  if (sourceSpace == destSpace) {
    if (destX) {
      *destX = sourceX;
    }
    if (destY) {
      *destY = sourceY;
    }
    return true;
  }

  nsPresContext* presContext = pluginFrame->PresContext();
  double scaleFactor = double(nsPresContext::AppUnitsPerCSSPixel())/
    presContext->DeviceContext()->AppUnitsPerDevPixelAtUnitFullZoom();

  PuppetWidget *puppetWidget = static_cast<PuppetWidget*>(widget);
  PuppetWidget *rootWidget = static_cast<PuppetWidget*>(widget->GetTopLevelWidget());
  if (!rootWidget) {
    return false;
  }
  nsPoint chromeSize = AsNsPoint(rootWidget->GetChromeDimensions()) / scaleFactor;
  nsIntSize intScreenDims = rootWidget->GetScreenDimensions();
  nsSize screenDims = nsSize(intScreenDims.width / scaleFactor,
                             intScreenDims.height / scaleFactor);
  int32_t screenH = screenDims.height;
  nsPoint windowPosition = AsNsPoint(rootWidget->GetWindowPosition()) / scaleFactor;

  // Window size is tab size + chrome size.
  nsIntRect tabContentBounds;
  NS_ENSURE_SUCCESS(puppetWidget->GetBounds(tabContentBounds), false);
  tabContentBounds.ScaleInverseRoundOut(scaleFactor);
  int32_t windowH = tabContentBounds.height + int(chromeSize.y);

  // This is actually relative to window-chrome.
  nsPoint pluginPosition = AsNsPoint(pluginFrame->GetScreenRect().TopLeft());

  // Convert (sourceX, sourceY) to 'real' (not PuppetWidget) screen space.
  // In OSX, the Y-axis increases upward, which is the reverse of ours.
  // We want OSX coordinates for window and screen so those equations are swapped.
  nsPoint sourcePoint(sourceX, sourceY);
  nsPoint screenPoint;
  switch (sourceSpace) {
    case NPCoordinateSpacePlugin:
      screenPoint = sourcePoint + pluginFrame->GetContentRectRelativeToSelf().TopLeft() +
        chromeSize + pluginPosition + windowPosition;
      break;
    case NPCoordinateSpaceWindow:
      screenPoint = nsPoint(sourcePoint.x, windowH-sourcePoint.y) +
        windowPosition;
      break;
    case NPCoordinateSpaceFlippedWindow:
      screenPoint = sourcePoint + windowPosition;
      break;
    case NPCoordinateSpaceScreen:
      screenPoint = nsPoint(sourcePoint.x, screenH-sourcePoint.y);
      break;
    case NPCoordinateSpaceFlippedScreen:
      screenPoint = sourcePoint;
      break;
    default:
      return false;
  }

  // Convert from screen to dest space.
  nsPoint destPoint;
  switch (destSpace) {
    case NPCoordinateSpacePlugin:
      destPoint = screenPoint - pluginFrame->GetContentRectRelativeToSelf().TopLeft() -
        chromeSize - pluginPosition - windowPosition;
      break;
    case NPCoordinateSpaceWindow:
      destPoint = screenPoint - windowPosition;
      destPoint.y = windowH - destPoint.y;
      break;
    case NPCoordinateSpaceFlippedWindow:
      destPoint = screenPoint - windowPosition;
      break;
    case NPCoordinateSpaceScreen:
      destPoint = nsPoint(screenPoint.x, screenH-screenPoint.y);
      break;
    case NPCoordinateSpaceFlippedScreen:
      destPoint = screenPoint;
      break;
    default:
      return false;
  }

  if (destX) {
    *destX = destPoint.x;
  }
  if (destY) {
    *destY = destPoint.y;
  }

  return true;
}

NPBool nsPluginInstanceOwner::ConvertPointNoPuppet(nsIWidget *widget,
                                                   nsPluginFrame* pluginFrame,
                                                   double sourceX, double sourceY,
                                                   NPCoordinateSpace sourceSpace,
                                                   double *destX, double *destY,
                                                   NPCoordinateSpace destSpace)
{
  NS_ENSURE_TRUE(widget && pluginFrame, false);
  // Caller has to want a result.
  NS_ENSURE_TRUE(destX || destY, false);

  if (sourceSpace == destSpace) {
    if (destX) {
      *destX = sourceX;
    }
    if (destY) {
      *destY = sourceY;
    }
    return true;
  }

  nsPresContext* presContext = pluginFrame->PresContext();
  double scaleFactor = double(nsPresContext::AppUnitsPerCSSPixel())/
    presContext->DeviceContext()->AppUnitsPerDevPixelAtUnitFullZoom();

  nsCOMPtr<nsIScreenManager> screenMgr = do_GetService("@mozilla.org/gfx/screenmanager;1");
  if (!screenMgr) {
    return false;
  }
  nsCOMPtr<nsIScreen> screen;
  screenMgr->ScreenForNativeWidget(widget->GetNativeData(NS_NATIVE_WINDOW), getter_AddRefs(screen));
  if (!screen) {
    return false;
  }

  int32_t screenX, screenY, screenWidth, screenHeight;
  screen->GetRect(&screenX, &screenY, &screenWidth, &screenHeight);
  screenHeight /= scaleFactor;

  nsIntRect windowScreenBounds;
  NS_ENSURE_SUCCESS(widget->GetScreenBounds(windowScreenBounds), false);
  windowScreenBounds.ScaleInverseRoundOut(scaleFactor);
  int32_t windowX = windowScreenBounds.x;
  int32_t windowY = windowScreenBounds.y;
  int32_t windowHeight = windowScreenBounds.height;

  nsIntRect pluginScreenRect = pluginFrame->GetScreenRect();

  double screenXGecko, screenYGecko;
  switch (sourceSpace) {
    case NPCoordinateSpacePlugin:
      screenXGecko = pluginScreenRect.x + sourceX;
      screenYGecko = pluginScreenRect.y + sourceY;
      break;
    case NPCoordinateSpaceWindow:
      screenXGecko = windowX + sourceX;
      screenYGecko = windowY + (windowHeight - sourceY);
      break;
    case NPCoordinateSpaceFlippedWindow:
      screenXGecko = windowX + sourceX;
      screenYGecko = windowY + sourceY;
      break;
    case NPCoordinateSpaceScreen:
      screenXGecko = sourceX;
      screenYGecko = screenHeight - sourceY;
      break;
    case NPCoordinateSpaceFlippedScreen:
      screenXGecko = sourceX;
      screenYGecko = sourceY;
      break;
    default:
      return false;
  }

  double destXCocoa, destYCocoa;
  switch (destSpace) {
    case NPCoordinateSpacePlugin:
      destXCocoa = screenXGecko - pluginScreenRect.x;
      destYCocoa = screenYGecko - pluginScreenRect.y;
      break;
    case NPCoordinateSpaceWindow:
      destXCocoa = screenXGecko - windowX;
      destYCocoa = windowHeight - (screenYGecko - windowY);
      break;
    case NPCoordinateSpaceFlippedWindow:
      destXCocoa = screenXGecko - windowX;
      destYCocoa = screenYGecko - windowY;
      break;
    case NPCoordinateSpaceScreen:
      destXCocoa = screenXGecko;
      destYCocoa = screenHeight - screenYGecko;
      break;
    case NPCoordinateSpaceFlippedScreen:
      destXCocoa = screenXGecko;
      destYCocoa = screenYGecko;
      break;
    default:
      return false;
  }

  if (destX) {
    *destX = destXCocoa;
  }
  if (destY) {
    *destY = destYCocoa;
  }

  return true;
}
#endif // XP_MACOSX

NPBool nsPluginInstanceOwner::ConvertPoint(double sourceX, double sourceY, NPCoordinateSpace sourceSpace,
                                           double *destX, double *destY, NPCoordinateSpace destSpace)
{
#ifdef XP_MACOSX
  if (!mPluginFrame) {
    return false;
  }

  MOZ_ASSERT(mPluginFrame->GetNearestWidget());

  if (nsIWidget::UsePuppetWidgets()) {
    return ConvertPointPuppet(static_cast<PuppetWidget*>(mPluginFrame->GetNearestWidget()),
                               mPluginFrame, sourceX, sourceY, sourceSpace,
                               destX, destY, destSpace);
  }

  return ConvertPointNoPuppet(mPluginFrame->GetNearestWidget(),
                              mPluginFrame, sourceX, sourceY, sourceSpace,
                              destX, destY, destSpace);
#else
  return false;
#endif
}

NS_IMETHODIMP nsPluginInstanceOwner::GetTagType(nsPluginTagType *result)
{
  NS_ENSURE_ARG_POINTER(result);

  *result = nsPluginTagType_Unknown;

  nsCOMPtr<nsIContent> content = do_QueryReferent(mContent);
  nsIAtom *atom = content->Tag();

  if (atom == nsGkAtoms::applet)
    *result = nsPluginTagType_Applet;
  else if (atom == nsGkAtoms::embed)
    *result = nsPluginTagType_Embed;
  else if (atom == nsGkAtoms::object)
    *result = nsPluginTagType_Object;

  return NS_OK;
}

void nsPluginInstanceOwner::GetParameters(nsTArray<MozPluginParameter>& parameters)
{
  nsCOMPtr<nsIObjectLoadingContent> content = do_QueryReferent(mContent);
  nsObjectLoadingContent *loadingContent =
    static_cast<nsObjectLoadingContent*>(content.get());

  loadingContent->GetPluginParameters(parameters);
}

#ifdef XP_MACOSX

static void InitializeNPCocoaEvent(NPCocoaEvent* event)
{
  memset(event, 0, sizeof(NPCocoaEvent));
}

NPDrawingModel nsPluginInstanceOwner::GetDrawingModel()
{
#ifndef NP_NO_QUICKDRAW
  // We don't support the Quickdraw drawing model any more but it's still
  // the default model for i386 per NPAPI.
  NPDrawingModel drawingModel = NPDrawingModelQuickDraw;
#else
  NPDrawingModel drawingModel = NPDrawingModelCoreGraphics;
#endif

  if (!mInstance)
    return drawingModel;

  mInstance->GetDrawingModel((int32_t*)&drawingModel);
  return drawingModel;
}

bool nsPluginInstanceOwner::IsRemoteDrawingCoreAnimation()
{
  if (!mInstance)
    return false;

  bool coreAnimation;
  if (!NS_SUCCEEDED(mInstance->IsRemoteDrawingCoreAnimation(&coreAnimation)))
    return false;

  return coreAnimation;
}

nsresult nsPluginInstanceOwner::ContentsScaleFactorChanged(double aContentsScaleFactor)
{
  if (!mInstance) {
    return NS_ERROR_NULL_POINTER;
  }
  return mInstance->ContentsScaleFactorChanged(aContentsScaleFactor);
}

NPEventModel nsPluginInstanceOwner::GetEventModel()
{
  return mEventModel;
}

#define DEFAULT_REFRESH_RATE 20 // 50 FPS

nsCOMPtr<nsITimer>               *nsPluginInstanceOwner::sCATimer = nullptr;
nsTArray<nsPluginInstanceOwner*> *nsPluginInstanceOwner::sCARefreshListeners = nullptr;

void nsPluginInstanceOwner::CARefresh(nsITimer *aTimer, void *aClosure) {
  if (!sCARefreshListeners) {
    return;
  }
  for (size_t i = 0; i < sCARefreshListeners->Length(); i++) {
    nsPluginInstanceOwner* instanceOwner = (*sCARefreshListeners)[i];
    NPWindow *window;
    instanceOwner->GetWindow(window);
    if (!window) {
      continue;
    }
    NPRect r;
    r.left = 0;
    r.top = 0;
    r.right = window->width;
    r.bottom = window->height;
    instanceOwner->InvalidateRect(&r);
  }
}

void nsPluginInstanceOwner::AddToCARefreshTimer() {
  if (!mInstance) {
    return;
  }

  // Flash invokes InvalidateRect for us.
  const char* mime = nullptr;
  if (NS_SUCCEEDED(mInstance->GetMIMEType(&mime)) && mime &&
      nsPluginHost::GetSpecialType(nsDependentCString(mime)) ==
      nsPluginHost::eSpecialType_Flash) {
    return;
  }

  if (!sCARefreshListeners) {
    sCARefreshListeners = new nsTArray<nsPluginInstanceOwner*>();
    if (!sCARefreshListeners) {
      return;
    }
  }

  if (sCARefreshListeners->Contains(this)) {
    return;
  }

  sCARefreshListeners->AppendElement(this);

  if (!sCATimer) {
    sCATimer = new nsCOMPtr<nsITimer>();
    if (!sCATimer) {
      return;
    }
  }

  if (sCARefreshListeners->Length() == 1) {
    *sCATimer = do_CreateInstance("@mozilla.org/timer;1");
    (*sCATimer)->InitWithFuncCallback(CARefresh, nullptr,
                   DEFAULT_REFRESH_RATE, nsITimer::TYPE_REPEATING_SLACK);
  }
}

void nsPluginInstanceOwner::RemoveFromCARefreshTimer() {
  if (!sCARefreshListeners || sCARefreshListeners->Contains(this) == false) {
    return;
  }

  sCARefreshListeners->RemoveElement(this);

  if (sCARefreshListeners->Length() == 0) {
    if (sCATimer) {
      (*sCATimer)->Cancel();
      delete sCATimer;
      sCATimer = nullptr;
    }
    delete sCARefreshListeners;
    sCARefreshListeners = nullptr;
  }
}

void nsPluginInstanceOwner::RenderCoreAnimation(CGContextRef aCGContext,
                                                int aWidth, int aHeight)
{
  if (aWidth == 0 || aHeight == 0)
    return;

  if (!mCARenderer) {
    mCARenderer = new nsCARenderer();
  }

  // aWidth and aHeight are in "display pixels".  In non-HiDPI modes
  // "display pixels" are device pixels.  But in HiDPI modes each
  // display pixel corresponds to more than one device pixel.
  double scaleFactor = 1.0;
  GetContentsScaleFactor(&scaleFactor);

  if (!mIOSurface ||
      (mIOSurface->GetWidth() != (size_t)aWidth ||
       mIOSurface->GetHeight() != (size_t)aHeight ||
       mIOSurface->GetContentsScaleFactor() != scaleFactor)) {
    mIOSurface = nullptr;

    // If the renderer is backed by an IOSurface, resize it as required.
    mIOSurface = MacIOSurface::CreateIOSurface(aWidth, aHeight, scaleFactor);
    if (mIOSurface) {
      RefPtr<MacIOSurface> attachSurface = MacIOSurface::LookupSurface(
                                              mIOSurface->GetIOSurfaceID(),
                                              scaleFactor);
      if (attachSurface) {
        mCARenderer->AttachIOSurface(attachSurface);
      } else {
        NS_ERROR("IOSurface attachment failed");
        mIOSurface = nullptr;
      }
    }
  }

  if (!mColorProfile) {
    mColorProfile = CreateSystemColorSpace();
  }

  if (mCARenderer->isInit() == false) {
    void *caLayer = nullptr;
    nsresult rv = mInstance->GetValueFromPlugin(NPPVpluginCoreAnimationLayer, &caLayer);
    if (NS_FAILED(rv) || !caLayer) {
      return;
    }

    // We don't run Flash in-process so we can unconditionally disallow
    // the offliner renderer.
    mCARenderer->SetupRenderer(caLayer, aWidth, aHeight, scaleFactor,
                               DISALLOW_OFFLINE_RENDERER);

    // Setting up the CALayer requires resetting the painting otherwise we
    // get garbage for the first few frames.
    FixUpPluginWindow(ePluginPaintDisable);
    FixUpPluginWindow(ePluginPaintEnable);
  }

  CGImageRef caImage = nullptr;
  nsresult rt = mCARenderer->Render(aWidth, aHeight, scaleFactor, &caImage);
  if (rt == NS_OK && mIOSurface && mColorProfile) {
    nsCARenderer::DrawSurfaceToCGContext(aCGContext, mIOSurface, mColorProfile,
                                         0, 0, aWidth, aHeight);
  } else if (rt == NS_OK && caImage != nullptr) {
    // Significant speed up by resetting the scaling
    ::CGContextSetInterpolationQuality(aCGContext, kCGInterpolationNone );
    ::CGContextTranslateCTM(aCGContext, 0, (double) aHeight * scaleFactor);
    ::CGContextScaleCTM(aCGContext, scaleFactor, -scaleFactor);

    ::CGContextDrawImage(aCGContext, CGRectMake(0,0,aWidth,aHeight), caImage);
  } else {
    NS_NOTREACHED("nsCARenderer::Render failure");
  }
}

void* nsPluginInstanceOwner::GetPluginPortCopy()
{
  if (GetDrawingModel() == NPDrawingModelCoreGraphics ||
      GetDrawingModel() == NPDrawingModelCoreAnimation ||
      GetDrawingModel() == NPDrawingModelInvalidatingCoreAnimation)
    return &mCGPluginPortCopy;
  return nullptr;
}

void nsPluginInstanceOwner::SetPluginPort()
{
  void* pluginPort = GetPluginPort();
  if (!pluginPort || !mPluginWindow)
    return;
  mPluginWindow->window = pluginPort;
}

void nsPluginInstanceOwner::BeginCGPaint()
{
  ++mInCGPaintLevel;
}

void nsPluginInstanceOwner::EndCGPaint()
{
  --mInCGPaintLevel;
  NS_ASSERTION(mInCGPaintLevel >= 0, "Mismatched call to nsPluginInstanceOwner::EndCGPaint()!");
}

#endif

// static
uint32_t
nsPluginInstanceOwner::GetEventloopNestingLevel()
{
  nsCOMPtr<nsIAppShell> appShell = do_GetService(kAppShellCID);
  uint32_t currentLevel = 0;
  if (appShell) {
    appShell->GetEventloopNestingLevel(&currentLevel);
#ifdef XP_MACOSX
    // Cocoa widget code doesn't process UI events through the normal
    // appshell event loop, so it needs an additional count here.
    currentLevel++;
#endif
  }

  // No idea how this happens... but Linux doesn't consistently
  // process UI events through the appshell event loop. If we get a 0
  // here on any platform we increment the level just in case so that
  // we make sure we always tear the plugin down eventually.
  if (!currentLevel) {
    currentLevel++;
  }

  return currentLevel;
}

#ifdef MOZ_WIDGET_ANDROID

// Modified version of nsFrame::GetOffsetToCrossDoc that stops when it
// hits an element with a displayport (or runs out of frames). This is
// not really the right thing to do, but it's better than what was here before.
static nsPoint
GetOffsetRootContent(nsIFrame* aFrame)
{
  // offset will hold the final offset
  // docOffset holds the currently accumulated offset at the current APD, it
  // will be converted and added to offset when the current APD changes.
  nsPoint offset(0, 0), docOffset(0, 0);
  const nsIFrame* f = aFrame;
  int32_t currAPD = aFrame->PresContext()->AppUnitsPerDevPixel();
  int32_t apd = currAPD;
  nsRect displayPort;
  while (f) {
    if (f->GetContent() && nsLayoutUtils::GetDisplayPort(f->GetContent(), &displayPort))
      break;

    docOffset += f->GetPosition();
    nsIFrame* parent = f->GetParent();
    if (parent) {
      f = parent;
    } else {
      nsPoint newOffset(0, 0);
      f = nsLayoutUtils::GetCrossDocParentFrame(f, &newOffset);
      int32_t newAPD = f ? f->PresContext()->AppUnitsPerDevPixel() : 0;
      if (!f || newAPD != currAPD) {
        // Convert docOffset to the right APD and add it to offset.
        offset += docOffset.ConvertAppUnits(currAPD, apd);
        docOffset.x = docOffset.y = 0;
      }
      currAPD = newAPD;
      docOffset += newOffset;
    }
  }

  offset += docOffset.ConvertAppUnits(currAPD, apd);

  return offset;
}

LayoutDeviceRect nsPluginInstanceOwner::GetPluginRect()
{
  // Get the offset of the content relative to the page
  nsRect bounds = mPluginFrame->GetContentRectRelativeToSelf() + GetOffsetRootContent(mPluginFrame);
  LayoutDeviceIntRect rect = LayoutDeviceIntRect::FromAppUnitsToNearest(bounds, mPluginFrame->PresContext()->AppUnitsPerDevPixel());
  return LayoutDeviceRect(rect);
}

bool nsPluginInstanceOwner::AddPluginView(const LayoutDeviceRect& aRect /* = LayoutDeviceRect(0, 0, 0, 0) */)
{
  if (!mJavaView) {
    mJavaView = mInstance->GetJavaSurface();

    if (!mJavaView)
      return false;

    mJavaView = (void*)AndroidBridge::GetJNIEnv()->NewGlobalRef((jobject)mJavaView);
  }

  if (AndroidBridge::Bridge())
    AndroidBridge::Bridge()->AddPluginView((jobject)mJavaView, aRect, mFullScreen);

  if (mFullScreen)
    sFullScreenInstance = this;

  return true;
}

void nsPluginInstanceOwner::RemovePluginView()
{
  if (!mInstance || !mJavaView)
    return;

  widget::GeckoAppShell::RemovePluginView(
      jni::Object::Ref::From(jobject(mJavaView)), mFullScreen);
  AndroidBridge::GetJNIEnv()->DeleteGlobalRef((jobject)mJavaView);
  mJavaView = nullptr;

  if (mFullScreen)
    sFullScreenInstance = nullptr;
}

void
nsPluginInstanceOwner::GetVideos(nsTArray<nsNPAPIPluginInstance::VideoInfo*>& aVideos)
{
  if (!mInstance)
    return;

  mInstance->GetVideos(aVideos);
}

already_AddRefed<ImageContainer>
nsPluginInstanceOwner::GetImageContainerForVideo(nsNPAPIPluginInstance::VideoInfo* aVideoInfo)
{
  nsRefPtr<ImageContainer> container = LayerManager::CreateImageContainer();

  nsRefPtr<Image> img = container->CreateImage(ImageFormat::SURFACE_TEXTURE);

  SurfaceTextureImage::Data data;
  data.mSurfTex = aVideoInfo->mSurfaceTexture;
  data.mOriginPos = gl::OriginPos::BottomLeft;
  data.mSize = gfx::IntSize(aVideoInfo->mDimensions.width, aVideoInfo->mDimensions.height);

  SurfaceTextureImage* typedImg = static_cast<SurfaceTextureImage*>(img.get());
  typedImg->SetData(data);

  container->SetCurrentImageInTransaction(img);

  return container.forget();
}

void nsPluginInstanceOwner::Invalidate() {
  NPRect rect;
  rect.left = rect.top = 0;
  rect.right = mPluginWindow->width;
  rect.bottom = mPluginWindow->height;
  InvalidateRect(&rect);
}

void nsPluginInstanceOwner::RequestFullScreen() {
  if (mFullScreen)
    return;

  // Remove whatever view we currently have (if any, fullscreen or otherwise)
  RemovePluginView();

  mFullScreen = true;
  AddPluginView();

  mInstance->NotifyFullScreen(mFullScreen);
}

void nsPluginInstanceOwner::ExitFullScreen() {
  if (!mFullScreen)
    return;

  RemovePluginView();

  mFullScreen = false;

  int32_t model = mInstance->GetANPDrawingModel();

  if (model == kSurface_ANPDrawingModel) {
    // We need to do this immediately, otherwise Flash
    // sometimes causes a deadlock (bug 762407)
    AddPluginView(GetPluginRect());
  }

  mInstance->NotifyFullScreen(mFullScreen);

  // This will cause Paint() to be called, which is where
  // we normally add/update views and layers
  Invalidate();
}

void nsPluginInstanceOwner::ExitFullScreen(jobject view) {
  JNIEnv* env = AndroidBridge::GetJNIEnv();

  if (sFullScreenInstance && sFullScreenInstance->mInstance &&
      env->IsSameObject(view, (jobject)sFullScreenInstance->mInstance->GetJavaSurface())) {
    sFullScreenInstance->ExitFullScreen();
  }
}

#endif

void
nsPluginInstanceOwner::NotifyHostAsyncInitFailed()
{
  nsCOMPtr<nsIObjectLoadingContent> content = do_QueryReferent(mContent);
  content->StopPluginInstance();
}

void
nsPluginInstanceOwner::NotifyHostCreateWidget()
{
  mPluginHost->CreateWidget(this);
#ifdef XP_MACOSX
  FixUpPluginWindow(ePluginPaintEnable);
#else
  if (mPluginFrame) {
    mPluginFrame->InvalidateFrame();
  } else {
    CallSetWindow();
  }
#endif
}

void
nsPluginInstanceOwner::NotifyDestroyPending()
{
  if (!mInstance) {
    return;
  }
  bool isOOP = false;
  if (NS_FAILED(mInstance->GetIsOOP(&isOOP)) || !isOOP) {
    return;
  }
  NPP npp = nullptr;
  if (NS_FAILED(mInstance->GetNPP(&npp)) || !npp) {
    return;
  }
  PluginAsyncSurrogate::NotifyDestroyPending(npp);
}

nsresult nsPluginInstanceOwner::DispatchFocusToPlugin(nsIDOMEvent* aFocusEvent)
{
#ifdef MOZ_WIDGET_ANDROID
  if (mInstance) {
    ANPEvent event;
    event.inSize = sizeof(ANPEvent);
    event.eventType = kLifecycle_ANPEventType;

    nsAutoString eventType;
    aFocusEvent->GetType(eventType);
    if (eventType.EqualsLiteral("focus")) {
      event.data.lifecycle.action = kGainFocus_ANPLifecycleAction;
    }
    else if (eventType.EqualsLiteral("blur")) {
      event.data.lifecycle.action = kLoseFocus_ANPLifecycleAction;
    }
    else {
      NS_ASSERTION(false, "nsPluginInstanceOwner::DispatchFocusToPlugin, wierd eventType");
    }
    mInstance->HandleEvent(&event, nullptr);
  }
#endif

#ifndef XP_MACOSX
  if (!mPluginWindow || (mPluginWindow->type == NPWindowTypeWindow)) {
    // continue only for cases without child window
    return aFocusEvent->PreventDefault(); // consume event
  }
#endif

  WidgetEvent* theEvent = aFocusEvent->GetInternalNSEvent();
  if (theEvent) {
    WidgetGUIEvent focusEvent(theEvent->mFlags.mIsTrusted, theEvent->message,
                              nullptr);
    nsEventStatus rv = ProcessEvent(focusEvent);
    if (nsEventStatus_eConsumeNoDefault == rv) {
      aFocusEvent->PreventDefault();
      aFocusEvent->StopPropagation();
    }
  }

  return NS_OK;
}

nsresult nsPluginInstanceOwner::ProcessKeyPress(nsIDOMEvent* aKeyEvent)
{
#ifdef XP_MACOSX
  return DispatchKeyToPlugin(aKeyEvent);
#else
  if (SendNativeEvents())
    DispatchKeyToPlugin(aKeyEvent);

  if (mInstance) {
    // If this event is going to the plugin, we want to kill it.
    // Not actually sending keypress to the plugin, since we didn't before.
    aKeyEvent->PreventDefault();
    aKeyEvent->StopPropagation();
  }
  return NS_OK;
#endif
}

nsresult nsPluginInstanceOwner::DispatchKeyToPlugin(nsIDOMEvent* aKeyEvent)
{
#if !defined(XP_MACOSX)
  if (!mPluginWindow || (mPluginWindow->type == NPWindowTypeWindow))
    return aKeyEvent->PreventDefault(); // consume event
  // continue only for cases without child window
#endif

  if (mInstance) {
    WidgetKeyboardEvent* keyEvent =
      aKeyEvent->GetInternalNSEvent()->AsKeyboardEvent();
    if (keyEvent && keyEvent->mClass == eKeyboardEventClass) {
      nsEventStatus rv = ProcessEvent(*keyEvent);
      if (nsEventStatus_eConsumeNoDefault == rv) {
        aKeyEvent->PreventDefault();
        aKeyEvent->StopPropagation();
      }
    }
  }

  return NS_OK;
}

nsresult
nsPluginInstanceOwner::ProcessMouseDown(nsIDOMEvent* aMouseEvent)
{
#if !defined(XP_MACOSX)
  if (!mPluginWindow || (mPluginWindow->type == NPWindowTypeWindow))
    return aMouseEvent->PreventDefault(); // consume event
  // continue only for cases without child window
#endif

  // if the plugin is windowless, we need to set focus ourselves
  // otherwise, we might not get key events
  if (mPluginFrame && mPluginWindow &&
      mPluginWindow->type == NPWindowTypeDrawable) {

    nsIFocusManager* fm = nsFocusManager::GetFocusManager();
    if (fm) {
      nsCOMPtr<nsIDOMElement> elem = do_QueryReferent(mContent);
      fm->SetFocus(elem, 0);
    }
  }

  WidgetMouseEvent* mouseEvent =
    aMouseEvent->GetInternalNSEvent()->AsMouseEvent();
  if (mouseEvent && mouseEvent->mClass == eMouseEventClass) {
    mLastMouseDownButtonType = mouseEvent->button;
    nsEventStatus rv = ProcessEvent(*mouseEvent);
    if (nsEventStatus_eConsumeNoDefault == rv) {
      return aMouseEvent->PreventDefault(); // consume event
    }
  }

  return NS_OK;
}

nsresult nsPluginInstanceOwner::DispatchMouseToPlugin(nsIDOMEvent* aMouseEvent,
                                                      bool aAllowPropagate)
{
#if !defined(XP_MACOSX)
  if (!mPluginWindow || (mPluginWindow->type == NPWindowTypeWindow))
    return aMouseEvent->PreventDefault(); // consume event
  // continue only for cases without child window
#endif
  // don't send mouse events if we are hidden
  if (!mWidgetVisible)
    return NS_OK;

  WidgetMouseEvent* mouseEvent =
    aMouseEvent->GetInternalNSEvent()->AsMouseEvent();
  if (mouseEvent && mouseEvent->mClass == eMouseEventClass) {
    nsEventStatus rv = ProcessEvent(*mouseEvent);
    if (nsEventStatus_eConsumeNoDefault == rv) {
      aMouseEvent->PreventDefault();
      if (!aAllowPropagate) {
        aMouseEvent->StopPropagation();
      }
    }
    if (mouseEvent->message == NS_MOUSE_BUTTON_UP) {
      mLastMouseDownButtonType = -1;
    }
  }
  return NS_OK;
}

nsresult
nsPluginInstanceOwner::HandleEvent(nsIDOMEvent* aEvent)
{
  NS_ASSERTION(mInstance, "Should have a valid plugin instance or not receive events.");

  nsAutoString eventType;
  aEvent->GetType(eventType);

#ifdef XP_MACOSX
  if (eventType.EqualsLiteral("activate") ||
      eventType.EqualsLiteral("deactivate")) {
    WindowFocusMayHaveChanged();
    return NS_OK;
  }
  if (eventType.EqualsLiteral("MozPerformDelayedBlur")) {
    if (mShouldBlurOnActivate) {
      WidgetGUIEvent blurEvent(true, NS_BLUR_CONTENT, nullptr);
      ProcessEvent(blurEvent);
      mShouldBlurOnActivate = false;
    }
    return NS_OK;
  }
#endif

  if (eventType.EqualsLiteral("focus")) {
    mContentFocused = true;
    return DispatchFocusToPlugin(aEvent);
  }
  if (eventType.EqualsLiteral("blur")) {
    mContentFocused = false;
    return DispatchFocusToPlugin(aEvent);
  }
  if (eventType.EqualsLiteral("mousedown")) {
    return ProcessMouseDown(aEvent);
  }
  if (eventType.EqualsLiteral("mouseup")) {
    return DispatchMouseToPlugin(aEvent);
  }
  if (eventType.EqualsLiteral("mousemove")) {
    return DispatchMouseToPlugin(aEvent, true);
  }
  if (eventType.EqualsLiteral("click") ||
      eventType.EqualsLiteral("dblclick") ||
      eventType.EqualsLiteral("mouseover") ||
      eventType.EqualsLiteral("mouseout")) {
    return DispatchMouseToPlugin(aEvent);
  }
  if (eventType.EqualsLiteral("keydown") ||
      eventType.EqualsLiteral("keyup")) {
    return DispatchKeyToPlugin(aEvent);
  }
  if (eventType.EqualsLiteral("keypress")) {
    return ProcessKeyPress(aEvent);
  }

  nsCOMPtr<nsIDOMDragEvent> dragEvent(do_QueryInterface(aEvent));
  if (dragEvent && mInstance) {
    WidgetEvent* ievent = aEvent->GetInternalNSEvent();
    if ((ievent && ievent->mFlags.mIsTrusted) &&
         ievent->message != NS_DRAGDROP_ENTER && ievent->message != NS_DRAGDROP_OVER) {
      aEvent->PreventDefault();
    }

    // Let the plugin handle drag events.
    aEvent->StopPropagation();
  }
  return NS_OK;
}

#ifdef MOZ_X11
static unsigned int XInputEventState(const WidgetInputEvent& anEvent)
{
  unsigned int state = 0;
  if (anEvent.IsShift()) state |= ShiftMask;
  if (anEvent.IsControl()) state |= ControlMask;
  if (anEvent.IsAlt()) state |= Mod1Mask;
  if (anEvent.IsMeta()) state |= Mod4Mask;
  return state;
}
#endif

#ifdef XP_MACOSX

// Returns whether or not content is the content that is or would be
// focused if the top-level chrome window was active.
static bool
ContentIsFocusedWithinWindow(nsIContent* aContent)
{
  nsPIDOMWindow* outerWindow = aContent->OwnerDoc()->GetWindow();
  if (!outerWindow) {
    return false;
  }

  nsPIDOMWindow* rootWindow = outerWindow->GetPrivateRoot();
  if (!rootWindow) {
    return false;
  }

  nsFocusManager* fm = nsFocusManager::GetFocusManager();
  if (!fm) {
    return false;
  }

  nsCOMPtr<nsPIDOMWindow> focusedFrame;
  nsCOMPtr<nsIContent> focusedContent = fm->GetFocusedDescendant(rootWindow, true, getter_AddRefs(focusedFrame));
  return (focusedContent.get() == aContent);
}

static NPCocoaEventType
CocoaEventTypeForEvent(const WidgetGUIEvent& anEvent, nsIFrame* aObjectFrame)
{
  const NPCocoaEvent* event = static_cast<const NPCocoaEvent*>(anEvent.mPluginEvent);
  if (event) {
    return event->type;
  }

  switch (anEvent.message) {
    case NS_MOUSE_ENTER_SYNTH:
      return NPCocoaEventMouseEntered;
    case NS_MOUSE_EXIT_SYNTH:
      return NPCocoaEventMouseExited;
    case NS_MOUSE_MOVE:
    {
      // We don't know via information on events from the widget code whether or not
      // we're dragging. The widget code just generates mouse move events from native
      // drag events. If anybody is capturing, this is a drag event.
      if (nsIPresShell::GetCapturingContent()) {
        return NPCocoaEventMouseDragged;
      }

      return NPCocoaEventMouseMoved;
    }
    case NS_MOUSE_BUTTON_DOWN:
      return NPCocoaEventMouseDown;
    case NS_MOUSE_BUTTON_UP:
      return NPCocoaEventMouseUp;
    case NS_KEY_DOWN:
      return NPCocoaEventKeyDown;
    case NS_KEY_UP:
      return NPCocoaEventKeyUp;
    case NS_FOCUS_CONTENT:
    case NS_BLUR_CONTENT:
      return NPCocoaEventFocusChanged;
    case NS_MOUSE_SCROLL:
      return NPCocoaEventScrollWheel;
    default:
      return (NPCocoaEventType)0;
  }
}

static NPCocoaEvent
TranslateToNPCocoaEvent(WidgetGUIEvent* anEvent, nsIFrame* aObjectFrame)
{
  NPCocoaEvent cocoaEvent;
  InitializeNPCocoaEvent(&cocoaEvent);
  cocoaEvent.type = CocoaEventTypeForEvent(*anEvent, aObjectFrame);

  if (anEvent->message == NS_MOUSE_MOVE ||
      anEvent->message == NS_MOUSE_BUTTON_DOWN ||
      anEvent->message == NS_MOUSE_BUTTON_UP ||
      anEvent->message == NS_MOUSE_SCROLL ||
      anEvent->message == NS_MOUSE_ENTER_SYNTH ||
      anEvent->message == NS_MOUSE_EXIT_SYNTH)
  {
    nsPoint pt = nsLayoutUtils::GetEventCoordinatesRelativeTo(anEvent, aObjectFrame) -
                 aObjectFrame->GetContentRectRelativeToSelf().TopLeft();
    nsPresContext* presContext = aObjectFrame->PresContext();
    // Plugin event coordinates need to be translated from device pixels
    // into "display pixels" in HiDPI modes.
    double scaleFactor = double(nsPresContext::AppUnitsPerCSSPixel())/
      aObjectFrame->PresContext()->DeviceContext()->AppUnitsPerDevPixelAtUnitFullZoom();
    size_t intScaleFactor = ceil(scaleFactor);
    nsIntPoint ptPx(presContext->AppUnitsToDevPixels(pt.x) / intScaleFactor,
                    presContext->AppUnitsToDevPixels(pt.y) / intScaleFactor);
    cocoaEvent.data.mouse.pluginX = double(ptPx.x);
    cocoaEvent.data.mouse.pluginY = double(ptPx.y);
  }

  switch (anEvent->message) {
    case NS_MOUSE_BUTTON_DOWN:
    case NS_MOUSE_BUTTON_UP:
    {
      WidgetMouseEvent* mouseEvent = anEvent->AsMouseEvent();
      if (mouseEvent) {
        switch (mouseEvent->button) {
          case WidgetMouseEvent::eLeftButton:
            cocoaEvent.data.mouse.buttonNumber = 0;
            break;
          case WidgetMouseEvent::eRightButton:
            cocoaEvent.data.mouse.buttonNumber = 1;
            break;
          case WidgetMouseEvent::eMiddleButton:
            cocoaEvent.data.mouse.buttonNumber = 2;
            break;
          default:
            NS_WARNING("Mouse button we don't know about?");
        }
        cocoaEvent.data.mouse.clickCount = mouseEvent->clickCount;
      } else {
        NS_WARNING("NS_MOUSE_BUTTON_UP/DOWN is not a WidgetMouseEvent?");
      }
      break;
    }
    case NS_MOUSE_SCROLL:
    {
      WidgetWheelEvent* wheelEvent = anEvent->AsWheelEvent();
      if (wheelEvent) {
        cocoaEvent.data.mouse.deltaX = wheelEvent->lineOrPageDeltaX;
        cocoaEvent.data.mouse.deltaY = wheelEvent->lineOrPageDeltaY;
      } else {
        NS_WARNING("NS_MOUSE_SCROLL is not a WidgetWheelEvent? (could be, haven't checked)");
      }
      break;
    }
    case NS_KEY_DOWN:
    case NS_KEY_UP:
    {
      WidgetKeyboardEvent* keyEvent = anEvent->AsKeyboardEvent();

      // That keyEvent->mPluginTextEventString is non-empty is a signal that we should
      // create a text event for the plugin, instead of a key event.
      if ((anEvent->message == NS_KEY_DOWN) && !keyEvent->mPluginTextEventString.IsEmpty()) {
        cocoaEvent.type = NPCocoaEventTextInput;
        const char16_t* pluginTextEventString = keyEvent->mPluginTextEventString.get();
        cocoaEvent.data.text.text = (NPNSString*)
          ::CFStringCreateWithCharacters(NULL,
                                         reinterpret_cast<const UniChar*>(pluginTextEventString),
                                         keyEvent->mPluginTextEventString.Length());
      } else {
        cocoaEvent.data.key.keyCode = keyEvent->mNativeKeyCode;
        cocoaEvent.data.key.isARepeat = keyEvent->mIsRepeat;
        cocoaEvent.data.key.modifierFlags = keyEvent->mNativeModifierFlags;
        const char16_t* nativeChars = keyEvent->mNativeCharacters.get();
        cocoaEvent.data.key.characters = (NPNSString*)
          ::CFStringCreateWithCharacters(NULL,
                                         reinterpret_cast<const UniChar*>(nativeChars),
                                         keyEvent->mNativeCharacters.Length());
        const char16_t* nativeCharsIgnoringModifiers = keyEvent->mNativeCharactersIgnoringModifiers.get();
        cocoaEvent.data.key.charactersIgnoringModifiers = (NPNSString*)
          ::CFStringCreateWithCharacters(NULL,
                                         reinterpret_cast<const UniChar*>(nativeCharsIgnoringModifiers),
                                         keyEvent->mNativeCharactersIgnoringModifiers.Length());
      }
      break;
    }
    case NS_FOCUS_CONTENT:
    case NS_BLUR_CONTENT:
      cocoaEvent.data.focus.hasFocus = (anEvent->message == NS_FOCUS_CONTENT);
      break;
    default:
      break;
  }
  return cocoaEvent;
}

void nsPluginInstanceOwner::PerformDelayedBlurs()
{
  nsCOMPtr<nsIContent> content = do_QueryReferent(mContent);
  nsCOMPtr<EventTarget> windowRoot = content->OwnerDoc()->GetWindow()->GetTopWindowRoot();
  nsContentUtils::DispatchTrustedEvent(content->OwnerDoc(),
                                       windowRoot,
                                       NS_LITERAL_STRING("MozPerformDelayedBlur"),
                                       false, false, nullptr);
}

#endif

nsEventStatus nsPluginInstanceOwner::ProcessEvent(const WidgetGUIEvent& anEvent)
{
  nsEventStatus rv = nsEventStatus_eIgnore;

  if (!mInstance || !mPluginFrame) {
    return nsEventStatus_eIgnore;
  }

#ifdef XP_MACOSX
  NPEventModel eventModel = GetEventModel();
  if (eventModel != NPEventModelCocoa) {
    return nsEventStatus_eIgnore;
  }

  // In the Cocoa event model, focus is per-window. Don't tell a plugin it lost
  // focus unless it lost focus within the window. For example, ignore a blur
  // event if it's coming due to the plugin's window deactivating.
  nsCOMPtr<nsIContent> content = do_QueryReferent(mContent);
  if (anEvent.message == NS_BLUR_CONTENT &&
      ContentIsFocusedWithinWindow(content)) {
    mShouldBlurOnActivate = true;
    return nsEventStatus_eIgnore;
  }

  // Also, don't tell the plugin it gained focus again after we've already given
  // it focus. This might happen if it has focus, its window is blurred, then the
  // window is made active again. The plugin never lost in-window focus, so it
  // shouldn't get a focus event again.
  if (anEvent.message == NS_FOCUS_CONTENT &&
      mLastContentFocused == true) {
    mShouldBlurOnActivate = false;
    return nsEventStatus_eIgnore;
  }

  // Now, if we're going to send a focus event, update mLastContentFocused and
  // tell any plugins in our window that we have taken focus, so they should
  // perform any delayed blurs.
  if (anEvent.message == NS_FOCUS_CONTENT ||
      anEvent.message == NS_BLUR_CONTENT) {
    mLastContentFocused = (anEvent.message == NS_FOCUS_CONTENT);
    mShouldBlurOnActivate = false;
    PerformDelayedBlurs();
  }

  NPCocoaEvent cocoaEvent = TranslateToNPCocoaEvent(const_cast<WidgetGUIEvent*>(&anEvent), mPluginFrame);
  if (cocoaEvent.type == (NPCocoaEventType)0) {
    return nsEventStatus_eIgnore;
  }

  if (cocoaEvent.type == NPCocoaEventTextInput) {
    mInstance->HandleEvent(&cocoaEvent, nullptr);
    return nsEventStatus_eConsumeNoDefault;
  }

  int16_t response = kNPEventNotHandled;
  mInstance->HandleEvent(&cocoaEvent,
                         &response,
                         NS_PLUGIN_CALL_SAFE_TO_REENTER_GECKO);
  if ((response == kNPEventStartIME) && (cocoaEvent.type == NPCocoaEventKeyDown)) {
    nsIWidget* widget = mPluginFrame->GetNearestWidget();
    if (widget) {
      const WidgetKeyboardEvent* keyEvent = anEvent.AsKeyboardEvent();
      double screenX, screenY;
      ConvertPoint(0.0, mPluginFrame->GetScreenRect().height,
                   NPCoordinateSpacePlugin, &screenX, &screenY,
                   NPCoordinateSpaceScreen);
      nsAutoString outText;
      if (NS_SUCCEEDED(widget->StartPluginIME(*keyEvent, screenX, screenY, outText)) &&
          !outText.IsEmpty()) {
        CFStringRef cfString =
          ::CFStringCreateWithCharacters(kCFAllocatorDefault,
                                         reinterpret_cast<const UniChar*>(outText.get()),
                                         outText.Length());
        NPCocoaEvent textEvent;
        InitializeNPCocoaEvent(&textEvent);
        textEvent.type = NPCocoaEventTextInput;
        textEvent.data.text.text = (NPNSString*)cfString;
        mInstance->HandleEvent(&textEvent, nullptr);
      }
    }
  }

  bool handled = (response == kNPEventHandled || response == kNPEventStartIME);
  bool leftMouseButtonDown = (anEvent.message == NS_MOUSE_BUTTON_DOWN) &&
                             (anEvent.AsMouseEvent()->button == WidgetMouseEvent::eLeftButton);
  if (handled && !(leftMouseButtonDown && !mContentFocused)) {
    rv = nsEventStatus_eConsumeNoDefault;
  }
#endif

#ifdef XP_WIN
  // this code supports windowless plugins
  const NPEvent *pPluginEvent = static_cast<const NPEvent*>(anEvent.mPluginEvent);
  // we can get synthetic events from the EventStateManager... these
  // have no pluginEvent
  NPEvent pluginEvent;
  if (anEvent.mClass == eMouseEventClass) {
    if (!pPluginEvent) {
      // XXX Should extend this list to synthesize events for more event
      // types
      pluginEvent.event = 0;
      const WidgetMouseEvent* mouseEvent = anEvent.AsMouseEvent();
      switch (anEvent.message) {
      case NS_MOUSE_MOVE:
        pluginEvent.event = WM_MOUSEMOVE;
        break;
      case NS_MOUSE_BUTTON_DOWN: {
        static const int downMsgs[] =
          { WM_LBUTTONDOWN, WM_MBUTTONDOWN, WM_RBUTTONDOWN };
        static const int dblClickMsgs[] =
          { WM_LBUTTONDBLCLK, WM_MBUTTONDBLCLK, WM_RBUTTONDBLCLK };
        if (mouseEvent->clickCount == 2) {
          pluginEvent.event = dblClickMsgs[mouseEvent->button];
        } else {
          pluginEvent.event = downMsgs[mouseEvent->button];
        }
        break;
      }
      case NS_MOUSE_BUTTON_UP: {
        static const int upMsgs[] =
          { WM_LBUTTONUP, WM_MBUTTONUP, WM_RBUTTONUP };
        pluginEvent.event = upMsgs[mouseEvent->button];
        break;
      }
      // don't synthesize anything for NS_MOUSE_DOUBLECLICK, since that
      // is a synthetic event generated on mouse-up, and Windows WM_*DBLCLK
      // messages are sent on mouse-down
      default:
        break;
      }
      if (pluginEvent.event) {
        pPluginEvent = &pluginEvent;
        pluginEvent.wParam =
          (::GetKeyState(VK_CONTROL) ? MK_CONTROL : 0) |
          (::GetKeyState(VK_SHIFT) ? MK_SHIFT : 0) |
          (::GetKeyState(VK_LBUTTON) ? MK_LBUTTON : 0) |
          (::GetKeyState(VK_MBUTTON) ? MK_MBUTTON : 0) |
          (::GetKeyState(VK_RBUTTON) ? MK_RBUTTON : 0) |
          (::GetKeyState(VK_XBUTTON1) ? MK_XBUTTON1 : 0) |
          (::GetKeyState(VK_XBUTTON2) ? MK_XBUTTON2 : 0);
      }
    }
    if (pPluginEvent) {
      // Make event coordinates relative to our enclosing widget,
      // not the widget they were received on.
      // See use of NPEvent in widget/windows/nsWindow.cpp
      // for why this assert should be safe
      NS_ASSERTION(anEvent.message == NS_MOUSE_BUTTON_DOWN ||
                   anEvent.message == NS_MOUSE_BUTTON_UP ||
                   anEvent.message == NS_MOUSE_DOUBLECLICK ||
                   anEvent.message == NS_MOUSE_ENTER_SYNTH ||
                   anEvent.message == NS_MOUSE_EXIT_SYNTH ||
                   anEvent.message == NS_MOUSE_MOVE,
                   "Incorrect event type for coordinate translation");
      nsPoint pt =
        nsLayoutUtils::GetEventCoordinatesRelativeTo(&anEvent, mPluginFrame) -
        mPluginFrame->GetContentRectRelativeToSelf().TopLeft();
      nsPresContext* presContext = mPluginFrame->PresContext();
      nsIntPoint ptPx(presContext->AppUnitsToDevPixels(pt.x),
                      presContext->AppUnitsToDevPixels(pt.y));
      nsIntPoint widgetPtPx = ptPx + mPluginFrame->GetWindowOriginInPixels(true);
      const_cast<NPEvent*>(pPluginEvent)->lParam = MAKELPARAM(widgetPtPx.x, widgetPtPx.y);
    }
  }
  else if (!pPluginEvent) {
    switch (anEvent.message) {
      case NS_FOCUS_CONTENT:
        pluginEvent.event = WM_SETFOCUS;
        pluginEvent.wParam = 0;
        pluginEvent.lParam = 0;
        pPluginEvent = &pluginEvent;
        break;
      case NS_BLUR_CONTENT:
        pluginEvent.event = WM_KILLFOCUS;
        pluginEvent.wParam = 0;
        pluginEvent.lParam = 0;
        pPluginEvent = &pluginEvent;
        break;
    }
  }

  if (pPluginEvent && !pPluginEvent->event) {
    // Don't send null events to plugins.
    NS_WARNING("nsPluginFrame ProcessEvent: trying to send null event to plugin.");
    return rv;
  }

  if (pPluginEvent) {
    int16_t response = kNPEventNotHandled;
    mInstance->HandleEvent(const_cast<NPEvent*>(pPluginEvent),
                           &response,
                           NS_PLUGIN_CALL_SAFE_TO_REENTER_GECKO);
    if (response == kNPEventHandled)
      rv = nsEventStatus_eConsumeNoDefault;
  }
#endif

#ifdef MOZ_X11
  // this code supports windowless plugins
  nsIWidget* widget = anEvent.widget;
  XEvent pluginEvent = XEvent();
  pluginEvent.type = 0;

  switch(anEvent.mClass) {
    case eMouseEventClass:
      {
        switch (anEvent.message)
          {
          case NS_MOUSE_CLICK:
          case NS_MOUSE_DOUBLECLICK:
            // Button up/down events sent instead.
            return rv;
          }

        // Get reference point relative to plugin origin.
        const nsPresContext* presContext = mPluginFrame->PresContext();
        nsPoint appPoint =
          nsLayoutUtils::GetEventCoordinatesRelativeTo(&anEvent, mPluginFrame) -
          mPluginFrame->GetContentRectRelativeToSelf().TopLeft();
        nsIntPoint pluginPoint(presContext->AppUnitsToDevPixels(appPoint.x),
                               presContext->AppUnitsToDevPixels(appPoint.y));
        const WidgetMouseEvent& mouseEvent = *anEvent.AsMouseEvent();
        // Get reference point relative to screen:
        LayoutDeviceIntPoint rootPoint(-1, -1);
        if (widget)
          rootPoint = anEvent.refPoint + widget->WidgetToScreenOffset();
#ifdef MOZ_WIDGET_GTK
        Window root = GDK_ROOT_WINDOW();
#elif defined(MOZ_WIDGET_QT)
        Window root = RootWindowOfScreen(DefaultScreenOfDisplay(mozilla::DefaultXDisplay()));
#else
        Window root = None; // Could XQueryTree, but this is not important.
#endif

        switch (anEvent.message)
          {
          case NS_MOUSE_ENTER_SYNTH:
          case NS_MOUSE_EXIT_SYNTH:
            {
              XCrossingEvent& event = pluginEvent.xcrossing;
              event.type = anEvent.message == NS_MOUSE_ENTER_SYNTH ?
                EnterNotify : LeaveNotify;
              event.root = root;
              event.time = anEvent.time;
              event.x = pluginPoint.x;
              event.y = pluginPoint.y;
              event.x_root = rootPoint.x;
              event.y_root = rootPoint.y;
              event.state = XInputEventState(mouseEvent);
              // information lost
              event.subwindow = None;
              event.mode = -1;
              event.detail = NotifyDetailNone;
              event.same_screen = True;
              event.focus = mContentFocused;
            }
            break;
          case NS_MOUSE_MOVE:
            {
              XMotionEvent& event = pluginEvent.xmotion;
              event.type = MotionNotify;
              event.root = root;
              event.time = anEvent.time;
              event.x = pluginPoint.x;
              event.y = pluginPoint.y;
              event.x_root = rootPoint.x;
              event.y_root = rootPoint.y;
              event.state = XInputEventState(mouseEvent);
              // information lost
              event.subwindow = None;
              event.is_hint = NotifyNormal;
              event.same_screen = True;
            }
            break;
          case NS_MOUSE_BUTTON_DOWN:
          case NS_MOUSE_BUTTON_UP:
            {
              XButtonEvent& event = pluginEvent.xbutton;
              event.type = anEvent.message == NS_MOUSE_BUTTON_DOWN ?
                ButtonPress : ButtonRelease;
              event.root = root;
              event.time = anEvent.time;
              event.x = pluginPoint.x;
              event.y = pluginPoint.y;
              event.x_root = rootPoint.x;
              event.y_root = rootPoint.y;
              event.state = XInputEventState(mouseEvent);
              switch (mouseEvent.button)
                {
                case WidgetMouseEvent::eMiddleButton:
                  event.button = 2;
                  break;
                case WidgetMouseEvent::eRightButton:
                  event.button = 3;
                  break;
                default: // WidgetMouseEvent::eLeftButton;
                  event.button = 1;
                  break;
                }
              // information lost:
              event.subwindow = None;
              event.same_screen = True;
            }
            break;
          }
      }
      break;

   //XXX case eMouseScrollEventClass: not received.

   case eKeyboardEventClass:
      if (anEvent.mPluginEvent)
        {
          XKeyEvent &event = pluginEvent.xkey;
#ifdef MOZ_WIDGET_GTK
          event.root = GDK_ROOT_WINDOW();
          event.time = anEvent.time;
          const GdkEventKey* gdkEvent =
            static_cast<const GdkEventKey*>(anEvent.mPluginEvent);
          event.keycode = gdkEvent->hardware_keycode;
          event.state = gdkEvent->state;
          switch (anEvent.message)
            {
            case NS_KEY_DOWN:
              // Handle NS_KEY_DOWN for modifier key presses
              // For non-modifiers we get NS_KEY_PRESS
              if (gdkEvent->is_modifier)
                event.type = XKeyPress;
              break;
            case NS_KEY_PRESS:
              event.type = XKeyPress;
              break;
            case NS_KEY_UP:
              event.type = KeyRelease;
              break;
            }
#endif

          // Information that could be obtained from pluginEvent but we may not
          // want to promise to provide:
          event.subwindow = None;
          event.x = 0;
          event.y = 0;
          event.x_root = -1;
          event.y_root = -1;
          event.same_screen = False;
        }
      else
        {
          // If we need to send synthesized key events, then
          // DOMKeyCodeToGdkKeyCode(keyEvent.keyCode) and
          // gdk_keymap_get_entries_for_keyval will be useful, but the
          // mappings will not be unique.
          NS_WARNING("Synthesized key event not sent to plugin");
        }
      break;

    default:
      switch (anEvent.message)
        {
        case NS_FOCUS_CONTENT:
        case NS_BLUR_CONTENT:
          {
            XFocusChangeEvent &event = pluginEvent.xfocus;
            event.type =
              anEvent.message == NS_FOCUS_CONTENT ? FocusIn : FocusOut;
            // information lost:
            event.mode = -1;
            event.detail = NotifyDetailNone;
          }
          break;
        }
    }

  if (!pluginEvent.type) {
    return rv;
  }

  // Fill in (useless) generic event information.
  XAnyEvent& event = pluginEvent.xany;
  event.display = widget ?
    static_cast<Display*>(widget->GetNativeData(NS_NATIVE_DISPLAY)) : nullptr;
  event.window = None; // not a real window
  // information lost:
  event.serial = 0;
  event.send_event = False;

  int16_t response = kNPEventNotHandled;
  mInstance->HandleEvent(&pluginEvent, &response, NS_PLUGIN_CALL_SAFE_TO_REENTER_GECKO);
  if (response == kNPEventHandled)
    rv = nsEventStatus_eConsumeNoDefault;
#endif

#ifdef MOZ_WIDGET_ANDROID
  // this code supports windowless plugins
  {
    // The plugin needs focus to receive keyboard and touch events
    nsIFocusManager* fm = nsFocusManager::GetFocusManager();
    if (fm) {
      nsCOMPtr<nsIDOMElement> elem = do_QueryReferent(mContent);
      fm->SetFocus(elem, 0);
    }
  }
  switch(anEvent.mClass) {
    case eMouseEventClass:
      {
        switch (anEvent.message)
          {
          case NS_MOUSE_CLICK:
          case NS_MOUSE_DOUBLECLICK:
            // Button up/down events sent instead.
            return rv;
          }

        // Get reference point relative to plugin origin.
        const nsPresContext* presContext = mPluginFrame->PresContext();
        nsPoint appPoint =
          nsLayoutUtils::GetEventCoordinatesRelativeTo(&anEvent, mPluginFrame) -
          mPluginFrame->GetContentRectRelativeToSelf().TopLeft();
        nsIntPoint pluginPoint(presContext->AppUnitsToDevPixels(appPoint.x),
                               presContext->AppUnitsToDevPixels(appPoint.y));

        switch (anEvent.message)
          {
          case NS_MOUSE_MOVE:
            {
              // are these going to be touch events?
              // pluginPoint.x;
              // pluginPoint.y;
            }
            break;
          case NS_MOUSE_BUTTON_DOWN:
            {
              ANPEvent event;
              event.inSize = sizeof(ANPEvent);
              event.eventType = kMouse_ANPEventType;
              event.data.mouse.action = kDown_ANPMouseAction;
              event.data.mouse.x = pluginPoint.x;
              event.data.mouse.y = pluginPoint.y;
              mInstance->HandleEvent(&event, nullptr, NS_PLUGIN_CALL_SAFE_TO_REENTER_GECKO);
            }
            break;
          case NS_MOUSE_BUTTON_UP:
            {
              ANPEvent event;
              event.inSize = sizeof(ANPEvent);
              event.eventType = kMouse_ANPEventType;
              event.data.mouse.action = kUp_ANPMouseAction;
              event.data.mouse.x = pluginPoint.x;
              event.data.mouse.y = pluginPoint.y;
              mInstance->HandleEvent(&event, nullptr, NS_PLUGIN_CALL_SAFE_TO_REENTER_GECKO);
            }
            break;
          }
      }
      break;

    case eKeyboardEventClass:
     {
       const WidgetKeyboardEvent& keyEvent = *anEvent.AsKeyboardEvent();
       LOG("Firing eKeyboardEventClass %d %d\n",
           keyEvent.keyCode, keyEvent.charCode);
       // pluginEvent is initialized by nsWindow::InitKeyEvent().
       const ANPEvent* pluginEvent = static_cast<const ANPEvent*>(keyEvent.mPluginEvent);
       if (pluginEvent) {
         MOZ_ASSERT(pluginEvent->inSize == sizeof(ANPEvent));
         MOZ_ASSERT(pluginEvent->eventType == kKey_ANPEventType);
         mInstance->HandleEvent(const_cast<ANPEvent*>(pluginEvent),
                                nullptr,
                                NS_PLUGIN_CALL_SAFE_TO_REENTER_GECKO);
       }
     }
     break;

    default:
      break;
    }
    rv = nsEventStatus_eConsumeNoDefault;
#endif

  return rv;
}

nsresult
nsPluginInstanceOwner::Destroy()
{
  SetFrame(nullptr);

#ifdef XP_MACOSX
  RemoveFromCARefreshTimer();
  if (mColorProfile)
    ::CGColorSpaceRelease(mColorProfile);
#endif

  nsCOMPtr<nsIContent> content = do_QueryReferent(mContent);

  // unregister context menu listener
  if (mCXMenuListener) {
    mCXMenuListener->Destroy(content);
    mCXMenuListener = nullptr;
  }

  content->RemoveEventListener(NS_LITERAL_STRING("focus"), this, false);
  content->RemoveEventListener(NS_LITERAL_STRING("blur"), this, false);
  content->RemoveEventListener(NS_LITERAL_STRING("mouseup"), this, false);
  content->RemoveEventListener(NS_LITERAL_STRING("mousedown"), this, false);
  content->RemoveEventListener(NS_LITERAL_STRING("mousemove"), this, false);
  content->RemoveEventListener(NS_LITERAL_STRING("click"), this, false);
  content->RemoveEventListener(NS_LITERAL_STRING("dblclick"), this, false);
  content->RemoveEventListener(NS_LITERAL_STRING("mouseover"), this, false);
  content->RemoveEventListener(NS_LITERAL_STRING("mouseout"), this, false);
  content->RemoveEventListener(NS_LITERAL_STRING("keypress"), this, true);
  content->RemoveEventListener(NS_LITERAL_STRING("keydown"), this, true);
  content->RemoveEventListener(NS_LITERAL_STRING("keyup"), this, true);
  content->RemoveEventListener(NS_LITERAL_STRING("drop"), this, true);
  content->RemoveEventListener(NS_LITERAL_STRING("dragdrop"), this, true);
  content->RemoveEventListener(NS_LITERAL_STRING("drag"), this, true);
  content->RemoveEventListener(NS_LITERAL_STRING("dragenter"), this, true);
  content->RemoveEventListener(NS_LITERAL_STRING("dragover"), this, true);
  content->RemoveEventListener(NS_LITERAL_STRING("dragleave"), this, true);
  content->RemoveEventListener(NS_LITERAL_STRING("dragexit"), this, true);
  content->RemoveEventListener(NS_LITERAL_STRING("dragstart"), this, true);
  content->RemoveEventListener(NS_LITERAL_STRING("draggesture"), this, true);
  content->RemoveEventListener(NS_LITERAL_STRING("dragend"), this, true);

#if MOZ_WIDGET_ANDROID
  RemovePluginView();
#endif

  if (mWidget) {
    if (mPluginWindow) {
      mPluginWindow->SetPluginWidget(nullptr);
    }

    nsCOMPtr<nsIPluginWidget> pluginWidget = do_QueryInterface(mWidget);
    if (pluginWidget) {
      pluginWidget->SetPluginInstanceOwner(nullptr);
    }
    mWidget->Destroy();
  }

  return NS_OK;
}

// Paints are handled differently, so we just simulate an update event.

#ifdef XP_MACOSX
void nsPluginInstanceOwner::Paint(const gfxRect& aDirtyRect, CGContextRef cgContext)
{
  if (!mInstance || !mPluginFrame)
    return;

  gfxRect dirtyRectCopy = aDirtyRect;
  double scaleFactor = 1.0;
  GetContentsScaleFactor(&scaleFactor);
  if (scaleFactor != 1.0) {
    ::CGContextScaleCTM(cgContext, scaleFactor, scaleFactor);
    // Convert aDirtyRect from device pixels to "display pixels"
    // for HiDPI modes
    dirtyRectCopy.ScaleRoundOut(1.0 / scaleFactor);
  }

  DoCocoaEventDrawRect(dirtyRectCopy, cgContext);
}

void nsPluginInstanceOwner::DoCocoaEventDrawRect(const gfxRect& aDrawRect, CGContextRef cgContext)
{
  if (!mInstance || !mPluginFrame)
    return;

  // The context given here is only valid during the HandleEvent call.
  NPCocoaEvent updateEvent;
  InitializeNPCocoaEvent(&updateEvent);
  updateEvent.type = NPCocoaEventDrawRect;
  updateEvent.data.draw.context = cgContext;
  updateEvent.data.draw.x = aDrawRect.X();
  updateEvent.data.draw.y = aDrawRect.Y();
  updateEvent.data.draw.width = aDrawRect.Width();
  updateEvent.data.draw.height = aDrawRect.Height();

  mInstance->HandleEvent(&updateEvent, nullptr);
}
#endif

#ifdef XP_WIN
void nsPluginInstanceOwner::Paint(const RECT& aDirty, HDC aDC)
{
  if (!mInstance || !mPluginFrame)
    return;

  NPEvent pluginEvent;
  pluginEvent.event = WM_PAINT;
  pluginEvent.wParam = WPARAM(aDC);
  pluginEvent.lParam = LPARAM(&aDirty);
  mInstance->HandleEvent(&pluginEvent, nullptr);
}
#endif

#ifdef XP_OS2
void nsPluginInstanceOwner::Paint(const nsRect& aDirtyRect, HPS aHPS)
{
  if (!mInstance || !mObjectFrame)
    return;

  NPWindow *window;
  GetWindow(window);
  nsIntRect relDirtyRect = aDirtyRect.ToOutsidePixels(mObjectFrame->PresContext()->AppUnitsPerDevPixel());

  // we got dirty rectangle in relative window coordinates, but we
  // need it in absolute units and in the (left, top, right, bottom) form
  RECTL rectl;
  rectl.xLeft   = relDirtyRect.x + window->x;
  rectl.yBottom = relDirtyRect.y + window->y;
  rectl.xRight  = rectl.xLeft + relDirtyRect.width;
  rectl.yTop    = rectl.yBottom + relDirtyRect.height;

  NPEvent pluginEvent;
  pluginEvent.event = WM_PAINT;
  pluginEvent.wParam = (uint32_t)aHPS;
  pluginEvent.lParam = (uint32_t)&rectl;
  mInstance->HandleEvent(&pluginEvent, nullptr);
}
#endif

#ifdef MOZ_WIDGET_ANDROID

void nsPluginInstanceOwner::Paint(gfxContext* aContext,
                                  const gfxRect& aFrameRect,
                                  const gfxRect& aDirtyRect)
{
  if (!mInstance || !mPluginFrame || !mPluginDocumentActiveState || mFullScreen)
    return;

  int32_t model = mInstance->GetANPDrawingModel();

  if (model == kSurface_ANPDrawingModel) {
    if (!AddPluginView(GetPluginRect())) {
      Invalidate();
    }
    return;
  }

  if (model != kBitmap_ANPDrawingModel)
    return;

#ifdef ANP_BITMAP_DRAWING_MODEL
  static nsRefPtr<gfxImageSurface> pluginSurface;

  if (pluginSurface == nullptr ||
      aFrameRect.width  != pluginSurface->Width() ||
      aFrameRect.height != pluginSurface->Height()) {

    pluginSurface = new gfxImageSurface(gfxIntSize(aFrameRect.width, aFrameRect.height),
                                        gfxImageFormat::ARGB32);
    if (!pluginSurface)
      return;
  }

  // Clears buffer.  I think this is needed.
  gfxUtils::ClearThebesSurface(pluginSurface);

  ANPEvent event;
  event.inSize = sizeof(ANPEvent);
  event.eventType = 4;
  event.data.draw.model = 1;

  event.data.draw.clip.top     = 0;
  event.data.draw.clip.left    = 0;
  event.data.draw.clip.bottom  = aFrameRect.width;
  event.data.draw.clip.right   = aFrameRect.height;

  event.data.draw.data.bitmap.format   = kRGBA_8888_ANPBitmapFormat;
  event.data.draw.data.bitmap.width    = aFrameRect.width;
  event.data.draw.data.bitmap.height   = aFrameRect.height;
  event.data.draw.data.bitmap.baseAddr = pluginSurface->Data();
  event.data.draw.data.bitmap.rowBytes = aFrameRect.width * 4;

  if (!mInstance)
    return;

  mInstance->HandleEvent(&event, nullptr);

  aContext->SetOperator(gfxContext::OPERATOR_SOURCE);
  aContext->SetSource(pluginSurface, gfxPoint(aFrameRect.x, aFrameRect.y));
  aContext->Clip(aFrameRect);
  aContext->Paint();
#endif
}
#endif

#if defined(MOZ_X11)
void nsPluginInstanceOwner::Paint(gfxContext* aContext,
                                  const gfxRect& aFrameRect,
                                  const gfxRect& aDirtyRect)
{
  if (!mInstance || !mPluginFrame)
    return;

  // to provide crisper and faster drawing.
  gfxRect pluginRect = aFrameRect;
  if (aContext->UserToDevicePixelSnapped(pluginRect)) {
    pluginRect = aContext->DeviceToUser(pluginRect);
  }

  // Round out the dirty rect to plugin pixels to ensure the plugin draws
  // enough pixels for interpolation to device pixels.
  gfxRect dirtyRect = aDirtyRect - pluginRect.TopLeft();
  dirtyRect.RoundOut();

  // Plugins can only draw an integer number of pixels.
  //
  // With translation-only transformation matrices, pluginRect is already
  // pixel-aligned.
  //
  // With more complex transformations, modifying the scales in the
  // transformation matrix could retain subpixel accuracy and let the plugin
  // draw a suitable number of pixels for interpolation to device pixels in
  // Renderer::Draw, but such cases are not common enough to warrant the
  // effort now.
  nsIntSize pluginSize(NS_lround(pluginRect.width),
                       NS_lround(pluginRect.height));

  // Determine what the plugin needs to draw.
  nsIntRect pluginDirtyRect(int32_t(dirtyRect.x),
                            int32_t(dirtyRect.y),
                            int32_t(dirtyRect.width),
                            int32_t(dirtyRect.height));
  if (!pluginDirtyRect.
      IntersectRect(nsIntRect(0, 0, pluginSize.width, pluginSize.height),
                    pluginDirtyRect))
    return;

  NPWindow* window;
  GetWindow(window);

  uint32_t rendererFlags = 0;
  if (!mFlash10Quirks) {
    rendererFlags |=
      Renderer::DRAW_SUPPORTS_CLIP_RECT |
      Renderer::DRAW_SUPPORTS_ALTERNATE_VISUAL;
  }

  bool transparent;
  mInstance->IsTransparent(&transparent);
  if (!transparent)
    rendererFlags |= Renderer::DRAW_IS_OPAQUE;

  // Renderer::Draw() draws a rectangle with top-left at the aContext origin.
  gfxContextAutoSaveRestore autoSR(aContext);
  aContext->SetMatrix(
    aContext->CurrentMatrix().Translate(pluginRect.TopLeft()));

  Renderer renderer(window, this, pluginSize, pluginDirtyRect);

  Display* dpy = mozilla::DefaultXDisplay();
  Screen* screen = DefaultScreenOfDisplay(dpy);
  Visual* visual = DefaultVisualOfScreen(screen);

  renderer.Draw(aContext, nsIntSize(window->width, window->height),
                rendererFlags, screen, visual);
}
nsresult
nsPluginInstanceOwner::Renderer::DrawWithXlib(cairo_surface_t* xsurface,
                                              nsIntPoint offset,
                                              nsIntRect *clipRects,
                                              uint32_t numClipRects)
{
  Screen *screen = cairo_xlib_surface_get_screen(xsurface);
  Colormap colormap;
  Visual* visual;
  if (!gfxXlibSurface::GetColormapAndVisual(xsurface, &colormap, &visual)) {
    NS_ERROR("Failed to get visual and colormap");
    return NS_ERROR_UNEXPECTED;
  }

  nsNPAPIPluginInstance *instance = mInstanceOwner->mInstance;
  if (!instance)
    return NS_ERROR_FAILURE;

  // See if the plugin must be notified of new window parameters.
  bool doupdatewindow = false;

  if (mWindow->x != offset.x || mWindow->y != offset.y) {
    mWindow->x = offset.x;
    mWindow->y = offset.y;
    doupdatewindow = true;
  }

  if (nsIntSize(mWindow->width, mWindow->height) != mPluginSize) {
    mWindow->width = mPluginSize.width;
    mWindow->height = mPluginSize.height;
    doupdatewindow = true;
  }

  // The clip rect is relative to drawable top-left.
  NS_ASSERTION(numClipRects <= 1, "We don't support multiple clip rectangles!");
  nsIntRect clipRect;
  if (numClipRects) {
    clipRect.x = clipRects[0].x;
    clipRect.y = clipRects[0].y;
    clipRect.width  = clipRects[0].width;
    clipRect.height = clipRects[0].height;
    // NPRect members are unsigned, but clip rectangles should be contained by
    // the surface.
    NS_ASSERTION(clipRect.x >= 0 && clipRect.y >= 0,
                 "Clip rectangle offsets are negative!");
  }
  else {
    clipRect.x = offset.x;
    clipRect.y = offset.y;
    clipRect.width  = mWindow->width;
    clipRect.height = mWindow->height;
    // Don't ask the plugin to draw outside the drawable.
    // This also ensures that the unsigned clip rectangle offsets won't be -ve.
    clipRect.IntersectRect(clipRect,
                           nsIntRect(0, 0,
                                     cairo_xlib_surface_get_width(xsurface),
                                     cairo_xlib_surface_get_height(xsurface)));
  }

  NPRect newClipRect;
  newClipRect.left = clipRect.x;
  newClipRect.top = clipRect.y;
  newClipRect.right = clipRect.XMost();
  newClipRect.bottom = clipRect.YMost();
  if (mWindow->clipRect.left    != newClipRect.left   ||
      mWindow->clipRect.top     != newClipRect.top    ||
      mWindow->clipRect.right   != newClipRect.right  ||
      mWindow->clipRect.bottom  != newClipRect.bottom) {
    mWindow->clipRect = newClipRect;
    doupdatewindow = true;
  }

  NPSetWindowCallbackStruct* ws_info =
    static_cast<NPSetWindowCallbackStruct*>(mWindow->ws_info);
#ifdef MOZ_X11
  if (ws_info->visual != visual || ws_info->colormap != colormap) {
    ws_info->visual = visual;
    ws_info->colormap = colormap;
    ws_info->depth = gfxXlibSurface::DepthOfVisual(screen, visual);
    doupdatewindow = true;
  }
#endif

  {
    if (doupdatewindow)
      instance->SetWindow(mWindow);
  }

  // Translate the dirty rect to drawable coordinates.
  nsIntRect dirtyRect = mDirtyRect + offset;
  if (mInstanceOwner->mFlash10Quirks) {
    // Work around a bug in Flash up to 10.1 d51 at least, where expose event
    // top left coordinates within the plugin-rect and not at the drawable
    // origin are misinterpreted.  (We can move the top left coordinate
    // provided it is within the clipRect.)
    dirtyRect.SetRect(offset.x, offset.y,
                      mDirtyRect.XMost(), mDirtyRect.YMost());
  }
  // Intersect the dirty rect with the clip rect to ensure that it lies within
  // the drawable.
  if (!dirtyRect.IntersectRect(dirtyRect, clipRect))
    return NS_OK;

  {
    XEvent pluginEvent = XEvent();
    XGraphicsExposeEvent& exposeEvent = pluginEvent.xgraphicsexpose;
    // set the drawing info
    exposeEvent.type = GraphicsExpose;
    exposeEvent.display = DisplayOfScreen(screen);
    exposeEvent.drawable = cairo_xlib_surface_get_drawable(xsurface);
    exposeEvent.x = dirtyRect.x;
    exposeEvent.y = dirtyRect.y;
    exposeEvent.width  = dirtyRect.width;
    exposeEvent.height = dirtyRect.height;
    exposeEvent.count = 0;
    // information not set:
    exposeEvent.serial = 0;
    exposeEvent.send_event = False;
    exposeEvent.major_code = 0;
    exposeEvent.minor_code = 0;

    instance->HandleEvent(&pluginEvent, nullptr);
  }
  return NS_OK;
}
#endif

nsresult nsPluginInstanceOwner::Init(nsIContent* aContent)
{
  mLastEventloopNestingLevel = GetEventloopNestingLevel();

  mContent = do_GetWeakReference(aContent);

  // Get a frame, don't reflow. If a reflow was necessary it should have been
  // done at a higher level than this (content).
  nsIFrame* frame = aContent->GetPrimaryFrame();
  nsIObjectFrame* iObjFrame = do_QueryFrame(frame);
  nsPluginFrame* objFrame =  static_cast<nsPluginFrame*>(iObjFrame);
  if (objFrame) {
    SetFrame(objFrame);
    // Some plugins require a specific sequence of shutdown and startup when
    // a page is reloaded. Shutdown happens usually when the last instance
    // is destroyed. Here we make sure the plugin instance in the old
    // document is destroyed before we try to create the new one.
    objFrame->PresContext()->EnsureVisible();
  } else {
    NS_NOTREACHED("Should not be initializing plugin without a frame");
    return NS_ERROR_FAILURE;
  }

  // register context menu listener
  mCXMenuListener = new nsPluginDOMContextMenuListener(aContent);

  aContent->AddEventListener(NS_LITERAL_STRING("focus"), this, false,
                             false);
  aContent->AddEventListener(NS_LITERAL_STRING("blur"), this, false,
                             false);
  aContent->AddEventListener(NS_LITERAL_STRING("mouseup"), this, false,
                             false);
  aContent->AddEventListener(NS_LITERAL_STRING("mousedown"), this, false,
                             false);
  aContent->AddEventListener(NS_LITERAL_STRING("mousemove"), this, false,
                             false);
  aContent->AddEventListener(NS_LITERAL_STRING("click"), this, false,
                             false);
  aContent->AddEventListener(NS_LITERAL_STRING("dblclick"), this, false,
                             false);
  aContent->AddEventListener(NS_LITERAL_STRING("mouseover"), this, false,
                             false);
  aContent->AddEventListener(NS_LITERAL_STRING("mouseout"), this, false,
                             false);
  aContent->AddEventListener(NS_LITERAL_STRING("keypress"), this, true);
  aContent->AddEventListener(NS_LITERAL_STRING("keydown"), this, true);
  aContent->AddEventListener(NS_LITERAL_STRING("keyup"), this, true);
  aContent->AddEventListener(NS_LITERAL_STRING("drop"), this, true);
  aContent->AddEventListener(NS_LITERAL_STRING("dragdrop"), this, true);
  aContent->AddEventListener(NS_LITERAL_STRING("drag"), this, true);
  aContent->AddEventListener(NS_LITERAL_STRING("dragenter"), this, true);
  aContent->AddEventListener(NS_LITERAL_STRING("dragover"), this, true);
  aContent->AddEventListener(NS_LITERAL_STRING("dragleave"), this, true);
  aContent->AddEventListener(NS_LITERAL_STRING("dragexit"), this, true);
  aContent->AddEventListener(NS_LITERAL_STRING("dragstart"), this, true);
  aContent->AddEventListener(NS_LITERAL_STRING("draggesture"), this, true);
  aContent->AddEventListener(NS_LITERAL_STRING("dragend"), this, true);

  return NS_OK;
}

void* nsPluginInstanceOwner::GetPluginPort()
{
//!!! Port must be released for windowless plugins on Windows, because it is HDC !!!

  void* result = nullptr;
  if (mWidget) {
#ifdef XP_WIN
    if (mPluginWindow && (mPluginWindow->type == NPWindowTypeDrawable))
      result = mWidget->GetNativeData(NS_NATIVE_GRAPHIC); // HDC
    else
#endif
      result = mWidget->GetNativeData(NS_NATIVE_PLUGIN_PORT); // HWND/gdk window
  }

  return result;
}

void nsPluginInstanceOwner::ReleasePluginPort(void * pluginPort)
{
#ifdef XP_WIN
  if (mWidget && mPluginWindow &&
      mPluginWindow->type == NPWindowTypeDrawable) {
    mWidget->FreeNativeData((HDC)pluginPort, NS_NATIVE_GRAPHIC);
  }
#endif
}

NS_IMETHODIMP nsPluginInstanceOwner::CreateWidget(void)
{
  NS_ENSURE_TRUE(mPluginWindow, NS_ERROR_NULL_POINTER);

  nsresult rv = NS_ERROR_FAILURE;

  // Can't call this twice!
  if (mWidget) {
    NS_WARNING("Trying to create a plugin widget twice!");
    return NS_ERROR_FAILURE;
  }

  bool windowless = false;
  mInstance->IsWindowless(&windowless);
  if (!windowless) {
    // Try to get a parent widget, on some platforms widget creation will fail without
    // a parent.
    nsCOMPtr<nsIWidget> parentWidget;
    nsIDocument *doc = nullptr;
    nsCOMPtr<nsIContent> content = do_QueryReferent(mContent);
    if (content) {
      doc = content->OwnerDoc();
      parentWidget = nsContentUtils::WidgetForDocument(doc);
#ifndef XP_MACOSX
      // If we're running in the content process, we need a remote widget created in chrome.
      if (XRE_GetProcessType() == GeckoProcessType_Content) {
        nsCOMPtr<nsIDOMWindow> window = doc->GetWindow();
        if (window) {
          nsCOMPtr<nsIDOMWindow> topWindow;
          window->GetTop(getter_AddRefs(topWindow));
          if (topWindow) {
            dom::TabChild* tc = dom::TabChild::GetFrom(topWindow);
            if (tc) {
              // This returns a PluginWidgetProxy which remotes a number of calls.
              rv = tc->CreatePluginWidget(parentWidget.get(), getter_AddRefs(mWidget));
              if (NS_FAILED(rv)) {
                return rv;
              }
            }
          }
        }
      }
#endif // XP_MACOSX
    }
    if (!mWidget) {
      // native (single process)
      mWidget = do_CreateInstance(kWidgetCID, &rv);
      nsWidgetInitData initData;
      initData.mWindowType = eWindowType_plugin;
      initData.mUnicode = false;
      initData.clipChildren = true;
      initData.clipSiblings = true;
      rv = mWidget->Create(parentWidget.get(), nullptr, nsIntRect(0,0,0,0),
                           &initData);
      if (NS_FAILED(rv)) {
        mWidget->Destroy();
        mWidget = nullptr;
        return rv;
      }
    }


    mWidget->EnableDragDrop(true);
    mWidget->Show(false);
    mWidget->Enable(false);
  }

  if (mPluginFrame) {
    // nullptr widget is fine, will result in windowless setup.
    mPluginFrame->PrepForDrawing(mWidget);
  }

  if (windowless) {
    mPluginWindow->type = NPWindowTypeDrawable;

    // this needs to be a HDC according to the spec, but I do
    // not see the right way to release it so let's postpone
    // passing HDC till paint event when it is really
    // needed. Change spec?
    mPluginWindow->window = nullptr;
#ifdef MOZ_X11
    // Fill in the display field.
    NPSetWindowCallbackStruct* ws_info =
    static_cast<NPSetWindowCallbackStruct*>(mPluginWindow->ws_info);
    ws_info->display = DefaultXDisplay();

    nsAutoCString description;
    GetPluginDescription(description);
    NS_NAMED_LITERAL_CSTRING(flash10Head, "Shockwave Flash 10.");
    mFlash10Quirks = StringBeginsWith(description, flash10Head);
#endif
  } else if (mWidget) {
    // mPluginWindow->type is used in |GetPluginPort| so it must
    // be initialized first
    mPluginWindow->type = NPWindowTypeWindow;
    mPluginWindow->window = GetPluginPort();
    // tell the plugin window about the widget
    mPluginWindow->SetPluginWidget(mWidget);

    // tell the widget about the current plugin instance owner.
    nsCOMPtr<nsIPluginWidget> pluginWidget = do_QueryInterface(mWidget);
    if (pluginWidget) {
      pluginWidget->SetPluginInstanceOwner(this);
    }
  }

#ifdef XP_MACOSX
  if (GetDrawingModel() == NPDrawingModelCoreAnimation) {
    AddToCARefreshTimer();
  }
#endif

  mWidgetCreationComplete = true;

  return NS_OK;
}

// Mac specific code to fix up the port location and clipping region
#ifdef XP_MACOSX

void nsPluginInstanceOwner::FixUpPluginWindow(int32_t inPaintState)
{
  if (!mPluginWindow || !mInstance || !mPluginFrame) {
    return;
  }

  // If we've already set up a CGContext in nsPluginFrame::PaintPlugin(), we
  // don't want calls to SetPluginPort() to step on our work.
  if (mInCGPaintLevel < 1) {
    SetPluginPort();
  }

  nsIntSize widgetClip = mPluginFrame->GetWidgetlessClipRect().Size();

  mPluginWindow->x = 0;
  mPluginWindow->y = 0;

  NPRect oldClipRect = mPluginWindow->clipRect;

  // fix up the clipping region
  mPluginWindow->clipRect.top  = 0;
  mPluginWindow->clipRect.left = 0;

  if (inPaintState == ePluginPaintDisable) {
    mPluginWindow->clipRect.bottom = mPluginWindow->clipRect.top;
    mPluginWindow->clipRect.right  = mPluginWindow->clipRect.left;
  }
  else if (XRE_GetProcessType() != GeckoProcessType_Default)
  {
    // For e10s we only support async windowless plugin. This means that
    // we're always going to allocate a full window for the plugin to draw
    // for even if the plugin is mostly outside of the scroll port. Thus
    // we never trim the window to the bounds of the widget.
    mPluginWindow->clipRect.bottom = mPluginWindow->clipRect.top + mPluginWindow->height;
    mPluginWindow->clipRect.right  = mPluginWindow->clipRect.left + mPluginWindow->width;
  }
  else if (inPaintState == ePluginPaintEnable)
  {
    mPluginWindow->clipRect.bottom = mPluginWindow->clipRect.top + widgetClip.height;
    mPluginWindow->clipRect.right  = mPluginWindow->clipRect.left + widgetClip.width;
  }

  // if the clip rect changed, call SetWindow()
  // (RealPlayer needs this to draw correctly)
  if (mPluginWindow->clipRect.left    != oldClipRect.left   ||
      mPluginWindow->clipRect.top     != oldClipRect.top    ||
      mPluginWindow->clipRect.right   != oldClipRect.right  ||
      mPluginWindow->clipRect.bottom  != oldClipRect.bottom)
  {
    if (UseAsyncRendering()) {
      mInstance->AsyncSetWindow(mPluginWindow);
    }
    else {
      mPluginWindow->CallSetWindow(mInstance);
    }
  }

  // After the first NPP_SetWindow call we need to send an initial
  // top-level window focus event.
  if (!mSentInitialTopLevelWindowEvent) {
    // Set this before calling ProcessEvent to avoid endless recursion.
    mSentInitialTopLevelWindowEvent = true;

    bool isActive = WindowIsActive();
    SendWindowFocusChanged(isActive);
    mLastWindowIsActive = isActive;
  }
}

void
nsPluginInstanceOwner::WindowFocusMayHaveChanged()
{
  if (!mSentInitialTopLevelWindowEvent) {
    return;
  }

  bool isActive = WindowIsActive();
  if (isActive != mLastWindowIsActive) {
    SendWindowFocusChanged(isActive);
    mLastWindowIsActive = isActive;
  }
}

bool
nsPluginInstanceOwner::WindowIsActive()
{
  if (!mPluginFrame) {
    return false;
  }

  EventStates docState = mPluginFrame->GetContent()->OwnerDoc()->GetDocumentState();
  return !docState.HasState(NS_DOCUMENT_STATE_WINDOW_INACTIVE);
}

void
nsPluginInstanceOwner::SendWindowFocusChanged(bool aIsActive)
{
  if (!mInstance) {
    return;
  }

  NPCocoaEvent cocoaEvent;
  InitializeNPCocoaEvent(&cocoaEvent);
  cocoaEvent.type = NPCocoaEventWindowFocusChanged;
  cocoaEvent.data.focus.hasFocus = aIsActive;
  mInstance->HandleEvent(&cocoaEvent,
                         nullptr,
                         NS_PLUGIN_CALL_SAFE_TO_REENTER_GECKO);
}

void
nsPluginInstanceOwner::ResolutionMayHaveChanged()
{
  double scaleFactor = 1.0;
  GetContentsScaleFactor(&scaleFactor);
  if (scaleFactor != mLastScaleFactor) {
    ContentsScaleFactorChanged(scaleFactor);
    mLastScaleFactor = scaleFactor;
   }
}

void
nsPluginInstanceOwner::HidePluginWindow()
{
  if (!mPluginWindow || !mInstance) {
    return;
  }

  mPluginWindow->clipRect.bottom = mPluginWindow->clipRect.top;
  mPluginWindow->clipRect.right  = mPluginWindow->clipRect.left;
  mWidgetVisible = false;
  if (UseAsyncRendering()) {
    mInstance->AsyncSetWindow(mPluginWindow);
  } else {
    mInstance->SetWindow(mPluginWindow);
  }
}

#else // XP_MACOSX

void nsPluginInstanceOwner::UpdateWindowPositionAndClipRect(bool aSetWindow)
{
  if (!mPluginWindow)
    return;

  // For windowless plugins a non-empty clip rectangle will be
  // passed to the plugin during paint, an additional update
  // of the the clip rectangle here is not required
  if (aSetWindow && !mWidget && mPluginWindowVisible && !UseAsyncRendering())
    return;

  const NPWindow oldWindow = *mPluginWindow;

  bool windowless = (mPluginWindow->type == NPWindowTypeDrawable);
  nsIntPoint origin = mPluginFrame->GetWindowOriginInPixels(windowless);

  mPluginWindow->x = origin.x;
  mPluginWindow->y = origin.y;

  mPluginWindow->clipRect.left = 0;
  mPluginWindow->clipRect.top = 0;

  if (mPluginWindowVisible && mPluginDocumentActiveState) {
    mPluginWindow->clipRect.right = mPluginWindow->width;
    mPluginWindow->clipRect.bottom = mPluginWindow->height;
  } else {
    mPluginWindow->clipRect.right = 0;
    mPluginWindow->clipRect.bottom = 0;
  }

  if (!aSetWindow)
    return;

  if (mPluginWindow->x               != oldWindow.x               ||
      mPluginWindow->y               != oldWindow.y               ||
      mPluginWindow->clipRect.left   != oldWindow.clipRect.left   ||
      mPluginWindow->clipRect.top    != oldWindow.clipRect.top    ||
      mPluginWindow->clipRect.right  != oldWindow.clipRect.right  ||
      mPluginWindow->clipRect.bottom != oldWindow.clipRect.bottom) {
    CallSetWindow();
  }
}

void
nsPluginInstanceOwner::UpdateWindowVisibility(bool aVisible)
{
  mPluginWindowVisible = aVisible;
  UpdateWindowPositionAndClipRect(true);
}
#endif // XP_MACOSX

void
nsPluginInstanceOwner::UpdateDocumentActiveState(bool aIsActive)
{
  mPluginDocumentActiveState = aIsActive;
#ifndef XP_MACOSX
  UpdateWindowPositionAndClipRect(true);

#ifdef MOZ_WIDGET_ANDROID
  if (mInstance) {
    if (!mPluginDocumentActiveState) {
      RemovePluginView();
    }

    mInstance->NotifyOnScreen(mPluginDocumentActiveState);

    // This is, perhaps, incorrect. It is supposed to be sent
    // when "the webview has paused or resumed". The side effect
    // is that Flash video players pause or resume (if they were
    // playing before) based on the value here. I personally think
    // we want that on Android when switching to another tab, so
    // that's why we call it here.
    mInstance->NotifyForeground(mPluginDocumentActiveState);
  }
#endif // #ifdef MOZ_WIDGET_ANDROID

  // We don't have a connection to PluginWidgetParent in the chrome
  // process when dealing with tab visibility changes, so this needs
  // to be forwarded over after the active state is updated. If we
  // don't hide plugin widgets in hidden tabs, the native child window
  // in chrome will remain visible after a tab switch.
  if (mWidget && XRE_GetProcessType() == GeckoProcessType_Content) {
    mWidget->Show(aIsActive);
    mWidget->Enable(aIsActive);
  }
#endif // #ifndef XP_MACOSX
}

NS_IMETHODIMP
nsPluginInstanceOwner::CallSetWindow()
{
  if (!mWidgetCreationComplete) {
    // No widget yet, we can't run this code
    return NS_OK;
  }
  if (mPluginFrame) {
    mPluginFrame->CallSetWindow(false);
  } else if (mInstance) {
    if (UseAsyncRendering()) {
      mInstance->AsyncSetWindow(mPluginWindow);
    } else {
      mInstance->SetWindow(mPluginWindow);
    }
  }

  return NS_OK;
}

NS_IMETHODIMP
nsPluginInstanceOwner::GetContentsScaleFactor(double *result)
{
  NS_ENSURE_ARG_POINTER(result);
  double scaleFactor = 1.0;
  // On Mac, device pixels need to be translated to (and from) "display pixels"
  // for plugins. On other platforms, plugin coordinates are always in device
  // pixels.
#if defined(XP_MACOSX)
  nsCOMPtr<nsIContent> content = do_QueryReferent(mContent);
  nsIPresShell* presShell = nsContentUtils::FindPresShellForDocument(content->OwnerDoc());
  if (presShell) {
    scaleFactor = double(nsPresContext::AppUnitsPerCSSPixel())/
      presShell->GetPresContext()->DeviceContext()->AppUnitsPerDevPixelAtUnitFullZoom();
  }
#endif
  *result = scaleFactor;
  return NS_OK;
}

void nsPluginInstanceOwner::SetFrame(nsPluginFrame *aFrame)
{
  // Don't do anything if the frame situation hasn't changed.
  if (mPluginFrame == aFrame) {
    return;
  }

  nsCOMPtr<nsIContent> content = do_QueryReferent(mContent);

  // If we already have a frame that is changing or going away...
  if (mPluginFrame) {
    if (content && content->OwnerDoc() && content->OwnerDoc()->GetWindow()) {
      nsCOMPtr<EventTarget> windowRoot = content->OwnerDoc()->GetWindow()->GetTopWindowRoot();
      if (windowRoot) {
        windowRoot->RemoveEventListener(NS_LITERAL_STRING("activate"),
                                              this, false);
        windowRoot->RemoveEventListener(NS_LITERAL_STRING("deactivate"),
                                              this, false);
        windowRoot->RemoveEventListener(NS_LITERAL_STRING("MozPerformDelayedBlur"),
                                              this, false);
      }
    }

    // Make sure the old frame isn't holding a reference to us.
    mPluginFrame->SetInstanceOwner(nullptr);
  }

  // Swap in the new frame (or no frame)
  mPluginFrame = aFrame;

  // Set up a new frame
  if (mPluginFrame) {
    mPluginFrame->SetInstanceOwner(this);
    // Can only call PrepForDrawing on an object frame once. Don't do it here unless
    // widget creation is complete. Doesn't matter if we actually have a widget.
    if (mWidgetCreationComplete) {
      mPluginFrame->PrepForDrawing(mWidget);
    }
    mPluginFrame->FixupWindow(mPluginFrame->GetContentRectRelativeToSelf().Size());
    mPluginFrame->InvalidateFrame();

    nsFocusManager* fm = nsFocusManager::GetFocusManager();
    const nsIContent* content = aFrame->GetContent();
    if (fm && content) {
      mContentFocused = (content == fm->GetFocusedContent());
    }

    // Register for widget-focus events on the window root.
    if (content && content->OwnerDoc() && content->OwnerDoc()->GetWindow()) {
      nsCOMPtr<EventTarget> windowRoot = content->OwnerDoc()->GetWindow()->GetTopWindowRoot();
      if (windowRoot) {
        windowRoot->AddEventListener(NS_LITERAL_STRING("activate"),
                                           this, false, false);
        windowRoot->AddEventListener(NS_LITERAL_STRING("deactivate"),
                                           this, false, false);
        windowRoot->AddEventListener(NS_LITERAL_STRING("MozPerformDelayedBlur"),
                                           this, false, false);
      }
    }
  }
}

nsPluginFrame* nsPluginInstanceOwner::GetFrame()
{
  return mPluginFrame;
}

NS_IMETHODIMP nsPluginInstanceOwner::PrivateModeChanged(bool aEnabled)
{
  return mInstance ? mInstance->PrivateModeStateChanged(aEnabled) : NS_OK;
}

already_AddRefed<nsIURI> nsPluginInstanceOwner::GetBaseURI() const
{
  nsCOMPtr<nsIContent> content = do_QueryReferent(mContent);
  if (!content) {
    return nullptr;
  }
  return content->GetBaseURI();
}

// nsPluginDOMContextMenuListener class implementation

nsPluginDOMContextMenuListener::nsPluginDOMContextMenuListener(nsIContent* aContent)
{
  aContent->AddEventListener(NS_LITERAL_STRING("contextmenu"), this, true);
}

nsPluginDOMContextMenuListener::~nsPluginDOMContextMenuListener()
{
}

NS_IMPL_ISUPPORTS(nsPluginDOMContextMenuListener,
                  nsIDOMEventListener)

NS_IMETHODIMP
nsPluginDOMContextMenuListener::HandleEvent(nsIDOMEvent* aEvent)
{
  aEvent->PreventDefault(); // consume event

  return NS_OK;
}

void nsPluginDOMContextMenuListener::Destroy(nsIContent* aContent)
{
  // Unregister context menu listener
  aContent->RemoveEventListener(NS_LITERAL_STRING("contextmenu"), this, true);
}<|MERGE_RESOLUTION|>--- conflicted
+++ resolved
@@ -665,13 +665,8 @@
     NS_WARNING("plugin owner has no owner in getting doc's window handle");
     return NS_ERROR_FAILURE;
   }
-<<<<<<< HEAD
-  
+
 #if defined(XP_WIN) || defined(XP_OS2)
-=======
-
-#if defined(XP_WIN)
->>>>>>> 8112532f
   void** pvalue = (void**)value;
   nsViewManager* vm = mPluginFrame->PresContext()->GetPresShell()->GetViewManager();
   if (!vm)
