/* -*- Mode: C++; tab-width: 4; indent-tabs-mode: nil; c-basic-offset: 4 -*-
 * vim: sw=4 ts=4 et :
 * This Source Code Form is subject to the terms of the Mozilla Public
 * License, v. 2.0. If a copy of the MPL was not distributed with this
 * file, You can obtain one at http://mozilla.org/MPL/2.0/. */

#include "PluginBackgroundDestroyer.h"
#include "PluginInstanceChild.h"
#include "PluginModuleChild.h"
#include "BrowserStreamChild.h"
#include "PluginStreamChild.h"
#include "StreamNotifyChild.h"
#include "PluginProcessChild.h"
#include "gfxASurface.h"
#include "gfxContext.h"
#include "nsNPAPIPluginInstance.h"
#ifdef MOZ_X11
#include "gfxXlibSurface.h"
#endif
#ifdef XP_WIN
#include "mozilla/gfx/SharedDIBSurface.h"
#include "nsCrashOnException.h"
extern const wchar_t* kFlashFullscreenClass;
using mozilla::gfx::SharedDIBSurface;
#endif
#ifdef XP_OS2
#include "mozilla/gfx/SharedDIBSurface.h"
using mozilla::gfx::SharedDIBSurface;
using mozilla::gfx::SharedDIB;
#endif
#include "gfxSharedImageSurface.h"
#include "gfxUtils.h"
#include "gfxAlphaRecovery.h"

#include "mozilla/ArrayUtils.h"
#include "mozilla/ipc/MessageChannel.h"
#include "mozilla/AutoRestore.h"
#include "ImageContainer.h"

using namespace mozilla;
using mozilla::ipc::ProcessChild;
using namespace mozilla::plugins;
using namespace mozilla::layers;
using namespace mozilla::gfx;
using namespace std;

#ifdef MOZ_WIDGET_GTK

#include <gtk/gtk.h>
#if (MOZ_WIDGET_GTK == 3)
#include <gtk/gtkx.h>
#endif
#include <gdk/gdkx.h>
#include <gdk/gdk.h>
#if (MOZ_WIDGET_GTK == 2)
#include "gtk2xtbin.h"
#endif

#elif defined(MOZ_WIDGET_QT)
#undef KeyPress
#undef KeyRelease
#elif defined(OS_WIN)
#ifndef WM_MOUSEHWHEEL
#define WM_MOUSEHWHEEL     0x020E
#endif

#include "nsWindowsDllInterceptor.h"

typedef BOOL (WINAPI *User32TrackPopupMenu)(HMENU hMenu,
                                            UINT uFlags,
                                            int x,
                                            int y,
                                            int nReserved,
                                            HWND hWnd,
                                            CONST RECT *prcRect);
static WindowsDllInterceptor sUser32Intercept;
static HWND sWinlessPopupSurrogateHWND = nullptr;
static User32TrackPopupMenu sUser32TrackPopupMenuStub = nullptr;

using mozilla::gfx::SharedDIB;

#include <windows.h>
#include <windowsx.h>

// Flash WM_USER message delay time for PostDelayedTask. Borrowed
// from Chromium's web plugin delegate src. See 'flash msg throttling
// helpers' section for details.
const int kFlashWMUSERMessageThrottleDelayMs = 5;

static const TCHAR kPluginIgnoreSubclassProperty[] = TEXT("PluginIgnoreSubclassProperty");

#elif defined(XP_MACOSX)
#include <ApplicationServices/ApplicationServices.h>
#include "nsCocoaFeatures.h"
#include "PluginUtilsOSX.h"
#endif // defined(XP_MACOSX)

template<>
struct RunnableMethodTraits<PluginInstanceChild>
{
    static void RetainCallee(PluginInstanceChild* obj) { }
    static void ReleaseCallee(PluginInstanceChild* obj) { }
};

PluginInstanceChild::PluginInstanceChild(const NPPluginFuncs* aPluginIface)
    : mPluginIface(aPluginIface)
#if defined(XP_MACOSX)
    , mContentsScaleFactor(1.0)
#endif
    , mDrawingModel(kDefaultDrawingModel)
    , mCurrentAsyncSurface(0)
    , mAsyncInvalidateMutex("PluginInstanceChild::mAsyncInvalidateMutex")
    , mAsyncInvalidateTask(0)
    , mCachedWindowActor(nullptr)
    , mCachedElementActor(nullptr)
#if (MOZ_WIDGET_GTK == 2)
    , mXEmbed(false)
#endif // MOZ_WIDGET_GTK
#if defined(OS_WIN)
    , mPluginWindowHWND(0)
    , mPluginWndProc(0)
    , mPluginParentHWND(0)
    , mCachedWinlessPluginHWND(0)
    , mWinlessPopupSurrogateHWND(0)
    , mWinlessThrottleOldWndProc(0)
    , mWinlessHiddenMsgHWND(0)
#endif // OS_WIN
#if defined(XP_OS2)
    , mPluginWindowHWND(0)
    , mPluginParentHWND(0)
    , mCachedWinlessPluginHWND(0)
#endif // XP_OS2
    , mAsyncCallMutex("PluginInstanceChild::mAsyncCallMutex")
#if defined(MOZ_WIDGET_COCOA)
#if defined(__i386__)
    , mEventModel(NPEventModelCarbon)
#endif
    , mShColorSpace(nullptr)
    , mShContext(nullptr)
    , mCGLayer(nullptr)
    , mCurrentEvent(nullptr)
#endif
    , mLayersRendering(false)
<<<<<<< HEAD
#if defined(XP_WIN) || defined(XP_OS2)
    , mCurrentSurfaceActor(NULL)
    , mBackSurfaceActor(NULL)
=======
#ifdef XP_WIN
    , mCurrentSurfaceActor(nullptr)
    , mBackSurfaceActor(nullptr)
>>>>>>> 10857939
#endif
    , mAccumulatedInvalidRect(0,0,0,0)
    , mIsTransparent(false)
    , mSurfaceType(gfxSurfaceType::Max)
    , mCurrentInvalidateTask(nullptr)
    , mCurrentAsyncSetWindowTask(nullptr)
    , mPendingPluginCall(false)
    , mDoAlphaExtraction(false)
    , mHasPainted(false)
    , mSurfaceDifferenceRect(0,0,0,0)
{
    memset(&mWindow, 0, sizeof(mWindow));
    mWindow.type = NPWindowTypeWindow;
    mData.ndata = (void*) this;
    mData.pdata = nullptr;
#if defined(MOZ_X11) && defined(XP_UNIX) && !defined(XP_MACOSX)
    mWindow.ws_info = &mWsInfo;
    memset(&mWsInfo, 0, sizeof(mWsInfo));
#if (MOZ_WIDGET_GTK == 2)
    mWsInfo.display = nullptr;
    mXtClient.top_widget = nullptr;
#else
    mWsInfo.display = DefaultXDisplay();
#endif
#endif // MOZ_X11 && XP_UNIX && !XP_MACOSX
#if defined(OS_WIN)
    memset(&mAlphaExtract, 0, sizeof(mAlphaExtract));
#endif // OS_WIN
#if defined(OS_WIN)
    InitPopupMenuHook();
#endif // OS_WIN
}

PluginInstanceChild::~PluginInstanceChild()
{
#if defined(OS_WIN) || defined(XP_OS2)
    NS_ASSERTION(!mPluginWindowHWND, "Destroying PluginInstanceChild without NPP_Destroy?");
#endif
#if defined(MOZ_WIDGET_COCOA)
    if (mShColorSpace) {
        ::CGColorSpaceRelease(mShColorSpace);
    }
    if (mShContext) {
        ::CGContextRelease(mShContext);
    }
    if (mCGLayer) {
        PluginUtilsOSX::ReleaseCGLayer(mCGLayer);
    }
    if (mDrawingModel == NPDrawingModelCoreAnimation) {
        UnscheduleTimer(mCARefreshTimer);
    }
#endif
}

int
PluginInstanceChild::GetQuirks()
{
    return PluginModuleChild::current()->GetQuirks();
}

NPError
PluginInstanceChild::InternalGetNPObjectForValue(NPNVariable aValue,
                                                 NPObject** aObject)
{
    PluginScriptableObjectChild* actor = nullptr;
    NPError result = NPERR_NO_ERROR;

    switch (aValue) {
        case NPNVWindowNPObject:
            if (!(actor = mCachedWindowActor)) {
                PPluginScriptableObjectChild* actorProtocol;
                CallNPN_GetValue_NPNVWindowNPObject(&actorProtocol, &result);
                if (result == NPERR_NO_ERROR) {
                    actor = mCachedWindowActor =
                        static_cast<PluginScriptableObjectChild*>(actorProtocol);
                    NS_ASSERTION(actor, "Null actor!");
                    PluginModuleChild::sBrowserFuncs.retainobject(
                        actor->GetObject(false));
                }
            }
            break;

        case NPNVPluginElementNPObject:
            if (!(actor = mCachedElementActor)) {
                PPluginScriptableObjectChild* actorProtocol;
                CallNPN_GetValue_NPNVPluginElementNPObject(&actorProtocol,
                                                           &result);
                if (result == NPERR_NO_ERROR) {
                    actor = mCachedElementActor =
                        static_cast<PluginScriptableObjectChild*>(actorProtocol);
                    NS_ASSERTION(actor, "Null actor!");
                    PluginModuleChild::sBrowserFuncs.retainobject(
                        actor->GetObject(false));
                }
            }
            break;

        default:
            NS_NOTREACHED("Don't know what to do with this value type!");
    }

#ifdef DEBUG
    {
        NPError currentResult;
        PPluginScriptableObjectChild* currentActor = nullptr;

        switch (aValue) {
            case NPNVWindowNPObject:
                CallNPN_GetValue_NPNVWindowNPObject(&currentActor,
                                                    &currentResult);
                break;
            case NPNVPluginElementNPObject:
                CallNPN_GetValue_NPNVPluginElementNPObject(&currentActor,
                                                           &currentResult);
                break;
            default:
                MOZ_ASSERT(false);
        }

        // Make sure that the current actor returned by the parent matches our
        // cached actor!
        NS_ASSERTION(!currentActor ||
                     static_cast<PluginScriptableObjectChild*>(currentActor) ==
                     actor, "Cached actor is out of date!");
    }
#endif

    if (result != NPERR_NO_ERROR) {
        return result;
    }

    NPObject* object = actor->GetObject(false);
    NS_ASSERTION(object, "Null object?!");

    *aObject = PluginModuleChild::sBrowserFuncs.retainobject(object);
    return NPERR_NO_ERROR;

}

NPError
PluginInstanceChild::NPN_GetValue(NPNVariable aVar,
                                  void* aValue)
{
    PLUGIN_LOG_DEBUG(("%s (aVar=%i)", FULLFUNCTION, (int) aVar));
    AssertPluginThread();

    switch(aVar) {

#if defined(MOZ_X11)
    case NPNVToolkit:
        *((NPNToolkitType*)aValue) = NPNVGtk2;
        return NPERR_NO_ERROR;

    case NPNVxDisplay:
        if (!mWsInfo.display) {
            // We are called before Initialize() so we have to call it now.
           Initialize();
           NS_ASSERTION(mWsInfo.display, "We should have a valid display!");
        }
        *(void **)aValue = mWsInfo.display;
        return NPERR_NO_ERROR;
    
#elif defined(OS_WIN) || defined(XP_OS2)
    case NPNVToolkit:
        return NPERR_GENERIC_ERROR;
#endif
    case NPNVprivateModeBool: {
        bool v = false;
        NPError result;
        if (!CallNPN_GetValue_NPNVprivateModeBool(&v, &result)) {
            return NPERR_GENERIC_ERROR;
        }
        *static_cast<NPBool*>(aValue) = v;
        return result;
    }

    case NPNVdocumentOrigin: {
        nsCString v;
        NPError result;
        if (!CallNPN_GetValue_NPNVdocumentOrigin(&v, &result)) {
            return NPERR_GENERIC_ERROR;
        }
        if (result == NPERR_NO_ERROR) {
            *static_cast<char**>(aValue) = ToNewCString(v);
        }
        return result;
    }

    case NPNVWindowNPObject: // Intentional fall-through
    case NPNVPluginElementNPObject: {
        NPObject* object;
        NPError result = InternalGetNPObjectForValue(aVar, &object);
        if (result == NPERR_NO_ERROR) {
            *((NPObject**)aValue) = object;
        }
        return result;
    }

    case NPNVnetscapeWindow: {
#if defined(XP_WIN) || defined (XP_OS2)
        if (mWindow.type == NPWindowTypeDrawable) {
            if (mCachedWinlessPluginHWND) {
              *static_cast<HWND*>(aValue) = mCachedWinlessPluginHWND;
              return NPERR_NO_ERROR;
            }
            NPError result;
            if (!CallNPN_GetValue_NPNVnetscapeWindow(&mCachedWinlessPluginHWND, &result)) {
                return NPERR_GENERIC_ERROR;
            }
            *static_cast<HWND*>(aValue) = mCachedWinlessPluginHWND;
            return result;
        }
        else {
            *static_cast<HWND*>(aValue) = mPluginWindowHWND;
            return NPERR_NO_ERROR;
        }
#elif defined(MOZ_X11)
        NPError result;
        CallNPN_GetValue_NPNVnetscapeWindow(static_cast<XID*>(aValue), &result);
        return result;
#else
        return NPERR_GENERIC_ERROR;
#endif
    }

    case NPNVsupportsAsyncBitmapSurfaceBool: {
#ifdef XP_WIN
        *((NPBool*)aValue) = PluginModuleChild::current()->AsyncDrawingAllowed();
#else
        // We do not support non-windows yet.
        *((NPBool*)aValue) = false;
#endif
        return NPERR_NO_ERROR;
    }

#ifdef XP_WIN
    case NPNVsupportsAsyncWindowsDXGISurfaceBool: {
        bool val;
        CallNPN_GetValue_DrawingModelSupport(NPNVsupportsAsyncWindowsDXGISurfaceBool, &val);
        *((NPBool*)aValue) = val;
        return NPERR_NO_ERROR;
    }
#endif

#ifdef XP_MACOSX
   case NPNVsupportsCoreGraphicsBool: {
        *((NPBool*)aValue) = true;
        return NPERR_NO_ERROR;
    }

    case NPNVsupportsCoreAnimationBool: {
        *((NPBool*)aValue) = nsCocoaFeatures::SupportCoreAnimationPlugins();
        return NPERR_NO_ERROR;
    }

    case NPNVsupportsInvalidatingCoreAnimationBool: {
        *((NPBool*)aValue) = nsCocoaFeatures::SupportCoreAnimationPlugins();
        return NPERR_NO_ERROR;
    }

    case NPNVsupportsCompositingCoreAnimationPluginsBool: {
        *((NPBool*)aValue) = true;
        return NPERR_NO_ERROR;
    }

    case NPNVsupportsCocoaBool: {
        *((NPBool*)aValue) = true;
        return NPERR_NO_ERROR;
    }

#ifndef NP_NO_CARBON
    case NPNVsupportsCarbonBool: {
      *((NPBool*)aValue) = false;
      return NPERR_NO_ERROR;
    }
#endif

    case NPNVsupportsUpdatedCocoaTextInputBool: {
      *static_cast<NPBool*>(aValue) = true;
      return NPERR_NO_ERROR;
    }

#ifndef NP_NO_QUICKDRAW
    case NPNVsupportsQuickDrawBool: {
        *((NPBool*)aValue) = false;
        return NPERR_NO_ERROR;
    }
#endif /* NP_NO_QUICKDRAW */

    case NPNVcontentsScaleFactor: {
        *static_cast<double*>(aValue) = mContentsScaleFactor;
        return NPERR_NO_ERROR;
    }
#endif /* XP_MACOSX */

#ifdef DEBUG
    case NPNVjavascriptEnabledBool:
    case NPNVasdEnabledBool:
    case NPNVisOfflineBool:
    case NPNVSupportsXEmbedBool:
    case NPNVSupportsWindowless:
        NS_NOTREACHED("NPNVariable should be handled in PluginModuleChild.");
#endif

    default:
        PR_LOG(GetPluginLog(), PR_LOG_WARNING,
               ("In PluginInstanceChild::NPN_GetValue: Unhandled NPNVariable %i (%s)",
                (int) aVar, NPNVariableToString(aVar)));
        return NPERR_GENERIC_ERROR;
    }

}

#ifdef MOZ_WIDGET_COCOA
#define DEFAULT_REFRESH_MS 20 // CoreAnimation: 50 FPS

void
CAUpdate(NPP npp, uint32_t timerID) {
    static_cast<PluginInstanceChild*>(npp->ndata)->Invalidate();
}

void
PluginInstanceChild::Invalidate()
{
    NPRect windowRect = {0, 0, uint16_t(mWindow.height),
        uint16_t(mWindow.width)};

    InvalidateRect(&windowRect);
}
#endif

NPError
PluginInstanceChild::NPN_SetValue(NPPVariable aVar, void* aValue)
{
    PR_LOG(GetPluginLog(), PR_LOG_DEBUG, ("%s (aVar=%i, aValue=%p)",
                                      FULLFUNCTION, (int) aVar, aValue));

    AssertPluginThread();

    switch (aVar) {
    case NPPVpluginWindowBool: {
        NPError rv;
        bool windowed = (NPBool) (intptr_t) aValue;

        if (!CallNPN_SetValue_NPPVpluginWindow(windowed, &rv))
            return NPERR_GENERIC_ERROR;

        NPWindowType newWindowType = windowed ? NPWindowTypeWindow : NPWindowTypeDrawable;
#if (MOZ_WIDGET_GTK == 2)
        if (mWindow.type != newWindowType && mWsInfo.display) {
           // plugin type has been changed but we already have a valid display
           // so update it for the recent plugin mode
           if (mXEmbed || !windowed) {
               // Use default GTK display for XEmbed and windowless plugins
               mWsInfo.display = DefaultXDisplay();
           }
           else {
               mWsInfo.display = xt_client_get_display();
           }
        }
#endif
        mWindow.type = newWindowType;
        return rv;
    }

    case NPPVpluginTransparentBool: {
        NPError rv;
        mIsTransparent = (!!aValue);

        if (!CallNPN_SetValue_NPPVpluginTransparent(mIsTransparent, &rv))
            return NPERR_GENERIC_ERROR;

        return rv;
    }

    case NPPVpluginUsesDOMForCursorBool: {
        NPError rv = NPERR_GENERIC_ERROR;
        if (!CallNPN_SetValue_NPPVpluginUsesDOMForCursor((NPBool)(intptr_t)aValue, &rv)) {
            return NPERR_GENERIC_ERROR;
        }
        return rv;
    }

    case NPPVpluginDrawingModel: {
        NPError rv;
        int drawingModel = (int16_t) (intptr_t) aValue;

        if (!PluginModuleChild::current()->AsyncDrawingAllowed() &&
            IsDrawingModelAsync(drawingModel)) {
            return NPERR_GENERIC_ERROR;
        }              

        CrossProcessMutexHandle handle;
        OptionalShmem optionalShmem;
        if (!CallNPN_SetValue_NPPVpluginDrawingModel(drawingModel, &optionalShmem, &handle, &rv))
            return NPERR_GENERIC_ERROR;

        if (IsDrawingModelAsync(drawingModel)) {
            if (optionalShmem.type() != OptionalShmem::TShmem) {
                return NPERR_GENERIC_ERROR;
            }
            mRemoteImageDataShmem = optionalShmem.get_Shmem();
            mRemoteImageData = mRemoteImageDataShmem.get<RemoteImageData>();
            mRemoteImageDataMutex = new CrossProcessMutex(handle);
        }
        mDrawingModel = drawingModel;

#ifdef XP_MACOSX
        if (drawingModel == NPDrawingModelCoreAnimation) {
            mCARefreshTimer = ScheduleTimer(DEFAULT_REFRESH_MS, true, CAUpdate);
        }
#endif

        PLUGIN_LOG_DEBUG(("  Plugin requested drawing model id  #%i\n",
            mDrawingModel));

        return rv;
    }

#ifdef XP_MACOSX
    case NPPVpluginEventModel: {
        NPError rv;
        int eventModel = (int16_t) (intptr_t) aValue;

        if (!CallNPN_SetValue_NPPVpluginEventModel(eventModel, &rv))
            return NPERR_GENERIC_ERROR;
#if defined(__i386__)
        mEventModel = static_cast<NPEventModel>(eventModel);
#endif

        PLUGIN_LOG_DEBUG(("  Plugin requested event model id # %i\n",
            eventModel));

        return rv;
    }
#endif

    default:
        PR_LOG(GetPluginLog(), PR_LOG_WARNING,
               ("In PluginInstanceChild::NPN_SetValue: Unhandled NPPVariable %i (%s)",
                (int) aVar, NPPVariableToString(aVar)));
        return NPERR_GENERIC_ERROR;
    }
}

bool
PluginInstanceChild::AnswerNPP_GetValue_NPPVpluginWantsAllNetworkStreams(
    bool* wantsAllStreams, NPError* rv)
{
    AssertPluginThread();

    uint32_t value = 0;
    if (!mPluginIface->getvalue) {
        *rv = NPERR_GENERIC_ERROR;
    }
    else {
        *rv = mPluginIface->getvalue(GetNPP(), NPPVpluginWantsAllNetworkStreams,
                                     &value);
    }
    *wantsAllStreams = value;
    return true;
}

bool
PluginInstanceChild::AnswerNPP_GetValue_NPPVpluginNeedsXEmbed(
    bool* needs, NPError* rv)
{
    AssertPluginThread();

#ifdef MOZ_X11
    // The documentation on the types for many variables in NP(N|P)_GetValue
    // is vague.  Often boolean values are NPBool (1 byte), but
    // https://developer.mozilla.org/en/XEmbed_Extension_for_Mozilla_Plugins
    // treats NPPVpluginNeedsXEmbed as PRBool (int), and
    // on x86/32-bit, flash stores to this using |movl 0x1,&needsXEmbed|.
    // thus we can't use NPBool for needsXEmbed, or the three bytes above
    // it on the stack would get clobbered. so protect with the larger bool.
    int needsXEmbed = 0;
    if (!mPluginIface->getvalue) {
        *rv = NPERR_GENERIC_ERROR;
    }
    else {
        *rv = mPluginIface->getvalue(GetNPP(), NPPVpluginNeedsXEmbed,
                                     &needsXEmbed);
    }
    *needs = needsXEmbed;
    return true;

#else

    NS_RUNTIMEABORT("shouldn't be called on non-X11 platforms");
    return false;               // not reached

#endif
}

bool
PluginInstanceChild::AnswerNPP_GetValue_NPPVpluginScriptableNPObject(
                                          PPluginScriptableObjectChild** aValue,
                                          NPError* aResult)
{
    AssertPluginThread();

    NPObject* object = nullptr;
    NPError result = NPERR_GENERIC_ERROR;
    if (mPluginIface->getvalue) {
        result = mPluginIface->getvalue(GetNPP(), NPPVpluginScriptableNPObject,
                                        &object);
    }
    if (result == NPERR_NO_ERROR && object) {
        PluginScriptableObjectChild* actor = GetActorForNPObject(object);

        // If we get an actor then it has retained. Otherwise we don't need it
        // any longer.
        PluginModuleChild::sBrowserFuncs.releaseobject(object);
        if (actor) {
            *aValue = actor;
            *aResult = NPERR_NO_ERROR;
            return true;
        }

        NS_ERROR("Failed to get actor!");
        result = NPERR_GENERIC_ERROR;
    }
    else {
        result = NPERR_GENERIC_ERROR;
    }

    *aValue = nullptr;
    *aResult = result;
    return true;
}

bool
PluginInstanceChild::AnswerNPP_GetValue_NPPVpluginNativeAccessibleAtkPlugId(
                                          nsCString* aPlugId,
                                          NPError* aResult)
{
    AssertPluginThread();

#if MOZ_ACCESSIBILITY_ATK

    char* plugId = nullptr;
    NPError result = NPERR_GENERIC_ERROR;
    if (mPluginIface->getvalue) {
        result = mPluginIface->getvalue(GetNPP(),
                                        NPPVpluginNativeAccessibleAtkPlugId,
                                        &plugId);
    }

    *aPlugId = nsCString(plugId);
    *aResult = result;
    return true;

#else

    NS_RUNTIMEABORT("shouldn't be called on non-ATK platforms");
    return false;

#endif
}

bool
PluginInstanceChild::AnswerNPP_SetValue_NPNVprivateModeBool(const bool& value,
                                                            NPError* result)
{
    if (!mPluginIface->setvalue) {
        *result = NPERR_GENERIC_ERROR;
        return true;
    }

    NPBool v = value;
    *result = mPluginIface->setvalue(GetNPP(), NPNVprivateModeBool, &v);
    return true;
}

bool
PluginInstanceChild::AnswerNPP_HandleEvent(const NPRemoteEvent& event,
                                           int16_t* handled)
{
    PLUGIN_LOG_DEBUG_FUNCTION;
    AssertPluginThread();

#if defined(MOZ_X11) && defined(DEBUG)
    if (GraphicsExpose == event.event.type)
        PLUGIN_LOG_DEBUG(("  received drawable 0x%lx\n",
                          event.event.xgraphicsexpose.drawable));
#endif

#ifdef XP_MACOSX
    // Mac OS X does not define an NPEvent structure. It defines more specific types.
    NPCocoaEvent evcopy = event.event;
    // event.contentsScaleFactor <= 0 is a signal we shouldn't use it,
    // for example when AnswerNPP_HandleEvent() is called from elsewhere
    // in the child process (not via rpc code from the parent process).
    if (event.contentsScaleFactor > 0) {
      mContentsScaleFactor = event.contentsScaleFactor;
    }

    // Make sure we reset mCurrentEvent in case of an exception
    AutoRestore<const NPCocoaEvent*> savePreviousEvent(mCurrentEvent);

    // Track the current event for NPN_PopUpContextMenu.
    mCurrentEvent = &event.event;
#else
    // Make a copy since we may modify values.
    NPEvent evcopy = event.event;
#endif

#ifdef OS_WIN
    // FIXME/bug 567645: temporarily drop the "dummy event" on the floor
    if (WM_NULL == evcopy.event)
        return true;

    // Painting for win32. SharedSurfacePaint handles everything.
    if (mWindow.type == NPWindowTypeDrawable) {
       if (evcopy.event == WM_PAINT) {
          *handled = SharedSurfacePaint(evcopy);
          return true;
       }
       else if (DoublePassRenderingEvent() == evcopy.event) {
            // We'll render to mSharedSurfaceDib first, then render to a cached bitmap
            // we store locally. The two passes are for alpha extraction, so the second
            // pass must be to a flat white surface in order for things to work.
            mAlphaExtract.doublePass = RENDER_BACK_ONE;
            *handled = true;
            return true;
       }
    }
    *handled = WinlessHandleEvent(evcopy);
    return true;
#endif

    // XXX A previous call to mPluginIface->event might block, e.g. right click
    // for context menu. Still, we might get here again, calling into the plugin
    // a second time while it's in the previous call.
    if (!mPluginIface->event)
        *handled = false;
    else
        *handled = mPluginIface->event(&mData, reinterpret_cast<void*>(&evcopy));

#ifdef XP_MACOSX
    // Release any reference counted objects created in the child process.
    if (evcopy.type == NPCocoaEventKeyDown ||
        evcopy.type == NPCocoaEventKeyUp) {
      ::CFRelease((CFStringRef)evcopy.data.key.characters);
      ::CFRelease((CFStringRef)evcopy.data.key.charactersIgnoringModifiers);
    }
    else if (evcopy.type == NPCocoaEventTextInput) {
      ::CFRelease((CFStringRef)evcopy.data.text.text);
    }
#endif

#ifdef MOZ_X11
    if (GraphicsExpose == event.event.type) {
        // Make sure the X server completes the drawing before the parent
        // draws on top and destroys the Drawable.
        //
        // XSync() waits for the X server to complete.  Really this child
        // process does not need to wait; the parent is the process that needs
        // to wait.  A possibly-slightly-better alternative would be to send
        // an X event to the parent that the parent would wait for.
        XSync(mWsInfo.display, False);
    }
#endif

    return true;
}

#ifdef XP_MACOSX

bool
PluginInstanceChild::AnswerNPP_HandleEvent_Shmem(const NPRemoteEvent& event,
                                                 Shmem& mem,
                                                 int16_t* handled,
                                                 Shmem* rtnmem)
{
    PLUGIN_LOG_DEBUG_FUNCTION;
    AssertPluginThread();

    PaintTracker pt;

    NPCocoaEvent evcopy = event.event;
    mContentsScaleFactor = event.contentsScaleFactor;

    if (evcopy.type == NPCocoaEventDrawRect) {
        int scaleFactor = ceil(mContentsScaleFactor);
        if (!mShColorSpace) {
            mShColorSpace = CreateSystemColorSpace();
            if (!mShColorSpace) {
                PLUGIN_LOG_DEBUG(("Could not allocate ColorSpace."));
                *handled = false;
                *rtnmem = mem;
                return true;
            } 
        }
        if (!mShContext) {
            void* cgContextByte = mem.get<char>();
            mShContext = ::CGBitmapContextCreate(cgContextByte, 
                              mWindow.width * scaleFactor,
                              mWindow.height * scaleFactor, 8, 
                              mWindow.width * 4 * scaleFactor, mShColorSpace, 
                              kCGImageAlphaPremultipliedFirst |
                              kCGBitmapByteOrder32Host);
    
            if (!mShContext) {
                PLUGIN_LOG_DEBUG(("Could not allocate CGBitmapContext."));
                *handled = false;
                *rtnmem = mem;
                return true;
            }
        }
        CGRect clearRect = ::CGRectMake(0, 0, mWindow.width, mWindow.height);
        ::CGContextClearRect(mShContext, clearRect);
        evcopy.data.draw.context = mShContext; 
    } else {
        PLUGIN_LOG_DEBUG(("Invalid event type for AnswerNNP_HandleEvent_Shmem."));
        *handled = false;
        *rtnmem = mem;
        return true;
    } 

    if (!mPluginIface->event) {
        *handled = false;
    } else {
        ::CGContextSaveGState(evcopy.data.draw.context);
        *handled = mPluginIface->event(&mData, reinterpret_cast<void*>(&evcopy));
        ::CGContextRestoreGState(evcopy.data.draw.context);
    }

    *rtnmem = mem;
    return true;
}

#else
bool
PluginInstanceChild::AnswerNPP_HandleEvent_Shmem(const NPRemoteEvent& event,
                                                 Shmem& mem,
                                                 int16_t* handled,
                                                 Shmem* rtnmem)
{
    NS_RUNTIMEABORT("not reached.");
    *rtnmem = mem;
    return true;
}
#endif

#ifdef XP_MACOSX

void CallCGDraw(CGContextRef ref, void* aPluginInstance, nsIntRect aUpdateRect) {
  PluginInstanceChild* pluginInstance = (PluginInstanceChild*)aPluginInstance;

  pluginInstance->CGDraw(ref, aUpdateRect);
}

bool
PluginInstanceChild::CGDraw(CGContextRef ref, nsIntRect aUpdateRect) {

  NPCocoaEvent drawEvent;
  drawEvent.type = NPCocoaEventDrawRect;
  drawEvent.version = 0;
  drawEvent.data.draw.x = aUpdateRect.x;
  drawEvent.data.draw.y = aUpdateRect.y;
  drawEvent.data.draw.width = aUpdateRect.width;
  drawEvent.data.draw.height = aUpdateRect.height;
  drawEvent.data.draw.context = ref;

  NPRemoteEvent remoteDrawEvent = {drawEvent};
  // Signal to AnswerNPP_HandleEvent() not to use this value
  remoteDrawEvent.contentsScaleFactor = -1.0;

  int16_t handled;
  AnswerNPP_HandleEvent(remoteDrawEvent, &handled);
  return handled == true;
}

bool
PluginInstanceChild::AnswerNPP_HandleEvent_IOSurface(const NPRemoteEvent& event,
                                                     const uint32_t &surfaceid,
                                                     int16_t* handled)
{
    PLUGIN_LOG_DEBUG_FUNCTION;
    AssertPluginThread();

    PaintTracker pt;

    NPCocoaEvent evcopy = event.event;
    mContentsScaleFactor = event.contentsScaleFactor;
    RefPtr<MacIOSurface> surf = MacIOSurface::LookupSurface(surfaceid,
                                                            mContentsScaleFactor);
    if (!surf) {
        NS_ERROR("Invalid IOSurface.");
        *handled = false;
        return false;
    }

    if (!mCARenderer) {
      mCARenderer = new nsCARenderer();
    }

    if (evcopy.type == NPCocoaEventDrawRect) {
        mCARenderer->AttachIOSurface(surf);
        if (!mCARenderer->isInit()) {
            void *caLayer = nullptr;
            NPError result = mPluginIface->getvalue(GetNPP(), 
                                     NPPVpluginCoreAnimationLayer,
                                     &caLayer);
            
            if (result != NPERR_NO_ERROR || !caLayer) {
                PLUGIN_LOG_DEBUG(("Plugin requested CoreAnimation but did not "
                                  "provide CALayer."));
                *handled = false;
                return false;
            }

            mCARenderer->SetupRenderer(caLayer, mWindow.width, mWindow.height,
                            mContentsScaleFactor,
                            GetQuirks() & PluginModuleChild::QUIRK_ALLOW_OFFLINE_RENDERER ?
                            ALLOW_OFFLINE_RENDERER : DISALLOW_OFFLINE_RENDERER);

            // Flash needs to have the window set again after this step
            if (mPluginIface->setwindow)
                (void) mPluginIface->setwindow(&mData, &mWindow);
        }
    } else {
        PLUGIN_LOG_DEBUG(("Invalid event type for "
                          "AnswerNNP_HandleEvent_IOSurface."));
        *handled = false;
        return false;
    } 

    mCARenderer->Render(mWindow.width, mWindow.height,
                        mContentsScaleFactor, nullptr);

    return true;

}

#else
bool
PluginInstanceChild::AnswerNPP_HandleEvent_IOSurface(const NPRemoteEvent& event,
                                                     const uint32_t &surfaceid,
                                                     int16_t* handled)
{
    NS_RUNTIMEABORT("NPP_HandleEvent_IOSurface is a OSX-only message");
    return false;
}
#endif

bool
PluginInstanceChild::RecvWindowPosChanged(const NPRemoteEvent& event)
{
    NS_ASSERTION(!mLayersRendering && !mPendingPluginCall,
                 "Shouldn't be receiving WindowPosChanged with layer rendering");

#ifdef OS_WIN
    int16_t dontcare;
    return AnswerNPP_HandleEvent(event, &dontcare);
#else
    NS_RUNTIMEABORT("WindowPosChanged is a windows-only message");
    return false;
#endif
}

bool
PluginInstanceChild::RecvContentsScaleFactorChanged(const double& aContentsScaleFactor)
{
#ifdef XP_MACOSX
    mContentsScaleFactor = aContentsScaleFactor;
    if (mShContext) {
        // Release the shared context so that it is reallocated
        // with the new size. 
        ::CGContextRelease(mShContext);
        mShContext = nullptr;
    }
    return true;
#else
    NS_RUNTIMEABORT("ContentsScaleFactorChanged is an OSX-only message");
    return false;
#endif
}

#if defined(MOZ_X11) && defined(XP_UNIX) && !defined(XP_MACOSX)
// Create a new window from NPWindow
bool PluginInstanceChild::CreateWindow(const NPRemoteWindow& aWindow)
{ 
    PLUGIN_LOG_DEBUG(("%s (aWindow=<window: 0x%lx, x: %d, y: %d, width: %d, height: %d>)",
                      FULLFUNCTION,
                      aWindow.window,
                      aWindow.x, aWindow.y,
                      aWindow.width, aWindow.height));

#if (MOZ_WIDGET_GTK == 2)
    if (mXEmbed) {
        mWindow.window = reinterpret_cast<void*>(aWindow.window);
    }
    else {
        Window browserSocket = (Window)(aWindow.window);
        xt_client_init(&mXtClient, mWsInfo.visual, mWsInfo.colormap, mWsInfo.depth);
        xt_client_create(&mXtClient, browserSocket, mWindow.width, mWindow.height); 
        mWindow.window = (void *)XtWindow(mXtClient.child_widget);
    }  
#else
    mWindow.window = reinterpret_cast<void*>(aWindow.window);
#endif

    return true;
}

// Destroy window
void PluginInstanceChild::DeleteWindow()
{
  PLUGIN_LOG_DEBUG(("%s (aWindow=<window: 0x%lx, x: %d, y: %d, width: %d, height: %d>)",
                    FULLFUNCTION,
                    mWindow.window,
                    mWindow.x, mWindow.y,
                    mWindow.width, mWindow.height));

  if (!mWindow.window)
      return;

#if (MOZ_WIDGET_GTK == 2)
  if (mXtClient.top_widget) {     
      xt_client_unrealize(&mXtClient);
      xt_client_destroy(&mXtClient); 
      mXtClient.top_widget = nullptr;
  }
#endif

  // We don't have to keep the plug-in window ID any longer.
  mWindow.window = nullptr;
}
#endif

bool
PluginInstanceChild::AnswerNPP_SetWindow(const NPRemoteWindow& aWindow)
{
    PLUGIN_LOG_DEBUG(("%s (aWindow=<window: 0x%lx, x: %d, y: %d, width: %d, height: %d>)",
                      FULLFUNCTION,
                      aWindow.window,
                      aWindow.x, aWindow.y,
                      aWindow.width, aWindow.height));
    NS_ASSERTION(!mLayersRendering && !mPendingPluginCall,
                 "Shouldn't be receiving NPP_SetWindow with layer rendering");
    AssertPluginThread();

#if defined(MOZ_X11) && defined(XP_UNIX) && !defined(XP_MACOSX)
    NS_ASSERTION(mWsInfo.display, "We should have a valid display!");

    // The minimum info is sent over IPC to allow this
    // code to determine the rest.

    mWindow.x = aWindow.x;
    mWindow.y = aWindow.y;
    mWindow.width = aWindow.width;
    mWindow.height = aWindow.height;
    mWindow.clipRect = aWindow.clipRect;
    mWindow.type = aWindow.type;

    mWsInfo.colormap = aWindow.colormap;
    int depth;
    FindVisualAndDepth(mWsInfo.display, aWindow.visualID,
                       &mWsInfo.visual, &depth);
    mWsInfo.depth = depth;

    if (!mWindow.window && mWindow.type == NPWindowTypeWindow) {
        CreateWindow(aWindow);
    }

#if (MOZ_WIDGET_GTK == 2)
    if (mXEmbed && gtk_check_version(2,18,7) != nullptr) { // older
        if (aWindow.type == NPWindowTypeWindow) {
            GdkWindow* socket_window = gdk_window_lookup(static_cast<GdkNativeWindow>(aWindow.window));
            if (socket_window) {
                // A GdkWindow for the socket already exists.  Need to
                // workaround https://bugzilla.gnome.org/show_bug.cgi?id=607061
                // See wrap_gtk_plug_embedded in PluginModuleChild.cpp.
                g_object_set_data(G_OBJECT(socket_window),
                                  "moz-existed-before-set-window",
                                  GUINT_TO_POINTER(1));
            }
        }

        if (aWindow.visualID != None
            && gtk_check_version(2, 12, 10) != nullptr) { // older
            // Workaround for a bug in Gtk+ (prior to 2.12.10) where deleting
            // a foreign GdkColormap will also free the XColormap.
            // http://git.gnome.org/browse/gtk+/log/gdk/x11/gdkcolor-x11.c?id=GTK_2_12_10
            GdkVisual *gdkvisual = gdkx_visual_get(aWindow.visualID);
            GdkColormap *gdkcolor =
                gdk_x11_colormap_foreign_new(gdkvisual, aWindow.colormap);

            if (g_object_get_data(G_OBJECT(gdkcolor), "moz-have-extra-ref")) {
                // We already have a ref to keep the object alive.
                g_object_unref(gdkcolor);
            } else {
                // leak and mark as already leaked
                g_object_set_data(G_OBJECT(gdkcolor),
                                  "moz-have-extra-ref", GUINT_TO_POINTER(1));
            }
        }
    }
#endif

    PLUGIN_LOG_DEBUG(
        ("[InstanceChild][%p] Answer_SetWindow w=<x=%d,y=%d, w=%d,h=%d>, clip=<l=%d,t=%d,r=%d,b=%d>",
         this, mWindow.x, mWindow.y, mWindow.width, mWindow.height,
         mWindow.clipRect.left, mWindow.clipRect.top, mWindow.clipRect.right, mWindow.clipRect.bottom));

    if (mPluginIface->setwindow)
        (void) mPluginIface->setwindow(&mData, &mWindow);

#elif defined(OS_WIN) || defined(XP_OS2)
    switch (aWindow.type) {
      case NPWindowTypeWindow:
      {
          if ((GetQuirks() & PluginModuleChild::QUIRK_QUICKTIME_AVOID_SETWINDOW) &&
              aWindow.width == 0 &&
              aWindow.height == 0) {
            // Skip SetWindow call for hidden QuickTime plugins
            return true;
          }

          if (!CreatePluginWindow())
              return false;

          ReparentPluginWindow(reinterpret_cast<HWND>(aWindow.window));
          SizePluginWindow(aWindow.width, aWindow.height);

          mWindow.window = (void*)mPluginWindowHWND;
          mWindow.x = aWindow.x;
          mWindow.y = aWindow.y;
          mWindow.width = aWindow.width;
          mWindow.height = aWindow.height;
          mWindow.type = aWindow.type;

          if (mPluginIface->setwindow) {
#if defined(OS_WIN)
              SetProp(mPluginWindowHWND, kPluginIgnoreSubclassProperty, (HANDLE)1);
              (void) mPluginIface->setwindow(&mData, &mWindow);
              WNDPROC wndProc = reinterpret_cast<WNDPROC>(
                  GetWindowLongPtr(mPluginWindowHWND, GWLP_WNDPROC));
              if (wndProc != PluginWindowProc) {
                  mPluginWndProc = reinterpret_cast<WNDPROC>(
                      SetWindowLongPtr(mPluginWindowHWND, GWLP_WNDPROC,
                                       reinterpret_cast<LONG_PTR>(PluginWindowProc)));
                  NS_ASSERTION(mPluginWndProc != PluginWindowProc, "WTF?");
              }
              RemoveProp(mPluginWindowHWND, kPluginIgnoreSubclassProperty);
              HookSetWindowLongPtr();
#else
              (void) mPluginIface->setwindow(&mData, &mWindow);
#endif
          }
      }
      break;

      case NPWindowTypeDrawable:
          mWindow.type = aWindow.type;
#if defined(OS_WIN)
          if (GetQuirks() & PluginModuleChild::QUIRK_WINLESS_TRACKPOPUP_HOOK)
              CreateWinlessPopupSurrogate();
          if (GetQuirks() & PluginModuleChild::QUIRK_FLASH_THROTTLE_WMUSER_EVENTS)
              SetupFlashMsgThrottle();
#endif
          return SharedSurfaceSetWindow(aWindow);
      break;

      default:
          NS_NOTREACHED("Bad plugin window type.");
          return false;
      break;
    }

#elif defined(XP_MACOSX)

    mWindow.x = aWindow.x;
    mWindow.y = aWindow.y;
    mWindow.width = aWindow.width;
    mWindow.height = aWindow.height;
    mWindow.clipRect = aWindow.clipRect;
    mWindow.type = aWindow.type;
    mContentsScaleFactor = aWindow.contentsScaleFactor;

    if (mShContext) {
        // Release the shared context so that it is reallocated
        // with the new size. 
        ::CGContextRelease(mShContext);
        mShContext = nullptr;
    }

    if (mPluginIface->setwindow)
        (void) mPluginIface->setwindow(&mData, &mWindow);

#elif defined(ANDROID)
    // TODO: Need Android impl
#elif defined(MOZ_WIDGET_QT)
    // TODO: Need QT-nonX impl
#else
#  error Implement me for your OS
#endif

    return true;
}

bool
PluginInstanceChild::Initialize()
{
#if (MOZ_WIDGET_GTK == 2)
    NPError rv;

    if (mWsInfo.display) {
        // Already initialized
        return false;
    }

    // Request for windowless plugins is set in newp(), before this call.
    if (mWindow.type == NPWindowTypeWindow) {
        AnswerNPP_GetValue_NPPVpluginNeedsXEmbed(&mXEmbed, &rv);

        // Set up Xt loop for windowed plugins without XEmbed support
        if (!mXEmbed) {
           xt_client_xloop_create();
        }
    }

    // Use default GTK display for XEmbed and windowless plugins
    if (mXEmbed || mWindow.type != NPWindowTypeWindow) {
        mWsInfo.display = DefaultXDisplay();
    }
    else {
        mWsInfo.display = xt_client_get_display();
    }
#endif 

    return true;
}

#if defined(OS_WIN)

static const TCHAR kWindowClassName[] = TEXT("GeckoPluginWindow");
static const TCHAR kPluginInstanceChildProperty[] = TEXT("PluginInstanceChildProperty");
static const TCHAR kFlashThrottleProperty[] = TEXT("MozillaFlashThrottleProperty");

// static
bool
PluginInstanceChild::RegisterWindowClass()
{
    static bool alreadyRegistered = false;
    if (alreadyRegistered)
        return true;

    alreadyRegistered = true;

    WNDCLASSEX wcex;
    wcex.cbSize         = sizeof(WNDCLASSEX);
    wcex.style          = CS_DBLCLKS;
    wcex.lpfnWndProc    = DummyWindowProc;
    wcex.cbClsExtra     = 0;
    wcex.cbWndExtra     = 0;
    wcex.hInstance      = GetModuleHandle(nullptr);
    wcex.hIcon          = 0;
    wcex.hCursor        = 0;
    wcex.hbrBackground  = reinterpret_cast<HBRUSH>(COLOR_WINDOW + 1);
    wcex.lpszMenuName   = 0;
    wcex.lpszClassName  = kWindowClassName;
    wcex.hIconSm        = 0;

    return RegisterClassEx(&wcex) ? true : false;
}

bool
PluginInstanceChild::CreatePluginWindow()
{
    // already initialized
    if (mPluginWindowHWND)
        return true;
        
    if (!RegisterWindowClass())
        return false;

    mPluginWindowHWND =
        CreateWindowEx(WS_EX_LEFT | WS_EX_LTRREADING |
                       WS_EX_NOPARENTNOTIFY | // XXXbent Get rid of this!
                       WS_EX_RIGHTSCROLLBAR,
                       kWindowClassName, 0,
                       WS_POPUP | WS_CLIPCHILDREN | WS_CLIPSIBLINGS, 0, 0,
                       0, 0, nullptr, 0, GetModuleHandle(nullptr), 0);
    if (!mPluginWindowHWND)
        return false;
    if (!SetProp(mPluginWindowHWND, kPluginInstanceChildProperty, this))
        return false;

    // Apparently some plugins require an ASCII WndProc.
    SetWindowLongPtrA(mPluginWindowHWND, GWLP_WNDPROC,
                      reinterpret_cast<LONG_PTR>(DefWindowProcA));

    return true;
}

void
PluginInstanceChild::DestroyPluginWindow()
{
    if (mPluginWindowHWND) {
        // Unsubclass the window.
        WNDPROC wndProc = reinterpret_cast<WNDPROC>(
            GetWindowLongPtr(mPluginWindowHWND, GWLP_WNDPROC));
        // Removed prior to SetWindowLongPtr, see HookSetWindowLongPtr.
        RemoveProp(mPluginWindowHWND, kPluginInstanceChildProperty);
        if (wndProc == PluginWindowProc) {
            NS_ASSERTION(mPluginWndProc, "Should have old proc here!");
            SetWindowLongPtr(mPluginWindowHWND, GWLP_WNDPROC,
                             reinterpret_cast<LONG_PTR>(mPluginWndProc));
            mPluginWndProc = 0;
        }
        DestroyWindow(mPluginWindowHWND);
        mPluginWindowHWND = 0;
    }
}

void
PluginInstanceChild::ReparentPluginWindow(HWND hWndParent)
{
    if (hWndParent != mPluginParentHWND && IsWindow(hWndParent)) {
        // Fix the child window's style to be a child window.
        LONG_PTR style = GetWindowLongPtr(mPluginWindowHWND, GWL_STYLE);
        style |= WS_CHILD | WS_CLIPCHILDREN | WS_CLIPSIBLINGS;
        style &= ~WS_POPUP;
        SetWindowLongPtr(mPluginWindowHWND, GWL_STYLE, style);

        // Do the reparenting.
        SetParent(mPluginWindowHWND, hWndParent);

        // Make sure we're visible.
        ShowWindow(mPluginWindowHWND, SW_SHOWNA);
    }
    mPluginParentHWND = hWndParent;
}

void
PluginInstanceChild::SizePluginWindow(int width,
                                      int height)
{
    if (mPluginWindowHWND) {
        mPluginSize.x = width;
        mPluginSize.y = height;
        SetWindowPos(mPluginWindowHWND, nullptr, 0, 0, width, height,
                     SWP_NOZORDER | SWP_NOREPOSITION);
    }
}

// See chromium's webplugin_delegate_impl.cc for explanation of this function.
// static
LRESULT CALLBACK
PluginInstanceChild::DummyWindowProc(HWND hWnd,
                                     UINT message,
                                     WPARAM wParam,
                                     LPARAM lParam)
{
    return CallWindowProc(DefWindowProc, hWnd, message, wParam, lParam);
}

// static
LRESULT CALLBACK
PluginInstanceChild::PluginWindowProc(HWND hWnd,
                                      UINT message,
                                      WPARAM wParam,
                                      LPARAM lParam)
{
  return mozilla::CallWindowProcCrashProtected(PluginWindowProcInternal, hWnd, message, wParam, lParam);
}

// static
LRESULT CALLBACK
PluginInstanceChild::PluginWindowProcInternal(HWND hWnd,
                                              UINT message,
                                              WPARAM wParam,
                                              LPARAM lParam)
{
    NS_ASSERTION(!mozilla::ipc::MessageChannel::IsPumpingMessages(),
                 "Failed to prevent a nonqueued message from running!");
    PluginInstanceChild* self = reinterpret_cast<PluginInstanceChild*>(
        GetProp(hWnd, kPluginInstanceChildProperty));
    if (!self) {
        NS_NOTREACHED("Badness!");
        return 0;
    }

    NS_ASSERTION(self->mPluginWindowHWND == hWnd, "Wrong window!");
    NS_ASSERTION(self->mPluginWndProc != PluginWindowProc, "Self-referential windowproc. Infinite recursion will happen soon.");

    // Adobe's shockwave positions the plugin window relative to the browser
    // frame when it initializes. With oopp disabled, this wouldn't have an
    // effect. With oopp, GeckoPluginWindow is a child of the parent plugin
    // window, so the move offsets the child within the parent. Generally
    // we don't want plugins moving or sizing our window, so we prevent these
    // changes here.
    if (message == WM_WINDOWPOSCHANGING) {
      WINDOWPOS* pos = reinterpret_cast<WINDOWPOS*>(lParam);
      if (pos && (!(pos->flags & SWP_NOMOVE) || !(pos->flags & SWP_NOSIZE))) {
        pos->x = pos->y = 0;
        pos->cx = self->mPluginSize.x;
        pos->cy = self->mPluginSize.y;
        LRESULT res = CallWindowProc(self->mPluginWndProc, hWnd, message, wParam,
                                     lParam);
        pos->x = pos->y = 0;
        pos->cx = self->mPluginSize.x;
        pos->cy = self->mPluginSize.y;
        return res;
      }
    }

    // The plugin received keyboard focus, let the parent know so the dom is up to date.
    if (message == WM_MOUSEACTIVATE)
      self->CallPluginFocusChange(true);

    // Prevent lockups due to plugins making rpc calls when the parent
    // is making a synchronous SendMessage call to the child window. Add
    // more messages as needed.
    if ((InSendMessageEx(nullptr)&(ISMEX_REPLIED|ISMEX_SEND)) == ISMEX_SEND) {
        switch(message) {
            case WM_KILLFOCUS:
            ReplyMessage(0);
            break;
        }
    }

    if (message == WM_KILLFOCUS)
      self->CallPluginFocusChange(false);

    if (message == WM_USER+1 &&
        (self->GetQuirks() & PluginModuleChild::QUIRK_FLASH_THROTTLE_WMUSER_EVENTS)) {
        self->FlashThrottleMessage(hWnd, message, wParam, lParam, true);
        return 0;
    }

    NS_ASSERTION(self->mPluginWndProc != PluginWindowProc,
      "Self-referential windowproc happened inside our hook proc. "
      "Infinite recursion will happen soon.");

    LRESULT res = CallWindowProc(self->mPluginWndProc, hWnd, message, wParam,
                                 lParam);

    // Make sure capture is released by the child on mouse events. Fixes a
    // problem with flash full screen mode mouse input. Appears to be
    // caused by a bug in flash, since we are not setting the capture
    // on the window.
    if (message == WM_LBUTTONDOWN &&
        self->GetQuirks() & PluginModuleChild::QUIRK_FLASH_FIXUP_MOUSE_CAPTURE) {
      wchar_t szClass[26];
      HWND hwnd = GetForegroundWindow();
      if (hwnd && GetClassNameW(hwnd, szClass,
                                sizeof(szClass)/sizeof(char16_t)) &&
          !wcscmp(szClass, kFlashFullscreenClass)) {
        ReleaseCapture();
        SetFocus(hwnd);
      }
    }

    if (message == WM_CLOSE)
        self->DestroyPluginWindow();

    if (message == WM_NCDESTROY)
        RemoveProp(hWnd, kPluginInstanceChildProperty);

    return res;
}

/* set window long ptr hook for flash */

/*
 * Flash will reset the subclass of our widget at various times.
 * (Notably when entering and exiting full screen mode.) This
 * occurs independent of the main plugin window event procedure.
 * We trap these subclass calls to prevent our subclass hook from
 * getting dropped.
 * Note, ascii versions can be nixed once flash versions < 10.1
 * are considered obsolete.
 */
 
#ifdef _WIN64
typedef LONG_PTR
  (WINAPI *User32SetWindowLongPtrA)(HWND hWnd,
                                    int nIndex,
                                    LONG_PTR dwNewLong);
typedef LONG_PTR
  (WINAPI *User32SetWindowLongPtrW)(HWND hWnd,
                                    int nIndex,
                                    LONG_PTR dwNewLong);
static User32SetWindowLongPtrA sUser32SetWindowLongAHookStub = nullptr;
static User32SetWindowLongPtrW sUser32SetWindowLongWHookStub = nullptr;
#else
typedef LONG
(WINAPI *User32SetWindowLongA)(HWND hWnd,
                               int nIndex,
                               LONG dwNewLong);
typedef LONG
(WINAPI *User32SetWindowLongW)(HWND hWnd,
                               int nIndex,
                               LONG dwNewLong);
static User32SetWindowLongA sUser32SetWindowLongAHookStub = nullptr;
static User32SetWindowLongW sUser32SetWindowLongWHookStub = nullptr;
#endif

extern LRESULT CALLBACK
NeuteredWindowProc(HWND hwnd,
                   UINT uMsg,
                   WPARAM wParam,
                   LPARAM lParam);

const wchar_t kOldWndProcProp[] = L"MozillaIPCOldWndProc";

// static
bool
PluginInstanceChild::SetWindowLongHookCheck(HWND hWnd,
                                            int nIndex,
                                            LONG_PTR newLong)
{
      // Let this go through if it's not a subclass
  if (nIndex != GWLP_WNDPROC ||
      // if it's not a subclassed plugin window
      !GetProp(hWnd, kPluginInstanceChildProperty) ||
      // if we're not disabled
      GetProp(hWnd, kPluginIgnoreSubclassProperty) ||
      // if the subclass is set to a known procedure
      newLong == reinterpret_cast<LONG_PTR>(PluginWindowProc) ||
      newLong == reinterpret_cast<LONG_PTR>(NeuteredWindowProc) ||
      newLong == reinterpret_cast<LONG_PTR>(DefWindowProcA) ||
      newLong == reinterpret_cast<LONG_PTR>(DefWindowProcW) ||
      // if the subclass is a WindowsMessageLoop subclass restore
      GetProp(hWnd, kOldWndProcProp))
      return true;
  // prevent the subclass
  return false;
}

#ifdef _WIN64
LONG_PTR WINAPI
PluginInstanceChild::SetWindowLongPtrAHook(HWND hWnd,
                                           int nIndex,
                                           LONG_PTR newLong)
#else
LONG WINAPI
PluginInstanceChild::SetWindowLongAHook(HWND hWnd,
                                        int nIndex,
                                        LONG newLong)
#endif
{
    if (SetWindowLongHookCheck(hWnd, nIndex, newLong))
        return sUser32SetWindowLongAHookStub(hWnd, nIndex, newLong);

    // Set flash's new subclass to get the result. 
    LONG_PTR proc = sUser32SetWindowLongAHookStub(hWnd, nIndex, newLong);

    // We already checked this in SetWindowLongHookCheck
    PluginInstanceChild* self = reinterpret_cast<PluginInstanceChild*>(
        GetProp(hWnd, kPluginInstanceChildProperty));

    // Hook our subclass back up, just like we do on setwindow.   
    WNDPROC currentProc =
        reinterpret_cast<WNDPROC>(GetWindowLongPtr(hWnd, GWLP_WNDPROC));
    if (currentProc != PluginWindowProc) {
        self->mPluginWndProc =
            reinterpret_cast<WNDPROC>(sUser32SetWindowLongWHookStub(hWnd, nIndex,
                reinterpret_cast<LONG_PTR>(PluginWindowProc)));
        NS_ASSERTION(self->mPluginWndProc != PluginWindowProc, "Infinite recursion coming up!");
    }
    return proc;
}

#ifdef _WIN64
LONG_PTR WINAPI
PluginInstanceChild::SetWindowLongPtrWHook(HWND hWnd,
                                           int nIndex,
                                           LONG_PTR newLong)
#else
LONG WINAPI
PluginInstanceChild::SetWindowLongWHook(HWND hWnd,
                                        int nIndex,
                                        LONG newLong)
#endif
{
    if (SetWindowLongHookCheck(hWnd, nIndex, newLong))
        return sUser32SetWindowLongWHookStub(hWnd, nIndex, newLong);

    // Set flash's new subclass to get the result. 
    LONG_PTR proc = sUser32SetWindowLongWHookStub(hWnd, nIndex, newLong);

    // We already checked this in SetWindowLongHookCheck
    PluginInstanceChild* self = reinterpret_cast<PluginInstanceChild*>(
        GetProp(hWnd, kPluginInstanceChildProperty));

    // Hook our subclass back up, just like we do on setwindow.   
    WNDPROC currentProc =
        reinterpret_cast<WNDPROC>(GetWindowLongPtr(hWnd, GWLP_WNDPROC));
    if (currentProc != PluginWindowProc) {
        self->mPluginWndProc =
            reinterpret_cast<WNDPROC>(sUser32SetWindowLongWHookStub(hWnd, nIndex,
                reinterpret_cast<LONG_PTR>(PluginWindowProc)));
        NS_ASSERTION(self->mPluginWndProc != PluginWindowProc, "Infinite recursion coming up!");
    }
    return proc;
}

void
PluginInstanceChild::HookSetWindowLongPtr()
{
    if (!(GetQuirks() & PluginModuleChild::QUIRK_FLASH_HOOK_SETLONGPTR))
        return;

    sUser32Intercept.Init("user32.dll");
#ifdef _WIN64
    if (!sUser32SetWindowLongAHookStub)
        sUser32Intercept.AddHook("SetWindowLongPtrA", reinterpret_cast<intptr_t>(SetWindowLongPtrAHook),
                                 (void**) &sUser32SetWindowLongAHookStub);
    if (!sUser32SetWindowLongWHookStub)
        sUser32Intercept.AddHook("SetWindowLongPtrW", reinterpret_cast<intptr_t>(SetWindowLongPtrWHook),
                                 (void**) &sUser32SetWindowLongWHookStub);
#else
    if (!sUser32SetWindowLongAHookStub)
        sUser32Intercept.AddHook("SetWindowLongA", reinterpret_cast<intptr_t>(SetWindowLongAHook),
                                 (void**) &sUser32SetWindowLongAHookStub);
    if (!sUser32SetWindowLongWHookStub)
        sUser32Intercept.AddHook("SetWindowLongW", reinterpret_cast<intptr_t>(SetWindowLongWHook),
                                 (void**) &sUser32SetWindowLongWHookStub);
#endif
}

/* windowless track popup menu helpers */

BOOL
WINAPI
PluginInstanceChild::TrackPopupHookProc(HMENU hMenu,
                                        UINT uFlags,
                                        int x,
                                        int y,
                                        int nReserved,
                                        HWND hWnd,
                                        CONST RECT *prcRect)
{
  if (!sUser32TrackPopupMenuStub) {
      NS_ERROR("TrackPopupMenu stub isn't set! Badness!");
      return 0;
  }

  // Only change the parent when we know this is a context on the plugin
  // surface within the browser. Prevents resetting the parent on child ui
  // displayed by plugins that have working parent-child relationships.
  wchar_t szClass[21];
  bool haveClass = GetClassNameW(hWnd, szClass, ArrayLength(szClass));
  if (!haveClass || 
      (wcscmp(szClass, L"MozillaWindowClass") &&
       wcscmp(szClass, L"SWFlash_Placeholder"))) {
      // Unrecognized parent
      return sUser32TrackPopupMenuStub(hMenu, uFlags, x, y, nReserved,
                                       hWnd, prcRect);
  }

  // Called on an unexpected event, warn.
  if (!sWinlessPopupSurrogateHWND) {
      NS_WARNING(
          "Untraced TrackPopupHookProc call! Menu might not work right!");
      return sUser32TrackPopupMenuStub(hMenu, uFlags, x, y, nReserved,
                                       hWnd, prcRect);
  }

  HWND surrogateHwnd = sWinlessPopupSurrogateHWND;
  sWinlessPopupSurrogateHWND = nullptr;

  // Popups that don't use TPM_RETURNCMD expect a final command message
  // when an item is selected and the context closes. Since we replace
  // the parent, we need to forward this back to the real parent so it
  // can act on the menu item selected.
  bool isRetCmdCall = (uFlags & TPM_RETURNCMD);

  DWORD res = sUser32TrackPopupMenuStub(hMenu, uFlags|TPM_RETURNCMD, x, y,
                                        nReserved, surrogateHwnd, prcRect);

  if (!isRetCmdCall && res) {
      SendMessage(hWnd, WM_COMMAND, MAKEWPARAM(res, 0), 0);
  }

  return res;
}

void
PluginInstanceChild::InitPopupMenuHook()
{
    if (!(GetQuirks() & PluginModuleChild::QUIRK_WINLESS_TRACKPOPUP_HOOK) ||
        sUser32TrackPopupMenuStub)
        return;

    // Note, once WindowsDllInterceptor is initialized for a module,
    // it remains initialized for that particular module for it's
    // lifetime. Additional instances are needed if other modules need
    // to be hooked.
    if (!sUser32TrackPopupMenuStub) {
        sUser32Intercept.Init("user32.dll");
        sUser32Intercept.AddHook("TrackPopupMenu", reinterpret_cast<intptr_t>(TrackPopupHookProc),
                                 (void**) &sUser32TrackPopupMenuStub);
    }
}

void
PluginInstanceChild::CreateWinlessPopupSurrogate()
{
    // already initialized
    if (mWinlessPopupSurrogateHWND)
        return;

    HWND hwnd = nullptr;
    NPError result;
    if (!CallNPN_GetValue_NPNVnetscapeWindow(&hwnd, &result)) {
        NS_ERROR("CallNPN_GetValue_NPNVnetscapeWindow failed.");
        return;
    }

    mWinlessPopupSurrogateHWND =
        CreateWindowEx(WS_EX_NOPARENTNOTIFY, L"Static", nullptr, WS_CHILD,
                       0, 0, 0, 0, hwnd, 0, GetModuleHandle(nullptr), 0);
    if (!mWinlessPopupSurrogateHWND) {
        NS_ERROR("CreateWindowEx failed for winless placeholder!");
        return;
    }
    return;
}

void
PluginInstanceChild::DestroyWinlessPopupSurrogate()
{
    if (mWinlessPopupSurrogateHWND)
        DestroyWindow(mWinlessPopupSurrogateHWND);
    mWinlessPopupSurrogateHWND = nullptr;
}

int16_t
PluginInstanceChild::WinlessHandleEvent(NPEvent& event)
{
    if (!mPluginIface->event)
        return false;

    // Events that might generate nested event dispatch loops need
    // special handling during delivery.
    int16_t handled;
    
    HWND focusHwnd = nullptr;

    // TrackPopupMenu will fail if the parent window is not associated with
    // our ui thread. So we hook TrackPopupMenu so we can hand in a surrogate
    // parent created in the child process.
    if ((GetQuirks() & PluginModuleChild::QUIRK_WINLESS_TRACKPOPUP_HOOK) && // XXX turn on by default?
          (event.event == WM_RBUTTONDOWN || // flash
           event.event == WM_RBUTTONUP)) {  // silverlight
      sWinlessPopupSurrogateHWND = mWinlessPopupSurrogateHWND;
      
      // A little trick scrounged from chromium's code - set the focus
      // to our surrogate parent so keyboard nav events go to the menu. 
      focusHwnd = SetFocus(mWinlessPopupSurrogateHWND);
    }

    MessageLoop* loop = MessageLoop::current();
    AutoRestore<bool> modalLoop(loop->os_modal_loop());

    handled = mPluginIface->event(&mData, reinterpret_cast<void*>(&event));

    sWinlessPopupSurrogateHWND = nullptr;

    if (IsWindow(focusHwnd)) {
      SetFocus(focusHwnd);
    }

    return handled;
}

/* windowless drawing helpers */

bool
PluginInstanceChild::SharedSurfaceSetWindow(const NPRemoteWindow& aWindow)
{
    // If the surfaceHandle is empty, parent is telling us we can reuse our cached
    // memory surface and hdc. Otherwise, we need to reset, usually due to a
    // expanding plugin port size.
    if (!aWindow.surfaceHandle) {
        if (!mSharedSurfaceDib.IsValid()) {
            return false;
        }
    }
    else {
        // Attach to the new shared surface parent handed us.
        if (NS_FAILED(mSharedSurfaceDib.Attach((SharedDIB::Handle)aWindow.surfaceHandle,
                                               aWindow.width, aWindow.height, false)))
          return false;
        // Free any alpha extraction resources if needed. This will be reset
        // the next time it's used.
        AlphaExtractCacheRelease();
    }
      
    // NPRemoteWindow's origin is the origin of our shared dib.
    mWindow.x      = aWindow.x;
    mWindow.y      = aWindow.y;
    mWindow.width  = aWindow.width;
    mWindow.height = aWindow.height;
    mWindow.type   = aWindow.type;

    mWindow.window = reinterpret_cast<void*>(mSharedSurfaceDib.GetHDC());
    ::SetViewportOrgEx(mSharedSurfaceDib.GetHDC(),
                       -aWindow.x, -aWindow.y, nullptr);

    if (mPluginIface->setwindow)
        mPluginIface->setwindow(&mData, &mWindow);

    return true;
}

void
PluginInstanceChild::SharedSurfaceRelease()
{
    mSharedSurfaceDib.Close();
    AlphaExtractCacheRelease();
}

/* double pass cache buffer - (rarely) used in cases where alpha extraction
 * occurs for windowless plugins. */
 
bool
PluginInstanceChild::AlphaExtractCacheSetup()
{
    AlphaExtractCacheRelease();

    mAlphaExtract.hdc = ::CreateCompatibleDC(nullptr);

    if (!mAlphaExtract.hdc)
        return false;

    BITMAPINFOHEADER bmih;
    memset((void*)&bmih, 0, sizeof(BITMAPINFOHEADER));
    bmih.biSize        = sizeof(BITMAPINFOHEADER);
    bmih.biWidth       = mWindow.width;
    bmih.biHeight      = mWindow.height;
    bmih.biPlanes      = 1;
    bmih.biBitCount    = 32;
    bmih.biCompression = BI_RGB;

    void* ppvBits = nullptr;
    mAlphaExtract.bmp = ::CreateDIBSection(mAlphaExtract.hdc,
                                           (BITMAPINFO*)&bmih,
                                           DIB_RGB_COLORS,
                                           (void**)&ppvBits,
                                           nullptr,
                                           (unsigned long)sizeof(BITMAPINFOHEADER));
    if (!mAlphaExtract.bmp)
      return false;

    DeleteObject(::SelectObject(mAlphaExtract.hdc, mAlphaExtract.bmp));
    return true;
}

void
PluginInstanceChild::AlphaExtractCacheRelease()
{
    if (mAlphaExtract.bmp)
        ::DeleteObject(mAlphaExtract.bmp);

    if (mAlphaExtract.hdc)
        ::DeleteObject(mAlphaExtract.hdc);

    mAlphaExtract.bmp = nullptr;
    mAlphaExtract.hdc = nullptr;
}

void
PluginInstanceChild::UpdatePaintClipRect(RECT* aRect)
{
    if (aRect) {
        // Update the clip rect on our internal hdc
        HRGN clip = ::CreateRectRgnIndirect(aRect);
        ::SelectClipRgn(mSharedSurfaceDib.GetHDC(), clip);
        ::DeleteObject(clip);
    }
}

int16_t
PluginInstanceChild::SharedSurfacePaint(NPEvent& evcopy)
{
    if (!mPluginIface->event)
        return false;

    RECT* pRect = reinterpret_cast<RECT*>(evcopy.lParam);

    switch(mAlphaExtract.doublePass) {
        case RENDER_NATIVE:
            // pass the internal hdc to the plugin
            UpdatePaintClipRect(pRect);
            evcopy.wParam = WPARAM(mSharedSurfaceDib.GetHDC());
            return mPluginIface->event(&mData, reinterpret_cast<void*>(&evcopy));
        break;
        case RENDER_BACK_ONE:
              // Handle a double pass render used in alpha extraction for transparent
              // plugins. (See nsObjectFrame and gfxWindowsNativeDrawing for details.)
              // We render twice, once to the shared dib, and once to a cache which
              // we copy back on a second paint. These paints can't be spread across
              // multiple rpc messages as delays cause animation frame changes.
              if (!mAlphaExtract.bmp && !AlphaExtractCacheSetup()) {
                  mAlphaExtract.doublePass = RENDER_NATIVE;
                  return false;
              }

              // See gfxWindowsNativeDrawing, color order doesn't have to match.
              UpdatePaintClipRect(pRect);
              ::FillRect(mSharedSurfaceDib.GetHDC(), pRect, (HBRUSH)GetStockObject(WHITE_BRUSH));
              evcopy.wParam = WPARAM(mSharedSurfaceDib.GetHDC());
              if (!mPluginIface->event(&mData, reinterpret_cast<void*>(&evcopy))) {
                  mAlphaExtract.doublePass = RENDER_NATIVE;
                  return false;
              }

              // Copy to cache. We render to shared dib so we don't have to call
              // setwindow between calls (flash issue).  
              ::BitBlt(mAlphaExtract.hdc,
                       pRect->left,
                       pRect->top,
                       pRect->right - pRect->left,
                       pRect->bottom - pRect->top,
                       mSharedSurfaceDib.GetHDC(),
                       pRect->left,
                       pRect->top,
                       SRCCOPY);

              ::FillRect(mSharedSurfaceDib.GetHDC(), pRect, (HBRUSH)GetStockObject(BLACK_BRUSH));
              if (!mPluginIface->event(&mData, reinterpret_cast<void*>(&evcopy))) {
                  mAlphaExtract.doublePass = RENDER_NATIVE;
                  return false;
              }
              mAlphaExtract.doublePass = RENDER_BACK_TWO;
              return true;
        break;
        case RENDER_BACK_TWO:
              // copy our cached surface back
              UpdatePaintClipRect(pRect);
              ::BitBlt(mSharedSurfaceDib.GetHDC(),
                       pRect->left,
                       pRect->top,
                       pRect->right - pRect->left,
                       pRect->bottom - pRect->top,
                       mAlphaExtract.hdc,
                       pRect->left,
                       pRect->top,
                       SRCCOPY);
              mAlphaExtract.doublePass = RENDER_NATIVE;
              return true;
        break;
    }
    return false;
}

/* flash msg throttling helpers */

// Flash has the unfortunate habit of flooding dispatch loops with custom
// windowing events they use for timing. We throttle these by dropping the
// delivery priority below any other event, including pending ipc io
// notifications. We do this for both windowed and windowless controls.
// Note flash's windowless msg window can last longer than our instance,
// so we try to unhook when the window is destroyed and in NPP_Destroy.

void
PluginInstanceChild::UnhookWinlessFlashThrottle()
{
  // We may have already unhooked
  if (!mWinlessThrottleOldWndProc)
      return;

  WNDPROC tmpProc = mWinlessThrottleOldWndProc;
  mWinlessThrottleOldWndProc = nullptr;

  NS_ASSERTION(mWinlessHiddenMsgHWND,
               "Missing mWinlessHiddenMsgHWND w/subclass set??");

  // reset the subclass
  SetWindowLongPtr(mWinlessHiddenMsgHWND, GWLP_WNDPROC,
                   reinterpret_cast<LONG_PTR>(tmpProc));

  // Remove our instance prop
  RemoveProp(mWinlessHiddenMsgHWND, kFlashThrottleProperty);
  mWinlessHiddenMsgHWND = nullptr;
}

// static
LRESULT CALLBACK
PluginInstanceChild::WinlessHiddenFlashWndProc(HWND hWnd,
                                               UINT message,
                                               WPARAM wParam,
                                               LPARAM lParam)
{
    PluginInstanceChild* self = reinterpret_cast<PluginInstanceChild*>(
        GetProp(hWnd, kFlashThrottleProperty));
    if (!self) {
        NS_NOTREACHED("Badness!");
        return 0;
    }

    NS_ASSERTION(self->mWinlessThrottleOldWndProc,
                 "Missing subclass procedure!!");

    // Throttle
    if (message == WM_USER+1) {
        self->FlashThrottleMessage(hWnd, message, wParam, lParam, false);
        return 0;
     }

    // Unhook
    if (message == WM_CLOSE || message == WM_NCDESTROY) {
        WNDPROC tmpProc = self->mWinlessThrottleOldWndProc;
        self->UnhookWinlessFlashThrottle();
        LRESULT res = CallWindowProc(tmpProc, hWnd, message, wParam, lParam);
        return res;
    }

    return CallWindowProc(self->mWinlessThrottleOldWndProc,
                          hWnd, message, wParam, lParam);
}

// Enumerate all thread windows looking for flash's hidden message window.
// Once we find it, sub class it so we can throttle user msgs.  
// static
BOOL CALLBACK
PluginInstanceChild::EnumThreadWindowsCallback(HWND hWnd,
                                               LPARAM aParam)
{
    PluginInstanceChild* self = reinterpret_cast<PluginInstanceChild*>(aParam);
    if (!self) {
        NS_NOTREACHED("Enum befuddled!");
        return FALSE;
    }

    wchar_t className[64];
    if (!GetClassNameW(hWnd, className, sizeof(className)/sizeof(char16_t)))
      return TRUE;
    
    if (!wcscmp(className, L"SWFlash_PlaceholderX")) {
        WNDPROC oldWndProc =
            reinterpret_cast<WNDPROC>(GetWindowLongPtr(hWnd, GWLP_WNDPROC));
        // Only set this if we haven't already.
        if (oldWndProc != WinlessHiddenFlashWndProc) {
            if (self->mWinlessThrottleOldWndProc) {
                NS_WARNING("mWinlessThrottleWndProc already set???");
                return FALSE;
            }
            // Subsclass and store self as a property
            self->mWinlessHiddenMsgHWND = hWnd;
            self->mWinlessThrottleOldWndProc =
                reinterpret_cast<WNDPROC>(SetWindowLongPtr(hWnd, GWLP_WNDPROC,
                reinterpret_cast<LONG_PTR>(WinlessHiddenFlashWndProc)));
            SetProp(hWnd, kFlashThrottleProperty, self);
            NS_ASSERTION(self->mWinlessThrottleOldWndProc,
                         "SetWindowLongPtr failed?!");
        }
        // Return no matter what once we find the right window.
        return FALSE;
    }

    return TRUE;
}


void
PluginInstanceChild::SetupFlashMsgThrottle()
{
    if (mWindow.type == NPWindowTypeDrawable) {
        // Search for the flash hidden message window and subclass it. Only
        // search for flash windows belonging to our ui thread!
        if (mWinlessThrottleOldWndProc)
            return;
        EnumThreadWindows(GetCurrentThreadId(), EnumThreadWindowsCallback,
                          reinterpret_cast<LPARAM>(this));
    }
    else {
        // Already setup through quirks and the subclass.
        return;
    }
}

WNDPROC
PluginInstanceChild::FlashThrottleAsyncMsg::GetProc()
{ 
    if (mInstance) {
        return mWindowed ? mInstance->mPluginWndProc :
                           mInstance->mWinlessThrottleOldWndProc;
    }
    return nullptr;
}
 
void
PluginInstanceChild::FlashThrottleAsyncMsg::Run()
{
    RemoveFromAsyncList();

    // GetProc() checks mInstance, and pulls the procedure from
    // PluginInstanceChild. We don't transport sub-class procedure
    // ptrs around in FlashThrottleAsyncMsg msgs.
    if (!GetProc())
        return;
  
    // deliver the event to flash 
    CallWindowProc(GetProc(), GetWnd(), GetMsg(), GetWParam(), GetLParam());
}

void
PluginInstanceChild::FlashThrottleMessage(HWND aWnd,
                                          UINT aMsg,
                                          WPARAM aWParam,
                                          LPARAM aLParam,
                                          bool isWindowed)
{
    // We reuse ChildAsyncCall so we get the cancelation work
    // that's done in Destroy.
    FlashThrottleAsyncMsg* task = new FlashThrottleAsyncMsg(this,
        aWnd, aMsg, aWParam, aLParam, isWindowed);
    if (!task)
        return; 

    {
        MutexAutoLock lock(mAsyncCallMutex);
        mPendingAsyncCalls.AppendElement(task);
    }
    MessageLoop::current()->PostDelayedTask(FROM_HERE,
        task, kFlashWMUSERMessageThrottleDelayMs);
}

#endif // OS_WIN

#if defined(XP_OS2)

static const char kWindowClassName[] = "GeckoPluginWindow";

enum {
    WD_User          = 0, // this is reserved for QWL_USER (used by e.g. Flash plugin)
    WD_InstanceChild = 4,
    WD_Last = WD_InstanceChild
};

// static
bool
PluginInstanceChild::RegisterWindowClass()
{
    static bool alreadyRegistered = false;
    if (alreadyRegistered)
        return true;

    alreadyRegistered = true;

    return WinRegisterClass(0, kWindowClassName, PluginWindowProc, 0, WD_Last + 4) == TRUE;
}

bool
PluginInstanceChild::CreatePluginWindow()
{
    // already initialized
    if (mPluginWindowHWND)
        return true;

    if (!RegisterWindowClass())
        return false;

    mPluginWindowHWND =
        WinCreateWindow(HWND_OBJECT, kWindowClassName, NULL,
                        WS_SAVEBITS | WS_CLIPCHILDREN | WS_CLIPSIBLINGS,
                        0, 0, 0, 0, NULL, HWND_BOTTOM, 0, NULL, NULL);
    if (!mPluginWindowHWND)
        return false;
    if (!WinSetWindowPtr(mPluginWindowHWND, WD_InstanceChild, this))
        return false;

    return true;
}

void
PluginInstanceChild::DestroyPluginWindow()
{
    if (mPluginWindowHWND) {
        WinDestroyWindow(mPluginWindowHWND);
        mPluginWindowHWND = 0;
    }
}

void
PluginInstanceChild::ReparentPluginWindow(HWND hWndParent)
{
    if (hWndParent != mPluginParentHWND && WinIsWindow(0, hWndParent)) {
        // Do the reparenting.
        WinSetParent(mPluginWindowHWND, hWndParent, TRUE);

        // Make sure we're visible.
        WinShowWindow(mPluginWindowHWND, TRUE);

    }
    mPluginParentHWND = hWndParent;
}

void
PluginInstanceChild::SizePluginWindow(int width,
                                      int height)
{
    if (mPluginWindowHWND) {
        mPluginSize.x = width;
        mPluginSize.y = height;
        WinSetWindowPos(mPluginWindowHWND, NULL, 0, 0, width, height,
                        SWP_SIZE);
    }
}

int16_t
PluginInstanceChild::WinlessHandleEvent(NPEvent& event)
{
    if (!mPluginIface->event)
        return false;

    // Events that might generate nested event dispatch loops need
    // special handling during delivery.
    int16_t handled;

    handled = mPluginIface->event(&mData, reinterpret_cast<void*>(&event));

    return handled;
}

// static
MRESULT EXPENTRY
PluginInstanceChild::PluginWindowProc(HWND hWnd,
                                      ULONG message,
                                      MPARAM mp1,
                                      MPARAM mp2)
{
    NS_ASSERTION(!mozilla::ipc::SyncChannel::IsPumpingMessages(),
                 "Failed to prevent a nonqueued message from running!");
    PluginInstanceChild* self = reinterpret_cast<PluginInstanceChild*>(
        WinQueryWindowPtr(hWnd, WD_InstanceChild));
    if (!self) {
        NS_NOTREACHED("Badness!");
        return 0;
    }

    if (!self->mPluginIface->setwindow) {
        // if the plugin doesn't provide a setwindow callback, no need for special handling
        return WinDefWindowProc(hWnd, message, mp1, mp2);
    }

    NS_ASSERTION(self->mPluginWindowHWND == hWnd, "Wrong window!");

    // Adobe's shockwave positions the plugin window relative to the browser
    // frame when it initializes. With oopp disabled, this wouldn't have an
    // effect. With oopp, GeckoPluginWindow is a child of the parent plugin
    // window, so the move offsets the child within the parent. Generally
    // we don't want plugins moving or sizing our window, so we prevent these
    // changes here.
    if (message == WM_ADJUSTWINDOWPOS) {
        PSWP pswp = reinterpret_cast<PSWP>(mp1);
        if (pswp && ((pswp->fl & SWP_MOVE) || (pswp->fl & SWP_SIZE))) {
            pswp->cx = pswp->cy = 0;
            pswp->cx = self->mPluginSize.x;
            pswp->cy = self->mPluginSize.y;
            MRESULT res = WinDefWindowProc(hWnd, message, mp1, mp2);
            pswp->cx = pswp->cy = 0;
            pswp->cx = self->mPluginSize.x;
            pswp->cy = self->mPluginSize.y;
            return res;
        }
    }

    // The plugin received or lost keyboard focus, let the parent know so the dom is up to date.
    if (message == WM_SETFOCUS)
      self->CallPluginFocusChange(SHORT1FROMMP(mp2) == TRUE);

    MRESULT res = WinDefWindowProc(hWnd, message, mp1, mp2);

    if (message == WM_CLOSE)
        self->DestroyPluginWindow();

    return res;
}

/* windowless drawing helpers */

bool
PluginInstanceChild::SharedSurfaceSetWindow(const NPRemoteWindow& aWindow)
{
    // If the surfaceHandle is empty, parent is telling us we can reuse our cached
    // memory surface and hps. Otherwise, we need to reset, usually due to a
    // expanding plugin port size.
    if (!aWindow.surfaceHandle) {
        if (!mSharedSurfaceDib.IsValid()) {
            return false;
        }
    }
    else {
        // Attach to the new shared surface parent handed us.
        if (NS_FAILED(mSharedSurfaceDib.Attach((SharedDIB::Handle)aWindow.surfaceHandle,
                                               aWindow.width, aWindow.height, false)))
          return false;
    }

    // NPRemoteWindow's origin is the origin of our shared dib.
    mWindow.x      = aWindow.x;
    mWindow.y      = aWindow.y;
    mWindow.width  = aWindow.width;
    mWindow.height = aWindow.height;
    mWindow.type   = aWindow.type;

    mWindow.window = reinterpret_cast<void*>(mSharedSurfaceDib.GetHPS());

    if (mPluginIface->setwindow)
        mPluginIface->setwindow(&mData, &mWindow);

    return true;
}

void
PluginInstanceChild::SharedSurfaceRelease()
{
    mSharedSurfaceDib.Close();
}

#endif // XP_OS2

bool
PluginInstanceChild::AnswerSetPluginFocus()
{
    PR_LOG(GetPluginLog(), PR_LOG_DEBUG, ("%s", FULLFUNCTION));

#if defined(OS_WIN)
    // Parent is letting us know the dom set focus to the plugin. Note,
    // focus can change during transit in certain edge cases, for example
    // when a button click brings up a full screen window. Since we send
    // this in response to a WM_SETFOCUS event on our parent, the parent
    // should have focus when we receive this. If not, ignore the call.
    if (::GetFocus() == mPluginWindowHWND ||
        ((GetQuirks() & PluginModuleChild::QUIRK_SILVERLIGHT_FOCUS_CHECK_PARENT) &&
         (::GetFocus() != mPluginParentHWND)))
        return true;
    ::SetFocus(mPluginWindowHWND);
    return true;
#else
    NS_NOTREACHED("PluginInstanceChild::AnswerSetPluginFocus not implemented!");
    return false;
#endif
}

bool
PluginInstanceChild::AnswerUpdateWindow()
{
    PR_LOG(GetPluginLog(), PR_LOG_DEBUG, ("%s", FULLFUNCTION));

#if defined(OS_WIN)
    if (mPluginWindowHWND) {
        RECT rect;
        if (GetUpdateRect(GetParent(mPluginWindowHWND), &rect, FALSE)) {
            ::InvalidateRect(mPluginWindowHWND, &rect, FALSE); 
        }
        UpdateWindow(mPluginWindowHWND);
    }
    return true;
#else
    NS_NOTREACHED("PluginInstanceChild::AnswerUpdateWindow not implemented!");
    return false;
#endif
}

bool
PluginInstanceChild::RecvNPP_DidComposite()
{
  if (mPluginIface->didComposite) {
    mPluginIface->didComposite(GetNPP());
  }
  return true;
}

PPluginScriptableObjectChild*
PluginInstanceChild::AllocPPluginScriptableObjectChild()
{
    AssertPluginThread();
    return new PluginScriptableObjectChild(Proxy);
}

bool
PluginInstanceChild::DeallocPPluginScriptableObjectChild(
    PPluginScriptableObjectChild* aObject)
{
    AssertPluginThread();
    delete aObject;
    return true;
}

bool
PluginInstanceChild::RecvPPluginScriptableObjectConstructor(
                                           PPluginScriptableObjectChild* aActor)
{
    AssertPluginThread();

    // This is only called in response to the parent process requesting the
    // creation of an actor. This actor will represent an NPObject that is
    // created by the browser and returned to the plugin.
    PluginScriptableObjectChild* actor =
        static_cast<PluginScriptableObjectChild*>(aActor);
    NS_ASSERTION(!actor->GetObject(false), "Actor already has an object?!");

    actor->InitializeProxy();
    NS_ASSERTION(actor->GetObject(false), "Actor should have an object!");

    return true;
}

bool
PluginInstanceChild::AnswerPBrowserStreamConstructor(
    PBrowserStreamChild* aActor,
    const nsCString& url,
    const uint32_t& length,
    const uint32_t& lastmodified,
    PStreamNotifyChild* notifyData,
    const nsCString& headers,
    const nsCString& mimeType,
    const bool& seekable,
    NPError* rv,
    uint16_t* stype)
{
    AssertPluginThread();
    *rv = static_cast<BrowserStreamChild*>(aActor)
          ->StreamConstructed(mimeType, seekable, stype);
    return true;
}

PBrowserStreamChild*
PluginInstanceChild::AllocPBrowserStreamChild(const nsCString& url,
                                              const uint32_t& length,
                                              const uint32_t& lastmodified,
                                              PStreamNotifyChild* notifyData,
                                              const nsCString& headers,
                                              const nsCString& mimeType,
                                              const bool& seekable,
                                              NPError* rv,
                                              uint16_t *stype)
{
    AssertPluginThread();
    return new BrowserStreamChild(this, url, length, lastmodified,
                                  static_cast<StreamNotifyChild*>(notifyData),
                                  headers, mimeType, seekable, rv, stype);
}

bool
PluginInstanceChild::DeallocPBrowserStreamChild(PBrowserStreamChild* stream)
{
    AssertPluginThread();
    delete stream;
    return true;
}

PPluginStreamChild*
PluginInstanceChild::AllocPPluginStreamChild(const nsCString& mimeType,
                                             const nsCString& target,
                                             NPError* result)
{
    NS_RUNTIMEABORT("not callable");
    return nullptr;
}

bool
PluginInstanceChild::DeallocPPluginStreamChild(PPluginStreamChild* stream)
{
    AssertPluginThread();
    delete stream;
    return true;
}

PStreamNotifyChild*
PluginInstanceChild::AllocPStreamNotifyChild(const nsCString& url,
                                             const nsCString& target,
                                             const bool& post,
                                             const nsCString& buffer,
                                             const bool& file,
                                             NPError* result)
{
    AssertPluginThread();
    NS_RUNTIMEABORT("not reached");
    return nullptr;
}

void
StreamNotifyChild::ActorDestroy(ActorDestroyReason why)
{
    if (AncestorDeletion == why && mBrowserStream) {
        NS_ERROR("Pending NPP_URLNotify not called when closing an instance.");

        // reclaim responsibility for deleting ourself
        mBrowserStream->mStreamNotify = nullptr;
        mBrowserStream = nullptr;
    }
}


void
StreamNotifyChild::SetAssociatedStream(BrowserStreamChild* bs)
{
    NS_ASSERTION(bs, "Shouldn't be null");
    NS_ASSERTION(!mBrowserStream, "Two streams for one streamnotify?");

    mBrowserStream = bs;
}

bool
StreamNotifyChild::Recv__delete__(const NPReason& reason)
{
    AssertPluginThread();

    if (mBrowserStream)
        mBrowserStream->NotifyPending();
    else
        NPP_URLNotify(reason);

    return true;
}

bool
StreamNotifyChild::RecvRedirectNotify(const nsCString& url, const int32_t& status)
{
    // NPP_URLRedirectNotify requires a non-null closure. Since core logic
    // assumes that all out-of-process notify streams have non-null closure
    // data it will assume that the plugin was notified at this point and
    // expect a response otherwise the redirect will hang indefinitely.
    if (!mClosure) {
        SendRedirectNotifyResponse(false);
    }

    PluginInstanceChild* instance = static_cast<PluginInstanceChild*>(Manager());
    if (instance->mPluginIface->urlredirectnotify)
      instance->mPluginIface->urlredirectnotify(instance->GetNPP(), url.get(), status, mClosure);

    return true;
}

void
StreamNotifyChild::NPP_URLNotify(NPReason reason)
{
    PluginInstanceChild* instance = static_cast<PluginInstanceChild*>(Manager());

    if (mClosure && instance->mPluginIface->urlnotify)
        instance->mPluginIface->urlnotify(instance->GetNPP(), mURL.get(),
                                          reason, mClosure);
}

bool
PluginInstanceChild::DeallocPStreamNotifyChild(PStreamNotifyChild* notifyData)
{
    AssertPluginThread();

    if (!static_cast<StreamNotifyChild*>(notifyData)->mBrowserStream)
        delete notifyData;
    return true;
}

PluginScriptableObjectChild*
PluginInstanceChild::GetActorForNPObject(NPObject* aObject)
{
    AssertPluginThread();
    NS_ASSERTION(aObject, "Null pointer!");

    if (aObject->_class == PluginScriptableObjectChild::GetClass()) {
        // One of ours! It's a browser-provided object.
        ChildNPObject* object = static_cast<ChildNPObject*>(aObject);
        NS_ASSERTION(object->parent, "Null actor!");
        return object->parent;
    }

    PluginScriptableObjectChild* actor =
        PluginModuleChild::current()->GetActorForNPObject(aObject);
    if (actor) {
        // Plugin-provided object that we've previously wrapped.
        return actor;
    }

    actor = new PluginScriptableObjectChild(LocalObject);
    if (!SendPPluginScriptableObjectConstructor(actor)) {
        NS_ERROR("Failed to send constructor message!");
        return nullptr;
    }

    actor->InitializeLocal(aObject);
    return actor;
}

NPError
PluginInstanceChild::NPN_NewStream(NPMIMEType aMIMEType, const char* aWindow,
                                   NPStream** aStream)
{
    AssertPluginThread();

    PluginStreamChild* ps = new PluginStreamChild();

    NPError result;
    CallPPluginStreamConstructor(ps, nsDependentCString(aMIMEType),
                                 NullableString(aWindow), &result);
    if (NPERR_NO_ERROR != result) {
        *aStream = nullptr;
        PPluginStreamChild::Call__delete__(ps, NPERR_GENERIC_ERROR, true);
        return result;
    }

    *aStream = &ps->mStream;
    return NPERR_NO_ERROR;
}

void
PluginInstanceChild::NPN_URLRedirectResponse(void* notifyData, NPBool allow)
{
    if (!notifyData) {
        return;
    }

    InfallibleTArray<PStreamNotifyChild*> notifyStreams;
    ManagedPStreamNotifyChild(notifyStreams);
    uint32_t notifyStreamCount = notifyStreams.Length();
    for (uint32_t i = 0; i < notifyStreamCount; i++) {
        StreamNotifyChild* sn = static_cast<StreamNotifyChild*>(notifyStreams[i]);
        if (sn->mClosure == notifyData) {
            sn->SendRedirectNotifyResponse(static_cast<bool>(allow));
            return;
        }
    }
    NS_ASSERTION(false, "Couldn't find stream for redirect response!");
}

NPError
PluginInstanceChild::DeallocateAsyncBitmapSurface(NPAsyncSurface *aSurface)
{
    AsyncBitmapData* data;
    
    if (!mAsyncBitmaps.Get(aSurface, &data)) {
        return NPERR_INVALID_PARAM;
    }

    DeallocShmem(data->mShmem);
    aSurface->bitmap.data = nullptr;

    mAsyncBitmaps.Remove(aSurface);
    return NPERR_NO_ERROR;
}

bool
PluginInstanceChild::IsAsyncDrawing()
{
    return IsDrawingModelAsync(mDrawingModel);
}

NPError
PluginInstanceChild::NPN_InitAsyncSurface(NPSize *size, NPImageFormat format,
                                          void *initData, NPAsyncSurface *surface)
{
    AssertPluginThread();

    surface->bitmap.data = nullptr;

    if (!IsAsyncDrawing()) {
        return NPERR_GENERIC_ERROR;
    }

    switch (mDrawingModel) {
    case NPDrawingModelAsyncBitmapSurface: {
            if (mAsyncBitmaps.Get(surface, nullptr)) {
                return NPERR_INVALID_PARAM;
            }

            if (size->width < 0 || size->height < 0) {
                return NPERR_INVALID_PARAM;
            }


            bool result;
            NPRemoteAsyncSurface remote;

            if (!CallNPN_InitAsyncSurface(gfxIntSize(size->width, size->height), format, &remote, &result) || !result) {
                return NPERR_OUT_OF_MEMORY_ERROR;
            }

            NS_ABORT_IF_FALSE(remote.data().get_Shmem().IsWritable(),
                "Failed to create writable shared memory.");
            
            AsyncBitmapData *data = new AsyncBitmapData;
            mAsyncBitmaps.Put(surface, data);

            data->mRemotePtr = (void*)remote.hostPtr();
            data->mShmem = remote.data().get_Shmem();

            surface->bitmap.data = data->mShmem.get<unsigned char>();
            surface->bitmap.stride = remote.stride();
            surface->format = remote.format();
            surface->size.width = remote.size().width;
            surface->size.height = remote.size().height;

            return NPERR_NO_ERROR;
        }
#ifdef XP_WIN
    case NPDrawingModelAsyncWindowsDXGISurface: {
            if (size->width < 0 || size->height < 0) {
                return NPERR_INVALID_PARAM;
            }
            bool result;
            NPRemoteAsyncSurface remote;

            if (!CallNPN_InitAsyncSurface(gfxIntSize(size->width, size->height), format, &remote, &result) || !result) {
                return NPERR_OUT_OF_MEMORY_ERROR;
            }

            surface->format = remote.format();
            surface->size.width = remote.size().width;
            surface->size.height = remote.size().height;
            surface->sharedHandle = remote.data().get_DXGISharedSurfaceHandle();

            return NPERR_NO_ERROR;
        }
#endif
    }

    return NPERR_GENERIC_ERROR;
}

NPError
PluginInstanceChild::NPN_FinalizeAsyncSurface(NPAsyncSurface *surface)
{
    AssertPluginThread();

    if (!IsAsyncDrawing()) {
        return NPERR_GENERIC_ERROR;
    }

    switch (mDrawingModel) {
    case NPDrawingModelAsyncBitmapSurface: {
            AsyncBitmapData *bitmapData;

            if (!mAsyncBitmaps.Get(surface, &bitmapData)) {
                return NPERR_GENERIC_ERROR;
            }

            {
                CrossProcessMutexAutoLock autoLock(*mRemoteImageDataMutex);
                RemoteImageData *data = mRemoteImageData;
                if (data->mBitmap.mData == bitmapData->mRemotePtr) {
                    data->mBitmap.mData = nullptr;
                    data->mSize = IntSize(0, 0);
                    data->mWasUpdated = true;
                }
            }

            return DeallocateAsyncBitmapSurface(surface);
        }
#ifdef XP_WIN
    case NPDrawingModelAsyncWindowsDXGISurface: {
            
            {
                CrossProcessMutexAutoLock autoLock(*mRemoteImageDataMutex);
                RemoteImageData *data = mRemoteImageData;
                if (data->mTextureHandle == surface->sharedHandle) {
                    data->mTextureHandle = nullptr;
                    data->mSize = IntSize(0, 0);
                    data->mWasUpdated = true;
                }
            }

            SendReleaseDXGISharedSurface(surface->sharedHandle);
            return NPERR_NO_ERROR;
        }
#endif
    }

    return NPERR_GENERIC_ERROR;
}

void
PluginInstanceChild::NPN_SetCurrentAsyncSurface(NPAsyncSurface *surface, NPRect *changed)
{
    if (!IsAsyncDrawing()) {
        return;
    }

    RemoteImageData *data = mRemoteImageData;

    if (!surface) {
        CrossProcessMutexAutoLock autoLock(*mRemoteImageDataMutex);
        data->mBitmap.mData = nullptr;
        data->mSize = IntSize(0, 0);
        data->mWasUpdated = true;
    } else {
        switch (mDrawingModel) {
        case NPDrawingModelAsyncBitmapSurface:
            {
                AsyncBitmapData *bitmapData;
        
                if (!mAsyncBitmaps.Get(surface, &bitmapData)) {
                    return;
                }
              
                CrossProcessMutexAutoLock autoLock(*mRemoteImageDataMutex);
                data->mBitmap.mData = (unsigned char*)bitmapData->mRemotePtr;
                data->mSize = IntSize(surface->size.width, surface->size.height);
                data->mFormat = surface->format == NPImageFormatBGRX32 ?
                                RemoteImageData::BGRX32 : RemoteImageData::BGRA32;
                data->mBitmap.mStride = surface->bitmap.stride;
                data->mWasUpdated = true;
                break;
            }
#ifdef XP_WIN
        case NPDrawingModelAsyncWindowsDXGISurface:
            {
                CrossProcessMutexAutoLock autoLock(*mRemoteImageDataMutex);
                data->mType = RemoteImageData::DXGI_TEXTURE_HANDLE;
                data->mSize = IntSize(surface->size.width, surface->size.height);
                data->mFormat = surface->format == NPImageFormatBGRX32 ?
                                RemoteImageData::BGRX32 : RemoteImageData::BGRA32;
                data->mTextureHandle = surface->sharedHandle;

                data->mWasUpdated = true;
                break;
            }
#endif
        }
    }

    {
        MutexAutoLock autoLock(mAsyncInvalidateMutex);
        if (!mAsyncInvalidateTask) {
            mAsyncInvalidateTask = 
                NewRunnableMethod<PluginInstanceChild, void (PluginInstanceChild::*)()>
                    (this, &PluginInstanceChild::DoAsyncRedraw);
            ProcessChild::message_loop()->PostTask(FROM_HERE, mAsyncInvalidateTask);
        }
    }
}

void
PluginInstanceChild::DoAsyncRedraw()
{
    {
        MutexAutoLock autoLock(mAsyncInvalidateMutex);
        mAsyncInvalidateTask = nullptr;
    }

    SendRedrawPlugin();
}

bool
PluginInstanceChild::RecvAsyncSetWindow(const gfxSurfaceType& aSurfaceType,
                                        const NPRemoteWindow& aWindow)
{
    AssertPluginThread();

    NS_ASSERTION(!aWindow.window, "Remote window should be null.");

    if (mCurrentAsyncSetWindowTask) {
        mCurrentAsyncSetWindowTask->Cancel();
        mCurrentAsyncSetWindowTask = nullptr;
    }

    // We shouldn't process this now because it may be received within a nested
    // RPC call, and both Flash and Java don't expect to receive setwindow calls
    // at arbitrary times.
    mCurrentAsyncSetWindowTask =
        NewRunnableMethod<PluginInstanceChild,
                          void (PluginInstanceChild::*)(const gfxSurfaceType&, const NPRemoteWindow&, bool),
                          gfxSurfaceType, NPRemoteWindow, bool>
        (this, &PluginInstanceChild::DoAsyncSetWindow,
         aSurfaceType, aWindow, true);
    MessageLoop::current()->PostTask(FROM_HERE, mCurrentAsyncSetWindowTask);

    return true;
}

void
PluginInstanceChild::DoAsyncSetWindow(const gfxSurfaceType& aSurfaceType,
                                      const NPRemoteWindow& aWindow,
                                      bool aIsAsync)
{
    PLUGIN_LOG_DEBUG(
        ("[InstanceChild][%p] AsyncSetWindow to <x=%d,y=%d, w=%d,h=%d>",
         this, aWindow.x, aWindow.y, aWindow.width, aWindow.height));

    AssertPluginThread();
    NS_ASSERTION(!aWindow.window, "Remote window should be null.");
    NS_ASSERTION(!mPendingPluginCall, "Can't do SetWindow during plugin call!");

    if (aIsAsync) {
        if (!mCurrentAsyncSetWindowTask) {
            return;
        }
        mCurrentAsyncSetWindowTask = nullptr;
    }

    mWindow.window = nullptr;
    if (mWindow.width != aWindow.width || mWindow.height != aWindow.height ||
        mWindow.clipRect.top != aWindow.clipRect.top ||
        mWindow.clipRect.left != aWindow.clipRect.left ||
        mWindow.clipRect.bottom != aWindow.clipRect.bottom ||
        mWindow.clipRect.right != aWindow.clipRect.right)
        mAccumulatedInvalidRect = nsIntRect(0, 0, aWindow.width, aWindow.height);

    mWindow.x = aWindow.x;
    mWindow.y = aWindow.y;
    mWindow.width = aWindow.width;
    mWindow.height = aWindow.height;
    mWindow.clipRect = aWindow.clipRect;
    mWindow.type = aWindow.type;
#ifdef XP_MACOSX
    mContentsScaleFactor = aWindow.contentsScaleFactor;
#endif

    if (GetQuirks() & PluginModuleChild::QUIRK_SILVERLIGHT_DEFAULT_TRANSPARENT)
        mIsTransparent = true;

    mLayersRendering = true;
    mSurfaceType = aSurfaceType;
    UpdateWindowAttributes(true);

#ifdef XP_WIN
    if (GetQuirks() & PluginModuleChild::QUIRK_WINLESS_TRACKPOPUP_HOOK)
        CreateWinlessPopupSurrogate();
    if (GetQuirks() & PluginModuleChild::QUIRK_FLASH_THROTTLE_WMUSER_EVENTS)
        SetupFlashMsgThrottle();
#endif

    if (!mAccumulatedInvalidRect.IsEmpty()) {
        AsyncShowPluginFrame();
    }
}

static inline gfxRect
GfxFromNsRect(const nsIntRect& aRect)
{
    return gfxRect(aRect.x, aRect.y, aRect.width, aRect.height);
}

bool
PluginInstanceChild::CreateOptSurface(void)
{
    NS_ABORT_IF_FALSE(mSurfaceType != gfxSurfaceType::Max,
                      "Need a valid surface type here");
    NS_ASSERTION(!mCurrentSurface, "mCurrentSurfaceActor can get out of sync.");

    nsRefPtr<gfxASurface> retsurf;
    // Use an opaque surface unless we're transparent and *don't* have
    // a background to source from.
    gfxImageFormat format =
        (mIsTransparent && !mBackground) ? gfxImageFormat::ARGB32 :
                                           gfxImageFormat::RGB24;

#ifdef MOZ_X11
    Display* dpy = mWsInfo.display;
    Screen* screen = DefaultScreenOfDisplay(dpy);
    if (format == gfxImageFormat::RGB24 &&
        DefaultDepth(dpy, DefaultScreen(dpy)) == 16) {
        format = gfxImageFormat::RGB16_565;
    }

    if (mSurfaceType == gfxSurfaceType::Xlib) {
        if (!mIsTransparent  || mBackground) {
            Visual* defaultVisual = DefaultVisualOfScreen(screen);
            mCurrentSurface =
                gfxXlibSurface::Create(screen, defaultVisual,
                                       gfxIntSize(mWindow.width,
                                                  mWindow.height));
            return mCurrentSurface != nullptr;
        }

        XRenderPictFormat* xfmt = XRenderFindStandardFormat(dpy, PictStandardARGB32);
        if (!xfmt) {
            NS_ERROR("Need X falback surface, but FindRenderFormat failed");
            return false;
        }
        mCurrentSurface =
            gfxXlibSurface::Create(screen, xfmt,
                                   gfxIntSize(mWindow.width,
                                              mWindow.height));
        return mCurrentSurface != nullptr;
    }
#endif

#ifdef XP_WIN
    if (mSurfaceType == gfxSurfaceType::Win32 ||
        mSurfaceType == gfxSurfaceType::D2D) {
        bool willHaveTransparentPixels = mIsTransparent && !mBackground;

        SharedDIBSurface* s = new SharedDIBSurface();
        if (!s->Create(reinterpret_cast<HDC>(mWindow.window),
                       mWindow.width, mWindow.height,
                       willHaveTransparentPixels))
            return false;

        mCurrentSurface = s;
        return true;
    }

    NS_RUNTIMEABORT("Shared-memory drawing not expected on Windows.");
#endif

    // Make common shmem implementation working for any platform
    mCurrentSurface =
        gfxSharedImageSurface::CreateUnsafe(this, gfxIntSize(mWindow.width, mWindow.height), format);
    return !!mCurrentSurface;
}

bool
PluginInstanceChild::MaybeCreatePlatformHelperSurface(void)
{
    if (!mCurrentSurface) {
        NS_ERROR("Cannot create helper surface without mCurrentSurface");
        return false;
    }

#ifdef MOZ_X11
    bool supportNonDefaultVisual = false;
    Screen* screen = DefaultScreenOfDisplay(mWsInfo.display);
    Visual* defaultVisual = DefaultVisualOfScreen(screen);
    Visual* visual = nullptr;
    Colormap colormap = 0;
    mDoAlphaExtraction = false;
    bool createHelperSurface = false;

    if (mCurrentSurface->GetType() == gfxSurfaceType::Xlib) {
        static_cast<gfxXlibSurface*>(mCurrentSurface.get())->
            GetColormapAndVisual(&colormap, &visual);
        // Create helper surface if layer surface visual not same as default
        // and we don't support non-default visual rendering
        if (!visual || (defaultVisual != visual && !supportNonDefaultVisual)) {
            createHelperSurface = true;
            visual = defaultVisual;
            mDoAlphaExtraction = mIsTransparent;
        }
    } else if (mCurrentSurface->GetType() == gfxSurfaceType::Image) {
        // For image layer surface we should always create helper surface
        createHelperSurface = true;
        // Check if we can create helper surface with non-default visual
        visual = gfxXlibSurface::FindVisual(screen,
            static_cast<gfxImageSurface*>(mCurrentSurface.get())->Format());
        if (!visual || (defaultVisual != visual && !supportNonDefaultVisual)) {
            visual = defaultVisual;
            mDoAlphaExtraction = mIsTransparent;
        }
    }

    if (createHelperSurface) {
        if (!visual) {
            NS_ERROR("Need X falback surface, but visual failed");
            return false;
        }
        mHelperSurface =
            gfxXlibSurface::Create(screen, visual,
                                   mCurrentSurface->GetSize());
        if (!mHelperSurface) {
            NS_WARNING("Fail to create create helper surface");
            return false;
        }
    }
#elif defined(XP_WIN)
    mDoAlphaExtraction = mIsTransparent && !mBackground;
#endif

    return true;
}

bool
PluginInstanceChild::EnsureCurrentBuffer(void)
{
#ifndef XP_MACOSX
    nsIntRect toInvalidate(0, 0, 0, 0);
    gfxIntSize winSize = gfxIntSize(mWindow.width, mWindow.height);

    if (mBackground && mBackground->GetSize() != winSize) {
        // It would be nice to keep the old background here, but doing
        // so can lead to cases in which we permanently keep the old
        // background size.
        mBackground = nullptr;
        toInvalidate.UnionRect(toInvalidate,
                               nsIntRect(0, 0, winSize.width, winSize.height));
    }

    if (mCurrentSurface) {
        gfxIntSize surfSize = mCurrentSurface->GetSize();
        if (winSize != surfSize ||
            (mBackground && !CanPaintOnBackground()) ||
            (mBackground &&
             gfxContentType::COLOR != mCurrentSurface->GetContentType()) ||
            (!mBackground && mIsTransparent &&
             gfxContentType::COLOR == mCurrentSurface->GetContentType())) {
            // Don't try to use an old, invalid DC.
            mWindow.window = nullptr;
            ClearCurrentSurface();
            toInvalidate.UnionRect(toInvalidate,
                                   nsIntRect(0, 0, winSize.width, winSize.height));
        }
    }

    mAccumulatedInvalidRect.UnionRect(mAccumulatedInvalidRect, toInvalidate);

    if (mCurrentSurface) {
        return true;
    }

    if (!CreateOptSurface()) {
        NS_ERROR("Cannot create optimized surface");
        return false;
    }

    if (!MaybeCreatePlatformHelperSurface()) {
        NS_ERROR("Cannot create helper surface");
        return false;
    }

    return true;
#else // XP_MACOSX

    if (!mDoubleBufferCARenderer.HasCALayer()) {
        void *caLayer = nullptr;
        if (mDrawingModel == NPDrawingModelCoreGraphics) {
            if (!mCGLayer) {
                bool avoidCGCrashes = !nsCocoaFeatures::OnMountainLionOrLater() &&
                  (GetQuirks() & PluginModuleChild::QUIRK_FLASH_AVOID_CGMODE_CRASHES);
                caLayer = mozilla::plugins::PluginUtilsOSX::GetCGLayer(CallCGDraw, this,
                                                                       avoidCGCrashes,
                                                                       mContentsScaleFactor);

                if (!caLayer) {
                    PLUGIN_LOG_DEBUG(("GetCGLayer failed."));
                    return false;
                }
            }
            mCGLayer = caLayer;
        } else {
            NPError result = mPluginIface->getvalue(GetNPP(),
                                     NPPVpluginCoreAnimationLayer,
                                     &caLayer);
            if (result != NPERR_NO_ERROR || !caLayer) {
                PLUGIN_LOG_DEBUG(("Plugin requested CoreAnimation but did not "
                                  "provide CALayer."));
                return false;
            }
        }
        mDoubleBufferCARenderer.SetCALayer(caLayer);
    }

    if (mDoubleBufferCARenderer.HasFrontSurface() &&
        (mDoubleBufferCARenderer.GetFrontSurfaceWidth() != mWindow.width ||
         mDoubleBufferCARenderer.GetFrontSurfaceHeight() != mWindow.height ||
         mDoubleBufferCARenderer.GetContentsScaleFactor() != mContentsScaleFactor)) {
        mDoubleBufferCARenderer.ClearFrontSurface();
    }

    if (!mDoubleBufferCARenderer.HasFrontSurface()) {
        bool allocSurface = mDoubleBufferCARenderer.InitFrontSurface(
                                mWindow.width, mWindow.height, mContentsScaleFactor,
                                GetQuirks() & PluginModuleChild::QUIRK_ALLOW_OFFLINE_RENDERER ?
                                ALLOW_OFFLINE_RENDERER : DISALLOW_OFFLINE_RENDERER);
        if (!allocSurface) {
            PLUGIN_LOG_DEBUG(("Fail to allocate front IOSurface"));
            return false;
        }

        if (mPluginIface->setwindow)
            (void) mPluginIface->setwindow(&mData, &mWindow);

        nsIntRect toInvalidate(0, 0, mWindow.width, mWindow.height);
        mAccumulatedInvalidRect.UnionRect(mAccumulatedInvalidRect, toInvalidate);
    }
  
    return true;
#endif
}

void
PluginInstanceChild::UpdateWindowAttributes(bool aForceSetWindow)
{
    nsRefPtr<gfxASurface> curSurface = mHelperSurface ? mHelperSurface : mCurrentSurface;
    bool needWindowUpdate = aForceSetWindow;
#ifdef MOZ_X11
    Visual* visual = nullptr;
    Colormap colormap = 0;
    if (curSurface && curSurface->GetType() == gfxSurfaceType::Xlib) {
        static_cast<gfxXlibSurface*>(curSurface.get())->
            GetColormapAndVisual(&colormap, &visual);
        if (visual != mWsInfo.visual || colormap != mWsInfo.colormap) {
            mWsInfo.visual = visual;
            mWsInfo.colormap = colormap;
            needWindowUpdate = true;
        }
    }
#endif // MOZ_X11
#ifdef XP_WIN
    HDC dc = nullptr;

    if (curSurface) {
        if (!SharedDIBSurface::IsSharedDIBSurface(curSurface))
            NS_RUNTIMEABORT("Expected SharedDIBSurface!");

        SharedDIBSurface* dibsurf = static_cast<SharedDIBSurface*>(curSurface.get());
        dc = dibsurf->GetHDC();
    }
    if (mWindow.window != dc) {
        mWindow.window = dc;
        needWindowUpdate = true;
    }
#endif // XP_WIN
#ifdef XP_OS2
    HPS ps = NULL;

    if (curSurface) {
        if (!SharedDIBSurface::IsSharedDIBSurface(curSurface))
            NS_RUNTIMEABORT("Expected SharedDIBSurface!");

        SharedDIBSurface* dibsurf = static_cast<SharedDIBSurface*>(curSurface.get());
        ps = dibsurf->GetHPS();
    }
    if (mWindow.window != reinterpret_cast<void*>(ps)) {
        mWindow.window = reinterpret_cast<void*>(ps);
        needWindowUpdate = true;
    }
#endif // XP_WIN

    if (!needWindowUpdate) {
        return;
    }

#ifndef XP_MACOSX
    // Adjusting the window isn't needed for OSX
#if !defined(XP_WIN) && !defined(XP_OS2)
    // On Windows, we translate the device context, in order for the window
    // origin to be correct.
    mWindow.x = mWindow.y = 0;
#endif

    if (IsVisible()) {
        // The clip rect is relative to drawable top-left.
        nsIntRect clipRect;

        // Don't ask the plugin to draw outside the drawable. The clip rect
        // is in plugin coordinates, not window coordinates.
        // This also ensures that the unsigned clip rectangle offsets won't be -ve.
        clipRect.SetRect(0, 0, mWindow.width, mWindow.height);

        mWindow.clipRect.left = 0;
        mWindow.clipRect.top = 0;
        mWindow.clipRect.right = clipRect.XMost();
        mWindow.clipRect.bottom = clipRect.YMost();
    }
#endif // XP_MACOSX

#ifdef XP_WIN
    // Windowless plugins on Windows need a WM_WINDOWPOSCHANGED event to update
    // their location... or at least Flash does: Silverlight uses the
    // window.x/y passed to NPP_SetWindow

    if (mPluginIface->event) {
        WINDOWPOS winpos = {
            0, 0,
            mWindow.x, mWindow.y,
            mWindow.width, mWindow.height,
            0
        };
        NPEvent pluginEvent = {
            WM_WINDOWPOSCHANGED, 0,
            (LPARAM) &winpos
        };
        mPluginIface->event(&mData, &pluginEvent);
    }
#endif

    PLUGIN_LOG_DEBUG(
        ("[InstanceChild][%p] UpdateWindow w=<x=%d,y=%d, w=%d,h=%d>, clip=<l=%d,t=%d,r=%d,b=%d>",
         this, mWindow.x, mWindow.y, mWindow.width, mWindow.height,
         mWindow.clipRect.left, mWindow.clipRect.top, mWindow.clipRect.right, mWindow.clipRect.bottom));

    if (mPluginIface->setwindow) {
        mPluginIface->setwindow(&mData, &mWindow);
    }
}

void
PluginInstanceChild::PaintRectToPlatformSurface(const nsIntRect& aRect,
                                                gfxASurface* aSurface)
{
    UpdateWindowAttributes();

#ifdef MOZ_X11
    {
        NS_ASSERTION(aSurface->GetType() == gfxSurfaceType::Xlib,
                     "Non supported platform surface type");

        NPEvent pluginEvent;
        XGraphicsExposeEvent& exposeEvent = pluginEvent.xgraphicsexpose;
        exposeEvent.type = GraphicsExpose;
        exposeEvent.display = mWsInfo.display;
        exposeEvent.drawable = static_cast<gfxXlibSurface*>(aSurface)->XDrawable();
        exposeEvent.x = aRect.x;
        exposeEvent.y = aRect.y;
        exposeEvent.width = aRect.width;
        exposeEvent.height = aRect.height;
        exposeEvent.count = 0;
        // information not set:
        exposeEvent.serial = 0;
        exposeEvent.send_event = False;
        exposeEvent.major_code = 0;
        exposeEvent.minor_code = 0;
        mPluginIface->event(&mData, reinterpret_cast<void*>(&exposeEvent));
    }
#elif defined(XP_WIN)
    NS_ASSERTION(SharedDIBSurface::IsSharedDIBSurface(aSurface),
                 "Expected (SharedDIB) image surface.");

    // This rect is in the window coordinate space. aRect is in the plugin
    // coordinate space.
    RECT rect = {
        mWindow.x + aRect.x,
        mWindow.y + aRect.y,
        mWindow.x + aRect.XMost(),
        mWindow.y + aRect.YMost()
    };
    NPEvent paintEvent = {
        WM_PAINT,
        uintptr_t(mWindow.window),
        uintptr_t(&rect)
    };

    ::SetViewportOrgEx((HDC) mWindow.window, -mWindow.x, -mWindow.y, nullptr);
    ::SelectClipRgn((HDC) mWindow.window, nullptr);
    ::IntersectClipRect((HDC) mWindow.window, rect.left, rect.top, rect.right, rect.bottom);
    mPluginIface->event(&mData, reinterpret_cast<void*>(&paintEvent));
#elif defined(XP_OS2)
    NS_ASSERTION(SharedDIBSurface::IsSharedDIBSurface(aSurface),
                 "Expected (SharedDIB) image surface.");
    // This rect is in the window coordinate space. aRect is in the plugin
    // coordinate space.
    RECTL rcl = {
        mWindow.x + aRect.x,
        mWindow.y + aRect.y,
        mWindow.x + aRect.XMost(),
        mWindow.y + aRect.YMost()
    };
    NPEvent paintEvent = {
        WM_PAINT,
        0, 0
    };

    HRGN hrgnOld;
    ::GpiSetClipRegion((HPS)mWindow.window, NULLHANDLE, &hrgnOld);
    ::GpiIntersectClipRectangle((HPS)mWindow.window, &rcl);
    mPluginIface->event(&mData, reinterpret_cast<void*>(&paintEvent));
#else
    NS_RUNTIMEABORT("Surface type not implemented.");
#endif
}

void
PluginInstanceChild::PaintRectToSurface(const nsIntRect& aRect,
                                        gfxASurface* aSurface,
                                        const gfxRGBA& aColor)
{
    // Render using temporary X surface, with copy to image surface
    nsIntRect plPaintRect(aRect);
    nsRefPtr<gfxASurface> renderSurface = aSurface;
#ifdef MOZ_X11
    if (mIsTransparent && (GetQuirks() & PluginModuleChild::QUIRK_FLASH_EXPOSE_COORD_TRANSLATION)) {
        // Work around a bug in Flash up to 10.1 d51 at least, where expose event
        // top left coordinates within the plugin-rect and not at the drawable
        // origin are misinterpreted.  (We can move the top left coordinate
        // provided it is within the clipRect.), see bug 574583
        plPaintRect.SetRect(0, 0, aRect.XMost(), aRect.YMost());
    }
    if (mHelperSurface) {
        // On X11 we can paint to non Xlib surface only with HelperSurface
        renderSurface = mHelperSurface;
    }
#endif

    if (mIsTransparent && !CanPaintOnBackground()) {
       // Clear surface content for transparent rendering
       nsRefPtr<gfxContext> ctx = new gfxContext(renderSurface);
       ctx->SetDeviceColor(aColor);
       ctx->SetOperator(gfxContext::OPERATOR_SOURCE);
       ctx->Rectangle(GfxFromNsRect(plPaintRect));
       ctx->Fill();
    }

    PaintRectToPlatformSurface(plPaintRect, renderSurface);

    if (renderSurface != aSurface) {
        // Copy helper surface content to target
        nsRefPtr<gfxContext> ctx = new gfxContext(aSurface);
        ctx->SetSource(renderSurface);
        ctx->SetOperator(gfxContext::OPERATOR_SOURCE);
        ctx->Rectangle(GfxFromNsRect(aRect));
        ctx->Fill();
    }
}

void
PluginInstanceChild::PaintRectWithAlphaExtraction(const nsIntRect& aRect,
                                                  gfxASurface* aSurface)
{
    NS_ABORT_IF_FALSE(aSurface->GetContentType() == gfxContentType::COLOR_ALPHA,
                      "Refusing to pointlessly recover alpha");

    nsIntRect rect(aRect);
    // If |aSurface| can be used to paint and can have alpha values
    // recovered directly to it, do that to save a tmp surface and
    // copy.
    bool useSurfaceSubimageForBlack = false;
    if (gfxSurfaceType::Image == aSurface->GetType()) {
        gfxImageSurface* surfaceAsImage =
            static_cast<gfxImageSurface*>(aSurface);
        useSurfaceSubimageForBlack =
            (surfaceAsImage->Format() == gfxImageFormat::ARGB32);
        // If we're going to use a subimage, nudge the rect so that we
        // can use optimal alpha recovery.  If we're not using a
        // subimage, the temporaries should automatically get
        // fast-path alpha recovery so we don't need to do anything.
        if (useSurfaceSubimageForBlack) {
            rect =
                gfxAlphaRecovery::AlignRectForSubimageRecovery(aRect,
                                                               surfaceAsImage);
        }
    }

    nsRefPtr<gfxImageSurface> whiteImage;
    nsRefPtr<gfxImageSurface> blackImage;
    gfxRect targetRect(rect.x, rect.y, rect.width, rect.height);
    gfxIntSize targetSize(rect.width, rect.height);
    gfxPoint deviceOffset = -targetRect.TopLeft();

    // We always use a temporary "white image"
    whiteImage = new gfxImageSurface(targetSize, gfxImageFormat::RGB24);
    if (whiteImage->CairoStatus()) {
        return;
    }

#ifdef XP_WIN
    // On windows, we need an HDC and so can't paint directly to
    // vanilla image surfaces.  Bifurcate this painting code so that
    // we don't accidentally attempt that.
    if (!SharedDIBSurface::IsSharedDIBSurface(aSurface))
        NS_RUNTIMEABORT("Expected SharedDIBSurface!");

    // Paint the plugin directly onto the target, with a white
    // background and copy the result
    PaintRectToSurface(rect, aSurface, gfxRGBA(1.0, 1.0, 1.0));
    {
        gfxRect copyRect(gfxPoint(0, 0), targetRect.Size());
        nsRefPtr<gfxContext> ctx = new gfxContext(whiteImage);
        ctx->SetOperator(gfxContext::OPERATOR_SOURCE);
        ctx->SetSource(aSurface, deviceOffset);
        ctx->Rectangle(copyRect);
        ctx->Fill();
    }

    // Paint the plugin directly onto the target, with a black
    // background
    PaintRectToSurface(rect, aSurface, gfxRGBA(0.0, 0.0, 0.0));

    // Don't copy the result, just extract a subimage so that we can
    // recover alpha directly into the target
    gfxImageSurface *image = static_cast<gfxImageSurface*>(aSurface);
    blackImage = image->GetSubimage(targetRect);

#else
    // Paint onto white background
    whiteImage->SetDeviceOffset(deviceOffset);
    PaintRectToSurface(rect, whiteImage, gfxRGBA(1.0, 1.0, 1.0));

    if (useSurfaceSubimageForBlack) {
        gfxImageSurface *surface = static_cast<gfxImageSurface*>(aSurface);
        blackImage = surface->GetSubimage(targetRect);
    } else {
        blackImage = new gfxImageSurface(targetSize,
                                         gfxImageFormat::ARGB32);
    }

    // Paint onto black background
    blackImage->SetDeviceOffset(deviceOffset);
    PaintRectToSurface(rect, blackImage, gfxRGBA(0.0, 0.0, 0.0));
#endif

    NS_ABORT_IF_FALSE(whiteImage && blackImage, "Didn't paint enough!");

    // Extract alpha from black and white image and store to black
    // image
    if (!gfxAlphaRecovery::RecoverAlpha(blackImage, whiteImage)) {
        return;
    }

    // If we had to use a temporary black surface, copy the pixels
    // with alpha back to the target
    if (!useSurfaceSubimageForBlack) {
        nsRefPtr<gfxContext> ctx = new gfxContext(aSurface);
        ctx->SetOperator(gfxContext::OPERATOR_SOURCE);
        ctx->SetSource(blackImage);
        ctx->Rectangle(targetRect);
        ctx->Fill();
    }
}

bool
PluginInstanceChild::CanPaintOnBackground()
{
    return (mBackground &&
            mCurrentSurface &&
            mCurrentSurface->GetSize() == mBackground->GetSize());
}

bool
PluginInstanceChild::ShowPluginFrame()
{
    // mLayersRendering can be false if we somehow get here without
    // receiving AsyncSetWindow() first.  mPendingPluginCall is our
    // re-entrancy guard; we can't paint while nested inside another
    // paint.
    if (!mLayersRendering || mPendingPluginCall) {
        return false;
    }

    AutoRestore<bool> pending(mPendingPluginCall);
    mPendingPluginCall = true;

    bool temporarilyMakeVisible = !IsVisible() && !mHasPainted;
    if (temporarilyMakeVisible && mWindow.width && mWindow.height) {
        mWindow.clipRect.right = mWindow.width;
        mWindow.clipRect.bottom = mWindow.height;
    } else if (!IsVisible()) {
        // If we're not visible, don't bother painting a <0,0,0,0>
        // rect.  If we're eventually made visible, the visibility
        // change will invalidate our window.
        ClearCurrentSurface();
        return true;
    }

    if (!EnsureCurrentBuffer()) {
        return false;
    }

#ifdef MOZ_WIDGET_COCOA
    // We can't use the thebes code with CoreAnimation so we will
    // take a different code path.
    if (mDrawingModel == NPDrawingModelCoreAnimation ||
        mDrawingModel == NPDrawingModelInvalidatingCoreAnimation ||
        mDrawingModel == NPDrawingModelCoreGraphics) {

        if (!IsVisible()) {
            return true;
        }

        if (!mDoubleBufferCARenderer.HasFrontSurface()) {
            NS_ERROR("CARenderer not initialized for rendering");
            return false;
        }

        // Clear accRect here to be able to pass
        // test_invalidate_during_plugin_paint  test
        nsIntRect rect = mAccumulatedInvalidRect;
        mAccumulatedInvalidRect.SetEmpty();

        // Fix up old invalidations that might have been made when our
        // surface was a different size
        rect.IntersectRect(rect,
                          nsIntRect(0, 0, 
                          mDoubleBufferCARenderer.GetFrontSurfaceWidth(), 
                          mDoubleBufferCARenderer.GetFrontSurfaceHeight()));

        if (mDrawingModel == NPDrawingModelCoreGraphics) {
            mozilla::plugins::PluginUtilsOSX::Repaint(mCGLayer, rect);
        }

        mDoubleBufferCARenderer.Render();

        NPRect r = { (uint16_t)rect.y, (uint16_t)rect.x,
                     (uint16_t)rect.YMost(), (uint16_t)rect.XMost() };
        SurfaceDescriptor currSurf;
        currSurf = IOSurfaceDescriptor(mDoubleBufferCARenderer.GetFrontSurfaceID(),
                                       mDoubleBufferCARenderer.GetContentsScaleFactor());

        mHasPainted = true;

        SurfaceDescriptor returnSurf;

        if (!SendShow(r, currSurf, &returnSurf)) {
            return false;
        }

        SwapSurfaces();
        return true;
    } else {
        NS_ERROR("Unsupported drawing model for async layer rendering");
        return false;
    }
#endif

    NS_ASSERTION(mWindow.width == uint32_t(mWindow.clipRect.right - mWindow.clipRect.left) &&
                 mWindow.height == uint32_t(mWindow.clipRect.bottom - mWindow.clipRect.top),
                 "Clip rect should be same size as window when using layers");

    // Clear accRect here to be able to pass
    // test_invalidate_during_plugin_paint  test
    nsIntRect rect = mAccumulatedInvalidRect;
    mAccumulatedInvalidRect.SetEmpty();

    // Fix up old invalidations that might have been made when our
    // surface was a different size
    gfxIntSize surfaceSize = mCurrentSurface->GetSize();
    rect.IntersectRect(rect,
                       nsIntRect(0, 0, surfaceSize.width, surfaceSize.height));

    if (!ReadbackDifferenceRect(rect)) {
        // We couldn't read back the pixels that differ between the
        // current surface and last, so we have to invalidate the
        // entire window.
        rect.SetRect(0, 0, mWindow.width, mWindow.height);
    }

    bool haveTransparentPixels =
        gfxContentType::COLOR_ALPHA == mCurrentSurface->GetContentType();
    PLUGIN_LOG_DEBUG(
        ("[InstanceChild][%p] Painting%s <x=%d,y=%d, w=%d,h=%d> on surface <w=%d,h=%d>",
         this, haveTransparentPixels ? " with alpha" : "",
         rect.x, rect.y, rect.width, rect.height,
         mCurrentSurface->GetSize().width, mCurrentSurface->GetSize().height));

    if (CanPaintOnBackground()) {
        PLUGIN_LOG_DEBUG(("  (on background)"));
        // Source the background pixels ...
        {
            nsRefPtr<gfxContext> ctx =
                new gfxContext(mHelperSurface ? mHelperSurface : mCurrentSurface);
            ctx->SetSource(mBackground);
            ctx->SetOperator(gfxContext::OPERATOR_SOURCE);
            ctx->Rectangle(gfxRect(rect.x, rect.y, rect.width, rect.height));
            ctx->Fill();
        }
        // ... and hand off to the plugin
        // BEWARE: mBackground may die during this call
        PaintRectToSurface(rect, mCurrentSurface, gfxRGBA(0.0, 0.0, 0.0, 0.0));
    } else if (!temporarilyMakeVisible && mDoAlphaExtraction) {
        // We don't want to pay the expense of alpha extraction for
        // phony paints.
        PLUGIN_LOG_DEBUG(("  (with alpha recovery)"));
        PaintRectWithAlphaExtraction(rect, mCurrentSurface);
    } else {
        PLUGIN_LOG_DEBUG(("  (onto opaque surface)"));

        // If we're on a platform that needs helper surfaces for
        // plugins, and we're forcing a throwaway paint of a
        // wmode=transparent plugin, then make sure to use the helper
        // surface here.
        nsRefPtr<gfxASurface> target =
            (temporarilyMakeVisible && mHelperSurface) ?
            mHelperSurface : mCurrentSurface;

        PaintRectToSurface(rect, target, gfxRGBA(0.0, 0.0, 0.0, 0.0));
    }
    mHasPainted = true;

    if (temporarilyMakeVisible) {
        mWindow.clipRect.right = mWindow.clipRect.bottom = 0;

        PLUGIN_LOG_DEBUG(
            ("[InstanceChild][%p] Undoing temporary clipping w=<x=%d,y=%d, w=%d,h=%d>, clip=<l=%d,t=%d,r=%d,b=%d>",
             this, mWindow.x, mWindow.y, mWindow.width, mWindow.height,
             mWindow.clipRect.left, mWindow.clipRect.top, mWindow.clipRect.right, mWindow.clipRect.bottom));

        if (mPluginIface->setwindow) {
            mPluginIface->setwindow(&mData, &mWindow);
        }

        // Skip forwarding the results of the phony paint to the
        // browser.  We may have painted a transparent plugin using
        // the opaque-plugin path, which can result in wrong pixels.
        // We also don't want to pay the expense of forwarding the
        // surface for plugins that might really be invisible.
        mAccumulatedInvalidRect.SetRect(0, 0, mWindow.width, mWindow.height);
        return true;
    }

    NPRect r = { (uint16_t)rect.y, (uint16_t)rect.x,
                 (uint16_t)rect.YMost(), (uint16_t)rect.XMost() };
    SurfaceDescriptor currSurf;
#ifdef MOZ_X11
    if (mCurrentSurface->GetType() == gfxSurfaceType::Xlib) {
        gfxXlibSurface *xsurf = static_cast<gfxXlibSurface*>(mCurrentSurface.get());
        currSurf = SurfaceDescriptorX11(xsurf);
        // Need to sync all pending x-paint requests
        // before giving drawable to another process
        XSync(mWsInfo.display, False);
    } else
#endif
#if defined(XP_WIN) || defined(XP_OS2)
    if (SharedDIBSurface::IsSharedDIBSurface(mCurrentSurface)) {
        SharedDIBSurface* s = static_cast<SharedDIBSurface*>(mCurrentSurface.get());
        if (!mCurrentSurfaceActor) {
            base::SharedMemoryHandle handle = nullptr;
            s->ShareToProcess(PluginModuleChild::current()->OtherProcess(), &handle);

            mCurrentSurfaceActor =
                SendPPluginSurfaceConstructor(handle,
                                              mCurrentSurface->GetSize(),
                                              haveTransparentPixels);
        }
        currSurf = mCurrentSurfaceActor;
        s->Flush();
    } else
#endif
    if (gfxSharedImageSurface::IsSharedImage(mCurrentSurface)) {
        currSurf = static_cast<gfxSharedImageSurface*>(mCurrentSurface.get())->GetShmem();
    } else {
        NS_RUNTIMEABORT("Surface type is not remotable");
        return false;
    }

    // Unused, except to possibly return a shmem to us
    SurfaceDescriptor returnSurf;

    if (!SendShow(r, currSurf, &returnSurf)) {
        return false;
    }

    SwapSurfaces();
    mSurfaceDifferenceRect = rect;
    return true;
}

bool
PluginInstanceChild::ReadbackDifferenceRect(const nsIntRect& rect)
{
    if (!mBackSurface)
        return false;

    // We can read safely from XSurface,SharedDIBSurface and Unsafe SharedMemory,
    // because PluginHost is not able to modify that surface
#if defined(MOZ_X11)
    if (mBackSurface->GetType() != gfxSurfaceType::Xlib &&
        !gfxSharedImageSurface::IsSharedImage(mBackSurface))
        return false;
#elif defined(XP_WIN) || defined(XP_OS2)
    if (!SharedDIBSurface::IsSharedDIBSurface(mBackSurface))
        return false;
#else
    return false;
#endif

    if (mCurrentSurface->GetContentType() != mBackSurface->GetContentType())
        return false;

    if (mSurfaceDifferenceRect.IsEmpty())
        return true;

    PLUGIN_LOG_DEBUG(
        ("[InstanceChild][%p] Reading back part of <x=%d,y=%d, w=%d,h=%d>",
         this, mSurfaceDifferenceRect.x, mSurfaceDifferenceRect.y,
         mSurfaceDifferenceRect.width, mSurfaceDifferenceRect.height));

    // Read back previous content
    nsRefPtr<gfxContext> ctx = new gfxContext(mCurrentSurface);
    ctx->SetOperator(gfxContext::OPERATOR_SOURCE);
    ctx->SetSource(mBackSurface);
    // Subtract from mSurfaceDifferenceRect area which is overlapping with rect
    nsIntRegion result;
    result.Sub(mSurfaceDifferenceRect, nsIntRegion(rect));
    nsIntRegionRectIterator iter(result);
    const nsIntRect* r;
    while ((r = iter.Next()) != nullptr) {
        ctx->Rectangle(GfxFromNsRect(*r));
    }
    ctx->Fill();

    return true;
}

void
PluginInstanceChild::InvalidateRectDelayed(void)
{
    if (!mCurrentInvalidateTask) {
        return;
    }

    mCurrentInvalidateTask = nullptr;
    if (mAccumulatedInvalidRect.IsEmpty()) {
        return;
    }

    if (!ShowPluginFrame()) {
        AsyncShowPluginFrame();
    }
}

void
PluginInstanceChild::AsyncShowPluginFrame(void)
{
    if (mCurrentInvalidateTask) {
        return;
    }

    mCurrentInvalidateTask =
        NewRunnableMethod(this, &PluginInstanceChild::InvalidateRectDelayed);
    MessageLoop::current()->PostTask(FROM_HERE, mCurrentInvalidateTask);
}

void
PluginInstanceChild::InvalidateRect(NPRect* aInvalidRect)
{
    NS_ASSERTION(aInvalidRect, "Null pointer!");

#ifdef OS_WIN
    // Invalidate and draw locally for windowed plugins.
    if (mWindow.type == NPWindowTypeWindow) {
      NS_ASSERTION(IsWindow(mPluginWindowHWND), "Bad window?!");
      RECT rect = { aInvalidRect->left, aInvalidRect->top,
                    aInvalidRect->right, aInvalidRect->bottom };
      ::InvalidateRect(mPluginWindowHWND, &rect, FALSE);
      return;
    }
#endif

#ifdef XP_OS2
    // Invalidate and draw locally for windowed plugins.
    if (mWindow.type == NPWindowTypeWindow) {
      NS_ASSERTION(::WinIsWindow(0, mPluginWindowHWND), "Bad window?!");
      RECTL rcl = { aInvalidRect->left, aInvalidRect->top,
                    aInvalidRect->right, aInvalidRect->bottom };
      ::WinInvalidateRect(mPluginWindowHWND, &rcl, FALSE);
      return;
    }
#endif

    if (mLayersRendering) {
        nsIntRect r(aInvalidRect->left, aInvalidRect->top,
                    aInvalidRect->right - aInvalidRect->left,
                    aInvalidRect->bottom - aInvalidRect->top);

        mAccumulatedInvalidRect.UnionRect(r, mAccumulatedInvalidRect);
        // If we are able to paint and invalidate sent, then reset
        // accumulated rectangle
        AsyncShowPluginFrame();
        return;
    }

    // If we were going to use layers rendering but it's not set up
    // yet, and the plugin happens to call this first, we'll forward
    // the invalidation to the browser.  It's unclear whether
    // non-layers plugins need this rect forwarded when their window
    // width or height is 0, which it would be for layers plugins
    // before their first SetWindow().
    SendNPN_InvalidateRect(*aInvalidRect);
}

bool
PluginInstanceChild::RecvUpdateBackground(const SurfaceDescriptor& aBackground,
                                          const nsIntRect& aRect)
{
    NS_ABORT_IF_FALSE(mIsTransparent, "Only transparent plugins use backgrounds");

    if (!mBackground) {
        // XXX refactor me
        switch (aBackground.type()) {
#ifdef MOZ_X11
        case SurfaceDescriptor::TSurfaceDescriptorX11: {
            mBackground = aBackground.get_SurfaceDescriptorX11().OpenForeign();
            break;
        }
#endif
        case SurfaceDescriptor::TShmem: {
            mBackground = gfxSharedImageSurface::Open(aBackground.get_Shmem());
            break;
        }
        default:
            NS_RUNTIMEABORT("Unexpected background surface descriptor");
        }

        if (!mBackground) {
            return false;
        }

        gfxIntSize bgSize = mBackground->GetSize();
        mAccumulatedInvalidRect.UnionRect(mAccumulatedInvalidRect,
                                          nsIntRect(0, 0, bgSize.width, bgSize.height));
        AsyncShowPluginFrame();
        return true;
    }

    // XXX refactor me
    mAccumulatedInvalidRect.UnionRect(aRect, mAccumulatedInvalidRect);

    // This must be asynchronous, because we may be nested within RPC messages
    // which do not expect to receiving paint events.
    AsyncShowPluginFrame();

    return true;
}

PPluginBackgroundDestroyerChild*
PluginInstanceChild::AllocPPluginBackgroundDestroyerChild()
{
    return new PluginBackgroundDestroyerChild();
}

bool
PluginInstanceChild::RecvPPluginBackgroundDestroyerConstructor(
    PPluginBackgroundDestroyerChild* aActor)
{
    // Our background changed, so we have to invalidate the area
    // painted with the old background.  If the background was
    // destroyed because we have a new background, then we expect to
    // be notified of that "soon", before processing the asynchronous
    // invalidation here.  If we're *not* getting a new background,
    // our current front surface is stale and we want to repaint
    // "soon" so that we can hand the browser back a surface with
    // alpha values.  (We should be notified of that invalidation soon
    // too, but we don't assume that here.)
    if (mBackground) {
        gfxIntSize bgsize = mBackground->GetSize();
        mAccumulatedInvalidRect.UnionRect(
            nsIntRect(0, 0, bgsize.width, bgsize.height), mAccumulatedInvalidRect);

        // NB: we don't have to XSync here because only ShowPluginFrame()
        // uses mBackground, and it always XSyncs after finishing.
        mBackground = nullptr;
        AsyncShowPluginFrame();
    }

    return PPluginBackgroundDestroyerChild::Send__delete__(aActor);
}

bool
PluginInstanceChild::DeallocPPluginBackgroundDestroyerChild(
    PPluginBackgroundDestroyerChild* aActor)
{
    delete aActor;
    return true;
}

uint32_t
PluginInstanceChild::ScheduleTimer(uint32_t interval, bool repeat,
                                   TimerFunc func)
{
    ChildTimer* t = new ChildTimer(this, interval, repeat, func);
    if (0 == t->ID()) {
        delete t;
        return 0;
    }

    mTimers.AppendElement(t);
    return t->ID();
}

void
PluginInstanceChild::UnscheduleTimer(uint32_t id)
{
    if (0 == id)
        return;

    mTimers.RemoveElement(id, ChildTimer::IDComparator());
}

void
PluginInstanceChild::AsyncCall(PluginThreadCallback aFunc, void* aUserData)
{
    ChildAsyncCall* task = new ChildAsyncCall(this, aFunc, aUserData);

    {
        MutexAutoLock lock(mAsyncCallMutex);
        mPendingAsyncCalls.AppendElement(task);
    }
    ProcessChild::message_loop()->PostTask(FROM_HERE, task);
}

static PLDHashOperator
InvalidateObject(DeletingObjectEntry* e, void* userArg)
{
    NPObject* o = e->GetKey();
    if (!e->mDeleted && o->_class && o->_class->invalidate)
        o->_class->invalidate(o);

    return PL_DHASH_NEXT;
}

static PLDHashOperator
DeleteObject(DeletingObjectEntry* e, void* userArg)
{
    NPObject* o = e->GetKey();
    if (!e->mDeleted) {
        e->mDeleted = true;

#ifdef NS_BUILD_REFCNT_LOGGING
        {
            int32_t refcnt = o->referenceCount;
            while (refcnt) {
                --refcnt;
                NS_LOG_RELEASE(o, refcnt, "NPObject");
            }
        }
#endif

        PluginModuleChild::DeallocNPObject(o);
    }

    return PL_DHASH_NEXT;
}

void
PluginInstanceChild::SwapSurfaces()
{
    nsRefPtr<gfxASurface> tmpsurf = mCurrentSurface;
#if defined(XP_WIN) || defined(XP_OS2)
    PPluginSurfaceChild* tmpactor = mCurrentSurfaceActor;
#endif

    mCurrentSurface = mBackSurface;
#if defined(XP_WIN) || defined(XP_OS2)
    mCurrentSurfaceActor = mBackSurfaceActor;
#endif

    mBackSurface = tmpsurf;
#if defined(XP_WIN) || defined(XP_OS2)
    mBackSurfaceActor = tmpactor;
#endif

#ifdef MOZ_WIDGET_COCOA
    mDoubleBufferCARenderer.SwapSurfaces();

    // Outdated back surface... not usable anymore due to changed plugin size.
    // Dropping obsolete surface
    if (mDoubleBufferCARenderer.HasFrontSurface() && 
        mDoubleBufferCARenderer.HasBackSurface() &&
        (mDoubleBufferCARenderer.GetFrontSurfaceWidth() != 
            mDoubleBufferCARenderer.GetBackSurfaceWidth() ||
        mDoubleBufferCARenderer.GetFrontSurfaceHeight() != 
            mDoubleBufferCARenderer.GetBackSurfaceHeight() ||
        mDoubleBufferCARenderer.GetFrontSurfaceContentsScaleFactor() != 
            mDoubleBufferCARenderer.GetBackSurfaceContentsScaleFactor())) {

        mDoubleBufferCARenderer.ClearFrontSurface();
    }
#else
    if (mCurrentSurface && mBackSurface &&
        (mCurrentSurface->GetSize() != mBackSurface->GetSize() ||
         mCurrentSurface->GetContentType() != mBackSurface->GetContentType())) {
        ClearCurrentSurface();
    }
#endif
}

void
PluginInstanceChild::ClearCurrentSurface()
{
    mCurrentSurface = nullptr;
#ifdef MOZ_WIDGET_COCOA
    if (mDoubleBufferCARenderer.HasFrontSurface()) {
        mDoubleBufferCARenderer.ClearFrontSurface();
    }
#endif
#if defined(XP_WIN) || defined(XP_OS2)
    if (mCurrentSurfaceActor) {
        PPluginSurfaceChild::Send__delete__(mCurrentSurfaceActor);
        mCurrentSurfaceActor = nullptr;
    }
#endif
    mHelperSurface = nullptr;
}

void
PluginInstanceChild::ClearAllSurfaces()
{
    if (mBackSurface) {
        // Get last surface back, and drop it
        SurfaceDescriptor temp = null_t();
        NPRect r = { 0, 0, 1, 1 };
        SendShow(r, temp, &temp);
    }

    if (gfxSharedImageSurface::IsSharedImage(mCurrentSurface))
        DeallocShmem(static_cast<gfxSharedImageSurface*>(mCurrentSurface.get())->GetShmem());
    if (gfxSharedImageSurface::IsSharedImage(mBackSurface))
        DeallocShmem(static_cast<gfxSharedImageSurface*>(mBackSurface.get())->GetShmem());
    mCurrentSurface = nullptr;
    mBackSurface = nullptr;

#if defined(XP_WIN) || defined(XP_OS2)
    if (mCurrentSurfaceActor) {
        PPluginSurfaceChild::Send__delete__(mCurrentSurfaceActor);
        mCurrentSurfaceActor = nullptr;
    }
    if (mBackSurfaceActor) {
        PPluginSurfaceChild::Send__delete__(mBackSurfaceActor);
        mBackSurfaceActor = nullptr;
    }
#endif

#ifdef MOZ_WIDGET_COCOA
    if (mDoubleBufferCARenderer.HasBackSurface()) {
        // Get last surface back, and drop it
        SurfaceDescriptor temp = null_t();
        NPRect r = { 0, 0, 1, 1 };
        SendShow(r, temp, &temp);
    }

    if (mCGLayer) {
        mozilla::plugins::PluginUtilsOSX::ReleaseCGLayer(mCGLayer);
        mCGLayer = nullptr;
    }

    mDoubleBufferCARenderer.ClearFrontSurface();
    mDoubleBufferCARenderer.ClearBackSurface();
#endif
}

PLDHashOperator
PluginInstanceChild::DeleteSurface(NPAsyncSurface* surf, nsAutoPtr<AsyncBitmapData> &data, void* userArg)
{
    PluginInstanceChild *inst = static_cast<PluginInstanceChild*>(userArg);

    inst->DeallocShmem(data->mShmem);

    return PL_DHASH_REMOVE;
}

bool
PluginInstanceChild::AnswerNPP_Destroy(NPError* aResult)
{
    PLUGIN_LOG_DEBUG_METHOD;
    AssertPluginThread();
    *aResult = NPERR_NO_ERROR;

#if defined(OS_WIN)
    SetProp(mPluginWindowHWND, kPluginIgnoreSubclassProperty, (HANDLE)1);
#endif

    InfallibleTArray<PBrowserStreamChild*> streams;
    ManagedPBrowserStreamChild(streams);

    // First make sure none of these streams become deleted
    for (uint32_t i = 0; i < streams.Length(); ) {
        if (static_cast<BrowserStreamChild*>(streams[i])->InstanceDying())
            ++i;
        else
            streams.RemoveElementAt(i);
    }
    for (uint32_t i = 0; i < streams.Length(); ++i)
        static_cast<BrowserStreamChild*>(streams[i])->FinishDelivery();

    mTimers.Clear();

    // NPP_Destroy() should be a synchronization point for plugin threads
    // calling NPN_AsyncCall: after this function returns, they are no longer
    // allowed to make async calls on this instance.
    PluginModuleChild::current()->NPP_Destroy(this);
    mData.ndata = 0;

    if (mCurrentInvalidateTask) {
        mCurrentInvalidateTask->Cancel();
        mCurrentInvalidateTask = nullptr;
    }
    if (mCurrentAsyncSetWindowTask) {
        mCurrentAsyncSetWindowTask->Cancel();
        mCurrentAsyncSetWindowTask = nullptr;
    }
    {
        MutexAutoLock autoLock(mAsyncInvalidateMutex);
        if (mAsyncInvalidateTask) {
            mAsyncInvalidateTask->Cancel();
            mAsyncInvalidateTask = nullptr;
        }
    }

    ClearAllSurfaces();

    mDeletingHash = new nsTHashtable<DeletingObjectEntry>;
    PluginModuleChild::current()->FindNPObjectsForInstance(this);

    mDeletingHash->EnumerateEntries(InvalidateObject, nullptr);
    mDeletingHash->EnumerateEntries(DeleteObject, nullptr);

    // Null out our cached actors as they should have been killed in the
    // PluginInstanceDestroyed call above.
    mCachedWindowActor = nullptr;
    mCachedElementActor = nullptr;

#if defined(OS_WIN)
    SharedSurfaceRelease();
    DestroyWinlessPopupSurrogate();
    UnhookWinlessFlashThrottle();
    DestroyPluginWindow();
#endif

#if defined(XP_OS2)
    SharedSurfaceRelease();
    DestroyPluginWindow();
#endif

    // Pending async calls are discarded, not delivered. This matches the
    // in-process behavior.
    for (uint32_t i = 0; i < mPendingAsyncCalls.Length(); ++i)
        mPendingAsyncCalls[i]->Cancel();

    mPendingAsyncCalls.Clear();
    
    if (mAsyncBitmaps.Count()) {
        NS_ERROR("Not all AsyncBitmaps were finalized by a plugin!");
        mAsyncBitmaps.Enumerate(DeleteSurface, this);
    }

#if (MOZ_WIDGET_GTK == 2)
    if (mWindow.type == NPWindowTypeWindow && !mXEmbed) {
      xt_client_xloop_destroy();
    }
#endif
#if defined(MOZ_X11) && defined(XP_UNIX) && !defined(XP_MACOSX)
    DeleteWindow();
#endif

    return true;
}<|MERGE_RESOLUTION|>--- conflicted
+++ resolved
@@ -141,15 +141,9 @@
     , mCurrentEvent(nullptr)
 #endif
     , mLayersRendering(false)
-<<<<<<< HEAD
 #if defined(XP_WIN) || defined(XP_OS2)
-    , mCurrentSurfaceActor(NULL)
-    , mBackSurfaceActor(NULL)
-=======
-#ifdef XP_WIN
     , mCurrentSurfaceActor(nullptr)
     , mBackSurfaceActor(nullptr)
->>>>>>> 10857939
 #endif
     , mAccumulatedInvalidRect(0,0,0,0)
     , mIsTransparent(false)
