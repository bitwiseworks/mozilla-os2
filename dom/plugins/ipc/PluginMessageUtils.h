/* -*- Mode: C++; tab-width: 4; indent-tabs-mode: nil; c-basic-offset: 2 -*-
 * vim: sw=4 ts=4 et :
 * This Source Code Form is subject to the terms of the Mozilla Public
 * License, v. 2.0. If a copy of the MPL was not distributed with this
 * file, You can obtain one at http://mozilla.org/MPL/2.0/. */

#ifndef DOM_PLUGINS_PLUGINMESSAGEUTILS_H
#define DOM_PLUGINS_PLUGINMESSAGEUTILS_H

#include "ipc/IPCMessageUtils.h"
#include "base/message_loop.h"

#include "mozilla/ipc/CrossProcessMutex.h"
#include "mozilla/ipc/MessageChannel.h"
#include "mozilla/ipc/ProtocolUtils.h"
#include "mozilla/UniquePtr.h"
#include "gfxipc/ShadowLayerUtils.h"

#include "npapi.h"
#include "npruntime.h"
#include "npfunctions.h"
#include "nsString.h"
#include "nsTArray.h"
#include "mozilla/Logging.h"
#include "nsHashKeys.h"
#ifdef MOZ_CRASHREPORTER
#  include "nsExceptionHandler.h"
#endif
#ifdef XP_MACOSX
#include "PluginInterposeOSX.h"
#else
namespace mac_plugin_interposing { class NSCursorInfo { }; }
#endif
using mac_plugin_interposing::NSCursorInfo;

namespace mozilla {
namespace plugins {

using layers::SurfaceDescriptorX11;

enum ScriptableObjectType
{
  LocalObject,
  Proxy
};

mozilla::ipc::RacyInterruptPolicy
MediateRace(const mozilla::ipc::MessageChannel::MessageInfo& parent,
            const mozilla::ipc::MessageChannel::MessageInfo& child);

std::string
MungePluginDsoPath(const std::string& path);
std::string
UnmungePluginDsoPath(const std::string& munged);

extern mozilla::LogModule* GetPluginLog();

#if defined(_MSC_VER)
#define FULLFUNCTION __FUNCSIG__
#elif defined(__GNUC__)
#define FULLFUNCTION __PRETTY_FUNCTION__
#else
#define FULLFUNCTION __FUNCTION__
#endif

#define PLUGIN_LOG_DEBUG(args) MOZ_LOG(GetPluginLog(), mozilla::LogLevel::Debug, args)
#define PLUGIN_LOG_DEBUG_FUNCTION MOZ_LOG(GetPluginLog(), mozilla::LogLevel::Debug, ("%s", FULLFUNCTION))
#define PLUGIN_LOG_DEBUG_METHOD MOZ_LOG(GetPluginLog(), mozilla::LogLevel::Debug, ("%s [%p]", FULLFUNCTION, (void*) this))

/**
 * This is NPByteRange without the linked list.
 */
struct IPCByteRange
{
  int32_t offset;
  uint32_t length;
};  

typedef nsTArray<IPCByteRange> IPCByteRanges;

typedef nsCString Buffer;

struct NPRemoteWindow
{
  NPRemoteWindow();
#if defined(XP_OS2)
  void* window;
#else
  uint64_t window;
#endif
  int32_t x;
  int32_t y;
  uint32_t width;
  uint32_t height;
  NPRect clipRect;
  NPWindowType type;
#if defined(MOZ_X11) && defined(XP_UNIX) && !defined(XP_MACOSX) && !defined(XP_OS2)
  VisualID visualID;
  Colormap colormap;
#endif /* XP_UNIX */
#if defined(XP_MACOSX) || defined(XP_WIN)
  double contentsScaleFactor;
#endif
};

<<<<<<< HEAD
#if defined(XP_WIN) || defined(XP_OS2)
=======
// This struct is like NPAudioDeviceChangeDetails, only it uses a
// std::wstring instead of a const wchar_t* for the defaultDevice.
// This gives us the necessary memory-ownership semantics without
// requiring C++ objects in npapi.h.
struct NPAudioDeviceChangeDetailsIPC
{
  int32_t flow;
  int32_t role;
  std::wstring defaultDevice;
};

#ifdef XP_WIN
>>>>>>> 628bf1da
typedef HWND NativeWindowHandle;
#elif defined(MOZ_X11)
typedef XID NativeWindowHandle;
#elif defined(XP_DARWIN) || defined(ANDROID)
typedef intptr_t NativeWindowHandle; // never actually used, will always be 0
#else
#error Need NativeWindowHandle for this platform
#endif

#ifdef XP_WIN
typedef base::SharedMemoryHandle WindowsSharedMemoryHandle;
typedef HANDLE DXGISharedSurfaceHandle;
#elif XP_OS2
typedef base::SharedMemoryHandle WindowsSharedMemoryHandle;
typedef mozilla::null_t DXGISharedSurfaceHandle;
#else
typedef mozilla::null_t WindowsSharedMemoryHandle;
typedef mozilla::null_t DXGISharedSurfaceHandle;
#endif

// XXX maybe not the best place for these. better one?

#define VARSTR(v_)  case v_: return #v_
inline const char*
NPPVariableToString(NPPVariable aVar)
{
    switch (aVar) {
        VARSTR(NPPVpluginNameString);
        VARSTR(NPPVpluginDescriptionString);
        VARSTR(NPPVpluginWindowBool);
        VARSTR(NPPVpluginTransparentBool);
        VARSTR(NPPVjavaClass);
        VARSTR(NPPVpluginWindowSize);
        VARSTR(NPPVpluginTimerInterval);

        VARSTR(NPPVpluginScriptableInstance);
        VARSTR(NPPVpluginScriptableIID);

        VARSTR(NPPVjavascriptPushCallerBool);

        VARSTR(NPPVpluginKeepLibraryInMemory);
        VARSTR(NPPVpluginNeedsXEmbed);

        VARSTR(NPPVpluginScriptableNPObject);

        VARSTR(NPPVformValue);
  
        VARSTR(NPPVpluginUrlRequestsDisplayedBool);
  
        VARSTR(NPPVpluginWantsAllNetworkStreams);

#ifdef XP_MACOSX
        VARSTR(NPPVpluginDrawingModel);
        VARSTR(NPPVpluginEventModel);
#endif

#ifdef XP_WIN
        VARSTR(NPPVpluginRequiresAudioDeviceChanges);
#endif

    default: return "???";
    }
}

inline const char*
NPNVariableToString(NPNVariable aVar)
{
    switch(aVar) {
        VARSTR(NPNVxDisplay);
        VARSTR(NPNVxtAppContext);
        VARSTR(NPNVnetscapeWindow);
        VARSTR(NPNVjavascriptEnabledBool);
        VARSTR(NPNVasdEnabledBool);
        VARSTR(NPNVisOfflineBool);

        VARSTR(NPNVserviceManager);
        VARSTR(NPNVDOMElement);
        VARSTR(NPNVDOMWindow);
        VARSTR(NPNVToolkit);
        VARSTR(NPNVSupportsXEmbedBool);

        VARSTR(NPNVWindowNPObject);

        VARSTR(NPNVPluginElementNPObject);

        VARSTR(NPNVSupportsWindowless);

        VARSTR(NPNVprivateModeBool);
        VARSTR(NPNVdocumentOrigin);

#ifdef XP_WIN
        VARSTR(NPNVaudioDeviceChangeDetails);
#endif

    default: return "???";
    }
}
#undef VARSTR

inline bool IsPluginThread()
{
  MessageLoop* loop = MessageLoop::current();
  if (!loop)
      return false;
  return (loop->type() == MessageLoop::TYPE_UI);
}

inline void AssertPluginThread()
{
  MOZ_RELEASE_ASSERT(IsPluginThread(), "Should be on the plugin's main thread!");
}

#define ENSURE_PLUGIN_THREAD(retval) \
  PR_BEGIN_MACRO \
    if (!IsPluginThread()) { \
      NS_WARNING("Not running on the plugin's main thread!"); \
      return (retval); \
    } \
  PR_END_MACRO

#define ENSURE_PLUGIN_THREAD_VOID() \
  PR_BEGIN_MACRO \
    if (!IsPluginThread()) { \
      NS_WARNING("Not running on the plugin's main thread!"); \
      return; \
    } \
  PR_END_MACRO

void DeferNPObjectLastRelease(const NPNetscapeFuncs* f, NPObject* o);
void DeferNPVariantLastRelease(const NPNetscapeFuncs* f, NPVariant* v);

inline bool IsDrawingModelDirect(int16_t aModel)
{
    return aModel == NPDrawingModelAsyncBitmapSurface
#if defined(XP_WIN)
           || aModel == NPDrawingModelAsyncWindowsDXGISurface
#endif
           ;
}

// in NPAPI, char* == nullptr is sometimes meaningful.  the following is
// helper code for dealing with nullable nsCString's
inline nsCString
NullableString(const char* aString)
{
    if (!aString) {
        return NullCString();
    }
    return nsCString(aString);
}

inline const char*
NullableStringGet(const nsCString& str)
{
  if (str.IsVoid())
    return nullptr;

  return str.get();
}

struct DeletingObjectEntry : public nsPtrHashKey<NPObject>
{
  explicit DeletingObjectEntry(const NPObject* key)
    : nsPtrHashKey<NPObject>(key)
    , mDeleted(false)
  { }

  bool mDeleted;
};

} /* namespace plugins */

} /* namespace mozilla */

namespace IPC {

template <>
struct ParamTraits<NPRect>
{
  typedef NPRect paramType;

  static void Write(Message* aMsg, const paramType& aParam)
  {
    WriteParam(aMsg, aParam.top);
    WriteParam(aMsg, aParam.left);
    WriteParam(aMsg, aParam.bottom);
    WriteParam(aMsg, aParam.right);
  }

  static bool Read(const Message* aMsg, PickleIterator* aIter, paramType* aResult)
  {
    uint16_t top, left, bottom, right;
    if (ReadParam(aMsg, aIter, &top) &&
        ReadParam(aMsg, aIter, &left) &&
        ReadParam(aMsg, aIter, &bottom) &&
        ReadParam(aMsg, aIter, &right)) {
      aResult->top = top;
      aResult->left = left;
      aResult->bottom = bottom;
      aResult->right = right;
      return true;
    }
    return false;
  }

  static void Log(const paramType& aParam, std::wstring* aLog)
  {
    aLog->append(StringPrintf(L"[%u, %u, %u, %u]", aParam.top, aParam.left,
                              aParam.bottom, aParam.right));
  }
};

template <>
struct ParamTraits<NPWindowType>
{
  typedef NPWindowType paramType;

  static void Write(Message* aMsg, const paramType& aParam)
  {
    aMsg->WriteInt16(int16_t(aParam));
  }

  static bool Read(const Message* aMsg, PickleIterator* aIter, paramType* aResult)
  {
    int16_t result;
    if (aMsg->ReadInt16(aIter, &result)) {
      *aResult = paramType(result);
      return true;
    }
    return false;
  }

  static void Log(const paramType& aParam, std::wstring* aLog)
  {
    aLog->append(StringPrintf(L"%d", int16_t(aParam)));
  }
};

template <>
struct ParamTraits<mozilla::plugins::NPRemoteWindow>
{
  typedef mozilla::plugins::NPRemoteWindow paramType;

  static void Write(Message* aMsg, const paramType& aParam)
  {
#if defined(XP_OS2)
    WriteParam(aMsg, aParam.window);
#else
    aMsg->WriteUInt64(aParam.window);
#endif
    WriteParam(aMsg, aParam.x);
    WriteParam(aMsg, aParam.y);
    WriteParam(aMsg, aParam.width);
    WriteParam(aMsg, aParam.height);
    WriteParam(aMsg, aParam.clipRect);
    WriteParam(aMsg, aParam.type);
#if defined(MOZ_X11) && defined(XP_UNIX) && !defined(XP_MACOSX)
    aMsg->WriteULong(aParam.visualID);
    aMsg->WriteULong(aParam.colormap);
#endif
#if defined(XP_MACOSX) || defined(XP_WIN)
    aMsg->WriteDouble(aParam.contentsScaleFactor);
#endif
  }

  static bool Read(const Message* aMsg, PickleIterator* aIter, paramType* aResult)
  {
#if defined(XP_OS2)
    void* window;
#else
    uint64_t window;
#endif
    int32_t x, y;
    uint32_t width, height;
    NPRect clipRect;
    NPWindowType type;
    if (!(
#if defined(XP_OS2)
          ReadParam(aMsg, aIter, &window) &&
#else
          aMsg->ReadUInt64(aIter, &window) &&
#endif
          ReadParam(aMsg, aIter, &x) &&
          ReadParam(aMsg, aIter, &y) &&
          ReadParam(aMsg, aIter, &width) &&
          ReadParam(aMsg, aIter, &height) &&
          ReadParam(aMsg, aIter, &clipRect) &&
          ReadParam(aMsg, aIter, &type)))
      return false;

#if defined(MOZ_X11) && defined(XP_UNIX) && !defined(XP_MACOSX)
    unsigned long visualID;
    unsigned long colormap;
    if (!(aMsg->ReadULong(aIter, &visualID) &&
          aMsg->ReadULong(aIter, &colormap)))
      return false;
#endif

#if defined(XP_MACOSX) || defined(XP_WIN)
    double contentsScaleFactor;
    if (!aMsg->ReadDouble(aIter, &contentsScaleFactor))
      return false;
#endif

    aResult->window = window;
    aResult->x = x;
    aResult->y = y;
    aResult->width = width;
    aResult->height = height;
    aResult->clipRect = clipRect;
    aResult->type = type;
#if defined(MOZ_X11) && defined(XP_UNIX) && !defined(XP_MACOSX)
    aResult->visualID = visualID;
    aResult->colormap = colormap;
#endif
#if defined(XP_MACOSX) || defined(XP_WIN)
    aResult->contentsScaleFactor = contentsScaleFactor;
#endif
    return true;
  }

  static void Log(const paramType& aParam, std::wstring* aLog)
  {
    aLog->append(StringPrintf(L"[%u, %d, %d, %u, %u, %d",
                              (unsigned long)aParam.window,
                              aParam.x, aParam.y, aParam.width,
                              aParam.height, (long)aParam.type));
  }
};

#ifdef XP_MACOSX
template <>
struct ParamTraits<NPNSString*>
{
  typedef NPNSString* paramType;

  // Empty string writes a length of 0 and no buffer.
  // We don't write a nullptr terminating character in buffers.
  static void Write(Message* aMsg, const paramType& aParam)
  {
    CFStringRef cfString = (CFStringRef)aParam;

    // Write true if we have a string, false represents nullptr.
    aMsg->WriteBool(!!cfString);
    if (!cfString) {
      return;
    }

    long length = ::CFStringGetLength(cfString);
    WriteParam(aMsg, length);
    if (length == 0) {
      return;
    }

    // Attempt to get characters without any allocation/conversion.
    if (::CFStringGetCharactersPtr(cfString)) {
      aMsg->WriteBytes(::CFStringGetCharactersPtr(cfString), length * sizeof(UniChar));
    } else {
      UniChar *buffer = (UniChar*)moz_xmalloc(length * sizeof(UniChar));
      ::CFStringGetCharacters(cfString, ::CFRangeMake(0, length), buffer);
      aMsg->WriteBytes(buffer, length * sizeof(UniChar));
      free(buffer);
    }
  }

  static bool Read(const Message* aMsg, PickleIterator* aIter, paramType* aResult)
  {
    bool haveString = false;
    if (!aMsg->ReadBool(aIter, &haveString)) {
      return false;
    }
    if (!haveString) {
      *aResult = nullptr;
      return true;
    }

    long length;
    if (!ReadParam(aMsg, aIter, &length)) {
      return false;
    }

    // Avoid integer multiplication overflow.
    if (length > INT_MAX / static_cast<long>(sizeof(UniChar))) {
      return false;
    }

    auto chars = mozilla::MakeUnique<UniChar[]>(length);
    if (length != 0) {
      if (!aMsg->ReadBytesInto(aIter, chars.get(), length * sizeof(UniChar))) {
        return false;
      }
    }

    *aResult = (NPNSString*)::CFStringCreateWithBytes(kCFAllocatorDefault, (UInt8*)chars.get(),
                                                      length * sizeof(UniChar),
                                                      kCFStringEncodingUTF16, false);
    if (!*aResult) {
      return false;
    }

    return true;
  }
};
#endif

#ifdef XP_MACOSX
template <>
struct ParamTraits<NSCursorInfo>
{
  typedef NSCursorInfo paramType;

  static void Write(Message* aMsg, const paramType& aParam)
  {
    NSCursorInfo::Type type = aParam.GetType();

    aMsg->WriteInt(type);

    nsPoint hotSpot = aParam.GetHotSpot();
    WriteParam(aMsg, hotSpot.x);
    WriteParam(aMsg, hotSpot.y);

    uint32_t dataLength = aParam.GetCustomImageDataLength();
    WriteParam(aMsg, dataLength);
    if (dataLength == 0) {
      return;
    }

    uint8_t* buffer = (uint8_t*)moz_xmalloc(dataLength);
    memcpy(buffer, aParam.GetCustomImageData(), dataLength);
    aMsg->WriteBytes(buffer, dataLength);
    free(buffer);
  }

  static bool Read(const Message* aMsg, PickleIterator* aIter, paramType* aResult)
  {
    NSCursorInfo::Type type;
    if (!aMsg->ReadInt(aIter, (int*)&type)) {
      return false;
    }

    nscoord hotSpotX, hotSpotY;
    if (!ReadParam(aMsg, aIter, &hotSpotX) ||
        !ReadParam(aMsg, aIter, &hotSpotY)) {
      return false;
    }

    uint32_t dataLength;
    if (!ReadParam(aMsg, aIter, &dataLength)) {
      return false;
    }

    auto data = mozilla::MakeUnique<uint8_t[]>(dataLength);
    if (dataLength != 0) {
      if (!aMsg->ReadBytesInto(aIter, data.get(), dataLength)) {
        return false;
      }
    }

    aResult->SetType(type);
    aResult->SetHotSpot(nsPoint(hotSpotX, hotSpotY));
    aResult->SetCustomImageData(data.get(), dataLength);

    return true;
  }

  static void Log(const paramType& aParam, std::wstring* aLog)
  {
    const char* typeName = aParam.GetTypeName();
    nsPoint hotSpot = aParam.GetHotSpot();
    int hotSpotX, hotSpotY;
#ifdef NS_COORD_IS_FLOAT
    hotSpotX = rint(hotSpot.x);
    hotSpotY = rint(hotSpot.y);
#else
    hotSpotX = hotSpot.x;
    hotSpotY = hotSpot.y;
#endif
    uint32_t dataLength = aParam.GetCustomImageDataLength();
    uint8_t* data = aParam.GetCustomImageData();

    aLog->append(StringPrintf(L"[%s, (%i %i), %u, %p]",
                              typeName, hotSpotX, hotSpotY, dataLength, data));
  }
};
#else
template<>
struct ParamTraits<NSCursorInfo>
{
  typedef NSCursorInfo paramType;
  static void Write(Message* aMsg, const paramType& aParam) {
    NS_RUNTIMEABORT("NSCursorInfo isn't meaningful on this platform");
  }
  static bool Read(const Message* aMsg, PickleIterator* aIter, paramType* aResult) {
    NS_RUNTIMEABORT("NSCursorInfo isn't meaningful on this platform");
    return false;
  }
};
#endif // #ifdef XP_MACOSX

template <>
struct ParamTraits<mozilla::plugins::IPCByteRange>
{
  typedef mozilla::plugins::IPCByteRange paramType;

  static void Write(Message* aMsg, const paramType& aParam)
  {
    WriteParam(aMsg, aParam.offset);
    WriteParam(aMsg, aParam.length);
  }

  static bool Read(const Message* aMsg, PickleIterator* aIter, paramType* aResult)
  {
    paramType p;
    if (ReadParam(aMsg, aIter, &p.offset) &&
        ReadParam(aMsg, aIter, &p.length)) {
      *aResult = p;
      return true;
    }
    return false;
  }
};

template <>
struct ParamTraits<NPNVariable>
{
  typedef NPNVariable paramType;

  static void Write(Message* aMsg, const paramType& aParam)
  {
    WriteParam(aMsg, int(aParam));
  }

  static bool Read(const Message* aMsg, PickleIterator* aIter, paramType* aResult)
  {
    int intval;
    if (ReadParam(aMsg, aIter, &intval)) {
      *aResult = paramType(intval);
      return true;
    }
    return false;
  }
};

template<>
struct ParamTraits<NPNURLVariable>
{
  typedef NPNURLVariable paramType;

  static void Write(Message* aMsg, const paramType& aParam)
  {
    WriteParam(aMsg, int(aParam));
  }

  static bool Read(const Message* aMsg, PickleIterator* aIter, paramType* aResult)
  {
    int intval;
    if (ReadParam(aMsg, aIter, &intval)) {
      switch (intval) {
      case NPNURLVCookie:
      case NPNURLVProxy:
        *aResult = paramType(intval);
        return true;
      }
    }
    return false;
  }
};

  
template<>
struct ParamTraits<NPCoordinateSpace>
{
  typedef NPCoordinateSpace paramType;

  static void Write(Message* aMsg, const paramType& aParam)
  {
    WriteParam(aMsg, int32_t(aParam));
  }

  static bool Read(const Message* aMsg, PickleIterator* aIter, paramType* aResult)
  {
    int32_t intval;
    if (ReadParam(aMsg, aIter, &intval)) {
      switch (intval) {
      case NPCoordinateSpacePlugin:
      case NPCoordinateSpaceWindow:
      case NPCoordinateSpaceFlippedWindow:
      case NPCoordinateSpaceScreen:
      case NPCoordinateSpaceFlippedScreen:
        *aResult = paramType(intval);
        return true;
      }
    }
    return false;
  }
};

template <>
struct ParamTraits<mozilla::plugins::NPAudioDeviceChangeDetailsIPC>
{
  typedef mozilla::plugins::NPAudioDeviceChangeDetailsIPC paramType;

  static void Write(Message* aMsg, const paramType& aParam)
  {
    WriteParam(aMsg, aParam.flow);
    WriteParam(aMsg, aParam.role);
    WriteParam(aMsg, aParam.defaultDevice);
  }

  static bool Read(const Message* aMsg, PickleIterator* aIter, paramType* aResult)
  {
    int32_t flow, role;
    std::wstring defaultDevice;
    if (ReadParam(aMsg, aIter, &flow) &&
        ReadParam(aMsg, aIter, &role) &&
        ReadParam(aMsg, aIter, &defaultDevice)) {
      aResult->flow = flow;
      aResult->role = role;
      aResult->defaultDevice = defaultDevice;
      return true;
    }
    return false;
  }

  static void Log(const paramType& aParam, std::wstring* aLog)
  {
    aLog->append(StringPrintf(L"[%d, %d, %S]", aParam.flow, aParam.role,
                              aParam.defaultDevice.c_str()));
  }
};

} /* namespace IPC */


// Serializing NPEvents is completely platform-specific and can be rather
// intricate depending on the platform.  So for readability we split it
// into separate files and have the only macro crud live here.
// 
// NB: these guards are based on those where struct NPEvent is defined
// in npapi.h.  They should be kept in sync.
#if defined(XP_MACOSX)
#  include "mozilla/plugins/NPEventOSX.h"
#elif defined(XP_WIN)
#  include "mozilla/plugins/NPEventWindows.h"
#elif defined(XP_OS2)
#  include "mozilla/plugins/NPEventOS2.h"
#elif defined(ANDROID)
#  include "mozilla/plugins/NPEventAndroid.h"
#elif defined(XP_UNIX)
#  include "mozilla/plugins/NPEventUnix.h"
#else
#  error Unsupported platform
#endif

#endif /* DOM_PLUGINS_PLUGINMESSAGEUTILS_H */<|MERGE_RESOLUTION|>--- conflicted
+++ resolved
@@ -103,9 +103,6 @@
 #endif
 };
 
-<<<<<<< HEAD
-#if defined(XP_WIN) || defined(XP_OS2)
-=======
 // This struct is like NPAudioDeviceChangeDetails, only it uses a
 // std::wstring instead of a const wchar_t* for the defaultDevice.
 // This gives us the necessary memory-ownership semantics without
@@ -117,8 +114,7 @@
   std::wstring defaultDevice;
 };
 
-#ifdef XP_WIN
->>>>>>> 628bf1da
+#if defined(XP_WIN) || defined(XP_OS2)
 typedef HWND NativeWindowHandle;
 #elif defined(MOZ_X11)
 typedef XID NativeWindowHandle;
