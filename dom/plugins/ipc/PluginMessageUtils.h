/* -*- Mode: C++; tab-width: 4; indent-tabs-mode: nil; c-basic-offset: 2 -*-
 * vim: sw=4 ts=4 et :
 * This Source Code Form is subject to the terms of the Mozilla Public
 * License, v. 2.0. If a copy of the MPL was not distributed with this
 * file, You can obtain one at http://mozilla.org/MPL/2.0/. */

#ifndef DOM_PLUGINS_PLUGINMESSAGEUTILS_H
#define DOM_PLUGINS_PLUGINMESSAGEUTILS_H

#include "ipc/IPCMessageUtils.h"
#include "base/message_loop.h"

#include "mozilla/ipc/MessageChannel.h"
#include "mozilla/ipc/CrossProcessMutex.h"
#include "mozilla/UniquePtr.h"
#include "gfxipc/ShadowLayerUtils.h"

#include "npapi.h"
#include "npruntime.h"
#include "npfunctions.h"
#include "nsAutoPtr.h"
#include "nsString.h"
#include "nsTArray.h"
#include "mozilla/Logging.h"
#include "nsHashKeys.h"
#ifdef MOZ_CRASHREPORTER
#  include "nsExceptionHandler.h"
#endif
#ifdef XP_MACOSX
#include "PluginInterposeOSX.h"
#else
namespace mac_plugin_interposing { class NSCursorInfo { }; }
#endif
using mac_plugin_interposing::NSCursorInfo;

namespace mozilla {
namespace plugins {

using layers::SurfaceDescriptorX11;

enum ScriptableObjectType
{
  LocalObject,
  Proxy
};

mozilla::ipc::RacyInterruptPolicy
MediateRace(const mozilla::ipc::MessageChannel::Message& parent,
            const mozilla::ipc::MessageChannel::Message& child);

std::string
MungePluginDsoPath(const std::string& path);
std::string
UnmungePluginDsoPath(const std::string& munged);

extern mozilla::LogModule* GetPluginLog();

#if defined(_MSC_VER)
#define FULLFUNCTION __FUNCSIG__
#elif defined(__GNUC__)
#define FULLFUNCTION __PRETTY_FUNCTION__
#else
#define FULLFUNCTION __FUNCTION__
#endif

#define PLUGIN_LOG_DEBUG(args) MOZ_LOG(GetPluginLog(), mozilla::LogLevel::Debug, args)
#define PLUGIN_LOG_DEBUG_FUNCTION MOZ_LOG(GetPluginLog(), mozilla::LogLevel::Debug, ("%s", FULLFUNCTION))
#define PLUGIN_LOG_DEBUG_METHOD MOZ_LOG(GetPluginLog(), mozilla::LogLevel::Debug, ("%s [%p]", FULLFUNCTION, (void*) this))

/**
 * This is NPByteRange without the linked list.
 */
struct IPCByteRange
{
  int32_t offset;
  uint32_t length;
};  

typedef nsTArray<IPCByteRange> IPCByteRanges;

typedef nsCString Buffer;

struct NPRemoteWindow
{
  NPRemoteWindow();
#if defined(XP_OS2)
  void* window;
#else
  uint64_t window;
#endif
  int32_t x;
  int32_t y;
  uint32_t width;
  uint32_t height;
  NPRect clipRect;
  NPWindowType type;
#if defined(MOZ_X11) && defined(XP_UNIX) && !defined(XP_MACOSX) && !defined(XP_OS2)
  VisualID visualID;
  Colormap colormap;
#endif /* XP_UNIX */
<<<<<<< HEAD
#if defined(XP_WIN) || defined(XP_OS2)
  base::SharedMemoryHandle surfaceHandle;
#endif
=======
>>>>>>> 00eb1a28
#if defined(XP_MACOSX)
  double contentsScaleFactor;
#endif
};

#if defined(XP_WIN) || defined(XP_OS2)
typedef HWND NativeWindowHandle;
#elif defined(MOZ_X11)
typedef XID NativeWindowHandle;
#elif defined(XP_DARWIN) || defined(ANDROID) || defined(MOZ_WIDGET_QT)
typedef intptr_t NativeWindowHandle; // never actually used, will always be 0
#else
#error Need NativeWindowHandle for this platform
#endif

#ifdef XP_WIN
typedef base::SharedMemoryHandle WindowsSharedMemoryHandle;
typedef HANDLE DXGISharedSurfaceHandle;
#elif XP_OS2
typedef base::SharedMemoryHandle WindowsSharedMemoryHandle;
typedef mozilla::null_t DXGISharedSurfaceHandle;
#else
typedef mozilla::null_t WindowsSharedMemoryHandle;
typedef mozilla::null_t DXGISharedSurfaceHandle;
#endif

// XXX maybe not the best place for these. better one?

#define VARSTR(v_)  case v_: return #v_
inline const char* const
NPPVariableToString(NPPVariable aVar)
{
    switch (aVar) {
        VARSTR(NPPVpluginNameString);
        VARSTR(NPPVpluginDescriptionString);
        VARSTR(NPPVpluginWindowBool);
        VARSTR(NPPVpluginTransparentBool);
        VARSTR(NPPVjavaClass);
        VARSTR(NPPVpluginWindowSize);
        VARSTR(NPPVpluginTimerInterval);

        VARSTR(NPPVpluginScriptableInstance);
        VARSTR(NPPVpluginScriptableIID);

        VARSTR(NPPVjavascriptPushCallerBool);

        VARSTR(NPPVpluginKeepLibraryInMemory);
        VARSTR(NPPVpluginNeedsXEmbed);

        VARSTR(NPPVpluginScriptableNPObject);

        VARSTR(NPPVformValue);
  
        VARSTR(NPPVpluginUrlRequestsDisplayedBool);
  
        VARSTR(NPPVpluginWantsAllNetworkStreams);

#ifdef XP_MACOSX
        VARSTR(NPPVpluginDrawingModel);
        VARSTR(NPPVpluginEventModel);
#endif

    default: return "???";
    }
}

inline const char*
NPNVariableToString(NPNVariable aVar)
{
    switch(aVar) {
        VARSTR(NPNVxDisplay);
        VARSTR(NPNVxtAppContext);
        VARSTR(NPNVnetscapeWindow);
        VARSTR(NPNVjavascriptEnabledBool);
        VARSTR(NPNVasdEnabledBool);
        VARSTR(NPNVisOfflineBool);

        VARSTR(NPNVserviceManager);
        VARSTR(NPNVDOMElement);
        VARSTR(NPNVDOMWindow);
        VARSTR(NPNVToolkit);
        VARSTR(NPNVSupportsXEmbedBool);

        VARSTR(NPNVWindowNPObject);

        VARSTR(NPNVPluginElementNPObject);

        VARSTR(NPNVSupportsWindowless);

        VARSTR(NPNVprivateModeBool);
        VARSTR(NPNVdocumentOrigin);

    default: return "???";
    }
}
#undef VARSTR

inline bool IsPluginThread()
{
  MessageLoop* loop = MessageLoop::current();
  if (!loop)
      return false;
  return (loop->type() == MessageLoop::TYPE_UI);
}

inline void AssertPluginThread()
{
  MOZ_RELEASE_ASSERT(IsPluginThread(), "Should be on the plugin's main thread!");
}

#define ENSURE_PLUGIN_THREAD(retval) \
  PR_BEGIN_MACRO \
    if (!IsPluginThread()) { \
      NS_WARNING("Not running on the plugin's main thread!"); \
      return (retval); \
    } \
  PR_END_MACRO

#define ENSURE_PLUGIN_THREAD_VOID() \
  PR_BEGIN_MACRO \
    if (!IsPluginThread()) { \
      NS_WARNING("Not running on the plugin's main thread!"); \
      return; \
    } \
  PR_END_MACRO

void DeferNPObjectLastRelease(const NPNetscapeFuncs* f, NPObject* o);
void DeferNPVariantLastRelease(const NPNetscapeFuncs* f, NPVariant* v);

inline bool IsDrawingModelDirect(int16_t aModel)
{
    return aModel == NPDrawingModelAsyncBitmapSurface
#if defined(XP_WIN)
           || aModel == NPDrawingModelAsyncWindowsDXGISurface
#endif
           ;
}

// in NPAPI, char* == nullptr is sometimes meaningful.  the following is
// helper code for dealing with nullable nsCString's
inline nsCString
NullableString(const char* aString)
{
    if (!aString) {
        nsCString str;
        str.SetIsVoid(true);
        return str;
    }
    return nsCString(aString);
}

inline const char*
NullableStringGet(const nsCString& str)
{
  if (str.IsVoid())
    return nullptr;

  return str.get();
}

struct DeletingObjectEntry : public nsPtrHashKey<NPObject>
{
  explicit DeletingObjectEntry(const NPObject* key)
    : nsPtrHashKey<NPObject>(key)
    , mDeleted(false)
  { }

  bool mDeleted;
};

} /* namespace plugins */

} /* namespace mozilla */

namespace IPC {

template <>
struct ParamTraits<NPRect>
{
  typedef NPRect paramType;

  static void Write(Message* aMsg, const paramType& aParam)
  {
    WriteParam(aMsg, aParam.top);
    WriteParam(aMsg, aParam.left);
    WriteParam(aMsg, aParam.bottom);
    WriteParam(aMsg, aParam.right);
  }

  static bool Read(const Message* aMsg, void** aIter, paramType* aResult)
  {
    uint16_t top, left, bottom, right;
    if (ReadParam(aMsg, aIter, &top) &&
        ReadParam(aMsg, aIter, &left) &&
        ReadParam(aMsg, aIter, &bottom) &&
        ReadParam(aMsg, aIter, &right)) {
      aResult->top = top;
      aResult->left = left;
      aResult->bottom = bottom;
      aResult->right = right;
      return true;
    }
    return false;
  }

  static void Log(const paramType& aParam, std::wstring* aLog)
  {
    aLog->append(StringPrintf(L"[%u, %u, %u, %u]", aParam.top, aParam.left,
                              aParam.bottom, aParam.right));
  }
};

template <>
struct ParamTraits<NPWindowType>
{
  typedef NPWindowType paramType;

  static void Write(Message* aMsg, const paramType& aParam)
  {
    aMsg->WriteInt16(int16_t(aParam));
  }

  static bool Read(const Message* aMsg, void** aIter, paramType* aResult)
  {
    int16_t result;
    if (aMsg->ReadInt16(aIter, &result)) {
      *aResult = paramType(result);
      return true;
    }
    return false;
  }

  static void Log(const paramType& aParam, std::wstring* aLog)
  {
    aLog->append(StringPrintf(L"%d", int16_t(aParam)));
  }
};

template <>
struct ParamTraits<mozilla::plugins::NPRemoteWindow>
{
  typedef mozilla::plugins::NPRemoteWindow paramType;

  static void Write(Message* aMsg, const paramType& aParam)
  {
#if defined(XP_OS2)
    WriteParam(aMsg, aParam.window);
#else
    aMsg->WriteUInt64(aParam.window);
#endif
    WriteParam(aMsg, aParam.x);
    WriteParam(aMsg, aParam.y);
    WriteParam(aMsg, aParam.width);
    WriteParam(aMsg, aParam.height);
    WriteParam(aMsg, aParam.clipRect);
    WriteParam(aMsg, aParam.type);
#if defined(MOZ_X11) && defined(XP_UNIX) && !defined(XP_MACOSX)
    aMsg->WriteULong(aParam.visualID);
    aMsg->WriteULong(aParam.colormap);
#endif
<<<<<<< HEAD
#if defined(XP_WIN) || defined(XP_OS2)
    WriteParam(aMsg, aParam.surfaceHandle);
#endif
=======
>>>>>>> 00eb1a28
#if defined(XP_MACOSX)
    aMsg->WriteDouble(aParam.contentsScaleFactor);
#endif
  }

  static bool Read(const Message* aMsg, void** aIter, paramType* aResult)
  {
#if defined(XP_OS2)
    void* window;
#else
    uint64_t window;
#endif
    int32_t x, y;
    uint32_t width, height;
    NPRect clipRect;
    NPWindowType type;
    if (!(
#if defined(XP_OS2)
          ReadParam(aMsg, aIter, &window) &&
#else
          aMsg->ReadUInt64(aIter, &window) &&
#endif
          ReadParam(aMsg, aIter, &x) &&
          ReadParam(aMsg, aIter, &y) &&
          ReadParam(aMsg, aIter, &width) &&
          ReadParam(aMsg, aIter, &height) &&
          ReadParam(aMsg, aIter, &clipRect) &&
          ReadParam(aMsg, aIter, &type)))
      return false;

#if defined(MOZ_X11) && defined(XP_UNIX) && !defined(XP_MACOSX)
    unsigned long visualID;
    unsigned long colormap;
    if (!(aMsg->ReadULong(aIter, &visualID) &&
          aMsg->ReadULong(aIter, &colormap)))
      return false;
#endif

<<<<<<< HEAD
#if defined(XP_WIN) || defined(XP_OS2)
    base::SharedMemoryHandle surfaceHandle;
    if (!ReadParam(aMsg, aIter, &surfaceHandle))
      return false;
#endif

=======
>>>>>>> 00eb1a28
#if defined(XP_MACOSX)
    double contentsScaleFactor;
    if (!aMsg->ReadDouble(aIter, &contentsScaleFactor))
      return false;
#endif

    aResult->window = window;
    aResult->x = x;
    aResult->y = y;
    aResult->width = width;
    aResult->height = height;
    aResult->clipRect = clipRect;
    aResult->type = type;
#if defined(MOZ_X11) && defined(XP_UNIX) && !defined(XP_MACOSX)
    aResult->visualID = visualID;
    aResult->colormap = colormap;
#endif
<<<<<<< HEAD
#if defined(XP_WIN) || defined(XP_OS2)
    aResult->surfaceHandle = surfaceHandle;
#endif
=======
>>>>>>> 00eb1a28
#if defined(XP_MACOSX)
    aResult->contentsScaleFactor = contentsScaleFactor;
#endif
    return true;
  }

  static void Log(const paramType& aParam, std::wstring* aLog)
  {
    aLog->append(StringPrintf(L"[%u, %d, %d, %u, %u, %d",
                              (unsigned long)aParam.window,
                              aParam.x, aParam.y, aParam.width,
                              aParam.height, (long)aParam.type));
  }
};

template <>
struct ParamTraits<NPString>
{
  typedef NPString paramType;

  static void Write(Message* aMsg, const paramType& aParam)
  {
    WriteParam(aMsg, aParam.UTF8Length);
    aMsg->WriteBytes(aParam.UTF8Characters,
                     aParam.UTF8Length * sizeof(NPUTF8));
  }

  static bool Read(const Message* aMsg, void** aIter, paramType* aResult)
  {
    if (ReadParam(aMsg, aIter, &aResult->UTF8Length)) {
      int byteCount = aResult->UTF8Length * sizeof(NPUTF8);
      if (!byteCount) {
        aResult->UTF8Characters = "\0";
        return true;
      }

      const char* messageBuffer = nullptr;
      mozilla::UniquePtr<char[]> newBuffer(new char[byteCount]);
      if (newBuffer && aMsg->ReadBytes(aIter, &messageBuffer, byteCount )) {
        memcpy((void*)messageBuffer, newBuffer.get(), byteCount);
        aResult->UTF8Characters = newBuffer.release();
        return true;
      }
    }
    return false;
  }

  static void Log(const paramType& aParam, std::wstring* aLog)
  {
    aLog->append(StringPrintf(L"%s", aParam.UTF8Characters));
  }
};

#ifdef XP_MACOSX
template <>
struct ParamTraits<NPNSString*>
{
  typedef NPNSString* paramType;

  // Empty string writes a length of 0 and no buffer.
  // We don't write a nullptr terminating character in buffers.
  static void Write(Message* aMsg, const paramType& aParam)
  {
    CFStringRef cfString = (CFStringRef)aParam;

    // Write true if we have a string, false represents nullptr.
    aMsg->WriteBool(!!cfString);
    if (!cfString) {
      return;
    }

    long length = ::CFStringGetLength(cfString);
    WriteParam(aMsg, length);
    if (length == 0) {
      return;
    }

    // Attempt to get characters without any allocation/conversion.
    if (::CFStringGetCharactersPtr(cfString)) {
      aMsg->WriteBytes(::CFStringGetCharactersPtr(cfString), length * sizeof(UniChar));
    } else {
      UniChar *buffer = (UniChar*)moz_xmalloc(length * sizeof(UniChar));
      ::CFStringGetCharacters(cfString, ::CFRangeMake(0, length), buffer);
      aMsg->WriteBytes(buffer, length * sizeof(UniChar));
      free(buffer);
    }
  }

  static bool Read(const Message* aMsg, void** aIter, paramType* aResult)
  {
    bool haveString = false;
    if (!aMsg->ReadBool(aIter, &haveString)) {
      return false;
    }
    if (!haveString) {
      *aResult = nullptr;
      return true;
    }

    long length;
    if (!ReadParam(aMsg, aIter, &length)) {
      return false;
    }

    UniChar* buffer = nullptr;
    if (length != 0) {
      if (!aMsg->ReadBytes(aIter, (const char**)&buffer, length * sizeof(UniChar)) ||
          !buffer) {
        return false;
      }
    }

    *aResult = (NPNSString*)::CFStringCreateWithBytes(kCFAllocatorDefault, (UInt8*)buffer,
                                                      length * sizeof(UniChar),
                                                      kCFStringEncodingUTF16, false);
    if (!*aResult) {
      return false;
    }

    return true;
  }
};
#endif

#ifdef XP_MACOSX
template <>
struct ParamTraits<NSCursorInfo>
{
  typedef NSCursorInfo paramType;

  static void Write(Message* aMsg, const paramType& aParam)
  {
    NSCursorInfo::Type type = aParam.GetType();

    aMsg->WriteInt(type);

    nsPoint hotSpot = aParam.GetHotSpot();
    WriteParam(aMsg, hotSpot.x);
    WriteParam(aMsg, hotSpot.y);

    uint32_t dataLength = aParam.GetCustomImageDataLength();
    WriteParam(aMsg, dataLength);
    if (dataLength == 0) {
      return;
    }

    uint8_t* buffer = (uint8_t*)moz_xmalloc(dataLength);
    memcpy(buffer, aParam.GetCustomImageData(), dataLength);
    aMsg->WriteBytes(buffer, dataLength);
    free(buffer);
  }

  static bool Read(const Message* aMsg, void** aIter, paramType* aResult)
  {
    NSCursorInfo::Type type;
    if (!aMsg->ReadInt(aIter, (int*)&type)) {
      return false;
    }

    nscoord hotSpotX, hotSpotY;
    if (!ReadParam(aMsg, aIter, &hotSpotX) ||
        !ReadParam(aMsg, aIter, &hotSpotY)) {
      return false;
    }

    uint32_t dataLength;
    if (!ReadParam(aMsg, aIter, &dataLength)) {
      return false;
    }

    uint8_t* data = nullptr;
    if (dataLength != 0) {
      if (!aMsg->ReadBytes(aIter, (const char**)&data, dataLength) || !data) {
        return false;
      }
    }

    aResult->SetType(type);
    aResult->SetHotSpot(nsPoint(hotSpotX, hotSpotY));
    aResult->SetCustomImageData(data, dataLength);

    return true;
  }

  static void Log(const paramType& aParam, std::wstring* aLog)
  {
    const char* typeName = aParam.GetTypeName();
    nsPoint hotSpot = aParam.GetHotSpot();
    int hotSpotX, hotSpotY;
#ifdef NS_COORD_IS_FLOAT
    hotSpotX = rint(hotSpot.x);
    hotSpotY = rint(hotSpot.y);
#else
    hotSpotX = hotSpot.x;
    hotSpotY = hotSpot.y;
#endif
    uint32_t dataLength = aParam.GetCustomImageDataLength();
    uint8_t* data = aParam.GetCustomImageData();

    aLog->append(StringPrintf(L"[%s, (%i %i), %u, %p]",
                              typeName, hotSpotX, hotSpotY, dataLength, data));
  }
};
#else
template<>
struct ParamTraits<NSCursorInfo>
{
  typedef NSCursorInfo paramType;
  static void Write(Message* aMsg, const paramType& aParam) {
    NS_RUNTIMEABORT("NSCursorInfo isn't meaningful on this platform");
  }
  static bool Read(const Message* aMsg, void** aIter, paramType* aResult) {
    NS_RUNTIMEABORT("NSCursorInfo isn't meaningful on this platform");
    return false;
  }
};
#endif // #ifdef XP_MACOSX

template <>
struct ParamTraits<NPVariant>
{
  typedef NPVariant paramType;

  static void Write(Message* aMsg, const paramType& aParam)
  {
    if (NPVARIANT_IS_VOID(aParam)) {
      aMsg->WriteInt(0);
      return;
    }

    if (NPVARIANT_IS_NULL(aParam)) {
      aMsg->WriteInt(1);
      return;
    }

    if (NPVARIANT_IS_BOOLEAN(aParam)) {
      aMsg->WriteInt(2);
      WriteParam(aMsg, NPVARIANT_TO_BOOLEAN(aParam));
      return;
    }

    if (NPVARIANT_IS_INT32(aParam)) {
      aMsg->WriteInt(3);
      WriteParam(aMsg, NPVARIANT_TO_INT32(aParam));
      return;
    }

    if (NPVARIANT_IS_DOUBLE(aParam)) {
      aMsg->WriteInt(4);
      WriteParam(aMsg, NPVARIANT_TO_DOUBLE(aParam));
      return;
    }

    if (NPVARIANT_IS_STRING(aParam)) {
      aMsg->WriteInt(5);
      WriteParam(aMsg, NPVARIANT_TO_STRING(aParam));
      return;
    }

    NS_ERROR("Unsupported type!");
  }

  static bool Read(const Message* aMsg, void** aIter, paramType* aResult)
  {
    int type;
    if (!aMsg->ReadInt(aIter, &type)) {
      return false;
    }

    switch (type) {
      case 0:
        VOID_TO_NPVARIANT(*aResult);
        return true;

      case 1:
        NULL_TO_NPVARIANT(*aResult);
        return true;

      case 2: {
        bool value;
        if (ReadParam(aMsg, aIter, &value)) {
          BOOLEAN_TO_NPVARIANT(value, *aResult);
          return true;
        }
      } break;

      case 3: {
        int32_t value;
        if (ReadParam(aMsg, aIter, &value)) {
          INT32_TO_NPVARIANT(value, *aResult);
          return true;
        }
      } break;

      case 4: {
        double value;
        if (ReadParam(aMsg, aIter, &value)) {
          DOUBLE_TO_NPVARIANT(value, *aResult);
          return true;
        }
      } break;

      case 5: {
        NPString value;
        if (ReadParam(aMsg, aIter, &value)) {
          STRINGN_TO_NPVARIANT(value.UTF8Characters, value.UTF8Length,
                               *aResult);
          return true;
        }
      } break;

      default:
        NS_ERROR("Unsupported type!");
    }

    return false;
  }

  static void Log(const paramType& aParam, std::wstring* aLog)
  {
    if (NPVARIANT_IS_VOID(aParam)) {
      aLog->append(L"[void]");
      return;
    }

    if (NPVARIANT_IS_NULL(aParam)) {
      aLog->append(L"[null]");
      return;
    }

    if (NPVARIANT_IS_BOOLEAN(aParam)) {
      LogParam(NPVARIANT_TO_BOOLEAN(aParam), aLog);
      return;
    }

    if (NPVARIANT_IS_INT32(aParam)) {
      LogParam(NPVARIANT_TO_INT32(aParam), aLog);
      return;
    }

    if (NPVARIANT_IS_DOUBLE(aParam)) {
      LogParam(NPVARIANT_TO_DOUBLE(aParam), aLog);
      return;
    }

    if (NPVARIANT_IS_STRING(aParam)) {
      LogParam(NPVARIANT_TO_STRING(aParam), aLog);
      return;
    }

    NS_ERROR("Unsupported type!");
  }
};

template <>
struct ParamTraits<mozilla::plugins::IPCByteRange>
{
  typedef mozilla::plugins::IPCByteRange paramType;

  static void Write(Message* aMsg, const paramType& aParam)
  {
    WriteParam(aMsg, aParam.offset);
    WriteParam(aMsg, aParam.length);
  }

  static bool Read(const Message* aMsg, void** aIter, paramType* aResult)
  {
    paramType p;
    if (ReadParam(aMsg, aIter, &p.offset) &&
        ReadParam(aMsg, aIter, &p.length)) {
      *aResult = p;
      return true;
    }
    return false;
  }
};

template <>
struct ParamTraits<NPNVariable>
{
  typedef NPNVariable paramType;

  static void Write(Message* aMsg, const paramType& aParam)
  {
    WriteParam(aMsg, int(aParam));
  }

  static bool Read(const Message* aMsg, void** aIter, paramType* aResult)
  {
    int intval;
    if (ReadParam(aMsg, aIter, &intval)) {
      *aResult = paramType(intval);
      return true;
    }
    return false;
  }
};

template<>
struct ParamTraits<NPNURLVariable>
{
  typedef NPNURLVariable paramType;

  static void Write(Message* aMsg, const paramType& aParam)
  {
    WriteParam(aMsg, int(aParam));
  }

  static bool Read(const Message* aMsg, void** aIter, paramType* aResult)
  {
    int intval;
    if (ReadParam(aMsg, aIter, &intval)) {
      switch (intval) {
      case NPNURLVCookie:
      case NPNURLVProxy:
        *aResult = paramType(intval);
        return true;
      }
    }
    return false;
  }
};

  
template<>
struct ParamTraits<NPCoordinateSpace>
{
  typedef NPCoordinateSpace paramType;

  static void Write(Message* aMsg, const paramType& aParam)
  {
    WriteParam(aMsg, int32_t(aParam));
  }

  static bool Read(const Message* aMsg, void** aIter, paramType* aResult)
  {
    int32_t intval;
    if (ReadParam(aMsg, aIter, &intval)) {
      switch (intval) {
      case NPCoordinateSpacePlugin:
      case NPCoordinateSpaceWindow:
      case NPCoordinateSpaceFlippedWindow:
      case NPCoordinateSpaceScreen:
      case NPCoordinateSpaceFlippedScreen:
        *aResult = paramType(intval);
        return true;
      }
    }
    return false;
  }
};

} /* namespace IPC */


// Serializing NPEvents is completely platform-specific and can be rather
// intricate depending on the platform.  So for readability we split it
// into separate files and have the only macro crud live here.
// 
// NB: these guards are based on those where struct NPEvent is defined
// in npapi.h.  They should be kept in sync.
#if defined(XP_MACOSX)
#  include "mozilla/plugins/NPEventOSX.h"
#elif defined(XP_WIN)
#  include "mozilla/plugins/NPEventWindows.h"
#elif defined(XP_OS2)
#  include "mozilla/plugins/NPEventOS2.h"
#elif defined(ANDROID)
#  include "mozilla/plugins/NPEventAndroid.h"
#elif defined(XP_UNIX)
#  include "mozilla/plugins/NPEventUnix.h"
#else
#  error Unsupported platform
#endif

#endif /* DOM_PLUGINS_PLUGINMESSAGEUTILS_H */<|MERGE_RESOLUTION|>--- conflicted
+++ resolved
@@ -98,12 +98,6 @@
   VisualID visualID;
   Colormap colormap;
 #endif /* XP_UNIX */
-<<<<<<< HEAD
-#if defined(XP_WIN) || defined(XP_OS2)
-  base::SharedMemoryHandle surfaceHandle;
-#endif
-=======
->>>>>>> 00eb1a28
 #if defined(XP_MACOSX)
   double contentsScaleFactor;
 #endif
@@ -364,12 +358,6 @@
     aMsg->WriteULong(aParam.visualID);
     aMsg->WriteULong(aParam.colormap);
 #endif
-<<<<<<< HEAD
-#if defined(XP_WIN) || defined(XP_OS2)
-    WriteParam(aMsg, aParam.surfaceHandle);
-#endif
-=======
->>>>>>> 00eb1a28
 #if defined(XP_MACOSX)
     aMsg->WriteDouble(aParam.contentsScaleFactor);
 #endif
@@ -408,15 +396,6 @@
       return false;
 #endif
 
-<<<<<<< HEAD
-#if defined(XP_WIN) || defined(XP_OS2)
-    base::SharedMemoryHandle surfaceHandle;
-    if (!ReadParam(aMsg, aIter, &surfaceHandle))
-      return false;
-#endif
-
-=======
->>>>>>> 00eb1a28
 #if defined(XP_MACOSX)
     double contentsScaleFactor;
     if (!aMsg->ReadDouble(aIter, &contentsScaleFactor))
@@ -434,12 +413,6 @@
     aResult->visualID = visualID;
     aResult->colormap = colormap;
 #endif
-<<<<<<< HEAD
-#if defined(XP_WIN) || defined(XP_OS2)
-    aResult->surfaceHandle = surfaceHandle;
-#endif
-=======
->>>>>>> 00eb1a28
 #if defined(XP_MACOSX)
     aResult->contentsScaleFactor = contentsScaleFactor;
 #endif
