--- conflicted
+++ resolved
@@ -36,12 +36,8 @@
 AsyncNPObject::~AsyncNPObject()
 {
   if (mRealObject) {
-<<<<<<< HEAD
+    --mRealObject->asyncWrapperCount;
     parent::NPN_releaseobject(mRealObject);
-=======
-    --mRealObject->asyncWrapperCount;
-    parent::_releaseobject(mRealObject);
->>>>>>> 00eb1a28
     mRealObject = nullptr;
   }
 }
@@ -249,13 +245,8 @@
     return instance->NPP_GetValue(aVariable, aRetval);
   }
 
-<<<<<<< HEAD
-  NPObject* npobject = parent::NPN_createobject(mInstance,
+  NPObject* npobject = parent::NPN_createobject(GetNPP(),
                                                 const_cast<NPClass*>(GetClass()));
-=======
-  NPObject* npobject = parent::_createobject(GetNPP(),
-                                             const_cast<NPClass*>(GetClass()));
->>>>>>> 00eb1a28
   MOZ_ASSERT(npobject);
   MOZ_ASSERT(npobject->_class == GetClass());
   MOZ_ASSERT(npobject->referenceCount == 1);
@@ -455,14 +446,10 @@
   // streamListener was suspended during async init. We must resume the stream
   // request prior to calling _destroystream for cleanup to work correctly.
   streamListener->ResumeRequest();
-<<<<<<< HEAD
-  parent::NPN_destroystream(mInstance, aStream, NPRES_DONE);
-=======
   if (!mInstance) {
     return;
   }
-  parent::_destroystream(GetNPP(), aStream, NPRES_DONE);
->>>>>>> 00eb1a28
+  parent::NPN_destroystream(GetNPP(), aStream, NPRES_DONE);
 }
 
 /* static */ bool
