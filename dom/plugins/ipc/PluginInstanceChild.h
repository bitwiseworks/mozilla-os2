--- conflicted
+++ resolved
@@ -421,16 +421,13 @@
     nsIntPoint mPluginSize;
     WNDPROC mWinlessThrottleOldWndProc;
     HWND mWinlessHiddenMsgHWND;
-<<<<<<< HEAD
+    HHOOK mUnityGetMessageHook;
+    HHOOK mUnitySendMessageHook;
 #elif defined(OS_OS2)
     HWND mPluginWindowHWND;
     HWND mPluginParentHWND;
     HWND mCachedWinlessPluginHWND;
     nsIntPoint mPluginSize;
-=======
-    HHOOK mUnityGetMessageHook;
-    HHOOK mUnitySendMessageHook;
->>>>>>> c8769f7e
 #endif
 
     friend class ChildAsyncCall;
