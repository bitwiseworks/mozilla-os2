--- conflicted
+++ resolved
@@ -485,39 +485,6 @@
      */
     nsAutoPtr< nsTHashtable<DeletingObjectEntry> > mDeletingHash;
 
-<<<<<<< HEAD
-#if defined(OS_WIN)
-private:
-    // Shared dib rendering management for windowless plugins.
-    bool SharedSurfaceSetWindow(const NPRemoteWindow& aWindow);
-    int16_t SharedSurfacePaint(NPEvent& evcopy);
-    void SharedSurfaceRelease();
-    bool AlphaExtractCacheSetup();
-    void AlphaExtractCacheRelease();
-    void UpdatePaintClipRect(RECT* aRect);
-
-private:
-    enum {
-      RENDER_NATIVE,
-      RENDER_BACK_ONE,
-      RENDER_BACK_TWO 
-    };
-    gfx::SharedDIBWin mSharedSurfaceDib;
-    struct {
-      uint16_t        doublePass;
-      HDC             hdc;
-      HBITMAP         bmp;
-    } mAlphaExtract;
-#endif // defined(OS_WIN)
-
-#if defined(OS_OS2)
-    bool SharedSurfaceSetWindow(const NPRemoteWindow& aWindow);
-    void SharedSurfaceRelease();
-    gfx::SharedDIBOS2 mSharedSurfaceDib;
-#endif // defined(OS_OS2)
-
-=======
->>>>>>> 00eb1a28
 #if defined(MOZ_WIDGET_COCOA)
 private:
 #if defined(__i386__)
