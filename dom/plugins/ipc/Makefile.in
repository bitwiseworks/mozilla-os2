--- conflicted
+++ resolved
@@ -9,56 +9,7 @@
 
 include $(DEPTH)/config/autoconf.mk
 
-<<<<<<< HEAD
-MODULE = dom
-
-EXPORTS_NAMESPACES = mozilla
-
-EXPORTS_mozilla = \
-  PluginLibrary.h \
-  $(NULL)
-
-EXPORTS_NAMESPACES = mozilla mozilla/plugins
-
-EXPORTS_mozilla/plugins = \
-  BrowserStreamChild.h \
-  BrowserStreamParent.h \
-  ChildAsyncCall.h \
-  ChildTimer.h \
-  NPEventOSX.h \
-  NPEventWindows.h \
-  NPEventOS2.h \
-  NPEventUnix.h \
-  NPEventAndroid.h \
-  PluginIdentifierChild.h \
-  PluginIdentifierParent.h \
-  PluginInstanceChild.h \
-  PluginInstanceParent.h \
-  PluginMessageUtils.h \
-  PluginModuleChild.h \
-  PluginModuleParent.h \
-  PluginProcessParent.h \
-  PluginScriptableObjectChild.h \
-  PluginScriptableObjectParent.h \
-  PluginScriptableObjectUtils.h \
-  PluginScriptableObjectUtils-inl.h \
-  PluginInstanceChild.h \
-  PluginInstanceParent.h \
-  PluginUtilsOSX.h \
-  AStream.h \
-  BrowserStreamChild.h \
-  BrowserStreamParent.h \
-  PluginStreamChild.h \
-  PluginStreamParent.h \
-  PluginMessageUtils.h \
-  PluginProcessParent.h \
-  PluginProcessChild.h \
-  StreamNotifyChild.h \
-  StreamNotifyParent.h \
-  $(NULL)
-=======
 FAIL_ON_WARNINGS := 1
->>>>>>> d6455a3c
 
 LIBRARY_NAME     = domplugins_s
 LIBXUL_LIBRARY   = 1
@@ -68,16 +19,6 @@
 ifeq (WINNT,$(OS_ARCH))
 DEFINES += \
   -DMOZ_HANGUI_PROCESS_NAME=\"plugin-hang-ui$(BIN_SUFFIX)\" \
-  $(NULL)
-endif
-
-ifeq (OS2,$(OS_ARCH))
-CPPSRCS += \
-  PluginSurfaceParent.cpp \
-  $(NULL)
-
-EXPORTS_mozilla/plugins += \
-  PluginSurfaceParent.h \
   $(NULL)
 endif
 
