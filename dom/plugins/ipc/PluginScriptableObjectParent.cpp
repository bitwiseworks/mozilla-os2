/* -*- Mode: C++; tab-width: 8; indent-tabs-mode: nil; c-basic-offset: 2 -*-
 * vim: sw=2 ts=2 et :
 * This Source Code Form is subject to the terms of the Mozilla Public
 * License, v. 2.0. If a copy of the MPL was not distributed with this
 * file, You can obtain one at http://mozilla.org/MPL/2.0/. */

#include "PluginScriptableObjectParent.h"

#include "jsapi.h"
#include "mozilla/DebugOnly.h"
#include "mozilla/dom/ScriptSettings.h"
#include "mozilla/plugins/PluginTypes.h"
#include "mozilla/unused.h"
#include "nsNPAPIPlugin.h"
#include "PluginAsyncSurrogate.h"
#include "PluginScriptableObjectUtils.h"

using namespace mozilla;
using namespace mozilla::plugins;
using namespace mozilla::plugins::parent;

/**
 * NPIdentifiers in the chrome process are stored as jsids. The difficulty is in
 * ensuring that string identifiers are rooted without interning them all. We
 * assume that all NPIdentifiers passed into nsJSNPRuntime will not be used
 * outside the scope of the NPAPI call (i.e., they won't be stored in the
 * heap). Rooting is done using the StackIdentifier class, which roots the
 * identifier via RootedId.
 *
 * This system does not allow jsids to be moved, as would be needed for
 * generational or compacting GC. When Firefox implements a moving GC for
 * strings, we will need to ensure that no movement happens while NPAPI code is
 * on the stack: although StackIdentifier roots all identifiers used, the GC has
 * no way to no that a jsid cast to an NPIdentifier needs to be fixed up if it
 * is moved.
 */

class MOZ_STACK_CLASS StackIdentifier
{
public:
  explicit StackIdentifier(const PluginIdentifier& aIdentifier,
                           bool aIntern = false);

  bool Failed() const { return mFailed; }
  NPIdentifier ToNPIdentifier() const { return mIdentifier; }

private:
  bool mFailed;
  NPIdentifier mIdentifier;
  AutoSafeJSContext mCx;
  JS::RootedId mId;
};

StackIdentifier::StackIdentifier(const PluginIdentifier& aIdentifier, bool aIntern)
: mFailed(false),
  mId(mCx)
{
  if (aIdentifier.type() == PluginIdentifier::TnsCString) {
    // We don't call _getstringidentifier because we may not want to intern the string.
    NS_ConvertUTF8toUTF16 utf16name(aIdentifier.get_nsCString());
    JS::RootedString str(mCx, JS_NewUCStringCopyN(mCx, utf16name.get(), utf16name.Length()));
    if (!str) {
      NS_ERROR("Id can't be allocated");
      mFailed = true;
      return;
    }
    if (aIntern) {
      str = JS_InternJSString(mCx, str);
      if (!str) {
        NS_ERROR("Id can't be allocated");
        mFailed = true;
        return;
      }
    }
    if (!JS_StringToId(mCx, str, &mId)) {
      NS_ERROR("Id can't be allocated");
      mFailed = true;
      return;
    }
    mIdentifier = JSIdToNPIdentifier(mId);
    return;
  }

  mIdentifier = mozilla::plugins::parent::_getintidentifier(aIdentifier.get_int32_t());
}

static bool
FromNPIdentifier(NPIdentifier aIdentifier, PluginIdentifier* aResult)
{
  if (mozilla::plugins::parent::_identifierisstring(aIdentifier)) {
    nsCString string;
    NPUTF8* chars =
      mozilla::plugins::parent::_utf8fromidentifier(aIdentifier);
    if (!chars) {
      return false;
    }
    string.Adopt(chars);
    *aResult = PluginIdentifier(string);
    return true;
  }
  else {
    int32_t intval = mozilla::plugins::parent::_intfromidentifier(aIdentifier);
    *aResult = PluginIdentifier(intval);
    return true;
  }
}

namespace {

inline void
ReleaseVariant(NPVariant& aVariant,
               PluginInstanceParent* aInstance)
{
  PushSurrogateAcceptCalls acceptCalls(aInstance);
  const NPNetscapeFuncs* npn = GetNetscapeFuncs(aInstance);
  if (npn) {
    npn->releasevariantvalue(&aVariant);
  }
}

} // anonymous namespace

// static
NPObject*
PluginScriptableObjectParent::ScriptableAllocate(NPP aInstance,
                                                 NPClass* aClass)
{
  if (aClass != GetClass()) {
    NS_ERROR("Huh?! Wrong class!");
    return nullptr;
  }

  return new ParentNPObject();
}

// static
void
PluginScriptableObjectParent::ScriptableInvalidate(NPObject* aObject)
{
  if (aObject->_class != GetClass()) {
    NS_ERROR("Don't know what kind of object this is!");
    return;
  }

  ParentNPObject* object = reinterpret_cast<ParentNPObject*>(aObject);
  if (object->invalidated) {
    // This can happen more than once, and is just fine.
    return;
  }

  object->invalidated = true;

  // |object->parent| may be null already if the instance has gone away.
  if (object->parent && !object->parent->CallInvalidate()) {
    NS_ERROR("Failed to send message!");
  }
}

// static
void
PluginScriptableObjectParent::ScriptableDeallocate(NPObject* aObject)
{
  if (aObject->_class != GetClass()) {
    NS_ERROR("Don't know what kind of object this is!");
    return;
  }

  ParentNPObject* object = reinterpret_cast<ParentNPObject*>(aObject);
  PluginScriptableObjectParent* actor = object->parent;
  if (actor) {
    NS_ASSERTION(actor->Type() == Proxy, "Bad type!");
    actor->DropNPObject();
  }

  delete object;
}

// static
bool
PluginScriptableObjectParent::ScriptableHasMethod(NPObject* aObject,
                                                  NPIdentifier aName)
{
  if (aObject->_class != GetClass()) {
    NS_ERROR("Don't know what kind of object this is!");
    return false;
  }

  ParentNPObject* object = reinterpret_cast<ParentNPObject*>(aObject);
  if (object->invalidated) {
    NS_WARNING("Calling method on an invalidated object!");
    return false;
  }

  ProtectedActor<PluginScriptableObjectParent> actor(object->parent);
  if (!actor) {
    return false;
  }

  PluginIdentifier identifier;
  if (!FromNPIdentifier(aName, &identifier)) {
    return false;
  }

  NS_ASSERTION(actor->Type() == Proxy, "Bad type!");

  bool result;
  if (!actor->CallHasMethod(identifier, &result)) {
    NS_WARNING("Failed to send message!");
    return false;
  }

  return result;
}

// static
bool
PluginScriptableObjectParent::ScriptableInvoke(NPObject* aObject,
                                               NPIdentifier aName,
                                               const NPVariant* aArgs,
                                               uint32_t aArgCount,
                                               NPVariant* aResult)
{
  if (aObject->_class != GetClass()) {
    NS_ERROR("Don't know what kind of object this is!");
    return false;
  }

  ParentNPObject* object = reinterpret_cast<ParentNPObject*>(aObject);
  if (object->invalidated) {
    NS_WARNING("Calling method on an invalidated object!");
    return false;
  }

  ProtectedActor<PluginScriptableObjectParent> actor(object->parent);
  if (!actor) {
    return false;
  }

  PluginIdentifier identifier;
  if (!FromNPIdentifier(aName, &identifier)) {
    return false;
  }

  NS_ASSERTION(actor->Type() == Proxy, "Bad type!");

  ProtectedVariantArray args(aArgs, aArgCount, actor->GetInstance());
  if (!args.IsOk()) {
    NS_ERROR("Failed to convert arguments!");
    return false;
  }

  Variant remoteResult;
  bool success;
  if (!actor->CallInvoke(identifier, args, &remoteResult,
                         &success)) {
    NS_WARNING("Failed to send message!");
    return false;
  }

  if (!success) {
    return false;
  }

  if (!ConvertToVariant(remoteResult, *aResult, actor->GetInstance())) {
    NS_WARNING("Failed to convert result!");
    return false;
  }
  return true;
}

// static
bool
PluginScriptableObjectParent::ScriptableInvokeDefault(NPObject* aObject,
                                                      const NPVariant* aArgs,
                                                      uint32_t aArgCount,
                                                      NPVariant* aResult)
{
  if (aObject->_class != GetClass()) {
    NS_ERROR("Don't know what kind of object this is!");
    return false;
  }

  ParentNPObject* object = reinterpret_cast<ParentNPObject*>(aObject);
  if (object->invalidated) {
    NS_WARNING("Calling method on an invalidated object!");
    return false;
  }

  ProtectedActor<PluginScriptableObjectParent> actor(object->parent);
  if (!actor) {
    return false;
  }

  NS_ASSERTION(actor->Type() == Proxy, "Bad type!");

  ProtectedVariantArray args(aArgs, aArgCount, actor->GetInstance());
  if (!args.IsOk()) {
    NS_ERROR("Failed to convert arguments!");
    return false;
  }

  Variant remoteResult;
  bool success;
  if (!actor->CallInvokeDefault(args, &remoteResult, &success)) {
    NS_WARNING("Failed to send message!");
    return false;
  }

  if (!success) {
    return false;
  }

  if (!ConvertToVariant(remoteResult, *aResult, actor->GetInstance())) {
    NS_WARNING("Failed to convert result!");
    return false;
  }
  return true;
}

// static
bool
PluginScriptableObjectParent::ScriptableHasProperty(NPObject* aObject,
                                                    NPIdentifier aName)
{
  if (aObject->_class != GetClass()) {
    NS_ERROR("Don't know what kind of object this is!");
    return false;
  }

  ParentNPObject* object = reinterpret_cast<ParentNPObject*>(aObject);
  if (object->invalidated) {
    NS_WARNING("Calling method on an invalidated object!");
    return false;
  }

  ProtectedActor<PluginScriptableObjectParent> actor(object->parent);
  if (!actor) {
    return false;
  }

  PluginIdentifier identifier;
  if (!FromNPIdentifier(aName, &identifier)) {
    return false;
  }

  NS_ASSERTION(actor->Type() == Proxy, "Bad type!");

  bool result;
  if (!actor->CallHasProperty(identifier, &result)) {
    NS_WARNING("Failed to send message!");
    return false;
  }

  return result;
}

// static
bool
PluginScriptableObjectParent::ScriptableGetProperty(NPObject* aObject,
                                                    NPIdentifier aName,
                                                    NPVariant* aResult)
{
  // See GetPropertyHelper below.
  NS_NOTREACHED("Shouldn't ever call this directly!");
  return false;
}

// static
bool
PluginScriptableObjectParent::ScriptableSetProperty(NPObject* aObject,
                                                    NPIdentifier aName,
                                                    const NPVariant* aValue)
{
  if (aObject->_class != GetClass()) {
    NS_ERROR("Don't know what kind of object this is!");
    return false;
  }

  ParentNPObject* object = reinterpret_cast<ParentNPObject*>(aObject);
  if (object->invalidated) {
    NS_WARNING("Calling method on an invalidated object!");
    return false;
  }

  ProtectedActor<PluginScriptableObjectParent> actor(object->parent);
  if (!actor) {
    return false;
  }

  PluginIdentifier identifier;
  if (!FromNPIdentifier(aName, &identifier)) {
    return false;
  }

  NS_ASSERTION(actor->Type() == Proxy, "Bad type!");

  ProtectedVariant value(*aValue, actor->GetInstance());
  if (!value.IsOk()) {
    NS_WARNING("Failed to convert variant!");
    return false;
  }

  bool success;
  if (!actor->CallSetProperty(identifier, value, &success)) {
    NS_WARNING("Failed to send message!");
    return false;
  }

  return success;
}

// static
bool
PluginScriptableObjectParent::ScriptableRemoveProperty(NPObject* aObject,
                                                       NPIdentifier aName)
{
  if (aObject->_class != GetClass()) {
    NS_ERROR("Don't know what kind of object this is!");
    return false;
  }

  ParentNPObject* object = reinterpret_cast<ParentNPObject*>(aObject);
  if (object->invalidated) {
    NS_WARNING("Calling method on an invalidated object!");
    return false;
  }

  ProtectedActor<PluginScriptableObjectParent> actor(object->parent);
  if (!actor) {
    return false;
  }

  PluginIdentifier identifier;
  if (!FromNPIdentifier(aName, &identifier)) {
    return false;
  }

  NS_ASSERTION(actor->Type() == Proxy, "Bad type!");

  bool success;
  if (!actor->CallRemoveProperty(identifier, &success)) {
    NS_WARNING("Failed to send message!");
    return false;
  }

  return success;
}

// static
bool
PluginScriptableObjectParent::ScriptableEnumerate(NPObject* aObject,
                                                  NPIdentifier** aIdentifiers,
                                                  uint32_t* aCount)
{
  if (aObject->_class != GetClass()) {
    NS_ERROR("Don't know what kind of object this is!");
    return false;
  }

  ParentNPObject* object = reinterpret_cast<ParentNPObject*>(aObject);
  if (object->invalidated) {
    NS_WARNING("Calling method on an invalidated object!");
    return false;
  }

  ProtectedActor<PluginScriptableObjectParent> actor(object->parent);
  if (!actor) {
    return false;
  }

  NS_ASSERTION(actor->Type() == Proxy, "Bad type!");

  const NPNetscapeFuncs* npn = GetNetscapeFuncs(aObject);
  if (!npn) {
    NS_ERROR("No netscape funcs!");
    return false;
  }

  AutoInfallibleTArray<PluginIdentifier, 10> identifiers;
  bool success;
  if (!actor->CallEnumerate(&identifiers, &success)) {
    NS_WARNING("Failed to send message!");
    return false;
  }

  if (!success) {
    return false;
  }

  *aCount = identifiers.Length();
  if (!*aCount) {
    *aIdentifiers = nullptr;
    return true;
  }

  *aIdentifiers = (NPIdentifier*)npn->memalloc(*aCount * sizeof(NPIdentifier));
  if (!*aIdentifiers) {
    NS_ERROR("Out of memory!");
    return false;
  }

  for (uint32_t index = 0; index < *aCount; index++) {
    // We intern the ID to avoid a GC hazard here. This could probably be fixed
    // if the interface with nsJSNPRuntime were smarter.
    StackIdentifier stackID(identifiers[index], true /* aIntern */);
    if (stackID.Failed()) {
      return false;
    }
    (*aIdentifiers)[index] = stackID.ToNPIdentifier();
  }
  return true;
}

// static
bool
PluginScriptableObjectParent::ScriptableConstruct(NPObject* aObject,
                                                  const NPVariant* aArgs,
                                                  uint32_t aArgCount,
                                                  NPVariant* aResult)
{
  if (aObject->_class != GetClass()) {
    NS_ERROR("Don't know what kind of object this is!");
    return false;
  }

  ParentNPObject* object = reinterpret_cast<ParentNPObject*>(aObject);
  if (object->invalidated) {
    NS_WARNING("Calling method on an invalidated object!");
    return false;
  }

  ProtectedActor<PluginScriptableObjectParent> actor(object->parent);
  if (!actor) {
    return false;
  }

  NS_ASSERTION(actor->Type() == Proxy, "Bad type!");

  ProtectedVariantArray args(aArgs, aArgCount, actor->GetInstance());
  if (!args.IsOk()) {
    NS_ERROR("Failed to convert arguments!");
    return false;
  }

  Variant remoteResult;
  bool success;
  if (!actor->CallConstruct(args, &remoteResult, &success)) {
    NS_WARNING("Failed to send message!");
    return false;
  }

  if (!success) {
    return false;
  }

  if (!ConvertToVariant(remoteResult, *aResult, actor->GetInstance())) {
    NS_WARNING("Failed to convert result!");
    return false;
  }
  return true;
}

const NPClass PluginScriptableObjectParent::sNPClass = {
  NP_CLASS_STRUCT_VERSION,
  PluginScriptableObjectParent::ScriptableAllocate,
  PluginScriptableObjectParent::ScriptableDeallocate,
  PluginScriptableObjectParent::ScriptableInvalidate,
  PluginScriptableObjectParent::ScriptableHasMethod,
  PluginScriptableObjectParent::ScriptableInvoke,
  PluginScriptableObjectParent::ScriptableInvokeDefault,
  PluginScriptableObjectParent::ScriptableHasProperty,
  PluginScriptableObjectParent::ScriptableGetProperty,
  PluginScriptableObjectParent::ScriptableSetProperty,
  PluginScriptableObjectParent::ScriptableRemoveProperty,
  PluginScriptableObjectParent::ScriptableEnumerate,
  PluginScriptableObjectParent::ScriptableConstruct
};

PluginScriptableObjectParent::PluginScriptableObjectParent(
                                                     ScriptableObjectType aType)
: mInstance(nullptr),
  mObject(nullptr),
  mProtectCount(0),
  mType(aType)
{
}

PluginScriptableObjectParent::~PluginScriptableObjectParent()
{
  if (mObject) {
    if (mObject->_class == GetClass()) {
      NS_ASSERTION(mType == Proxy, "Wrong type!");
      static_cast<ParentNPObject*>(mObject)->parent = nullptr;
    }
    else {
      NS_ASSERTION(mType == LocalObject, "Wrong type!");
      GetInstance()->GetNPNIface()->releaseobject(mObject);
    }
  }
}

void
PluginScriptableObjectParent::InitializeProxy()
{
  NS_ASSERTION(mType == Proxy, "Bad type!");
  NS_ASSERTION(!mObject, "Calling Initialize more than once!");

  mInstance = static_cast<PluginInstanceParent*>(Manager());
  NS_ASSERTION(mInstance, "Null manager?!");

  NPObject* object = CreateProxyObject();
  NS_ASSERTION(object, "Failed to create object!");

  if (!mInstance->RegisterNPObjectForActor(object, this)) {
    NS_ERROR("Out of memory?");
  }

  mObject = object;
}

void
PluginScriptableObjectParent::InitializeLocal(NPObject* aObject)
{
  NS_ASSERTION(mType == LocalObject, "Bad type!");
  NS_ASSERTION(!(mInstance && mObject), "Calling Initialize more than once!");

  mInstance = static_cast<PluginInstanceParent*>(Manager());
  NS_ASSERTION(mInstance, "Null manager?!");

  mInstance->GetNPNIface()->retainobject(aObject);

  NS_ASSERTION(!mProtectCount, "Should be zero!");
  mProtectCount++;

  if (!mInstance->RegisterNPObjectForActor(aObject, this)) {
    NS_ERROR("Out of memory?");
  }

  mObject = aObject;
}

NPObject*
PluginScriptableObjectParent::CreateProxyObject()
{
  NS_ASSERTION(mInstance, "Must have an instance!");
  NS_ASSERTION(mType == Proxy, "Shouldn't call this for non-proxy object!");

  PushSurrogateAcceptCalls acceptCalls(mInstance);
  const NPNetscapeFuncs* npn = GetNetscapeFuncs(mInstance);

  NPObject* npobject = npn->createobject(mInstance->GetNPP(),
                                         const_cast<NPClass*>(GetClass()));
  NS_ASSERTION(npobject, "Failed to create object?!");
  NS_ASSERTION(npobject->_class == GetClass(), "Wrong kind of object!");
  NS_ASSERTION(npobject->referenceCount == 1, "Some kind of live object!");

  ParentNPObject* object = static_cast<ParentNPObject*>(npobject);
  NS_ASSERTION(!object->invalidated, "Bad object!");
  NS_ASSERTION(!object->parent, "Bad object!");

  // We don't want to have the actor own this object but rather let the object
  // own this actor. Set the reference count to 0 here so that when the object
  // dies we will send the destructor message to the child.
  object->referenceCount = 0;
  NS_LOG_RELEASE(object, 0, "BrowserNPObject");

  object->parent = const_cast<PluginScriptableObjectParent*>(this);
  return object;
}

bool
PluginScriptableObjectParent::ResurrectProxyObject()
{
  NS_ASSERTION(mInstance, "Must have an instance already!");
  NS_ASSERTION(!mObject, "Should not have an object already!");
  NS_ASSERTION(mType == Proxy, "Shouldn't call this for non-proxy object!");

  InitializeProxy();
  NS_ASSERTION(mObject, "Initialize failed!");

  if (!SendProtect()) {
    NS_WARNING("Failed to send message!");
    return false;
  }

  return true;
}

NPObject*
PluginScriptableObjectParent::GetObject(bool aCanResurrect)
{
  if (!mObject && aCanResurrect && !ResurrectProxyObject()) {
    NS_ERROR("Null object!");
    return nullptr;
  }
  return mObject;
}

void
PluginScriptableObjectParent::Protect()
{
  NS_ASSERTION(mObject, "No object!");
  NS_ASSERTION(mProtectCount >= 0, "Negative protect count?!");

  if (mType == LocalObject) {
    ++mProtectCount;
  }
}

void
PluginScriptableObjectParent::Unprotect()
{
  NS_ASSERTION(mObject, "No object!");
  NS_ASSERTION(mProtectCount >= 0, "Negative protect count?!");

  if (mType == LocalObject) {
    if (--mProtectCount == 0) {
      unused << PluginScriptableObjectParent::Send__delete__(this);
    }
  }
}

void
PluginScriptableObjectParent::DropNPObject()
{
  NS_ASSERTION(mObject, "Invalidated object!");
  NS_ASSERTION(mObject->_class == GetClass(), "Wrong type of object!");
  NS_ASSERTION(mType == Proxy, "Shouldn't call this for non-proxy object!");

  // We think we're about to be deleted, but we could be racing with the other
  // process.
  PluginInstanceParent* instance = GetInstance();
  NS_ASSERTION(instance, "Must have an instance!");

  instance->UnregisterNPObject(mObject);
  mObject = nullptr;

  unused << SendUnprotect();
}

void
PluginScriptableObjectParent::ActorDestroy(ActorDestroyReason aWhy)
{
  // Implement me! Bug 1005163
}

bool
PluginScriptableObjectParent::AnswerHasMethod(const PluginIdentifier& aId,
                                              bool* aHasMethod)
{
  if (!mObject) {
    NS_WARNING("Calling AnswerHasMethod with an invalidated object!");
    *aHasMethod = false;
    return true;
  }

  NS_ASSERTION(mObject->_class != GetClass(), "Bad object type!");
  NS_ASSERTION(mType == LocalObject, "Bad type!");

  PluginInstanceParent* instance = GetInstance();
  if (!instance) {
    NS_ERROR("No instance?!");
    *aHasMethod = false;
    return true;
  }

  PushSurrogateAcceptCalls acceptCalls(instance);
  const NPNetscapeFuncs* npn = GetNetscapeFuncs(instance);
  if (!npn) {
    NS_ERROR("No netscape funcs?!");
    *aHasMethod = false;
    return true;
  }

  StackIdentifier stackID(aId);
  if (stackID.Failed()) {
    *aHasMethod = false;
    return true;
  }
  *aHasMethod = npn->hasmethod(instance->GetNPP(), mObject, stackID.ToNPIdentifier());
  return true;
}

bool
PluginScriptableObjectParent::AnswerInvoke(const PluginIdentifier& aId,
                                           InfallibleTArray<Variant>&& aArgs,
                                           Variant* aResult,
                                           bool* aSuccess)
{
  if (!mObject) {
    NS_WARNING("Calling AnswerInvoke with an invalidated object!");
    *aResult = void_t();
    *aSuccess = false;
    return true;
  }

  NS_ASSERTION(mObject->_class != GetClass(), "Bad object type!");
  NS_ASSERTION(mType == LocalObject, "Bad type!");

  PluginInstanceParent* instance = GetInstance();
  if (!instance) {
    NS_ERROR("No instance?!");
    *aResult = void_t();
    *aSuccess = false;
    return true;
  }

  PushSurrogateAcceptCalls acceptCalls(instance);
  const NPNetscapeFuncs* npn = GetNetscapeFuncs(instance);
  if (!npn) {
    NS_ERROR("No netscape funcs?!");
    *aResult = void_t();
    *aSuccess = false;
    return true;
  }

  StackIdentifier stackID(aId);
  if (stackID.Failed()) {
    *aResult = void_t();
    *aSuccess = false;
    return true;
  }

  AutoFallibleTArray<NPVariant, 10> convertedArgs;
  uint32_t argCount = aArgs.Length();

  if (!convertedArgs.SetLength(argCount)) {
    *aResult = void_t();
    *aSuccess = false;
    return true;
  }

  for (uint32_t index = 0; index < argCount; index++) {
    if (!ConvertToVariant(aArgs[index], convertedArgs[index], instance)) {
      // Don't leak things we've already converted!
      while (index-- > 0) {
        ReleaseVariant(convertedArgs[index], instance);
      }
      *aResult = void_t();
      *aSuccess = false;
      return true;
    }
  }

  NPVariant result;
  bool success = npn->invoke(instance->GetNPP(), mObject, stackID.ToNPIdentifier(),
                             convertedArgs.Elements(), argCount, &result);

  for (uint32_t index = 0; index < argCount; index++) {
    ReleaseVariant(convertedArgs[index], instance);
  }

  if (!success) {
    *aResult = void_t();
    *aSuccess = false;
    return true;
  }

  Variant convertedResult;
  success = ConvertToRemoteVariant(result, convertedResult, GetInstance());

  DeferNPVariantLastRelease(npn, &result);

  if (!success) {
    *aResult = void_t();
    *aSuccess = false;
    return true;
  }

  *aResult = convertedResult;
  *aSuccess = true;
  return true;
}

bool
PluginScriptableObjectParent::AnswerInvokeDefault(InfallibleTArray<Variant>&& aArgs,
                                                  Variant* aResult,
                                                  bool* aSuccess)
{
  if (!mObject) {
    NS_WARNING("Calling AnswerInvoke with an invalidated object!");
    *aResult = void_t();
    *aSuccess = false;
    return true;
  }

  NS_ASSERTION(mObject->_class != GetClass(), "Bad object type!");
  NS_ASSERTION(mType == LocalObject, "Bad type!");

  PluginInstanceParent* instance = GetInstance();
  if (!instance) {
    NS_ERROR("No instance?!");
    *aResult = void_t();
    *aSuccess = false;
    return true;
  }

  PushSurrogateAcceptCalls acceptCalls(instance);
  const NPNetscapeFuncs* npn = GetNetscapeFuncs(instance);
  if (!npn) {
    NS_ERROR("No netscape funcs?!");
    *aResult = void_t();
    *aSuccess = false;
    return true;
  }

  AutoFallibleTArray<NPVariant, 10> convertedArgs;
  uint32_t argCount = aArgs.Length();

  if (!convertedArgs.SetLength(argCount)) {
    *aResult = void_t();
    *aSuccess = false;
    return true;
  }

  for (uint32_t index = 0; index < argCount; index++) {
    if (!ConvertToVariant(aArgs[index], convertedArgs[index], instance)) {
      // Don't leak things we've already converted!
      while (index-- > 0) {
        ReleaseVariant(convertedArgs[index], instance);
      }
      *aResult = void_t();
      *aSuccess = false;
      return true;
    }
  }

  NPVariant result;
  bool success = npn->invokeDefault(instance->GetNPP(), mObject,
                                    convertedArgs.Elements(), argCount,
                                    &result);

  for (uint32_t index = 0; index < argCount; index++) {
    ReleaseVariant(convertedArgs[index], instance);
  }

  if (!success) {
    *aResult = void_t();
    *aSuccess = false;
    return true;
  }

  Variant convertedResult;
  success = ConvertToRemoteVariant(result, convertedResult, GetInstance());

  DeferNPVariantLastRelease(npn, &result);

  if (!success) {
    *aResult = void_t();
    *aSuccess = false;
    return true;
  }

  *aResult = convertedResult;
  *aSuccess = true;
  return true;
}

bool
PluginScriptableObjectParent::AnswerHasProperty(const PluginIdentifier& aId,
                                                bool* aHasProperty)
{
  if (!mObject) {
    NS_WARNING("Calling AnswerHasProperty with an invalidated object!");
    *aHasProperty = false;
    return true;
  }

  NS_ASSERTION(mObject->_class != GetClass(), "Bad object type!");
  NS_ASSERTION(mType == LocalObject, "Bad type!");

  PluginInstanceParent* instance = GetInstance();
  if (!instance) {
    NS_ERROR("No instance?!");
    *aHasProperty = false;
    return true;
  }

  PushSurrogateAcceptCalls acceptCalls(instance);
  const NPNetscapeFuncs* npn = GetNetscapeFuncs(instance);
  if (!npn) {
    NS_ERROR("No netscape funcs?!");
    *aHasProperty = false;
    return true;
  }

  StackIdentifier stackID(aId);
  if (stackID.Failed()) {
    *aHasProperty = false;
    return true;
  }

  *aHasProperty = npn->hasproperty(instance->GetNPP(), mObject,
                                   stackID.ToNPIdentifier());
  return true;
}

bool
PluginScriptableObjectParent::AnswerGetParentProperty(
                                                   const PluginIdentifier& aId,
                                                   Variant* aResult,
                                                   bool* aSuccess)
{
  if (!mObject) {
    NS_WARNING("Calling AnswerGetProperty with an invalidated object!");
    *aResult = void_t();
    *aSuccess = false;
    return true;
  }

  NS_ASSERTION(mObject->_class != GetClass(), "Bad object type!");
  NS_ASSERTION(mType == LocalObject, "Bad type!");

  PluginInstanceParent* instance = GetInstance();
  if (!instance) {
    NS_ERROR("No instance?!");
    *aResult = void_t();
    *aSuccess = false;
    return true;
  }

  PushSurrogateAcceptCalls acceptCalls(instance);
  const NPNetscapeFuncs* npn = GetNetscapeFuncs(instance);
  if (!npn) {
    NS_ERROR("No netscape funcs?!");
    *aResult = void_t();
    *aSuccess = false;
    return true;
  }

  StackIdentifier stackID(aId);
  if (stackID.Failed()) {
    *aResult = void_t();
    *aSuccess = false;
    return true;
  }

  NPVariant result;
  if (!npn->getproperty(instance->GetNPP(), mObject, stackID.ToNPIdentifier(),
                        &result)) {
    *aResult = void_t();
    *aSuccess = false;
    return true;
  }

  Variant converted;
  if ((*aSuccess = ConvertToRemoteVariant(result, converted, instance))) {
    DeferNPVariantLastRelease(npn, &result);
    *aResult = converted;
  }
  else {
    *aResult = void_t();
  }

  return true;
}

bool
PluginScriptableObjectParent::AnswerSetProperty(const PluginIdentifier& aId,
                                                const Variant& aValue,
                                                bool* aSuccess)
{
  if (!mObject) {
    NS_WARNING("Calling AnswerSetProperty with an invalidated object!");
    *aSuccess = false;
    return true;
  }

  NS_ASSERTION(mObject->_class != GetClass(), "Bad object type!");
  NS_ASSERTION(mType == LocalObject, "Bad type!");

  PluginInstanceParent* instance = GetInstance();
  if (!instance) {
    NS_ERROR("No instance?!");
    *aSuccess = false;
    return true;
  }

  PushSurrogateAcceptCalls acceptCalls(instance);
  const NPNetscapeFuncs* npn = GetNetscapeFuncs(instance);
  if (!npn) {
    NS_ERROR("No netscape funcs?!");
    *aSuccess = false;
    return true;
  }

  NPVariant converted;
  if (!ConvertToVariant(aValue, converted, instance)) {
    *aSuccess = false;
    return true;
  }

  StackIdentifier stackID(aId);
  if (stackID.Failed()) {
    *aSuccess = false;
    return true;
  }

  if ((*aSuccess = npn->setproperty(instance->GetNPP(), mObject,
                                    stackID.ToNPIdentifier(), &converted))) {
    ReleaseVariant(converted, instance);
  }
  return true;
}

bool
PluginScriptableObjectParent::AnswerRemoveProperty(const PluginIdentifier& aId,
                                                   bool* aSuccess)
{
  if (!mObject) {
    NS_WARNING("Calling AnswerRemoveProperty with an invalidated object!");
    *aSuccess = false;
    return true;
  }

  NS_ASSERTION(mObject->_class != GetClass(), "Bad object type!");
  NS_ASSERTION(mType == LocalObject, "Bad type!");

  PluginInstanceParent* instance = GetInstance();
  if (!instance) {
    NS_ERROR("No instance?!");
    *aSuccess = false;
    return true;
  }

  PushSurrogateAcceptCalls acceptCalls(instance);
  const NPNetscapeFuncs* npn = GetNetscapeFuncs(instance);
  if (!npn) {
    NS_ERROR("No netscape funcs?!");
    *aSuccess = false;
    return true;
  }

  StackIdentifier stackID(aId);
  if (stackID.Failed()) {
    *aSuccess = false;
    return true;
  }

  *aSuccess = npn->removeproperty(instance->GetNPP(), mObject,
                                  stackID.ToNPIdentifier());
  return true;
}

bool
PluginScriptableObjectParent::AnswerEnumerate(InfallibleTArray<PluginIdentifier>* aProperties,
                                              bool* aSuccess)
{
  if (!mObject) {
    NS_WARNING("Calling AnswerEnumerate with an invalidated object!");
    *aSuccess = false;
    return true;
  }

  NS_ASSERTION(mObject->_class != GetClass(), "Bad object type!");
  NS_ASSERTION(mType == LocalObject, "Bad type!");

  PluginInstanceParent* instance = GetInstance();
  if (!instance) {
    NS_ERROR("No instance?!");
    *aSuccess = false;
    return true;
  }

  PushSurrogateAcceptCalls acceptCalls(instance);
  const NPNetscapeFuncs* npn = GetNetscapeFuncs(instance);
  if (!npn) {
    NS_WARNING("No netscape funcs?!");
    *aSuccess = false;
    return true;
  }

  NPIdentifier* ids;
  uint32_t idCount;
  if (!npn->enumerate(instance->GetNPP(), mObject, &ids, &idCount)) {
    *aSuccess = false;
    return true;
  }

  aProperties->SetCapacity(idCount);

  for (uint32_t index = 0; index < idCount; index++) {
<<<<<<< HEAD
    // Because of GC hazards, all identifiers returned from enumerate
    // must be made permanent.
    if (NPN_identifierisstring(ids[index])) {
      JS::Rooted<JSString*> str(cx, NPIdentifierToString(ids[index]));
      if (!JS_StringHasBeenInterned(cx, str)) {
        DebugOnly<JSString*> str2 = JS_InternJSString(cx, str);
        NS_ASSERTION(str2 == str, "Interning a JS string which is currently an ID should return itself.");
      }
=======
    PluginIdentifier id;
    if (!FromNPIdentifier(ids[index], &id)) {
      return false;
>>>>>>> 8112532f
    }
    aProperties->AppendElement(id);
  }

  npn->memfree(ids);
  *aSuccess = true;
  return true;
}

bool
PluginScriptableObjectParent::AnswerConstruct(InfallibleTArray<Variant>&& aArgs,
                                              Variant* aResult,
                                              bool* aSuccess)
{
  if (!mObject) {
    NS_WARNING("Calling AnswerConstruct with an invalidated object!");
    *aResult = void_t();
    *aSuccess = false;
    return true;
  }

  NS_ASSERTION(mObject->_class != GetClass(), "Bad object type!");
  NS_ASSERTION(mType == LocalObject, "Bad type!");

  PluginInstanceParent* instance = GetInstance();
  if (!instance) {
    NS_ERROR("No instance?!");
    *aResult = void_t();
    *aSuccess = false;
    return true;
  }

  PushSurrogateAcceptCalls acceptCalls(instance);
  const NPNetscapeFuncs* npn = GetNetscapeFuncs(instance);
  if (!npn) {
    NS_ERROR("No netscape funcs?!");
    *aResult = void_t();
    *aSuccess = false;
    return true;
  }

  AutoFallibleTArray<NPVariant, 10> convertedArgs;
  uint32_t argCount = aArgs.Length();

  if (!convertedArgs.SetLength(argCount)) {
    *aResult = void_t();
    *aSuccess = false;
    return true;
  }

  for (uint32_t index = 0; index < argCount; index++) {
    if (!ConvertToVariant(aArgs[index], convertedArgs[index], instance)) {
      // Don't leak things we've already converted!
      while (index-- > 0) {
        ReleaseVariant(convertedArgs[index], instance);
      }
      *aResult = void_t();
      *aSuccess = false;
      return true;
    }
  }

  NPVariant result;
  bool success = npn->construct(instance->GetNPP(), mObject,
                                convertedArgs.Elements(), argCount, &result);

  for (uint32_t index = 0; index < argCount; index++) {
    ReleaseVariant(convertedArgs[index], instance);
  }

  if (!success) {
    *aResult = void_t();
    *aSuccess = false;
    return true;
  }

  Variant convertedResult;
  success = ConvertToRemoteVariant(result, convertedResult, instance);

  DeferNPVariantLastRelease(npn, &result);

  if (!success) {
    *aResult = void_t();
    *aSuccess = false;
    return true;
  }

  *aSuccess = true;
  *aResult = convertedResult;
  return true;
}

bool
PluginScriptableObjectParent::RecvProtect()
{
  NS_ASSERTION(mObject->_class != GetClass(), "Bad object type!");
  NS_ASSERTION(mType == LocalObject, "Bad type!");

  Protect();
  return true;
}

bool
PluginScriptableObjectParent::RecvUnprotect()
{
  NS_ASSERTION(mObject->_class != GetClass(), "Bad object type!");
  NS_ASSERTION(mType == LocalObject, "Bad type!");

  Unprotect();
  return true;
}

bool
PluginScriptableObjectParent::AnswerNPN_Evaluate(const nsCString& aScript,
                                                 Variant* aResult,
                                                 bool* aSuccess)
{
  PluginInstanceParent* instance = GetInstance();
  if (!instance) {
    NS_ERROR("No instance?!");
    *aResult = void_t();
    *aSuccess = false;
    return true;
  }

  PushSurrogateAcceptCalls acceptCalls(instance);
  const NPNetscapeFuncs* npn = GetNetscapeFuncs(instance);
  if (!npn) {
    NS_ERROR("No netscape funcs?!");
    *aResult = void_t();
    *aSuccess = false;
    return true;
  }

  NPString script = { aScript.get(), aScript.Length() };

  NPVariant result;
  bool success = npn->evaluate(instance->GetNPP(), mObject, &script, &result);
  if (!success) {
    *aResult = void_t();
    *aSuccess = false;
    return true;
  }

  Variant convertedResult;
  success = ConvertToRemoteVariant(result, convertedResult, instance);

  DeferNPVariantLastRelease(npn, &result);

  if (!success) {
    *aResult = void_t();
    *aSuccess = false;
    return true;
  }

  *aSuccess = true;
  *aResult = convertedResult;
  return true;
}

bool
PluginScriptableObjectParent::GetPropertyHelper(NPIdentifier aName,
                                                bool* aHasProperty,
                                                bool* aHasMethod,
                                                NPVariant* aResult)
{
  NS_ASSERTION(Type() == Proxy, "Bad type!");

  ParentNPObject* object = static_cast<ParentNPObject*>(mObject);
  if (object->invalidated) {
    NS_WARNING("Calling method on an invalidated object!");
    return false;
  }

  PluginIdentifier identifier;
  if (!FromNPIdentifier(aName, &identifier)) {
    return false;
  }

  bool hasProperty, hasMethod, success;
  Variant result;
  if (!CallGetChildProperty(identifier, &hasProperty, &hasMethod, &result,
                            &success)) {
    return false;
  }

  if (!success) {
    return false;
  }

  if (!ConvertToVariant(result, *aResult, GetInstance())) {
    NS_WARNING("Failed to convert result!");
    return false;
  }

  *aHasProperty = hasProperty;
  *aHasMethod = hasMethod;
  return true;
}<|MERGE_RESOLUTION|>--- conflicted
+++ resolved
@@ -1180,21 +1180,9 @@
   aProperties->SetCapacity(idCount);
 
   for (uint32_t index = 0; index < idCount; index++) {
-<<<<<<< HEAD
-    // Because of GC hazards, all identifiers returned from enumerate
-    // must be made permanent.
-    if (NPN_identifierisstring(ids[index])) {
-      JS::Rooted<JSString*> str(cx, NPIdentifierToString(ids[index]));
-      if (!JS_StringHasBeenInterned(cx, str)) {
-        DebugOnly<JSString*> str2 = JS_InternJSString(cx, str);
-        NS_ASSERTION(str2 == str, "Interning a JS string which is currently an ID should return itself.");
-      }
-=======
     PluginIdentifier id;
     if (!FromNPIdentifier(ids[index], &id)) {
       return false;
->>>>>>> 8112532f
-    }
     aProperties->AppendElement(id);
   }
 
