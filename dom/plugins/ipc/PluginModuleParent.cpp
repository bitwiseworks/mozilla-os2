--- conflicted
+++ resolved
@@ -1322,40 +1322,6 @@
         mPlugin->PluginCrashed(mPluginDumpID, mBrowserDumpID);
 }
 
-<<<<<<< HEAD
-PPluginIdentifierParent*
-PluginModuleParent::AllocPPluginIdentifierParent(const nsCString& aString,
-                                                 const int32_t& aInt,
-                                                 const bool& aTemporary)
-{
-    if (aTemporary) {
-        NS_ERROR("Plugins don't create temporary identifiers.");
-        return nullptr; // should abort the plugin
-    }
-
-    NPIdentifier npident = aString.IsVoid() ?
-        mozilla::plugins::parent::NPN_getintidentifier(aInt) :
-        mozilla::plugins::parent::NPN_getstringidentifier(aString.get());
-
-    if (!npident) {
-        NS_WARNING("Failed to get identifier!");
-        return nullptr;
-    }
-
-    PluginIdentifierParent* ident = new PluginIdentifierParent(npident, false);
-    mIdentifiers.Put(npident, ident);
-    return ident;
-}
-
-bool
-PluginModuleParent::DeallocPPluginIdentifierParent(PPluginIdentifierParent* aActor)
-{
-    delete aActor;
-    return true;
-}
-
-=======
->>>>>>> 8112532f
 PPluginInstanceParent*
 PluginModuleParent::AllocPPluginInstanceParent(const nsCString& aMimeType,
                                                const uint16_t& aMode,
@@ -1412,9 +1378,6 @@
     }
 }
 
-<<<<<<< HEAD
-NPError NP_CALLBACK
-=======
 #define RESOLVE_AND_CALL(instance, func)                                       \
 NP_BEGIN_MACRO                                                                 \
     PluginAsyncSurrogate* surrogate = nullptr;                                 \
@@ -1428,8 +1391,7 @@
     return i->func;                                                            \
 NP_END_MACRO
 
-NPError
->>>>>>> 8112532f
+NPError NP_CALLBACK
 PluginModuleParent::NPP_Destroy(NPP instance,
                                 NPSavedData** saved)
 {
@@ -1635,23 +1597,6 @@
     return i->AsyncSetWindow(window);
 }
 
-<<<<<<< HEAD
-    nsCString string;
-    int32_t intval = -1;
-    bool temporary = false;
-    if (mozilla::plugins::parent::NPN_identifierisstring(aIdentifier)) {
-        NPUTF8* chars =
-            mozilla::plugins::parent::NPN_utf8fromidentifier(aIdentifier);
-        if (!chars) {
-            return nullptr;
-        }
-        string.Adopt(chars);
-        temporary = !NPStringIdentifierIsPermanent(npp, aIdentifier);
-    }
-    else {
-        intval = mozilla::plugins::parent::NPN_intfromidentifier(aIdentifier);
-        string.SetIsVoid(true);
-=======
 nsresult
 PluginModuleParent::GetImageContainer(NPP instance,
                              mozilla::layers::ImageContainer** aContainer)
@@ -1707,7 +1652,6 @@
 {
     if (GetIPCChannel()->CanSend()) {
         Close();
->>>>>>> 8112532f
     }
 
     mShutdown = true;
@@ -2394,20 +2338,6 @@
 }
 #endif // #if defined(XP_MACOSX)
 
-<<<<<<< HEAD
-bool
-PluginModuleParent::AnswerNPN_GetValue_WithBoolReturn(const NPNVariable& aVariable,
-                                                      NPError* aError,
-                                                      bool* aBoolVal)
-{
-    NPBool boolVal = false;
-    *aError = mozilla::plugins::parent::NPN_getvalue(nullptr, aVariable, &boolVal);
-    *aBoolVal = boolVal ? true : false;
-    return true;
-}
-
-=======
->>>>>>> 8112532f
 #if defined(MOZ_WIDGET_QT)
 bool
 PluginModuleParent::AnswerProcessSomeEvents()
@@ -2620,35 +2550,17 @@
 {
     PLUGIN_LOG_DEBUG(("%s", FULLFUNCTION));
 
-<<<<<<< HEAD
-    NPObject* aNPObj = nullptr;
-    if (aActor) {
-        aNPObj = static_cast<PluginScriptableObjectParent*>(aActor)->GetObject(true);
-        if (!aNPObj) {
-            NS_ERROR("Failed to get object!");
-            return false;
-        }
-    }
-    mozilla::plugins::parent::NPN_setexception(aNPObj, NullableStringGet(aMessage));
-=======
-    mozilla::plugins::parent::_reloadplugins(aReloadPages);
->>>>>>> 8112532f
+    mozilla::plugins::parent::NPN_reloadplugins(aReloadPages);
     return true;
 }
 
 bool
 PluginModuleChromeParent::RecvNotifyContentModuleDestroyed()
 {
-<<<<<<< HEAD
-    PLUGIN_LOG_DEBUG(("%s", FULLFUNCTION));
-
-    mozilla::plugins::parent::NPN_reloadplugins(aReloadPages);
-=======
     nsRefPtr<nsPluginHost> host = nsPluginHost::GetInst();
     if (host) {
         host->NotifyContentModuleDestroyed(mPluginId);
     }
->>>>>>> 8112532f
     return true;
 }
 
