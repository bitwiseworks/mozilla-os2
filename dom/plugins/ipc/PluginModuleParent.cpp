--- conflicted
+++ resolved
@@ -11,17 +11,13 @@
 #include "NestedLoopTimer.h"
 #endif
 
-<<<<<<< HEAD
 #if defined(XP_OS2)
 #define INCL_DOS
 #define INCL_PM
 #include <os2.h>
 #endif
 
-#include "base/process_util.h"
-=======
 #include "mozilla/plugins/PluginModuleParent.h"
->>>>>>> 10857939
 
 #include "base/process_util.h"
 #include "mozilla/Attributes.h"
@@ -1313,7 +1309,7 @@
     return NS_OK;
 }
 
-#if defined(XP_WIN) || defined(XP_MACOSX)
+#if defined(XP_WIN) || defined(XP_MACOSX) || defined(XP_OS2)
 nsresult
 PluginModuleParent::NP_GetEntryPoints(NPPluginFuncs* pFuncs, NPError* error)
 {
