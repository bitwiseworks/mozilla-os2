--- conflicted
+++ resolved
@@ -133,14 +133,11 @@
     , mFrameID(0)
 #if defined(OS_WIN)
     , mPluginHWND(nullptr)
-<<<<<<< HEAD
+    , mChildPluginHWND(nullptr)
+    , mChildPluginsParentHWND(nullptr)
 #elif defined(XP_OS2)
     , mPluginHWND(NULLHANDLE)
 #endif // defined(XP_WIN) || defined(XP_OS2)
-=======
-    , mChildPluginHWND(nullptr)
-    , mChildPluginsParentHWND(nullptr)
->>>>>>> 00eb1a28
     , mPluginWndProc(nullptr)
     , mNestedEventState(false)
 #if defined(XP_MACOSX)
@@ -226,12 +223,7 @@
         }
     }
 
-<<<<<<< HEAD
 #if defined(OS_WIN) || defined(XP_OS2)
-    SharedSurfaceRelease();
-=======
-#if defined(OS_WIN)
->>>>>>> 00eb1a28
     UnsubclassPluginWindow();
 #endif
 
@@ -489,7 +481,7 @@
         case NPDrawingModelCoreGraphics:
             allowed = true;
             break;
-#elif defined(XP_WIN)
+#elif defined(XP_WIN) || defined(XP_OS2)
         case NPDrawingModelSyncWin:
             allowed = true;
             break;
@@ -524,32 +516,7 @@
         // We need to request CoreGraphics otherwise
         // the nsPluginFrame will try to draw a CALayer
         // that can not be shared across process.
-<<<<<<< HEAD
-        mDrawingModel = drawingModel;
-        *result = mNPNIface->setvalue(mNPP, NPPVpluginDrawingModel,
-                                  (void*)NPDrawingModelCoreGraphics);
-    } else
-#endif
-    if (
-#if defined(XP_WIN) || defined(XP_OS2)
-               drawingModel == NPDrawingModelSyncWin
-#elif defined(XP_MACOSX)
-               drawingModel == NPDrawingModelOpenGL ||
-               drawingModel == NPDrawingModelCoreGraphics
-#elif defined(MOZ_X11)
-               drawingModel == NPDrawingModelSyncX
-#else
-               false
-#endif
-               ) {
-        mDrawingModel = drawingModel;
-        *result = mNPNIface->setvalue(mNPP, NPPVpluginDrawingModel,
-                                      (void*)(intptr_t)drawingModel);
-    } else {
-        *result = NPERR_GENERIC_ERROR;
-=======
         requestModel = NPDrawingModelCoreGraphics;
->>>>>>> 00eb1a28
     }
 #endif
 
@@ -1355,18 +1322,15 @@
     } else {
         SubclassPluginWindow(reinterpret_cast<HWND>(aWindow->window));
 
-<<<<<<< HEAD
 #if defined(XP_OS2)
         window.window = aWindow->window;
 #else
-=======
         // Skip SetWindow call for hidden QuickTime plugins.
         if ((mParent->GetQuirks() & QUIRK_QUICKTIME_AVOID_SETWINDOW) &&
             aWindow->width == 0 && aWindow->height == 0) {
             return NPERR_NO_ERROR;
         }
 
->>>>>>> 00eb1a28
         window.window = reinterpret_cast<uint64_t>(aWindow->window);
 #endif
         window.x = aWindow->x;
