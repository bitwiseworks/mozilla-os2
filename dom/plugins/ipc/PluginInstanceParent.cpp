/* -*- Mode: C++; tab-width: 4; indent-tabs-mode: nil; c-basic-offset: 4 -*-
 * vim: sw=4 ts=4 et :
 * This Source Code Form is subject to the terms of the Mozilla Public
 * License, v. 2.0. If a copy of the MPL was not distributed with this
 * file, You can obtain one at http://mozilla.org/MPL/2.0/. */

#include "mozilla/DebugOnly.h"
#include <stdint.h> // for intptr_t

#include "PluginInstanceParent.h"
#include "BrowserStreamParent.h"
#include "PluginBackgroundDestroyer.h"
#include "PluginModuleParent.h"
#include "PluginStreamParent.h"
#include "StreamNotifyParent.h"
#include "npfunctions.h"
#include "nsAutoPtr.h"
#include "gfxASurface.h"
#include "gfxContext.h"
#include "gfxPlatform.h"
#include "gfxSharedImageSurface.h"
#include "nsNPAPIPluginInstance.h"
#ifdef MOZ_X11
#include "gfxXlibSurface.h"
#endif
#include "gfxContext.h"
#include "gfxColor.h"
#include "gfxUtils.h"
#include "mozilla/gfx/2D.h"
#include "Layers.h"
#include "SharedTextureImage.h"
#include "GLContext.h"
#include "GLContextProvider.h"

#ifdef XP_MACOSX
#include "MacIOSurfaceImage.h"
#endif

#if defined(OS_WIN)
#include <windowsx.h>
#include "gfxWindowsPlatform.h"
#include "mozilla/plugins/PluginSurfaceParent.h"

// Plugin focus event for widget.
extern const wchar_t* kOOPPPluginFocusEventId;
UINT gOOPPPluginFocusEvent =
    RegisterWindowMessage(kOOPPPluginFocusEventId);
<<<<<<< HEAD
extern const PRUnichar* kFlashFullscreenClass;
#elif defined(XP_OS2)
#include "mozilla/plugins/PluginSurfaceParent.h"
=======
extern const wchar_t* kFlashFullscreenClass;
>>>>>>> 10857939
#elif defined(MOZ_WIDGET_GTK)
#include <gdk/gdk.h>
#elif defined(XP_MACOSX)
#include <ApplicationServices/ApplicationServices.h>
#endif // defined(XP_MACOSX)

using namespace mozilla::plugins;
using namespace mozilla::layers;
using namespace mozilla::gl;

bool
StreamNotifyParent::RecvRedirectNotifyResponse(const bool& allow)
{
  PluginInstanceParent* instance = static_cast<PluginInstanceParent*>(Manager());
  instance->mNPNIface->urlredirectresponse(instance->mNPP, this, static_cast<NPBool>(allow));
  return true;
}

PluginInstanceParent::PluginInstanceParent(PluginModuleParent* parent,
                                           NPP npp,
                                           const nsCString& aMimeType,
                                           const NPNetscapeFuncs* npniface)
  : mParent(parent)
    , mNPP(npp)
    , mNPNIface(npniface)
    , mWindowType(NPWindowTypeWindow)
    , mDrawingModel(kDefaultDrawingModel)
<<<<<<< HEAD
#if defined(OS_WIN) || defined(XP_OS2)
    , mPluginHWND(NULL)
    , mPluginWndProc(NULL)
=======
#if defined(OS_WIN)
    , mPluginHWND(nullptr)
    , mPluginWndProc(nullptr)
>>>>>>> 10857939
    , mNestedEventState(false)
#endif // defined(XP_WIN) || defined(XP_OS2)
#if defined(XP_MACOSX)
    , mShWidth(0)
    , mShHeight(0)
    , mShColorSpace(nullptr)
#endif
{
}

PluginInstanceParent::~PluginInstanceParent()
{
    if (mNPP)
        mNPP->pdata = nullptr;

#if defined(OS_WIN) || defined(XP_OS2)
    NS_ASSERTION(!(mPluginHWND || mPluginWndProc),
        "Subclass was not reset correctly before the dtor was reached!");
#endif
#if defined(MOZ_WIDGET_COCOA)
    if (mShWidth != 0 && mShHeight != 0) {
        DeallocShmem(mShSurface);
    }
    if (mShColorSpace)
        ::CGColorSpaceRelease(mShColorSpace);
#endif
    if (mRemoteImageDataShmem.IsWritable()) {
        if (mImageContainer) {
            mImageContainer->SetRemoteImageData(nullptr, nullptr);
            mImageContainer->SetCompositionNotifySink(nullptr);
        }
        DeallocShmem(mRemoteImageDataShmem);
    }
}

bool
PluginInstanceParent::Init()
{
    return true;
}

void
PluginInstanceParent::ActorDestroy(ActorDestroyReason why)
{
#if defined(OS_WIN) || defined(XP_OS2)
    if (why == AbnormalShutdown) {
        // If the plugin process crashes, this is the only
        // chance we get to destroy resources.
        SharedSurfaceRelease();
        UnsubclassPluginWindow();
    }
#endif
    // After this method, the data backing the remote surface may no
    // longer be valid. The X surface may be destroyed, or the shared
    // memory backing this surface may no longer be valid.
    if (mFrontSurface) {
        mFrontSurface = nullptr;
        if (mImageContainer) {
            mImageContainer->SetCurrentImage(nullptr);
        }
#ifdef MOZ_X11
        FinishX(DefaultXDisplay());
#endif
    }
}

NPError
PluginInstanceParent::Destroy()
{
    NPError retval;
    if (!CallNPP_Destroy(&retval))
        retval = NPERR_GENERIC_ERROR;

#if defined(OS_WIN) || defined(XP_OS2)
    SharedSurfaceRelease();
    UnsubclassPluginWindow();
#endif

    return retval;
}

PBrowserStreamParent*
PluginInstanceParent::AllocPBrowserStreamParent(const nsCString& url,
                                                const uint32_t& length,
                                                const uint32_t& lastmodified,
                                                PStreamNotifyParent* notifyData,
                                                const nsCString& headers,
                                                const nsCString& mimeType,
                                                const bool& seekable,
                                                NPError* rv,
                                                uint16_t *stype)
{
    NS_RUNTIMEABORT("Not reachable");
    return nullptr;
}

bool
PluginInstanceParent::DeallocPBrowserStreamParent(PBrowserStreamParent* stream)
{
    delete stream;
    return true;
}

PPluginStreamParent*
PluginInstanceParent::AllocPPluginStreamParent(const nsCString& mimeType,
                                               const nsCString& target,
                                               NPError* result)
{
    return new PluginStreamParent(this, mimeType, target, result);
}

bool
PluginInstanceParent::DeallocPPluginStreamParent(PPluginStreamParent* stream)
{
    delete stream;
    return true;
}

bool
PluginInstanceParent::AnswerNPN_GetValue_NPNVnetscapeWindow(NativeWindowHandle* value,
                                                            NPError* result)
{
#if defined(XP_WIN) || defined(XP_OS2)
    HWND id;
#elif defined(MOZ_X11)
    XID id;
#elif defined(XP_MACOSX)
    intptr_t id;
#elif defined(ANDROID)
    // TODO: Need Android impl
    int id;
#elif defined(MOZ_WIDGET_QT)
    // TODO: Need Qt non X impl
    int id;
#else
#warning Implement me
#endif

    *result = mNPNIface->getvalue(mNPP, NPNVnetscapeWindow, &id);
    *value = id;
    return true;
}

bool
PluginInstanceParent::InternalGetValueForNPObject(
                                         NPNVariable aVariable,
                                         PPluginScriptableObjectParent** aValue,
                                         NPError* aResult)
{
    NPObject* npobject;
    NPError result = mNPNIface->getvalue(mNPP, aVariable, (void*)&npobject);
    if (result == NPERR_NO_ERROR) {
        NS_ASSERTION(npobject, "Shouldn't return null and NPERR_NO_ERROR!");

        PluginScriptableObjectParent* actor = GetActorForNPObject(npobject);
        mNPNIface->releaseobject(npobject);
        if (actor) {
            *aValue = actor;
            *aResult = NPERR_NO_ERROR;
            return true;
        }

        NS_ERROR("Failed to get actor!");
        result = NPERR_GENERIC_ERROR;
    }

    *aValue = nullptr;
    *aResult = result;
    return true;
}

bool
PluginInstanceParent::IsAsyncDrawing()
{
  return IsDrawingModelAsync(mDrawingModel);
}

bool
PluginInstanceParent::AnswerNPN_GetValue_NPNVWindowNPObject(
                                         PPluginScriptableObjectParent** aValue,
                                         NPError* aResult)
{
    return InternalGetValueForNPObject(NPNVWindowNPObject, aValue, aResult);
}

bool
PluginInstanceParent::AnswerNPN_GetValue_NPNVPluginElementNPObject(
                                         PPluginScriptableObjectParent** aValue,
                                         NPError* aResult)
{
    return InternalGetValueForNPObject(NPNVPluginElementNPObject, aValue,
                                       aResult);
}

bool
PluginInstanceParent::AnswerNPN_GetValue_NPNVprivateModeBool(bool* value,
                                                             NPError* result)
{
    NPBool v;
    *result = mNPNIface->getvalue(mNPP, NPNVprivateModeBool, &v);
    *value = v;
    return true;
}

bool
PluginInstanceParent::AnswerNPN_GetValue_DrawingModelSupport(const NPNVariable& model, bool* value)
{
    *value = false;

#ifdef XP_WIN
    switch (model) {
        case NPNVsupportsAsyncWindowsDXGISurfaceBool: {
            if (gfxWindowsPlatform::GetPlatform()->GetRenderMode() == gfxWindowsPlatform::RENDER_DIRECT2D) {
                *value = true;
            }
        }
    }
#endif

    return true;
}

bool
PluginInstanceParent::AnswerNPN_GetValue_NPNVdocumentOrigin(nsCString* value,
                                                            NPError* result)
{
    void *v = nullptr;
    *result = mNPNIface->getvalue(mNPP, NPNVdocumentOrigin, &v);
    if (*result == NPERR_NO_ERROR && v) {
        value->Adopt(static_cast<char*>(v));
    }
    return true;
}

bool
PluginInstanceParent::AnswerNPN_SetValue_NPPVpluginWindow(
    const bool& windowed, NPError* result)
{
    // Yes, we are passing a boolean as a void*.  We have to cast to intptr_t
    // first to avoid gcc warnings about casting to a pointer from a
    // non-pointer-sized integer.
    *result = mNPNIface->setvalue(mNPP, NPPVpluginWindowBool,
                                  (void*)(intptr_t)windowed);
    return true;
}

bool
PluginInstanceParent::AnswerNPN_SetValue_NPPVpluginTransparent(
    const bool& transparent, NPError* result)
{
    *result = mNPNIface->setvalue(mNPP, NPPVpluginTransparentBool,
                                  (void*)(intptr_t)transparent);
    return true;
}

bool
PluginInstanceParent::AnswerNPN_SetValue_NPPVpluginUsesDOMForCursor(
    const bool& useDOMForCursor, NPError* result)
{
    *result = mNPNIface->setvalue(mNPP, NPPVpluginUsesDOMForCursorBool,
                                  (void*)(intptr_t)useDOMForCursor);
    return true;
}

class NotificationSink : public CompositionNotifySink
{
public:
  NotificationSink(PluginInstanceParent *aInstance) : mInstance(aInstance)
  { }

  virtual void DidComposite() { mInstance->DidComposite(); }
private:
  PluginInstanceParent *mInstance;
};

bool
PluginInstanceParent::AnswerNPN_SetValue_NPPVpluginDrawingModel(
    const int& drawingModel, OptionalShmem *shmem, CrossProcessMutexHandle *mutex, NPError* result)
{
    *shmem = null_t();

#ifdef XP_MACOSX
    if (drawingModel == NPDrawingModelCoreAnimation ||
        drawingModel == NPDrawingModelInvalidatingCoreAnimation) {
        // We need to request CoreGraphics otherwise
        // the nsObjectFrame will try to draw a CALayer
        // that can not be shared across process.
        mDrawingModel = drawingModel;
        *result = mNPNIface->setvalue(mNPP, NPPVpluginDrawingModel,
                                  (void*)NPDrawingModelCoreGraphics);
    } else
#endif
    if (drawingModel == NPDrawingModelAsyncBitmapSurface
#ifdef XP_WIN
        || drawingModel == NPDrawingModelAsyncWindowsDXGISurface
#endif
        ) {
        ImageContainer *container = GetImageContainer();
        if (!container) {
            *result = NPERR_GENERIC_ERROR;
            return true;
        }

#ifdef XP_WIN
        if (drawingModel == NPDrawingModelAsyncWindowsDXGISurface &&
            gfxWindowsPlatform::GetPlatform()->GetRenderMode() != gfxWindowsPlatform::RENDER_DIRECT2D) {
            *result = NPERR_GENERIC_ERROR;
            return true;
        }
#endif

        mDrawingModel = drawingModel;
        *result = mNPNIface->setvalue(mNPP, NPPVpluginDrawingModel,
                                      reinterpret_cast<void*>(static_cast<uintptr_t>(drawingModel)));


        if (*result != NPERR_NO_ERROR) {
            return true;
        }

        AllocUnsafeShmem(sizeof(RemoteImageData), SharedMemory::TYPE_BASIC, &mRemoteImageDataShmem);

        *shmem = mRemoteImageDataShmem;

        mRemoteImageDataMutex = new CrossProcessMutex("PluginInstanceParent.mRemoteImageDataMutex");

        *mutex = mRemoteImageDataMutex->ShareToProcess(OtherProcess());
        container->SetRemoteImageData(mRemoteImageDataShmem.get<RemoteImageData>(), mRemoteImageDataMutex);

        mNotifySink = new NotificationSink(this);

        container->SetCompositionNotifySink(mNotifySink);
    } else if (
#if defined(XP_WIN) || defined(XP_OS2)
               drawingModel == NPDrawingModelSyncWin
#elif defined(XP_MACOSX)
               drawingModel == NPDrawingModelOpenGL ||
               drawingModel == NPDrawingModelCoreGraphics
#elif defined(MOZ_X11)
               drawingModel == NPDrawingModelSyncX
#else
               false
#endif
               ) {
        *shmem = null_t();

        mDrawingModel = drawingModel;
        *result = mNPNIface->setvalue(mNPP, NPPVpluginDrawingModel,
                                      (void*)(intptr_t)drawingModel);

        if (mRemoteImageDataShmem.IsWritable()) {
            if (mImageContainer) {
                mImageContainer->SetRemoteImageData(nullptr, nullptr);
                mImageContainer->SetCompositionNotifySink(nullptr);
            }
            DeallocShmem(mRemoteImageDataShmem);
            mRemoteImageDataMutex = nullptr;
        }
    } else {
        *result = NPERR_GENERIC_ERROR;
    }
    return true;
}

bool
PluginInstanceParent::AnswerNPN_SetValue_NPPVpluginEventModel(
    const int& eventModel, NPError* result)
{
#ifdef XP_MACOSX
    *result = mNPNIface->setvalue(mNPP, NPPVpluginEventModel,
                                  (void*)(intptr_t)eventModel);
    return true;
#else
    *result = NPERR_GENERIC_ERROR;
    return true;
#endif
}

bool
PluginInstanceParent::AnswerNPN_GetURL(const nsCString& url,
                                       const nsCString& target,
                                       NPError* result)
{
    *result = mNPNIface->geturl(mNPP,
                                NullableStringGet(url),
                                NullableStringGet(target));
    return true;
}

bool
PluginInstanceParent::AnswerNPN_PostURL(const nsCString& url,
                                        const nsCString& target,
                                        const nsCString& buffer,
                                        const bool& file,
                                        NPError* result)
{
    *result = mNPNIface->posturl(mNPP, url.get(), NullableStringGet(target),
                                 buffer.Length(), buffer.get(), file);
    return true;
}

PStreamNotifyParent*
PluginInstanceParent::AllocPStreamNotifyParent(const nsCString& url,
                                               const nsCString& target,
                                               const bool& post,
                                               const nsCString& buffer,
                                               const bool& file,
                                               NPError* result)
{
    return new StreamNotifyParent();
}

bool
PluginInstanceParent::AnswerPStreamNotifyConstructor(PStreamNotifyParent* actor,
                                                     const nsCString& url,
                                                     const nsCString& target,
                                                     const bool& post,
                                                     const nsCString& buffer,
                                                     const bool& file,
                                                     NPError* result)
{
    bool streamDestroyed = false;
    static_cast<StreamNotifyParent*>(actor)->
        SetDestructionFlag(&streamDestroyed);

    if (!post) {
        *result = mNPNIface->geturlnotify(mNPP,
                                          NullableStringGet(url),
                                          NullableStringGet(target),
                                          actor);
    }
    else {
        *result = mNPNIface->posturlnotify(mNPP,
                                           NullableStringGet(url),
                                           NullableStringGet(target),
                                           buffer.Length(),
                                           NullableStringGet(buffer),
                                           file, actor);
    }

    if (streamDestroyed) {
        // If the stream was destroyed, we must return an error code in the
        // constructor.
        *result = NPERR_GENERIC_ERROR;
    }
    else {
        static_cast<StreamNotifyParent*>(actor)->ClearDestructionFlag();
        if (*result != NPERR_NO_ERROR)
            return PStreamNotifyParent::Send__delete__(actor,
                                                       NPERR_GENERIC_ERROR);
    }

    return true;
}

bool
PluginInstanceParent::DeallocPStreamNotifyParent(PStreamNotifyParent* notifyData)
{
    delete notifyData;
    return true;
}

bool
PluginInstanceParent::RecvNPN_InvalidateRect(const NPRect& rect)
{
    mNPNIface->invalidaterect(mNPP, const_cast<NPRect*>(&rect));
    return true;
}

bool
PluginInstanceParent::RecvShow(const NPRect& updatedRect,
                               const SurfaceDescriptor& newSurface,
                               SurfaceDescriptor* prevSurface)
{
    PLUGIN_LOG_DEBUG(
        ("[InstanceParent][%p] RecvShow for <x=%d,y=%d, w=%d,h=%d>",
         this, updatedRect.left, updatedRect.top,
         updatedRect.right - updatedRect.left,
         updatedRect.bottom - updatedRect.top));

    // XXXjwatt rewrite to use Moz2D
    nsRefPtr<gfxASurface> surface;
    if (newSurface.type() == SurfaceDescriptor::TShmem) {
        if (!newSurface.get_Shmem().IsReadable()) {
            NS_WARNING("back surface not readable");
            return false;
        }
        surface = gfxSharedImageSurface::Open(newSurface.get_Shmem());
    }
#ifdef XP_MACOSX
    else if (newSurface.type() == SurfaceDescriptor::TIOSurfaceDescriptor) {
        IOSurfaceDescriptor iodesc = newSurface.get_IOSurfaceDescriptor();

        RefPtr<MacIOSurface> newIOSurface =
          MacIOSurface::LookupSurface(iodesc.surfaceId(),
                                      iodesc.contentsScaleFactor());

        if (!newIOSurface) {
            NS_WARNING("Got bad IOSurfaceDescriptor in RecvShow");
            return false;
        }
      
        if (mFrontIOSurface)
            *prevSurface = IOSurfaceDescriptor(mFrontIOSurface->GetIOSurfaceID(),
                                               mFrontIOSurface->GetContentsScaleFactor());
        else
            *prevSurface = null_t();

        mFrontIOSurface = newIOSurface;

        RecvNPN_InvalidateRect(updatedRect);

        PLUGIN_LOG_DEBUG(("   (RecvShow invalidated for surface %p)",
                          mFrontSurface.get()));

        return true;
    }
#endif
#ifdef MOZ_X11
    else if (newSurface.type() == SurfaceDescriptor::TSurfaceDescriptorX11) {
        surface = newSurface.get_SurfaceDescriptorX11().OpenForeign();
    }
#endif
#if defined(XP_WIN) || defined(XP_OS2)
    else if (newSurface.type() == SurfaceDescriptor::TPPluginSurfaceParent) {
        PluginSurfaceParent* s =
            static_cast<PluginSurfaceParent*>(newSurface.get_PPluginSurfaceParent());
        surface = s->Surface();
    }
#endif

    if (mFrontSurface) {
        // This is the "old front buffer" we're about to hand back to
        // the plugin.  We might still have drawing operations
        // referencing it.
#ifdef MOZ_X11
        if (mFrontSurface->GetType() == gfxSurfaceType::Xlib) {
            // Finish with the surface and XSync here to ensure the server has
            // finished operations on the surface before the plugin starts
            // scribbling on it again, or worse, destroys it.
            mFrontSurface->Finish();
            FinishX(DefaultXDisplay());
        } else 
#endif
        {
            mFrontSurface->Flush();
        }
    }

    if (mFrontSurface && gfxSharedImageSurface::IsSharedImage(mFrontSurface))
        *prevSurface = static_cast<gfxSharedImageSurface*>(mFrontSurface.get())->GetShmem();
    else
        *prevSurface = null_t();

    if (surface) {
        // Notify the cairo backend that this surface has changed behind
        // its back.
        gfxRect ur(updatedRect.left, updatedRect.top,
                   updatedRect.right - updatedRect.left,
                   updatedRect.bottom - updatedRect.top);
        surface->MarkDirty(ur);

        ImageContainer *container = GetImageContainer();
        nsRefPtr<Image> image = container->CreateImage(ImageFormat::CAIRO_SURFACE);
        NS_ASSERTION(image->GetFormat() == ImageFormat::CAIRO_SURFACE, "Wrong format?");
        CairoImage* cairoImage = static_cast<CairoImage*>(image.get());
        CairoImage::Data cairoData;
        cairoData.mSize = surface->GetSize().ToIntSize();
        cairoData.mSourceSurface = gfxPlatform::GetPlatform()->GetSourceSurfaceForSurface(nullptr, surface);
        cairoImage->SetData(cairoData);

        container->SetCurrentImage(cairoImage);
    }
    else if (mImageContainer) {
        mImageContainer->SetCurrentImage(nullptr);
    }

    mFrontSurface = surface;
    RecvNPN_InvalidateRect(updatedRect);

    PLUGIN_LOG_DEBUG(("   (RecvShow invalidated for surface %p)",
                      mFrontSurface.get()));

    return true;
}

nsresult
PluginInstanceParent::AsyncSetWindow(NPWindow* aWindow)
{
    NPRemoteWindow window;
    mWindowType = aWindow->type;
#if defined(XP_OS2)
    window.window = aWindow->window;
#else
    window.window = reinterpret_cast<uint64_t>(aWindow->window);
#endif
    window.x = aWindow->x;
    window.y = aWindow->y;
    window.width = aWindow->width;
    window.height = aWindow->height;
    window.clipRect = aWindow->clipRect;
    window.type = aWindow->type;
#ifdef XP_MACOSX
    double scaleFactor = 1.0;
    mNPNIface->getvalue(mNPP, NPNVcontentsScaleFactor, &scaleFactor);
    window.contentsScaleFactor = scaleFactor;
#endif
    if (!SendAsyncSetWindow(gfxPlatform::GetPlatform()->ScreenReferenceSurface()->GetType(),
                            window))
        return NS_ERROR_FAILURE;

    return NS_OK;
}

nsresult
PluginInstanceParent::GetImageContainer(ImageContainer** aContainer)
{
#ifdef XP_MACOSX
    MacIOSurface* ioSurface = nullptr;
  
    if (mFrontIOSurface) {
      ioSurface = mFrontIOSurface;
    } else if (mIOSurface) {
      ioSurface = mIOSurface;
    }

    if (!mFrontSurface && !ioSurface)
#else
    if (!mFrontSurface)
#endif
        return NS_ERROR_NOT_AVAILABLE;

    ImageContainer *container = GetImageContainer();

    if (!container) {
        return NS_ERROR_FAILURE;
    }

    if (IsAsyncDrawing()) {
      NS_IF_ADDREF(container);
      *aContainer = container;
      return NS_OK;
    }

#ifdef XP_MACOSX
    if (ioSurface) {
        nsRefPtr<Image> image = container->CreateImage(ImageFormat::MAC_IOSURFACE);
        if (!image) {
            return NS_ERROR_FAILURE;
        }

        NS_ASSERTION(image->GetFormat() == ImageFormat::MAC_IOSURFACE, "Wrong format?");

        MacIOSurfaceImage* pluginImage = static_cast<MacIOSurfaceImage*>(image.get());
        pluginImage->SetSurface(ioSurface);

        container->SetCurrentImageInTransaction(pluginImage);

        NS_IF_ADDREF(container);
        *aContainer = container;
        return NS_OK;
    }
#endif

    NS_IF_ADDREF(container);
    *aContainer = container;
    return NS_OK;
}

nsresult
PluginInstanceParent::GetImageSize(nsIntSize* aSize)
{
    if (mFrontSurface) {
        gfxIntSize size = mFrontSurface->GetSize();
        *aSize = nsIntSize(size.width, size.height);
        return NS_OK;
    }

#ifdef XP_MACOSX
    if (mFrontIOSurface) {
        *aSize = nsIntSize(mFrontIOSurface->GetWidth(), mFrontIOSurface->GetHeight());
        return NS_OK;
    } else if (mIOSurface) {
        *aSize = nsIntSize(mIOSurface->GetWidth(), mIOSurface->GetHeight());
        return NS_OK;
    }
#endif

    return NS_ERROR_NOT_AVAILABLE;
}

#ifdef XP_MACOSX
nsresult
PluginInstanceParent::IsRemoteDrawingCoreAnimation(bool *aDrawing)
{
    *aDrawing = (NPDrawingModelCoreAnimation == (NPDrawingModel)mDrawingModel ||
                 NPDrawingModelInvalidatingCoreAnimation == (NPDrawingModel)mDrawingModel);
    return NS_OK;
}

nsresult
PluginInstanceParent::ContentsScaleFactorChanged(double aContentsScaleFactor)
{
    bool rv = SendContentsScaleFactorChanged(aContentsScaleFactor);
    return rv ? NS_OK : NS_ERROR_FAILURE;
}
#endif // #ifdef XP_MACOSX

nsresult
PluginInstanceParent::SetBackgroundUnknown()
{
    PLUGIN_LOG_DEBUG(("[InstanceParent][%p] SetBackgroundUnknown", this));

    if (mBackground) {
        DestroyBackground();
        NS_ABORT_IF_FALSE(!mBackground, "Background not destroyed");
    }

    return NS_OK;
}

nsresult
PluginInstanceParent::BeginUpdateBackground(const nsIntRect& aRect,
                                            gfxContext** aCtx)
{
    PLUGIN_LOG_DEBUG(
        ("[InstanceParent][%p] BeginUpdateBackground for <x=%d,y=%d, w=%d,h=%d>",
         this, aRect.x, aRect.y, aRect.width, aRect.height));

    if (!mBackground) {
        // XXX if we failed to create a background surface on one
        // update, there's no guarantee that later updates will be for
        // the entire background area until successful.  We might want
        // to fix that eventually.
        NS_ABORT_IF_FALSE(aRect.TopLeft() == nsIntPoint(0, 0),
                          "Expecting rect for whole frame");
        if (!CreateBackground(aRect.Size())) {
            *aCtx = nullptr;
            return NS_OK;
        }
    }

    gfxIntSize sz = mBackground->GetSize();
#ifdef DEBUG
    NS_ABORT_IF_FALSE(nsIntRect(0, 0, sz.width, sz.height).Contains(aRect),
                      "Update outside of background area");
#endif

    RefPtr<gfx::DrawTarget> dt = gfxPlatform::GetPlatform()->
      CreateDrawTargetForSurface(mBackground, gfx::IntSize(sz.width, sz.height));
    nsRefPtr<gfxContext> ctx = new gfxContext(dt);
    ctx.forget(aCtx);

    return NS_OK;
}

nsresult
PluginInstanceParent::EndUpdateBackground(gfxContext* aCtx,
                                          const nsIntRect& aRect)
{
    PLUGIN_LOG_DEBUG(
        ("[InstanceParent][%p] EndUpdateBackground for <x=%d,y=%d, w=%d,h=%d>",
         this, aRect.x, aRect.y, aRect.width, aRect.height));

#ifdef MOZ_X11
    // Have to XSync here to avoid the plugin trying to draw with this
    // surface racing with its creation in the X server.  We also want
    // to avoid the plugin drawing onto stale pixels, then handing us
    // back a front surface from those pixels that we might
    // recomposite for "a while" until the next update.  This XSync
    // still doesn't guarantee that the plugin draws onto a consistent
    // view of its background, but it does mean that the plugin is
    // drawing onto pixels no older than those in the latest
    // EndUpdateBackground().
    XSync(DefaultXDisplay(), False);
#endif

    unused << SendUpdateBackground(BackgroundDescriptor(), aRect);

    return NS_OK;
}

bool
PluginInstanceParent::CreateBackground(const nsIntSize& aSize)
{
    NS_ABORT_IF_FALSE(!mBackground, "Already have a background");

    // XXX refactor me

#if defined(MOZ_X11)
    Screen* screen = DefaultScreenOfDisplay(DefaultXDisplay());
    Visual* visual = DefaultVisualOfScreen(screen);
    mBackground = gfxXlibSurface::Create(screen, visual,
                                         gfxIntSize(aSize.width, aSize.height));
    return !!mBackground;

#elif defined(XP_WIN)
    // We have chosen to create an unsafe surface in which the plugin
    // can read from the region while we're writing to it.
    mBackground =
        gfxSharedImageSurface::CreateUnsafe(
            this,
            gfxIntSize(aSize.width, aSize.height),
            gfxImageFormat::RGB24);
    return !!mBackground;
#else
    return nullptr;
#endif
}

void
PluginInstanceParent::DestroyBackground()
{
    if (!mBackground) {
        return;
    }

    // Relinquish ownership of |mBackground| to its destroyer
    PPluginBackgroundDestroyerParent* pbd =
        new PluginBackgroundDestroyerParent(mBackground);
    mBackground = nullptr;

    // If this fails, there's no problem: |bd| will be destroyed along
    // with the old background surface.
    unused << SendPPluginBackgroundDestroyerConstructor(pbd);
}

mozilla::plugins::SurfaceDescriptor
PluginInstanceParent::BackgroundDescriptor()
{
    NS_ABORT_IF_FALSE(mBackground, "Need a background here");

    // XXX refactor me

#ifdef MOZ_X11
    gfxXlibSurface* xsurf = static_cast<gfxXlibSurface*>(mBackground.get());
    return SurfaceDescriptorX11(xsurf);
#endif

#ifdef XP_WIN
    NS_ABORT_IF_FALSE(gfxSharedImageSurface::IsSharedImage(mBackground),
                      "Expected shared image surface");
    gfxSharedImageSurface* shmem =
        static_cast<gfxSharedImageSurface*>(mBackground.get());
    return shmem->GetShmem();
#endif

    // If this is ever used, which it shouldn't be, it will trigger a
    // hard assertion in IPDL-generated code.
    return mozilla::plugins::SurfaceDescriptor();
}

ImageContainer*
PluginInstanceParent::GetImageContainer()
{
  if (mImageContainer) {
    return mImageContainer;
  }

  mImageContainer = LayerManager::CreateImageContainer();
  return mImageContainer;
}

PPluginBackgroundDestroyerParent*
PluginInstanceParent::AllocPPluginBackgroundDestroyerParent()
{
    NS_RUNTIMEABORT("'Power-user' ctor is used exclusively");
    return nullptr;
}

bool
PluginInstanceParent::DeallocPPluginBackgroundDestroyerParent(
    PPluginBackgroundDestroyerParent* aActor)
{
    delete aActor;
    return true;
}

NPError
PluginInstanceParent::NPP_SetWindow(const NPWindow* aWindow)
{
    PLUGIN_LOG_DEBUG(("%s (aWindow=%p)", FULLFUNCTION, (void*) aWindow));

    NS_ENSURE_TRUE(aWindow, NPERR_GENERIC_ERROR);

    NPRemoteWindow window;
    mWindowType = aWindow->type;

#if defined(OS_WIN) || defined(XP_OS2)
    // On windowless controls, reset the shared memory surface as needed.
    if (mWindowType == NPWindowTypeDrawable) {
        // SharedSurfaceSetWindow will take care of NPRemoteWindow.
        if (!SharedSurfaceSetWindow(aWindow, window)) {
          return NPERR_OUT_OF_MEMORY_ERROR;
        }
    }
    else {
        SubclassPluginWindow(reinterpret_cast<HWND>(aWindow->window));

#if defined(XP_OS2)
        window.window = aWindow->window;
#else
        window.window = reinterpret_cast<uint64_t>(aWindow->window);
#endif
        window.x = aWindow->x;
        window.y = aWindow->y;
        window.width = aWindow->width;
        window.height = aWindow->height;
        window.type = aWindow->type;
    }
#else
    window.window = reinterpret_cast<uint64_t>(aWindow->window);
    window.x = aWindow->x;
    window.y = aWindow->y;
    window.width = aWindow->width;
    window.height = aWindow->height;
    window.clipRect = aWindow->clipRect; // MacOS specific
    window.type = aWindow->type;
#endif

#if defined(XP_MACOSX)
    double floatScaleFactor = 1.0;
    mNPNIface->getvalue(mNPP, NPNVcontentsScaleFactor, &floatScaleFactor);
    int scaleFactor = ceil(floatScaleFactor);
    window.contentsScaleFactor = floatScaleFactor;

    if (mShWidth != window.width * scaleFactor || mShHeight != window.height * scaleFactor) {
        if (mDrawingModel == NPDrawingModelCoreAnimation || 
            mDrawingModel == NPDrawingModelInvalidatingCoreAnimation) {
            mIOSurface = MacIOSurface::CreateIOSurface(window.width, window.height,
                                                       floatScaleFactor);
        } else if (uint32_t(mShWidth * mShHeight) !=
                   window.width * scaleFactor * window.height * scaleFactor) {
            if (mShWidth != 0 && mShHeight != 0) {
                DeallocShmem(mShSurface);
                mShWidth = 0;
                mShHeight = 0;
            }

            if (window.width != 0 && window.height != 0) {
                if (!AllocShmem(window.width * scaleFactor * window.height*4 * scaleFactor,
                                SharedMemory::TYPE_BASIC, &mShSurface)) {
                    PLUGIN_LOG_DEBUG(("Shared memory could not be allocated."));
                    return NPERR_GENERIC_ERROR;
                } 
            }
        }
        mShWidth = window.width * scaleFactor;
        mShHeight = window.height * scaleFactor;
    }
#endif

#if defined(MOZ_X11) && defined(XP_UNIX) && !defined(XP_MACOSX)
    const NPSetWindowCallbackStruct* ws_info =
      static_cast<NPSetWindowCallbackStruct*>(aWindow->ws_info);
    window.visualID = ws_info->visual ? ws_info->visual->visualid : None;
    window.colormap = ws_info->colormap;
#endif

    if (!CallNPP_SetWindow(window))
        return NPERR_GENERIC_ERROR;

    return NPERR_NO_ERROR;
}

NPError
PluginInstanceParent::NPP_GetValue(NPPVariable aVariable,
                                   void* _retval)
{
    switch (aVariable) {

    case NPPVpluginWantsAllNetworkStreams: {
        bool wantsAllStreams;
        NPError rv;

        if (!CallNPP_GetValue_NPPVpluginWantsAllNetworkStreams(&wantsAllStreams, &rv)) {
            return NPERR_GENERIC_ERROR;
        }

        if (NPERR_NO_ERROR != rv) {
            return rv;
        }

        (*(NPBool*)_retval) = wantsAllStreams;
        return NPERR_NO_ERROR;
    }

#ifdef MOZ_X11
    case NPPVpluginNeedsXEmbed: {
        bool needsXEmbed;
        NPError rv;

        if (!CallNPP_GetValue_NPPVpluginNeedsXEmbed(&needsXEmbed, &rv)) {
            return NPERR_GENERIC_ERROR;
        }

        if (NPERR_NO_ERROR != rv) {
            return rv;
        }

        (*(NPBool*)_retval) = needsXEmbed;
        return NPERR_NO_ERROR;
    }
#endif

    case NPPVpluginScriptableNPObject: {
        PPluginScriptableObjectParent* actor;
        NPError rv;
        if (!CallNPP_GetValue_NPPVpluginScriptableNPObject(&actor, &rv)) {
            return NPERR_GENERIC_ERROR;
        }

        if (NPERR_NO_ERROR != rv) {
            return rv;
        }

        if (!actor) {
            NS_ERROR("NPPVpluginScriptableNPObject succeeded but null.");
            return NPERR_GENERIC_ERROR;
        }

        const NPNetscapeFuncs* npn = mParent->GetNetscapeFuncs();
        if (!npn) {
            NS_WARNING("No netscape functions?!");
            return NPERR_GENERIC_ERROR;
        }

        NPObject* object =
            static_cast<PluginScriptableObjectParent*>(actor)->GetObject(true);
        NS_ASSERTION(object, "This shouldn't ever be null!");

        (*(NPObject**)_retval) = npn->retainobject(object);
        return NPERR_NO_ERROR;
    }

#ifdef MOZ_ACCESSIBILITY_ATK
    case NPPVpluginNativeAccessibleAtkPlugId: {
        nsCString plugId;
        NPError rv;
        if (!CallNPP_GetValue_NPPVpluginNativeAccessibleAtkPlugId(&plugId, &rv)) {
            return NPERR_GENERIC_ERROR;
        }

        if (NPERR_NO_ERROR != rv) {
            return rv;
        }

        (*(nsCString*)_retval) = plugId;
        return NPERR_NO_ERROR;
    }
#endif

    default:
        PR_LOG(GetPluginLog(), PR_LOG_WARNING,
               ("In PluginInstanceParent::NPP_GetValue: Unhandled NPPVariable %i (%s)",
                (int) aVariable, NPPVariableToString(aVariable)));
        return NPERR_GENERIC_ERROR;
    }
}

NPError
PluginInstanceParent::NPP_SetValue(NPNVariable variable, void* value)
{
    switch (variable) {
    case NPNVprivateModeBool:
        NPError result;
        if (!CallNPP_SetValue_NPNVprivateModeBool(*static_cast<NPBool*>(value),
                                                  &result))
            return NPERR_GENERIC_ERROR;

        return result;

    default:
        NS_ERROR("Unhandled NPNVariable in NPP_SetValue");
        PR_LOG(GetPluginLog(), PR_LOG_WARNING,
               ("In PluginInstanceParent::NPP_SetValue: Unhandled NPNVariable %i (%s)",
                (int) variable, NPNVariableToString(variable)));
        return NPERR_GENERIC_ERROR;
    }
}

void
PluginInstanceParent::NPP_URLRedirectNotify(const char* url, int32_t status,
                                            void* notifyData)
{
  if (!notifyData)
    return;

  PStreamNotifyParent* streamNotify = static_cast<PStreamNotifyParent*>(notifyData);
  unused << streamNotify->SendRedirectNotify(NullableString(url), status);
}

int16_t
PluginInstanceParent::NPP_HandleEvent(void* event)
{
    PLUGIN_LOG_DEBUG_FUNCTION;

#if defined(XP_MACOSX)
    NPCocoaEvent* npevent = reinterpret_cast<NPCocoaEvent*>(event);
#else
    NPEvent* npevent = reinterpret_cast<NPEvent*>(event);
#endif
    NPRemoteEvent npremoteevent;
    npremoteevent.event = *npevent;
#if defined(XP_MACOSX)
    double scaleFactor = 1.0;
    mNPNIface->getvalue(mNPP, NPNVcontentsScaleFactor, &scaleFactor);
    npremoteevent.contentsScaleFactor = scaleFactor;
#endif
    int16_t handled = 0;

#if defined(OS_WIN)
    if (mWindowType == NPWindowTypeDrawable) {
        if (IsAsyncDrawing()) {
            if (npevent->event == WM_PAINT || npevent->event == DoublePassRenderingEvent()) {
                // This plugin maintains its own async drawing.
                return handled;
            }
        }
        if (DoublePassRenderingEvent() == npevent->event) {
            return CallPaint(npremoteevent, &handled) && handled;
        }

        switch (npevent->event) {
            case WM_PAINT:
            {
                RECT rect;
                SharedSurfaceBeforePaint(rect, npremoteevent);
                if (!CallPaint(npremoteevent, &handled)) {
                    handled = false;
                }
                SharedSurfaceAfterPaint(npevent);
                return handled;
            }
            break;

            case WM_KILLFOCUS:
            {
              // When the user selects fullscreen mode in Flash video players,
              // WM_KILLFOCUS will be delayed by deferred event processing:
              // WM_LBUTTONUP results in a call to CreateWindow within Flash,
              // which fires WM_KILLFOCUS. Delayed delivery causes Flash to
              // misinterpret the event, dropping back out of fullscreen. Trap
              // this event and drop it.
              wchar_t szClass[26];
              HWND hwnd = GetForegroundWindow();
              if (hwnd && hwnd != mPluginHWND &&
                  GetClassNameW(hwnd, szClass,
                                sizeof(szClass)/sizeof(char16_t)) &&
                  !wcscmp(szClass, kFlashFullscreenClass)) {
                  return 0;
              }
            }
            break;

            case WM_WINDOWPOSCHANGED:
            {
                // We send this in nsObjectFrame just before painting
                return SendWindowPosChanged(npremoteevent);
            }
            break;
        }
    }
#endif

#if defined(XP_OS2)
    if (mWindowType == NPWindowTypeDrawable) {
        if (IsAsyncDrawing()) {
            // No support fo async drawing so far.
            return handled;
        }

        switch (npevent->event) {
            case WM_PAINT:
            {
                RECTL rcl;
                RECTL dr;
                HPS parentHps = ::WinBeginPaint(mPluginHWND, NULLHANDLE, &dr);
                SharedSurfaceBeforePaint(rcl, dr, parentHps, npremoteevent);
                if (!CallPaint(npremoteevent, &handled)) {
                    handled = false;
                }
                SharedSurfaceAfterPaint(dr, parentHps);
                return handled;
            }
            break;

            case WM_WINDOWPOSCHANGED:
            {
                // We send this in nsObjectFrame just before painting
                return SendWindowPosChanged(npremoteevent);
            }
            break;
        }
    }
#endif

#if defined(MOZ_X11)
    switch (npevent->type) {
    case GraphicsExpose:
        PLUGIN_LOG_DEBUG(("  schlepping drawable 0x%lx across the pipe\n",
                          npevent->xgraphicsexpose.drawable));
        // Make sure the X server has created the Drawable and completes any
        // drawing before the plugin draws on top.
        //
        // XSync() waits for the X server to complete.  Really this parent
        // process does not need to wait; the child is the process that needs
        // to wait.  A possibly-slightly-better alternative would be to send
        // an X event to the child that the child would wait for.
        FinishX(DefaultXDisplay());

        return CallPaint(npremoteevent, &handled) ? handled : 0;

    case ButtonPress:
        // Release any active pointer grab so that the plugin X client can
        // grab the pointer if it wishes.
        Display *dpy = DefaultXDisplay();
#  ifdef MOZ_WIDGET_GTK
        // GDK attempts to (asynchronously) track whether there is an active
        // grab so ungrab through GDK.
        gdk_pointer_ungrab(npevent->xbutton.time);
#  else
        XUngrabPointer(dpy, npevent->xbutton.time);
#  endif
        // Wait for the ungrab to complete.
        XSync(dpy, False);
        break;
    }
#endif

#ifdef XP_MACOSX
    if (npevent->type == NPCocoaEventDrawRect) {
        if (mDrawingModel == NPDrawingModelCoreAnimation ||
            mDrawingModel == NPDrawingModelInvalidatingCoreAnimation) {
            if (!mIOSurface) {
                NS_ERROR("No IOSurface allocated.");
                return false;
            }
            if (!CallNPP_HandleEvent_IOSurface(npremoteevent, 
                                               mIOSurface->GetIOSurfaceID(), 
                                               &handled)) 
                return false; // no good way to handle errors here...

            CGContextRef cgContext = npevent->data.draw.context;
            if (!mShColorSpace) {
                mShColorSpace = CreateSystemColorSpace();
            }
            if (!mShColorSpace) {
                PLUGIN_LOG_DEBUG(("Could not allocate ColorSpace."));
                return false;
            }
            if (cgContext) {
                nsCARenderer::DrawSurfaceToCGContext(cgContext, mIOSurface, 
                                                     mShColorSpace,
                                                     npevent->data.draw.x,
                                                     npevent->data.draw.y,
                                                     npevent->data.draw.width,
                                                     npevent->data.draw.height);
            }
            return true;
        } else if (mFrontIOSurface) {
            CGContextRef cgContext = npevent->data.draw.context;
            if (!mShColorSpace) {
                mShColorSpace = CreateSystemColorSpace();
            }
            if (!mShColorSpace) {
                PLUGIN_LOG_DEBUG(("Could not allocate ColorSpace."));
                return false;
            }
            if (cgContext) {
                nsCARenderer::DrawSurfaceToCGContext(cgContext, mFrontIOSurface, 
                                                     mShColorSpace,
                                                     npevent->data.draw.x,
                                                     npevent->data.draw.y,
                                                     npevent->data.draw.width,
                                                     npevent->data.draw.height);
            }
            return true;
        } else {
            if (mShWidth == 0 && mShHeight == 0) {
                PLUGIN_LOG_DEBUG(("NPCocoaEventDrawRect on window of size 0."));
                return false;
            }
            if (!mShSurface.IsReadable()) {
                PLUGIN_LOG_DEBUG(("Shmem is not readable."));
                return false;
            }

            if (!CallNPP_HandleEvent_Shmem(npremoteevent, mShSurface, 
                                           &handled, &mShSurface)) 
                return false; // no good way to handle errors here...

            if (!mShSurface.IsReadable()) {
                PLUGIN_LOG_DEBUG(("Shmem not returned. Either the plugin crashed "
                                  "or we have a bug."));
                return false;
            }

            char* shContextByte = mShSurface.get<char>();

            if (!mShColorSpace) {
                mShColorSpace = CreateSystemColorSpace();
            }
            if (!mShColorSpace) {
                PLUGIN_LOG_DEBUG(("Could not allocate ColorSpace."));
                return false;
            } 
            CGContextRef shContext = ::CGBitmapContextCreate(shContextByte, 
                                    mShWidth, mShHeight, 8, 
                                    mShWidth*4, mShColorSpace, 
                                    kCGImageAlphaPremultipliedFirst | 
                                    kCGBitmapByteOrder32Host);
            if (!shContext) {
                PLUGIN_LOG_DEBUG(("Could not allocate CGBitmapContext."));
                return false;
            }

            CGImageRef shImage = ::CGBitmapContextCreateImage(shContext);
            if (shImage) {
                CGContextRef cgContext = npevent->data.draw.context;
     
                ::CGContextDrawImage(cgContext, 
                                     CGRectMake(0,0,mShWidth,mShHeight), 
                                     shImage);
                ::CGImageRelease(shImage);
            } else {
                ::CGContextRelease(shContext);
                return false;
            }
            ::CGContextRelease(shContext);
            return true;
        }
    }
#endif

    if (!CallNPP_HandleEvent(npremoteevent, &handled))
        return 0; // no good way to handle errors here...

    return handled;
}

NPError
PluginInstanceParent::NPP_NewStream(NPMIMEType type, NPStream* stream,
                                    NPBool seekable, uint16_t* stype)
{
    PLUGIN_LOG_DEBUG(("%s (type=%s, stream=%p, seekable=%i)",
                      FULLFUNCTION, (char*) type, (void*) stream, (int) seekable));

    BrowserStreamParent* bs = new BrowserStreamParent(this, stream);

    NPError err;
    if (!CallPBrowserStreamConstructor(bs,
                                       NullableString(stream->url),
                                       stream->end,
                                       stream->lastmodified,
                                       static_cast<PStreamNotifyParent*>(stream->notifyData),
                                       NullableString(stream->headers),
                                       NullableString(type), seekable,
                                       &err, stype))
        return NPERR_GENERIC_ERROR;

    if (NPERR_NO_ERROR != err)
        unused << PBrowserStreamParent::Send__delete__(bs);

    return err;
}

NPError
PluginInstanceParent::NPP_DestroyStream(NPStream* stream, NPReason reason)
{
    PLUGIN_LOG_DEBUG(("%s (stream=%p, reason=%i)",
                      FULLFUNCTION, (void*) stream, (int) reason));

    AStream* s = static_cast<AStream*>(stream->pdata);
    if (s->IsBrowserStream()) {
        BrowserStreamParent* sp =
            static_cast<BrowserStreamParent*>(s);
        if (sp->mNPP != this)
            NS_RUNTIMEABORT("Mismatched plugin data");

        sp->NPP_DestroyStream(reason);
        return NPERR_NO_ERROR;
    }
    else {
        PluginStreamParent* sp =
            static_cast<PluginStreamParent*>(s);
        if (sp->mInstance != this)
            NS_RUNTIMEABORT("Mismatched plugin data");

        return PPluginStreamParent::Call__delete__(sp, reason, false) ?
            NPERR_NO_ERROR : NPERR_GENERIC_ERROR;
    }
}

void
PluginInstanceParent::NPP_Print(NPPrint* platformPrint)
{
    // TODO: implement me
    NS_ERROR("Not implemented");
}

PPluginScriptableObjectParent*
PluginInstanceParent::AllocPPluginScriptableObjectParent()
{
    return new PluginScriptableObjectParent(Proxy);
}

#ifdef DEBUG
namespace {

struct ActorSearchData
{
    PluginScriptableObjectParent* actor;
    bool found;
};

PLDHashOperator
ActorSearch(NPObject* aKey,
            PluginScriptableObjectParent* aData,
            void* aUserData)
{
    ActorSearchData* asd = reinterpret_cast<ActorSearchData*>(aUserData);
    if (asd->actor == aData) {
        asd->found = true;
        return PL_DHASH_STOP;
    }
    return PL_DHASH_NEXT;
}

} // anonymous namespace
#endif // DEBUG

bool
PluginInstanceParent::DeallocPPluginScriptableObjectParent(
                                         PPluginScriptableObjectParent* aObject)
{
    PluginScriptableObjectParent* actor =
        static_cast<PluginScriptableObjectParent*>(aObject);

    NPObject* object = actor->GetObject(false);
    if (object) {
        NS_ASSERTION(mScriptableObjects.Get(object, nullptr),
                     "NPObject not in the hash!");
        mScriptableObjects.Remove(object);
    }
#ifdef DEBUG
    else {
        ActorSearchData asd = { actor, false };
        mScriptableObjects.EnumerateRead(ActorSearch, &asd);
        NS_ASSERTION(!asd.found, "Actor in the hash with a null NPObject!");
    }
#endif

    delete actor;
    return true;
}

bool
PluginInstanceParent::RecvPPluginScriptableObjectConstructor(
                                          PPluginScriptableObjectParent* aActor)
{
    // This is only called in response to the child process requesting the
    // creation of an actor. This actor will represent an NPObject that is
    // created by the plugin and returned to the browser.
    PluginScriptableObjectParent* actor =
        static_cast<PluginScriptableObjectParent*>(aActor);
    NS_ASSERTION(!actor->GetObject(false), "Actor already has an object?!");

    actor->InitializeProxy();
    NS_ASSERTION(actor->GetObject(false), "Actor should have an object!");

    return true;
}

void
PluginInstanceParent::NPP_URLNotify(const char* url, NPReason reason,
                                    void* notifyData)
{
    PLUGIN_LOG_DEBUG(("%s (%s, %i, %p)",
                      FULLFUNCTION, url, (int) reason, notifyData));

    PStreamNotifyParent* streamNotify =
        static_cast<PStreamNotifyParent*>(notifyData);
    unused << PStreamNotifyParent::Send__delete__(streamNotify, reason);
}

bool
PluginInstanceParent::RegisterNPObjectForActor(
                                           NPObject* aObject,
                                           PluginScriptableObjectParent* aActor)
{
    NS_ASSERTION(aObject && aActor, "Null pointers!");
    NS_ASSERTION(!mScriptableObjects.Get(aObject, nullptr), "Duplicate entry!");
    mScriptableObjects.Put(aObject, aActor);
    return true;
}

void
PluginInstanceParent::UnregisterNPObject(NPObject* aObject)
{
    NS_ASSERTION(aObject, "Null pointer!");
    NS_ASSERTION(mScriptableObjects.Get(aObject, nullptr), "Unknown entry!");
    mScriptableObjects.Remove(aObject);
}

PluginScriptableObjectParent*
PluginInstanceParent::GetActorForNPObject(NPObject* aObject)
{
    NS_ASSERTION(aObject, "Null pointer!");

    if (aObject->_class == PluginScriptableObjectParent::GetClass()) {
        // One of ours!
        ParentNPObject* object = static_cast<ParentNPObject*>(aObject);
        NS_ASSERTION(object->parent, "Null actor!");
        return object->parent;
    }

    PluginScriptableObjectParent* actor;
    if (mScriptableObjects.Get(aObject, &actor)) {
        return actor;
    }

    actor = new PluginScriptableObjectParent(LocalObject);
    if (!actor) {
        NS_ERROR("Out of memory!");
        return nullptr;
    }

    if (!SendPPluginScriptableObjectConstructor(actor)) {
        NS_WARNING("Failed to send constructor message!");
        return nullptr;
    }

    actor->InitializeLocal(aObject);
    return actor;
}

PPluginSurfaceParent*
PluginInstanceParent::AllocPPluginSurfaceParent(const WindowsSharedMemoryHandle& handle,
                                                const gfxIntSize& size,
                                                const bool& transparent)
{
#if defined(XP_WIN) || defined(XP_OS2)
    return new PluginSurfaceParent(handle, size, transparent);
#else
    NS_ERROR("This shouldn't be called!");
    return nullptr;
#endif
}

bool
PluginInstanceParent::DeallocPPluginSurfaceParent(PPluginSurfaceParent* s)
{
#if defined(XP_WIN) || defined(XP_OS2)
    delete s;
    return true;
#else
    return false;
#endif
}

bool
PluginInstanceParent::AnswerNPN_PushPopupsEnabledState(const bool& aState)
{
    mNPNIface->pushpopupsenabledstate(mNPP, aState ? 1 : 0);
    return true;
}

bool
PluginInstanceParent::AnswerNPN_PopPopupsEnabledState()
{
    mNPNIface->poppopupsenabledstate(mNPP);
    return true;
}

bool
PluginInstanceParent::AnswerNPN_GetValueForURL(const NPNURLVariable& variable,
                                               const nsCString& url,
                                               nsCString* value,
                                               NPError* result)
{
    char* v;
    uint32_t len;

    *result = mNPNIface->getvalueforurl(mNPP, (NPNURLVariable) variable,
                                        url.get(), &v, &len);
    if (NPERR_NO_ERROR == *result)
        value->Adopt(v, len);

    return true;
}

bool
PluginInstanceParent::AnswerNPN_SetValueForURL(const NPNURLVariable& variable,
                                               const nsCString& url,
                                               const nsCString& value,
                                               NPError* result)
{
    *result = mNPNIface->setvalueforurl(mNPP, (NPNURLVariable) variable,
                                        url.get(), value.get(),
                                        value.Length());
    return true;
}

bool
PluginInstanceParent::AnswerNPN_GetAuthenticationInfo(const nsCString& protocol,
                                                      const nsCString& host,
                                                      const int32_t& port,
                                                      const nsCString& scheme,
                                                      const nsCString& realm,
                                                      nsCString* username,
                                                      nsCString* password,
                                                      NPError* result)
{
    char* u;
    uint32_t ulen;
    char* p;
    uint32_t plen;

    *result = mNPNIface->getauthenticationinfo(mNPP, protocol.get(),
                                               host.get(), port,
                                               scheme.get(), realm.get(),
                                               &u, &ulen, &p, &plen);
    if (NPERR_NO_ERROR == *result) {
        username->Adopt(u, ulen);
        password->Adopt(p, plen);
    }
    return true;
}

bool
PluginInstanceParent::AnswerNPN_ConvertPoint(const double& sourceX,
                                             const bool&   ignoreDestX,
                                             const double& sourceY,
                                             const bool&   ignoreDestY,
                                             const NPCoordinateSpace& sourceSpace,
                                             const NPCoordinateSpace& destSpace,
                                             double *destX,
                                             double *destY,
                                             bool *result)
{
    *result = mNPNIface->convertpoint(mNPP, sourceX, sourceY, sourceSpace,
                                      ignoreDestX ? nullptr : destX,
                                      ignoreDestY ? nullptr : destY,
                                      destSpace);

    return true;
}

bool
PluginInstanceParent::AnswerNPN_InitAsyncSurface(const gfxIntSize& size,
                                                 const NPImageFormat& format,
                                                 NPRemoteAsyncSurface* surfData,
                                                 bool* result)
{
    if (!IsAsyncDrawing()) {
        *result = false;
        return true;
    }

    switch (mDrawingModel) {
    case NPDrawingModelAsyncBitmapSurface: {
            Shmem sharedMem;
            if (!AllocUnsafeShmem(size.width * size.height * 4, SharedMemory::TYPE_BASIC, &sharedMem)) {
                *result = false;
                return true;
            }

            surfData->size() = size;
            surfData->hostPtr() = (uintptr_t)sharedMem.get<unsigned char>();
            surfData->stride() = size.width * 4;
            surfData->format() = format;
            surfData->data() = sharedMem;
            *result = true;
            return true;
        }
#ifdef XP_WIN
    case NPDrawingModelAsyncWindowsDXGISurface: {
            ID3D10Device1 *device = gfxWindowsPlatform::GetPlatform()->GetD3D10Device();

            nsRefPtr<ID3D10Texture2D> texture;
            
            CD3D10_TEXTURE2D_DESC desc(DXGI_FORMAT_B8G8R8A8_UNORM, size.width, size.height, 1, 1);
            desc.MiscFlags = D3D10_RESOURCE_MISC_SHARED_KEYEDMUTEX;
            desc.BindFlags = D3D10_BIND_RENDER_TARGET | D3D10_BIND_SHADER_RESOURCE;
            if (FAILED(device->CreateTexture2D(&desc, nullptr, getter_AddRefs(texture)))) {
                *result = false;
                return true;
            }

            nsRefPtr<IDXGIResource> resource;
            if (FAILED(texture->QueryInterface(IID_IDXGIResource, getter_AddRefs(resource)))) {
                *result = false;
                return true;
            }

            HANDLE sharedHandle;

            if (FAILED(resource->GetSharedHandle(&sharedHandle))) {
                *result = false;
                return true;
            }
            
            surfData->size() = size;
            surfData->data() = sharedHandle;
            surfData->format() = format;

            mTextureMap.Put(sharedHandle, texture);
            *result = true;
        }
#endif
    }

    return true;
}

bool
PluginInstanceParent::RecvRedrawPlugin()
{
    nsNPAPIPluginInstance *inst = static_cast<nsNPAPIPluginInstance*>(mNPP->ndata);
    if (!inst) {
        return false;
    }

    inst->RedrawPlugin();
    return true;
}

bool
PluginInstanceParent::RecvNegotiatedCarbon()
{
    nsNPAPIPluginInstance *inst = static_cast<nsNPAPIPluginInstance*>(mNPP->ndata);
    if (!inst) {
        return false;
    }
    inst->CarbonNPAPIFailure();
    return true;
}

bool
PluginInstanceParent::RecvReleaseDXGISharedSurface(const DXGISharedSurfaceHandle &aHandle)
{
#ifdef XP_WIN
    mTextureMap.Remove(aHandle);
#endif
    return true;
}

#if defined(OS_WIN)

/*
  plugin focus changes between processes

  focus from dom -> child:
    Focus manager calls on widget to set the focus on the window.
    We pick up the resulting wm_setfocus event here, and forward
    that over ipc to the child which calls set focus on itself. 

  focus from child -> focus manager:
    Child picks up the local wm_setfocus and sends it via ipc over
    here. We then post a custom event to widget/windows/nswindow
    which fires off a gui event letting the browser know.
*/

static const wchar_t kPluginInstanceParentProperty[] =
                         L"PluginInstanceParentProperty";

// static
LRESULT CALLBACK
PluginInstanceParent::PluginWindowHookProc(HWND hWnd,
                                           UINT message,
                                           WPARAM wParam,
                                           LPARAM lParam)
{
    PluginInstanceParent* self = reinterpret_cast<PluginInstanceParent*>(
        ::GetPropW(hWnd, kPluginInstanceParentProperty));
    if (!self) {
        NS_NOTREACHED("PluginInstanceParent::PluginWindowHookProc null this ptr!");
        return DefWindowProc(hWnd, message, wParam, lParam);
    }

    NS_ASSERTION(self->mPluginHWND == hWnd, "Wrong window!");

    switch (message) {
        case WM_SETFOCUS:
        // Let the child plugin window know it should take focus.
        unused << self->CallSetPluginFocus();
        break;

        case WM_CLOSE:
        self->UnsubclassPluginWindow();
        break;
    }

    if (self->mPluginWndProc == PluginWindowHookProc) {
      NS_NOTREACHED(
        "PluginWindowHookProc invoking mPluginWndProc w/"
        "mPluginWndProc == PluginWindowHookProc????");
        return DefWindowProc(hWnd, message, wParam, lParam);
    }
    return ::CallWindowProc(self->mPluginWndProc, hWnd, message, wParam,
                            lParam);
}

void
PluginInstanceParent::SubclassPluginWindow(HWND aWnd)
{
    NS_ASSERTION(!(mPluginHWND && aWnd != mPluginHWND),
      "PluginInstanceParent::SubclassPluginWindow hwnd is not our window!");

    if (!mPluginHWND) {
        mPluginHWND = aWnd;
        mPluginWndProc = 
            (WNDPROC)::SetWindowLongPtrA(mPluginHWND, GWLP_WNDPROC,
                         reinterpret_cast<LONG_PTR>(PluginWindowHookProc));
        DebugOnly<bool> bRes = ::SetPropW(mPluginHWND, kPluginInstanceParentProperty, this);
        NS_ASSERTION(mPluginWndProc,
          "PluginInstanceParent::SubclassPluginWindow failed to set subclass!");
        NS_ASSERTION(bRes,
          "PluginInstanceParent::SubclassPluginWindow failed to set prop!");
   }
}

void
PluginInstanceParent::UnsubclassPluginWindow()
{
    if (mPluginHWND && mPluginWndProc) {
        ::SetWindowLongPtrA(mPluginHWND, GWLP_WNDPROC,
                            reinterpret_cast<LONG_PTR>(mPluginWndProc));

        ::RemovePropW(mPluginHWND, kPluginInstanceParentProperty);

        mPluginWndProc = nullptr;
        mPluginHWND = nullptr;
    }
}

/* windowless drawing helpers */

/*
 * Origin info:
 *
 * windowless, offscreen:
 *
 * WM_WINDOWPOSCHANGED: origin is relative to container 
 * setwindow: origin is 0,0
 * WM_PAINT: origin is 0,0
 *
 * windowless, native:
 *
 * WM_WINDOWPOSCHANGED: origin is relative to container 
 * setwindow: origin is relative to container
 * WM_PAINT: origin is relative to container
 *
 * PluginInstanceParent:
 *
 * painting: mPluginPort (nsIntRect, saved in SetWindow)
 */

void
PluginInstanceParent::SharedSurfaceRelease()
{
    mSharedSurfaceDib.Close();
}

bool
PluginInstanceParent::SharedSurfaceSetWindow(const NPWindow* aWindow,
                                             NPRemoteWindow& aRemoteWindow)
{
    aRemoteWindow.window = 0;
    aRemoteWindow.x      = aWindow->x;
    aRemoteWindow.y      = aWindow->y;
    aRemoteWindow.width  = aWindow->width;
    aRemoteWindow.height = aWindow->height;
    aRemoteWindow.type   = aWindow->type;

    nsIntRect newPort(aWindow->x, aWindow->y, aWindow->width, aWindow->height);

    // save the the rect location within the browser window.
    mPluginPort = newPort;

    // move the port to our shared surface origin
    newPort.MoveTo(0,0);

    // check to see if we have the room in shared surface
    if (mSharedSurfaceDib.IsValid() && mSharedSize.Contains(newPort)) {
      // ok to paint
      aRemoteWindow.surfaceHandle = 0;
      return true;
    }

    // allocate a new shared surface
    SharedSurfaceRelease();
    if (NS_FAILED(mSharedSurfaceDib.Create(reinterpret_cast<HDC>(aWindow->window),
                                           newPort.width, newPort.height, false)))
      return false;

    // save the new shared surface size we just allocated
    mSharedSize = newPort;

    base::SharedMemoryHandle handle;
    if (NS_FAILED(mSharedSurfaceDib.ShareToProcess(mParent->ChildProcessHandle(), &handle)))
      return false;

    aRemoteWindow.surfaceHandle = handle;

    return true;
}

void
PluginInstanceParent::SharedSurfaceBeforePaint(RECT& rect,
                                               NPRemoteEvent& npremoteevent)
{
    RECT* dr = (RECT*)npremoteevent.event.lParam;
    HDC parentHdc = (HDC)npremoteevent.event.wParam;

    nsIntRect dirtyRect(dr->left, dr->top, dr->right-dr->left, dr->bottom-dr->top);
    dirtyRect.MoveBy(-mPluginPort.x, -mPluginPort.y); // should always be smaller than dirtyRect

    ::BitBlt(mSharedSurfaceDib.GetHDC(),
             dirtyRect.x,
             dirtyRect.y,
             dirtyRect.width,
             dirtyRect.height,
             parentHdc,
             dr->left,
             dr->top,
             SRCCOPY);

    // setup the translated dirty rect we'll send to the child
    rect.left   = dirtyRect.x;
    rect.top    = dirtyRect.y;
    rect.right  = dirtyRect.x + dirtyRect.width;
    rect.bottom = dirtyRect.y + dirtyRect.height;

    npremoteevent.event.wParam = WPARAM(0);
    npremoteevent.event.lParam = LPARAM(&rect);
}

void
PluginInstanceParent::SharedSurfaceAfterPaint(NPEvent* npevent)
{
    RECT* dr = (RECT*)npevent->lParam;
    HDC parentHdc = (HDC)npevent->wParam;

    nsIntRect dirtyRect(dr->left, dr->top, dr->right-dr->left, dr->bottom-dr->top);
    dirtyRect.MoveBy(-mPluginPort.x, -mPluginPort.y);

    // src copy the shared dib into the parent surface we are handed.
    ::BitBlt(parentHdc,
             dr->left,
             dr->top,
             dirtyRect.width,
             dirtyRect.height,
             mSharedSurfaceDib.GetHDC(),
             dirtyRect.x,
             dirtyRect.y,
             SRCCOPY);
}

#endif // defined(OS_WIN)

#if defined(XP_OS2)

// static
MRESULT EXPENTRY
PluginInstanceParent::PluginWindowHookProc(HWND hWnd,
                                           ULONG message,
                                           MPARAM mp1,
                                           MPARAM mp2)
{
    PluginInstanceParent* self = reinterpret_cast<PluginInstanceParent*>(
        ::WinQueryWindowPtr(hWnd, QWL_PENDATA));
    if (!self) {
        NS_NOTREACHED("PluginInstanceParent::PluginWindowHookProc null this ptr!");
        return ::WinDefWindowProc(hWnd, message, mp1, mp2);
    }

    NS_ASSERTION(self->mPluginHWND == hWnd, "Wrong window!");

    switch (message) {
        case WM_SETFOCUS:
        if (SHORT1FROMMP(mp2) == TRUE) {
            // Let the child plugin window know it should take focus.
            unused << self->CallSetPluginFocus();
        }
        break;

        case WM_CLOSE:
        self->UnsubclassPluginWindow();
        break;
    }

    if (self->mPluginWndProc == PluginWindowHookProc) {
      NS_NOTREACHED(
        "PluginWindowHookProc invoking mPluginWndProc w/"
        "mPluginWndProc == PluginWindowHookProc????");
        return ::WinDefWindowProc(hWnd, message, mp1, mp2);
    }
    return self->mPluginWndProc(hWnd, message, mp1, mp2);
}

void
PluginInstanceParent::SubclassPluginWindow(HWND aWnd)
{
    NS_ASSERTION(!(mPluginHWND && aWnd != mPluginHWND),
      "PluginInstanceParent::SubclassPluginWindow hwnd is not our window!");

    if (!mPluginHWND) {
        mPluginHWND = aWnd;
        mPluginWndProc = ::WinSubclassWindow(mPluginHWND, PluginWindowHookProc);
        DebugOnly<BOOL> bRes = ::WinSetWindowPtr(mPluginHWND, QWL_PENDATA, this);
        NS_ASSERTION(mPluginWndProc,
          "PluginInstanceParent::SubclassPluginWindow failed to set subclass!");
        NS_ASSERTION(bRes,
          "PluginInstanceParent::SubclassPluginWindow failed to set prop!");
   }
}

void
PluginInstanceParent::UnsubclassPluginWindow()
{
    if (mPluginHWND && mPluginWndProc) {
        ::WinSubclassWindow(mPluginHWND, mPluginWndProc);
        ::WinSetWindowPtr(mPluginHWND, QWL_PENDATA, NULL);

        mPluginWndProc = NULL;
        mPluginHWND = NULL;
    }
}

/* windowless drawing helpers */

void
PluginInstanceParent::SharedSurfaceRelease()
{
    mSharedSurfaceDib.Close();
}

bool
PluginInstanceParent::SharedSurfaceSetWindow(const NPWindow* aWindow,
                                             NPRemoteWindow& aRemoteWindow)
{
    aRemoteWindow.window = 0;
    aRemoteWindow.x      = aWindow->x;
    aRemoteWindow.y      = aWindow->y;
    aRemoteWindow.width  = aWindow->width;
    aRemoteWindow.height = aWindow->height;
    aRemoteWindow.type   = aWindow->type;

    nsIntRect newPort(aWindow->x, aWindow->y, aWindow->width, aWindow->height);

    // save the the rect location within the browser window.
    mPluginPort = newPort;

    // move the port to our shared surface origin
    newPort.MoveTo(0,0);

    // check to see if we have the room in shared surface
    if (mSharedSurfaceDib.IsValid() && mSharedSize.Contains(newPort)) {
      // ok to paint
      aRemoteWindow.surfaceHandle = 0;
      return true;
    }

    // allocate a new shared surface
    SharedSurfaceRelease();
    if (NS_FAILED(mSharedSurfaceDib.Create(reinterpret_cast<HPS>(aWindow->window),
                                           newPort.width, newPort.height, false)))
      return false;

    // save the new shared surface size we just allocated
    mSharedSize = newPort;

    base::SharedMemoryHandle handle;
    if (NS_FAILED(mSharedSurfaceDib.ShareToProcess(mParent->ChildProcessHandle(), &handle)))
      return false;

    aRemoteWindow.surfaceHandle = handle;

    return true;
}

void
PluginInstanceParent::SharedSurfaceBeforePaint(RECTL& rcl, RECTL& dr, HPS parentHps,
                                               NPRemoteEvent& npremoteevent)
{
    nsIntRect dirtyRect(dr.xLeft, dr.yBottom, dr.xRight-dr.xLeft, dr.yTop-dr.yBottom);
    dirtyRect.MoveBy(-mPluginPort.x, -mPluginPort.y); // should always be smaller than dirtyRect

    POINTL ptls[3] = { { dirtyRect.x, dirtyRect.y },
                       { dirtyRect.x + dirtyRect.width, dirtyRect.y + dirtyRect.height },
                       { dr.xLeft, dr.yBottom } };
    ::GpiBitBlt(mSharedSurfaceDib.GetHPS(), parentHps, 3, ptls, ROP_SRCCOPY, BBO_IGNORE);

    // setup the translated dirty rect we'll send to the child
    rcl.xLeft   = dirtyRect.x;
    rcl.yBottom = dirtyRect.y;
    rcl.xRight  = dirtyRect.x + dirtyRect.width;
    rcl.yTop    = dirtyRect.y + dirtyRect.height;

    npremoteevent.event.wParam = 0;
    npremoteevent.event.lParam = (uint32_t)&rcl;
}

void
PluginInstanceParent::SharedSurfaceAfterPaint(RECTL& dr, HPS parentHps)
{
    nsIntRect dirtyRect(dr.xLeft, dr.yBottom, dr.xRight-dr.xLeft, dr.yTop-dr.yBottom);
    dirtyRect.MoveBy(-mPluginPort.x, -mPluginPort.y);

    POINTL ptls[3] = { { dr.xLeft, dr.yBottom },
                       { dr.xLeft + dr.xRight, dr.yBottom + dr.yTop },
                       { dirtyRect.x, dirtyRect.y } };


    // src copy the shared dib into the parent surface we are handed.
    ::GpiBitBlt(parentHps, mSharedSurfaceDib.GetHPS(), 3, ptls, ROP_SRCCOPY, BBO_IGNORE);
}

#endif // defined(XP_OS2)

bool
PluginInstanceParent::AnswerPluginFocusChange(const bool& gotFocus)
{
    PLUGIN_LOG_DEBUG(("%s", FULLFUNCTION));

    // Currently only in use on windows - an rpc event we receive from the
    // child when it's plugin window (or one of it's children) receives keyboard
    // focus. We forward the event down to widget so the dom/focus manager can
    // be updated.
#if defined(OS_WIN)
    ::SendMessage(mPluginHWND, gOOPPPluginFocusEvent, gotFocus ? 1 : 0, 0);
    return true;
#else
    NS_NOTREACHED("PluginInstanceParent::AnswerPluginFocusChange not implemented!");
    return false;
#endif
}<|MERGE_RESOLUTION|>--- conflicted
+++ resolved
@@ -45,13 +45,9 @@
 extern const wchar_t* kOOPPPluginFocusEventId;
 UINT gOOPPPluginFocusEvent =
     RegisterWindowMessage(kOOPPPluginFocusEventId);
-<<<<<<< HEAD
-extern const PRUnichar* kFlashFullscreenClass;
+extern const wchar_t* kFlashFullscreenClass;
 #elif defined(XP_OS2)
 #include "mozilla/plugins/PluginSurfaceParent.h"
-=======
-extern const wchar_t* kFlashFullscreenClass;
->>>>>>> 10857939
 #elif defined(MOZ_WIDGET_GTK)
 #include <gdk/gdk.h>
 #elif defined(XP_MACOSX)
@@ -79,15 +75,9 @@
     , mNPNIface(npniface)
     , mWindowType(NPWindowTypeWindow)
     , mDrawingModel(kDefaultDrawingModel)
-<<<<<<< HEAD
 #if defined(OS_WIN) || defined(XP_OS2)
-    , mPluginHWND(NULL)
-    , mPluginWndProc(NULL)
-=======
-#if defined(OS_WIN)
     , mPluginHWND(nullptr)
     , mPluginWndProc(nullptr)
->>>>>>> 10857939
     , mNestedEventState(false)
 #endif // defined(XP_WIN) || defined(XP_OS2)
 #if defined(XP_MACOSX)
