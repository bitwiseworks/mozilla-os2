/* -*- Mode: C++; tab-width: 4; indent-tabs-mode: nil; c-basic-offset: 4 -*-
 * vim: sw=4 ts=4 et :
 * This Source Code Form is subject to the terms of the Mozilla Public
 * License, v. 2.0. If a copy of the MPL was not distributed with this
 * file, You can obtain one at http://mozilla.org/MPL/2.0/. */

#include "mozilla/DebugOnly.h"
#include <stdint.h> // for intptr_t

#include "mozilla/Telemetry.h"
#include "PluginInstanceParent.h"
#include "BrowserStreamParent.h"
#include "PluginAsyncSurrogate.h"
#include "PluginBackgroundDestroyer.h"
#include "PluginModuleParent.h"
#include "PluginStreamParent.h"
#include "StreamNotifyParent.h"
#include "npfunctions.h"
#include "nsAutoPtr.h"
#include "gfxASurface.h"
#include "gfxContext.h"
#include "gfxPlatform.h"
#include "gfxSharedImageSurface.h"
#include "nsNPAPIPluginInstance.h"
#include "nsPluginInstanceOwner.h"
#include "nsFocusManager.h"
#include "nsIDOMElement.h"
#ifdef MOZ_X11
#include "gfxXlibSurface.h"
#endif
#include "gfxContext.h"
#include "gfxColor.h"
#include "gfxUtils.h"
#include "mozilla/gfx/2D.h"
#include "Layers.h"
#include "ImageContainer.h"
#include "GLContext.h"
#include "GLContextProvider.h"

#ifdef XP_MACOSX
#include "MacIOSurfaceImage.h"
#endif

#if defined(OS_WIN)
#include <windowsx.h>
#include "gfxWindowsPlatform.h"
#include "mozilla/plugins/PluginSurfaceParent.h"
#include "nsClassHashtable.h"
#include "nsHashKeys.h"
extern const wchar_t* kFlashFullscreenClass;
#elif defined(XP_OS2)
#include "mozilla/plugins/PluginSurfaceParent.h"
#elif defined(MOZ_WIDGET_GTK)
#include <gdk/gdk.h>
#elif defined(XP_MACOSX)
#include <ApplicationServices/ApplicationServices.h>
#endif // defined(XP_MACOSX)

using namespace mozilla::plugins;
using namespace mozilla::layers;
using namespace mozilla::gl;

void
StreamNotifyParent::ActorDestroy(ActorDestroyReason aWhy)
{
  // Implement me! Bug 1005162
}

bool
StreamNotifyParent::RecvRedirectNotifyResponse(const bool& allow)
{
  PluginInstanceParent* instance = static_cast<PluginInstanceParent*>(Manager());
  instance->mNPNIface->urlredirectresponse(instance->mNPP, this, static_cast<NPBool>(allow));
  return true;
}

#if defined(XP_WIN)
namespace mozilla {
namespace plugins {
/**
 * e10s specific, used in cross referencing hwnds with plugin instances so we
 * can access methods here from PluginWidgetChild.
 */
static nsClassHashtable<nsVoidPtrHashKey, PluginInstanceParent>* sPluginInstanceList;

// static
PluginInstanceParent*
PluginInstanceParent::LookupPluginInstanceByID(uintptr_t aId)
{
    MOZ_ASSERT(NS_IsMainThread());
    if (sPluginInstanceList) {
        return sPluginInstanceList->Get((void*)aId);
    }
    return nullptr;
}
}
}
#endif

PluginInstanceParent::PluginInstanceParent(PluginModuleParent* parent,
                                           NPP npp,
                                           const nsCString& aMimeType,
                                           const NPNetscapeFuncs* npniface)
    : mParent(parent)
    , mSurrogate(PluginAsyncSurrogate::Cast(npp))
    , mUseSurrogate(true)
    , mNPP(npp)
    , mNPNIface(npniface)
    , mWindowType(NPWindowTypeWindow)
    , mDrawingModel(kDefaultDrawingModel)
#if defined(OS_WIN)
    , mPluginHWND(nullptr)
#elif defined(XP_OS2)
    , mPluginHWND(NULLHANDLE)
#endif // defined(XP_WIN) || defined(XP_OS2)
    , mPluginWndProc(nullptr)
    , mNestedEventState(false)
#if defined(XP_MACOSX)
    , mShWidth(0)
    , mShHeight(0)
    , mShColorSpace(nullptr)
#endif
{
#if defined(OS_WIN)
    if (!sPluginInstanceList) {
        sPluginInstanceList = new nsClassHashtable<nsVoidPtrHashKey, PluginInstanceParent>();
    }
#endif
}

PluginInstanceParent::~PluginInstanceParent()
{
    if (mNPP)
        mNPP->pdata = nullptr;

#if defined(OS_WIN) || defined(XP_OS2)
    NS_ASSERTION(!(mPluginHWND || mPluginWndProc),
        "Subclass was not reset correctly before the dtor was reached!");
#endif
#if defined(MOZ_WIDGET_COCOA)
    if (mShWidth != 0 && mShHeight != 0) {
        DeallocShmem(mShSurface);
    }
    if (mShColorSpace)
        ::CGColorSpaceRelease(mShColorSpace);
#endif
}

bool
PluginInstanceParent::Init()
{
    return true;
}

void
PluginInstanceParent::ActorDestroy(ActorDestroyReason why)
{
#if defined(OS_WIN) || defined(XP_OS2)
    if (why == AbnormalShutdown) {
        // If the plugin process crashes, this is the only
        // chance we get to destroy resources.
        SharedSurfaceRelease();
        UnsubclassPluginWindow();
    }
#endif
    // After this method, the data backing the remote surface may no
    // longer be valid. The X surface may be destroyed, or the shared
    // memory backing this surface may no longer be valid.
    if (mFrontSurface) {
        mFrontSurface = nullptr;
        if (mImageContainer) {
            mImageContainer->SetCurrentImage(nullptr);
        }
#ifdef MOZ_X11
        FinishX(DefaultXDisplay());
#endif
    }
}

NPError
PluginInstanceParent::Destroy()
{
    NPError retval;
    {   // Scope for timer
        Telemetry::AutoTimer<Telemetry::BLOCKED_ON_PLUGIN_INSTANCE_DESTROY_MS>
            timer(Module()->GetHistogramKey());
        if (!CallNPP_Destroy(&retval)) {
            retval = NPERR_GENERIC_ERROR;
        }
    }

#if defined(OS_WIN) || defined(XP_OS2)
    SharedSurfaceRelease();
    UnsubclassPluginWindow();
#endif

    return retval;
}

PBrowserStreamParent*
PluginInstanceParent::AllocPBrowserStreamParent(const nsCString& url,
                                                const uint32_t& length,
                                                const uint32_t& lastmodified,
                                                PStreamNotifyParent* notifyData,
                                                const nsCString& headers)
{
    NS_RUNTIMEABORT("Not reachable");
    return nullptr;
}

bool
PluginInstanceParent::DeallocPBrowserStreamParent(PBrowserStreamParent* stream)
{
    delete stream;
    return true;
}

PPluginStreamParent*
PluginInstanceParent::AllocPPluginStreamParent(const nsCString& mimeType,
                                               const nsCString& target,
                                               NPError* result)
{
    return new PluginStreamParent(this, mimeType, target, result);
}

bool
PluginInstanceParent::DeallocPPluginStreamParent(PPluginStreamParent* stream)
{
    delete stream;
    return true;
}

bool
PluginInstanceParent::AnswerNPN_GetValue_NPNVnetscapeWindow(NativeWindowHandle* value,
                                                            NPError* result)
{
#if defined(XP_WIN) || defined(XP_OS2)
    HWND id;
#elif defined(MOZ_X11)
    XID id;
#elif defined(XP_MACOSX)
    intptr_t id;
#elif defined(ANDROID)
    // TODO: Need Android impl
    int id;
#elif defined(MOZ_WIDGET_QT)
    // TODO: Need Qt non X impl
    int id;
#else
#warning Implement me
#endif

    *result = mNPNIface->getvalue(mNPP, NPNVnetscapeWindow, &id);
    *value = id;
    return true;
}

bool
PluginInstanceParent::InternalGetValueForNPObject(
                                         NPNVariable aVariable,
                                         PPluginScriptableObjectParent** aValue,
                                         NPError* aResult)
{
    NPObject* npobject;
    NPError result = mNPNIface->getvalue(mNPP, aVariable, (void*)&npobject);
    if (result == NPERR_NO_ERROR) {
        NS_ASSERTION(npobject, "Shouldn't return null and NPERR_NO_ERROR!");

        PluginScriptableObjectParent* actor = GetActorForNPObject(npobject);
        mNPNIface->releaseobject(npobject);
        if (actor) {
            *aValue = actor;
            *aResult = NPERR_NO_ERROR;
            return true;
        }

        NS_ERROR("Failed to get actor!");
        result = NPERR_GENERIC_ERROR;
    }

    *aValue = nullptr;
    *aResult = result;
    return true;
}

bool
PluginInstanceParent::AnswerNPN_GetValue_NPNVWindowNPObject(
                                         PPluginScriptableObjectParent** aValue,
                                         NPError* aResult)
{
    return InternalGetValueForNPObject(NPNVWindowNPObject, aValue, aResult);
}

bool
PluginInstanceParent::AnswerNPN_GetValue_NPNVPluginElementNPObject(
                                         PPluginScriptableObjectParent** aValue,
                                         NPError* aResult)
{
    return InternalGetValueForNPObject(NPNVPluginElementNPObject, aValue,
                                       aResult);
}

bool
PluginInstanceParent::AnswerNPN_GetValue_NPNVprivateModeBool(bool* value,
                                                             NPError* result)
{
    NPBool v;
    *result = mNPNIface->getvalue(mNPP, NPNVprivateModeBool, &v);
    *value = v;
    return true;
}

bool
PluginInstanceParent::AnswerNPN_GetValue_DrawingModelSupport(const NPNVariable& model, bool* value)
{
    *value = false;
    return true;
}

bool
PluginInstanceParent::AnswerNPN_GetValue_NPNVdocumentOrigin(nsCString* value,
                                                            NPError* result)
{
    void *v = nullptr;
    *result = mNPNIface->getvalue(mNPP, NPNVdocumentOrigin, &v);
    if (*result == NPERR_NO_ERROR && v) {
        value->Adopt(static_cast<char*>(v));
    }
    return true;
}

bool
PluginInstanceParent::AnswerNPN_SetValue_NPPVpluginWindow(
    const bool& windowed, NPError* result)
{
    // Yes, we are passing a boolean as a void*.  We have to cast to intptr_t
    // first to avoid gcc warnings about casting to a pointer from a
    // non-pointer-sized integer.
    *result = mNPNIface->setvalue(mNPP, NPPVpluginWindowBool,
                                  (void*)(intptr_t)windowed);
    return true;
}

bool
PluginInstanceParent::AnswerNPN_SetValue_NPPVpluginTransparent(
    const bool& transparent, NPError* result)
{
    *result = mNPNIface->setvalue(mNPP, NPPVpluginTransparentBool,
                                  (void*)(intptr_t)transparent);
    return true;
}

bool
PluginInstanceParent::AnswerNPN_SetValue_NPPVpluginUsesDOMForCursor(
    const bool& useDOMForCursor, NPError* result)
{
    *result = mNPNIface->setvalue(mNPP, NPPVpluginUsesDOMForCursorBool,
                                  (void*)(intptr_t)useDOMForCursor);
    return true;
}

class NotificationSink : public CompositionNotifySink
{
public:
  explicit NotificationSink(PluginInstanceParent* aInstance) : mInstance(aInstance)
  { }

  virtual void DidComposite() { mInstance->DidComposite(); }
private:
  PluginInstanceParent *mInstance;
};

bool
PluginInstanceParent::AnswerNPN_SetValue_NPPVpluginDrawingModel(
    const int& drawingModel, NPError* result)
{
#ifdef XP_MACOSX
    if (drawingModel == NPDrawingModelCoreAnimation ||
        drawingModel == NPDrawingModelInvalidatingCoreAnimation) {
        // We need to request CoreGraphics otherwise
        // the nsPluginFrame will try to draw a CALayer
        // that can not be shared across process.
        mDrawingModel = drawingModel;
        *result = mNPNIface->setvalue(mNPP, NPPVpluginDrawingModel,
                                  (void*)NPDrawingModelCoreGraphics);
    } else
#endif
<<<<<<< HEAD
    if (drawingModel == NPDrawingModelAsyncBitmapSurface
#ifdef XP_WIN
        || drawingModel == NPDrawingModelAsyncWindowsDXGISurface
#endif
        ) {
        ImageContainer *container = GetImageContainer();
        if (!container) {
            *result = NPERR_GENERIC_ERROR;
            return true;
        }

#ifdef XP_WIN
        if (drawingModel == NPDrawingModelAsyncWindowsDXGISurface &&
            gfxWindowsPlatform::GetPlatform()->GetRenderMode() != gfxWindowsPlatform::RENDER_DIRECT2D) {
            *result = NPERR_GENERIC_ERROR;
            return true;
        }
#endif

        mDrawingModel = drawingModel;
        *result = mNPNIface->setvalue(mNPP, NPPVpluginDrawingModel,
                                      reinterpret_cast<void*>(static_cast<uintptr_t>(drawingModel)));


        if (*result != NPERR_NO_ERROR) {
            return true;
        }

        AllocUnsafeShmem(sizeof(RemoteImageData), SharedMemory::TYPE_BASIC, &mRemoteImageDataShmem);

        *shmem = mRemoteImageDataShmem;

        mRemoteImageDataMutex = new CrossProcessMutex("PluginInstanceParent.mRemoteImageDataMutex");

        *mutex = mRemoteImageDataMutex->ShareToProcess(OtherProcess());
        container->SetRemoteImageData(mRemoteImageDataShmem.get<RemoteImageData>(), mRemoteImageDataMutex);

        mNotifySink = new NotificationSink(this);

        container->SetCompositionNotifySink(mNotifySink);
    } else if (
#if defined(XP_WIN) || defined(XP_OS2)
=======
    if (
#if defined(XP_WIN)
>>>>>>> 8112532f
               drawingModel == NPDrawingModelSyncWin
#elif defined(XP_MACOSX)
               drawingModel == NPDrawingModelOpenGL ||
               drawingModel == NPDrawingModelCoreGraphics
#elif defined(MOZ_X11)
               drawingModel == NPDrawingModelSyncX
#else
               false
#endif
               ) {
        mDrawingModel = drawingModel;
        *result = mNPNIface->setvalue(mNPP, NPPVpluginDrawingModel,
                                      (void*)(intptr_t)drawingModel);
    } else {
        *result = NPERR_GENERIC_ERROR;
    }
    return true;
}

bool
PluginInstanceParent::AnswerNPN_SetValue_NPPVpluginEventModel(
    const int& eventModel, NPError* result)
{
#ifdef XP_MACOSX
    *result = mNPNIface->setvalue(mNPP, NPPVpluginEventModel,
                                  (void*)(intptr_t)eventModel);
    return true;
#else
    *result = NPERR_GENERIC_ERROR;
    return true;
#endif
}

bool
PluginInstanceParent::AnswerNPN_GetURL(const nsCString& url,
                                       const nsCString& target,
                                       NPError* result)
{
    *result = mNPNIface->geturl(mNPP,
                                NullableStringGet(url),
                                NullableStringGet(target));
    return true;
}

bool
PluginInstanceParent::AnswerNPN_PostURL(const nsCString& url,
                                        const nsCString& target,
                                        const nsCString& buffer,
                                        const bool& file,
                                        NPError* result)
{
    *result = mNPNIface->posturl(mNPP, url.get(), NullableStringGet(target),
                                 buffer.Length(), buffer.get(), file);
    return true;
}

PStreamNotifyParent*
PluginInstanceParent::AllocPStreamNotifyParent(const nsCString& url,
                                               const nsCString& target,
                                               const bool& post,
                                               const nsCString& buffer,
                                               const bool& file,
                                               NPError* result)
{
    return new StreamNotifyParent();
}

bool
PluginInstanceParent::AnswerPStreamNotifyConstructor(PStreamNotifyParent* actor,
                                                     const nsCString& url,
                                                     const nsCString& target,
                                                     const bool& post,
                                                     const nsCString& buffer,
                                                     const bool& file,
                                                     NPError* result)
{
    bool streamDestroyed = false;
    static_cast<StreamNotifyParent*>(actor)->
        SetDestructionFlag(&streamDestroyed);

    if (!post) {
        *result = mNPNIface->geturlnotify(mNPP,
                                          NullableStringGet(url),
                                          NullableStringGet(target),
                                          actor);
    }
    else {
        *result = mNPNIface->posturlnotify(mNPP,
                                           NullableStringGet(url),
                                           NullableStringGet(target),
                                           buffer.Length(),
                                           NullableStringGet(buffer),
                                           file, actor);
    }

    if (streamDestroyed) {
        // If the stream was destroyed, we must return an error code in the
        // constructor.
        *result = NPERR_GENERIC_ERROR;
    }
    else {
        static_cast<StreamNotifyParent*>(actor)->ClearDestructionFlag();
        if (*result != NPERR_NO_ERROR)
            return PStreamNotifyParent::Send__delete__(actor,
                                                       NPERR_GENERIC_ERROR);
    }

    return true;
}

bool
PluginInstanceParent::DeallocPStreamNotifyParent(PStreamNotifyParent* notifyData)
{
    delete notifyData;
    return true;
}

bool
PluginInstanceParent::RecvNPN_InvalidateRect(const NPRect& rect)
{
    mNPNIface->invalidaterect(mNPP, const_cast<NPRect*>(&rect));
    return true;
}

bool
PluginInstanceParent::RecvShow(const NPRect& updatedRect,
                               const SurfaceDescriptor& newSurface,
                               SurfaceDescriptor* prevSurface)
{
    PLUGIN_LOG_DEBUG(
        ("[InstanceParent][%p] RecvShow for <x=%d,y=%d, w=%d,h=%d>",
         this, updatedRect.left, updatedRect.top,
         updatedRect.right - updatedRect.left,
         updatedRect.bottom - updatedRect.top));

    // XXXjwatt rewrite to use Moz2D
    nsRefPtr<gfxASurface> surface;
    if (newSurface.type() == SurfaceDescriptor::TShmem) {
        if (!newSurface.get_Shmem().IsReadable()) {
            NS_WARNING("back surface not readable");
            return false;
        }
        surface = gfxSharedImageSurface::Open(newSurface.get_Shmem());
    }
#ifdef XP_MACOSX
    else if (newSurface.type() == SurfaceDescriptor::TIOSurfaceDescriptor) {
        IOSurfaceDescriptor iodesc = newSurface.get_IOSurfaceDescriptor();

        RefPtr<MacIOSurface> newIOSurface =
          MacIOSurface::LookupSurface(iodesc.surfaceId(),
                                      iodesc.contentsScaleFactor());

        if (!newIOSurface) {
            NS_WARNING("Got bad IOSurfaceDescriptor in RecvShow");
            return false;
        }

        if (mFrontIOSurface)
            *prevSurface = IOSurfaceDescriptor(mFrontIOSurface->GetIOSurfaceID(),
                                               mFrontIOSurface->GetContentsScaleFactor());
        else
            *prevSurface = null_t();

        mFrontIOSurface = newIOSurface;

        RecvNPN_InvalidateRect(updatedRect);

        PLUGIN_LOG_DEBUG(("   (RecvShow invalidated for surface %p)",
                          mFrontSurface.get()));

        return true;
    }
#endif
#ifdef MOZ_X11
    else if (newSurface.type() == SurfaceDescriptor::TSurfaceDescriptorX11) {
        surface = newSurface.get_SurfaceDescriptorX11().OpenForeign();
    }
#endif
#if defined(XP_WIN) || defined(XP_OS2)
    else if (newSurface.type() == SurfaceDescriptor::TPPluginSurfaceParent) {
        PluginSurfaceParent* s =
            static_cast<PluginSurfaceParent*>(newSurface.get_PPluginSurfaceParent());
        surface = s->Surface();
    }
#endif

    if (mFrontSurface) {
        // This is the "old front buffer" we're about to hand back to
        // the plugin.  We might still have drawing operations
        // referencing it.
#ifdef MOZ_X11
        if (mFrontSurface->GetType() == gfxSurfaceType::Xlib) {
            // Finish with the surface and XSync here to ensure the server has
            // finished operations on the surface before the plugin starts
            // scribbling on it again, or worse, destroys it.
            mFrontSurface->Finish();
            FinishX(DefaultXDisplay());
        } else
#endif
        {
            mFrontSurface->Flush();
        }
    }

    if (mFrontSurface && gfxSharedImageSurface::IsSharedImage(mFrontSurface))
        *prevSurface = static_cast<gfxSharedImageSurface*>(mFrontSurface.get())->GetShmem();
    else
        *prevSurface = null_t();

    if (surface) {
        // Notify the cairo backend that this surface has changed behind
        // its back.
        gfxRect ur(updatedRect.left, updatedRect.top,
                   updatedRect.right - updatedRect.left,
                   updatedRect.bottom - updatedRect.top);
        surface->MarkDirty(ur);

        ImageContainer *container = GetImageContainer();
        nsRefPtr<Image> image = container->CreateImage(ImageFormat::CAIRO_SURFACE);
        NS_ASSERTION(image->GetFormat() == ImageFormat::CAIRO_SURFACE, "Wrong format?");
        CairoImage* cairoImage = static_cast<CairoImage*>(image.get());
        CairoImage::Data cairoData;
        cairoData.mSize = surface->GetSize().ToIntSize();
        cairoData.mSourceSurface = gfxPlatform::GetPlatform()->GetSourceSurfaceForSurface(nullptr, surface);
        cairoImage->SetData(cairoData);

        container->SetCurrentImage(cairoImage);
    }
    else if (mImageContainer) {
        mImageContainer->SetCurrentImage(nullptr);
    }

    mFrontSurface = surface;
    RecvNPN_InvalidateRect(updatedRect);

    PLUGIN_LOG_DEBUG(("   (RecvShow invalidated for surface %p)",
                      mFrontSurface.get()));

    return true;
}

nsresult
PluginInstanceParent::AsyncSetWindow(NPWindow* aWindow)
{
    NPRemoteWindow window;
    mWindowType = aWindow->type;
#if defined(XP_OS2)
    window.window = aWindow->window;
#else
    window.window = reinterpret_cast<uint64_t>(aWindow->window);
#endif
    window.x = aWindow->x;
    window.y = aWindow->y;
    window.width = aWindow->width;
    window.height = aWindow->height;
    window.clipRect = aWindow->clipRect;
    window.type = aWindow->type;
#ifdef XP_MACOSX
    double scaleFactor = 1.0;
    mNPNIface->getvalue(mNPP, NPNVcontentsScaleFactor, &scaleFactor);
    window.contentsScaleFactor = scaleFactor;
#endif
    if (!SendAsyncSetWindow(gfxPlatform::GetPlatform()->ScreenReferenceSurface()->GetType(),
                            window))
        return NS_ERROR_FAILURE;

    return NS_OK;
}

nsresult
PluginInstanceParent::GetImageContainer(ImageContainer** aContainer)
{
#ifdef XP_MACOSX
    MacIOSurface* ioSurface = nullptr;

    if (mFrontIOSurface) {
      ioSurface = mFrontIOSurface;
    } else if (mIOSurface) {
      ioSurface = mIOSurface;
    }

    if (!mFrontSurface && !ioSurface)
#else
    if (!mFrontSurface)
#endif
        return NS_ERROR_NOT_AVAILABLE;

    ImageContainer *container = GetImageContainer();

    if (!container) {
        return NS_ERROR_FAILURE;
    }

#ifdef XP_MACOSX
    if (ioSurface) {
        nsRefPtr<Image> image = container->CreateImage(ImageFormat::MAC_IOSURFACE);
        if (!image) {
            return NS_ERROR_FAILURE;
        }

        NS_ASSERTION(image->GetFormat() == ImageFormat::MAC_IOSURFACE, "Wrong format?");

        MacIOSurfaceImage* pluginImage = static_cast<MacIOSurfaceImage*>(image.get());
        pluginImage->SetSurface(ioSurface);

        container->SetCurrentImageInTransaction(pluginImage);

        NS_IF_ADDREF(container);
        *aContainer = container;
        return NS_OK;
    }
#endif

    NS_IF_ADDREF(container);
    *aContainer = container;
    return NS_OK;
}

nsresult
PluginInstanceParent::GetImageSize(nsIntSize* aSize)
{
    if (mFrontSurface) {
        gfxIntSize size = mFrontSurface->GetSize();
        *aSize = nsIntSize(size.width, size.height);
        return NS_OK;
    }

#ifdef XP_MACOSX
    if (mFrontIOSurface) {
        *aSize = nsIntSize(mFrontIOSurface->GetWidth(), mFrontIOSurface->GetHeight());
        return NS_OK;
    } else if (mIOSurface) {
        *aSize = nsIntSize(mIOSurface->GetWidth(), mIOSurface->GetHeight());
        return NS_OK;
    }
#endif

    return NS_ERROR_NOT_AVAILABLE;
}

#ifdef XP_MACOSX
nsresult
PluginInstanceParent::IsRemoteDrawingCoreAnimation(bool *aDrawing)
{
    *aDrawing = (NPDrawingModelCoreAnimation == (NPDrawingModel)mDrawingModel ||
                 NPDrawingModelInvalidatingCoreAnimation == (NPDrawingModel)mDrawingModel);
    return NS_OK;
}

nsresult
PluginInstanceParent::ContentsScaleFactorChanged(double aContentsScaleFactor)
{
    bool rv = SendContentsScaleFactorChanged(aContentsScaleFactor);
    return rv ? NS_OK : NS_ERROR_FAILURE;
}
#endif // #ifdef XP_MACOSX

nsresult
PluginInstanceParent::SetBackgroundUnknown()
{
    PLUGIN_LOG_DEBUG(("[InstanceParent][%p] SetBackgroundUnknown", this));

    if (mBackground) {
        DestroyBackground();
        MOZ_ASSERT(!mBackground, "Background not destroyed");
    }

    return NS_OK;
}

nsresult
PluginInstanceParent::BeginUpdateBackground(const nsIntRect& aRect,
                                            gfxContext** aCtx)
{
    PLUGIN_LOG_DEBUG(
        ("[InstanceParent][%p] BeginUpdateBackground for <x=%d,y=%d, w=%d,h=%d>",
         this, aRect.x, aRect.y, aRect.width, aRect.height));

    if (!mBackground) {
        // XXX if we failed to create a background surface on one
        // update, there's no guarantee that later updates will be for
        // the entire background area until successful.  We might want
        // to fix that eventually.
        MOZ_ASSERT(aRect.TopLeft() == nsIntPoint(0, 0),
                   "Expecting rect for whole frame");
        if (!CreateBackground(aRect.Size())) {
            *aCtx = nullptr;
            return NS_OK;
        }
    }

    gfxIntSize sz = mBackground->GetSize();
#ifdef DEBUG
    MOZ_ASSERT(nsIntRect(0, 0, sz.width, sz.height).Contains(aRect),
               "Update outside of background area");
#endif

    RefPtr<gfx::DrawTarget> dt = gfxPlatform::GetPlatform()->
      CreateDrawTargetForSurface(mBackground, gfx::IntSize(sz.width, sz.height));
    nsRefPtr<gfxContext> ctx = new gfxContext(dt);
    ctx.forget(aCtx);

    return NS_OK;
}

nsresult
PluginInstanceParent::EndUpdateBackground(gfxContext* aCtx,
                                          const nsIntRect& aRect)
{
    PLUGIN_LOG_DEBUG(
        ("[InstanceParent][%p] EndUpdateBackground for <x=%d,y=%d, w=%d,h=%d>",
         this, aRect.x, aRect.y, aRect.width, aRect.height));

#ifdef MOZ_X11
    // Have to XSync here to avoid the plugin trying to draw with this
    // surface racing with its creation in the X server.  We also want
    // to avoid the plugin drawing onto stale pixels, then handing us
    // back a front surface from those pixels that we might
    // recomposite for "a while" until the next update.  This XSync
    // still doesn't guarantee that the plugin draws onto a consistent
    // view of its background, but it does mean that the plugin is
    // drawing onto pixels no older than those in the latest
    // EndUpdateBackground().
    XSync(DefaultXDisplay(), False);
#endif

    unused << SendUpdateBackground(BackgroundDescriptor(), aRect);

    return NS_OK;
}

PluginAsyncSurrogate*
PluginInstanceParent::GetAsyncSurrogate()
{
    return mSurrogate;
}

bool
PluginInstanceParent::CreateBackground(const nsIntSize& aSize)
{
    MOZ_ASSERT(!mBackground, "Already have a background");

    // XXX refactor me

#if defined(MOZ_X11)
    Screen* screen = DefaultScreenOfDisplay(DefaultXDisplay());
    Visual* visual = DefaultVisualOfScreen(screen);
    mBackground = gfxXlibSurface::Create(screen, visual,
                                         gfxIntSize(aSize.width, aSize.height));
    return !!mBackground;

#elif defined(XP_WIN)
    // We have chosen to create an unsafe surface in which the plugin
    // can read from the region while we're writing to it.
    mBackground =
        gfxSharedImageSurface::CreateUnsafe(
            this,
            gfxIntSize(aSize.width, aSize.height),
            gfxImageFormat::RGB24);
    return !!mBackground;
#else
    return false;
#endif
}

void
PluginInstanceParent::DestroyBackground()
{
    if (!mBackground) {
        return;
    }

    // Relinquish ownership of |mBackground| to its destroyer
    PPluginBackgroundDestroyerParent* pbd =
        new PluginBackgroundDestroyerParent(mBackground);
    mBackground = nullptr;

    // If this fails, there's no problem: |bd| will be destroyed along
    // with the old background surface.
    unused << SendPPluginBackgroundDestroyerConstructor(pbd);
}

mozilla::plugins::SurfaceDescriptor
PluginInstanceParent::BackgroundDescriptor()
{
    MOZ_ASSERT(mBackground, "Need a background here");

    // XXX refactor me

#ifdef MOZ_X11
    gfxXlibSurface* xsurf = static_cast<gfxXlibSurface*>(mBackground.get());
    return SurfaceDescriptorX11(xsurf);
#endif

#ifdef XP_WIN
    MOZ_ASSERT(gfxSharedImageSurface::IsSharedImage(mBackground),
               "Expected shared image surface");
    gfxSharedImageSurface* shmem =
        static_cast<gfxSharedImageSurface*>(mBackground.get());
    return shmem->GetShmem();
#endif

    // If this is ever used, which it shouldn't be, it will trigger a
    // hard assertion in IPDL-generated code.
    return mozilla::plugins::SurfaceDescriptor();
}

ImageContainer*
PluginInstanceParent::GetImageContainer()
{
  if (mImageContainer) {
    return mImageContainer;
  }

  mImageContainer = LayerManager::CreateImageContainer();
  return mImageContainer;
}

PPluginBackgroundDestroyerParent*
PluginInstanceParent::AllocPPluginBackgroundDestroyerParent()
{
    NS_RUNTIMEABORT("'Power-user' ctor is used exclusively");
    return nullptr;
}

bool
PluginInstanceParent::DeallocPPluginBackgroundDestroyerParent(
    PPluginBackgroundDestroyerParent* aActor)
{
    delete aActor;
    return true;
}

NPError
PluginInstanceParent::NPP_SetWindow(const NPWindow* aWindow)
{
    PLUGIN_LOG_DEBUG(("%s (aWindow=%p)", FULLFUNCTION, (void*) aWindow));

    NS_ENSURE_TRUE(aWindow, NPERR_GENERIC_ERROR);

    NPRemoteWindow window;
    mWindowType = aWindow->type;

#if defined(OS_WIN) || defined(XP_OS2)
    // On windowless controls, reset the shared memory surface as needed.
    if (mWindowType == NPWindowTypeDrawable) {
        // SharedSurfaceSetWindow will take care of NPRemoteWindow.
        if (!SharedSurfaceSetWindow(aWindow, window)) {
          return NPERR_OUT_OF_MEMORY_ERROR;
        }
    }
    else {
        SubclassPluginWindow(reinterpret_cast<HWND>(aWindow->window));

#if defined(XP_OS2)
        window.window = aWindow->window;
#else
        window.window = reinterpret_cast<uint64_t>(aWindow->window);
#endif
        window.x = aWindow->x;
        window.y = aWindow->y;
        window.width = aWindow->width;
        window.height = aWindow->height;
        window.type = aWindow->type;
    }
#else
    window.window = reinterpret_cast<uint64_t>(aWindow->window);
    window.x = aWindow->x;
    window.y = aWindow->y;
    window.width = aWindow->width;
    window.height = aWindow->height;
    window.clipRect = aWindow->clipRect; // MacOS specific
    window.type = aWindow->type;
#endif

#if defined(XP_MACOSX)
    double floatScaleFactor = 1.0;
    mNPNIface->getvalue(mNPP, NPNVcontentsScaleFactor, &floatScaleFactor);
    int scaleFactor = ceil(floatScaleFactor);
    window.contentsScaleFactor = floatScaleFactor;

    if (mShWidth != window.width * scaleFactor || mShHeight != window.height * scaleFactor) {
        if (mDrawingModel == NPDrawingModelCoreAnimation ||
            mDrawingModel == NPDrawingModelInvalidatingCoreAnimation) {
            mIOSurface = MacIOSurface::CreateIOSurface(window.width, window.height,
                                                       floatScaleFactor);
        } else if (uint32_t(mShWidth * mShHeight) !=
                   window.width * scaleFactor * window.height * scaleFactor) {
            if (mShWidth != 0 && mShHeight != 0) {
                DeallocShmem(mShSurface);
                mShWidth = 0;
                mShHeight = 0;
            }

            if (window.width != 0 && window.height != 0) {
                if (!AllocShmem(window.width * scaleFactor * window.height*4 * scaleFactor,
                                SharedMemory::TYPE_BASIC, &mShSurface)) {
                    PLUGIN_LOG_DEBUG(("Shared memory could not be allocated."));
                    return NPERR_GENERIC_ERROR;
                }
            }
        }
        mShWidth = window.width * scaleFactor;
        mShHeight = window.height * scaleFactor;
    }
#endif

#if defined(MOZ_X11) && defined(XP_UNIX) && !defined(XP_MACOSX)
    const NPSetWindowCallbackStruct* ws_info =
      static_cast<NPSetWindowCallbackStruct*>(aWindow->ws_info);
    window.visualID = ws_info->visual ? ws_info->visual->visualid : None;
    window.colormap = ws_info->colormap;
#endif

    if (!CallNPP_SetWindow(window))
        return NPERR_GENERIC_ERROR;

    return NPERR_NO_ERROR;
}

NPError
PluginInstanceParent::NPP_GetValue(NPPVariable aVariable,
                                   void* _retval)
{
    switch (aVariable) {

    case NPPVpluginWantsAllNetworkStreams: {
        bool wantsAllStreams;
        NPError rv;

        if (!CallNPP_GetValue_NPPVpluginWantsAllNetworkStreams(&wantsAllStreams, &rv)) {
            return NPERR_GENERIC_ERROR;
        }

        if (NPERR_NO_ERROR != rv) {
            return rv;
        }

        (*(NPBool*)_retval) = wantsAllStreams;
        return NPERR_NO_ERROR;
    }

#ifdef MOZ_X11
    case NPPVpluginNeedsXEmbed: {
        bool needsXEmbed;
        NPError rv;

        if (!CallNPP_GetValue_NPPVpluginNeedsXEmbed(&needsXEmbed, &rv)) {
            return NPERR_GENERIC_ERROR;
        }

        if (NPERR_NO_ERROR != rv) {
            return rv;
        }

        (*(NPBool*)_retval) = needsXEmbed;
        return NPERR_NO_ERROR;
    }
#endif

    case NPPVpluginScriptableNPObject: {
        PPluginScriptableObjectParent* actor;
        NPError rv;
        if (!CallNPP_GetValue_NPPVpluginScriptableNPObject(&actor, &rv)) {
            return NPERR_GENERIC_ERROR;
        }

        if (NPERR_NO_ERROR != rv) {
            return rv;
        }

        if (!actor) {
            NS_ERROR("NPPVpluginScriptableNPObject succeeded but null.");
            return NPERR_GENERIC_ERROR;
        }

        const NPNetscapeFuncs* npn = mParent->GetNetscapeFuncs();
        if (!npn) {
            NS_WARNING("No netscape functions?!");
            return NPERR_GENERIC_ERROR;
        }

        NPObject* object =
            static_cast<PluginScriptableObjectParent*>(actor)->GetObject(true);
        NS_ASSERTION(object, "This shouldn't ever be null!");

        (*(NPObject**)_retval) = npn->retainobject(object);
        return NPERR_NO_ERROR;
    }

#ifdef MOZ_ACCESSIBILITY_ATK
    case NPPVpluginNativeAccessibleAtkPlugId: {
        nsCString plugId;
        NPError rv;
        if (!CallNPP_GetValue_NPPVpluginNativeAccessibleAtkPlugId(&plugId, &rv)) {
            return NPERR_GENERIC_ERROR;
        }

        if (NPERR_NO_ERROR != rv) {
            return rv;
        }

        (*(nsCString*)_retval) = plugId;
        return NPERR_NO_ERROR;
    }
#endif

    default:
        PR_LOG(GetPluginLog(), PR_LOG_WARNING,
               ("In PluginInstanceParent::NPP_GetValue: Unhandled NPPVariable %i (%s)",
                (int) aVariable, NPPVariableToString(aVariable)));
        return NPERR_GENERIC_ERROR;
    }
}

NPError
PluginInstanceParent::NPP_SetValue(NPNVariable variable, void* value)
{
    switch (variable) {
    case NPNVprivateModeBool:
        NPError result;
        if (!CallNPP_SetValue_NPNVprivateModeBool(*static_cast<NPBool*>(value),
                                                  &result))
            return NPERR_GENERIC_ERROR;

        return result;

    default:
        NS_ERROR("Unhandled NPNVariable in NPP_SetValue");
        PR_LOG(GetPluginLog(), PR_LOG_WARNING,
               ("In PluginInstanceParent::NPP_SetValue: Unhandled NPNVariable %i (%s)",
                (int) variable, NPNVariableToString(variable)));
        return NPERR_GENERIC_ERROR;
    }
}

void
PluginInstanceParent::NPP_URLRedirectNotify(const char* url, int32_t status,
                                            void* notifyData)
{
  if (!notifyData)
    return;

  PStreamNotifyParent* streamNotify = static_cast<PStreamNotifyParent*>(notifyData);
  unused << streamNotify->SendRedirectNotify(NullableString(url), status);
}

int16_t
PluginInstanceParent::NPP_HandleEvent(void* event)
{
    PLUGIN_LOG_DEBUG_FUNCTION;

#if defined(XP_MACOSX)
    NPCocoaEvent* npevent = reinterpret_cast<NPCocoaEvent*>(event);
#else
    NPEvent* npevent = reinterpret_cast<NPEvent*>(event);
#endif
    NPRemoteEvent npremoteevent;
    npremoteevent.event = *npevent;
#if defined(XP_MACOSX)
    double scaleFactor = 1.0;
    mNPNIface->getvalue(mNPP, NPNVcontentsScaleFactor, &scaleFactor);
    npremoteevent.contentsScaleFactor = scaleFactor;
#endif
    int16_t handled = 0;

#if defined(OS_WIN)
    if (mWindowType == NPWindowTypeDrawable) {
        if (DoublePassRenderingEvent() == npevent->event) {
            return CallPaint(npremoteevent, &handled) && handled;
        }

        switch (npevent->event) {
            case WM_PAINT:
            {
                RECT rect;
                SharedSurfaceBeforePaint(rect, npremoteevent);
                if (!CallPaint(npremoteevent, &handled)) {
                    handled = false;
                }
                SharedSurfaceAfterPaint(npevent);
                return handled;
            }
            break;

            case WM_KILLFOCUS:
            {
              // When the user selects fullscreen mode in Flash video players,
              // WM_KILLFOCUS will be delayed by deferred event processing:
              // WM_LBUTTONUP results in a call to CreateWindow within Flash,
              // which fires WM_KILLFOCUS. Delayed delivery causes Flash to
              // misinterpret the event, dropping back out of fullscreen. Trap
              // this event and drop it.
              wchar_t szClass[26];
              HWND hwnd = GetForegroundWindow();
              if (hwnd && hwnd != mPluginHWND &&
                  GetClassNameW(hwnd, szClass,
                                sizeof(szClass)/sizeof(char16_t)) &&
                  !wcscmp(szClass, kFlashFullscreenClass)) {
                  return 0;
              }
            }
            break;

            case WM_WINDOWPOSCHANGED:
            {
                // We send this in nsPluginFrame just before painting
                return SendWindowPosChanged(npremoteevent);
            }
            break;
        }
    }
#endif

#if defined(XP_OS2)
    if (mWindowType == NPWindowTypeDrawable) {
        if (IsAsyncDrawing()) {
            // No support fo async drawing so far.
            return handled;
        }

        switch (npevent->event) {
            case WM_PAINT:
            {
                RECTL rcl;
                RECTL dr;
                HPS parentHps = ::WinBeginPaint(mPluginHWND, NULLHANDLE, &dr);
                SharedSurfaceBeforePaint(rcl, dr, parentHps, npremoteevent);
                if (!CallPaint(npremoteevent, &handled)) {
                    handled = false;
                }
                SharedSurfaceAfterPaint(dr, parentHps);
                return handled;
            }
            break;

            case WM_WINDOWPOSCHANGED:
            {
                // We send this in nsObjectFrame just before painting
                return SendWindowPosChanged(npremoteevent);
            }
            break;
        }
    }
#endif

#if defined(MOZ_X11)
    switch (npevent->type) {
    case GraphicsExpose:
        PLUGIN_LOG_DEBUG(("  schlepping drawable 0x%lx across the pipe\n",
                          npevent->xgraphicsexpose.drawable));
        // Make sure the X server has created the Drawable and completes any
        // drawing before the plugin draws on top.
        //
        // XSync() waits for the X server to complete.  Really this parent
        // process does not need to wait; the child is the process that needs
        // to wait.  A possibly-slightly-better alternative would be to send
        // an X event to the child that the child would wait for.
        FinishX(DefaultXDisplay());

        return CallPaint(npremoteevent, &handled) ? handled : 0;

    case ButtonPress:
        // Release any active pointer grab so that the plugin X client can
        // grab the pointer if it wishes.
        Display *dpy = DefaultXDisplay();
#  ifdef MOZ_WIDGET_GTK
        // GDK attempts to (asynchronously) track whether there is an active
        // grab so ungrab through GDK.
        gdk_pointer_ungrab(npevent->xbutton.time);
#  else
        XUngrabPointer(dpy, npevent->xbutton.time);
#  endif
        // Wait for the ungrab to complete.
        XSync(dpy, False);
        break;
    }
#endif

#ifdef XP_MACOSX
    if (npevent->type == NPCocoaEventDrawRect) {
        if (mDrawingModel == NPDrawingModelCoreAnimation ||
            mDrawingModel == NPDrawingModelInvalidatingCoreAnimation) {
            if (!mIOSurface) {
                NS_ERROR("No IOSurface allocated.");
                return false;
            }
            if (!CallNPP_HandleEvent_IOSurface(npremoteevent,
                                               mIOSurface->GetIOSurfaceID(),
                                               &handled))
                return false; // no good way to handle errors here...

            CGContextRef cgContext = npevent->data.draw.context;
            if (!mShColorSpace) {
                mShColorSpace = CreateSystemColorSpace();
            }
            if (!mShColorSpace) {
                PLUGIN_LOG_DEBUG(("Could not allocate ColorSpace."));
                return false;
            }
            if (cgContext) {
                nsCARenderer::DrawSurfaceToCGContext(cgContext, mIOSurface,
                                                     mShColorSpace,
                                                     npevent->data.draw.x,
                                                     npevent->data.draw.y,
                                                     npevent->data.draw.width,
                                                     npevent->data.draw.height);
            }
            return true;
        } else if (mFrontIOSurface) {
            CGContextRef cgContext = npevent->data.draw.context;
            if (!mShColorSpace) {
                mShColorSpace = CreateSystemColorSpace();
            }
            if (!mShColorSpace) {
                PLUGIN_LOG_DEBUG(("Could not allocate ColorSpace."));
                return false;
            }
            if (cgContext) {
                nsCARenderer::DrawSurfaceToCGContext(cgContext, mFrontIOSurface,
                                                     mShColorSpace,
                                                     npevent->data.draw.x,
                                                     npevent->data.draw.y,
                                                     npevent->data.draw.width,
                                                     npevent->data.draw.height);
            }
            return true;
        } else {
            if (mShWidth == 0 && mShHeight == 0) {
                PLUGIN_LOG_DEBUG(("NPCocoaEventDrawRect on window of size 0."));
                return false;
            }
            if (!mShSurface.IsReadable()) {
                PLUGIN_LOG_DEBUG(("Shmem is not readable."));
                return false;
            }

            if (!CallNPP_HandleEvent_Shmem(npremoteevent, mShSurface,
                                           &handled, &mShSurface))
                return false; // no good way to handle errors here...

            if (!mShSurface.IsReadable()) {
                PLUGIN_LOG_DEBUG(("Shmem not returned. Either the plugin crashed "
                                  "or we have a bug."));
                return false;
            }

            char* shContextByte = mShSurface.get<char>();

            if (!mShColorSpace) {
                mShColorSpace = CreateSystemColorSpace();
            }
            if (!mShColorSpace) {
                PLUGIN_LOG_DEBUG(("Could not allocate ColorSpace."));
                return false;
            }
            CGContextRef shContext = ::CGBitmapContextCreate(shContextByte,
                                    mShWidth, mShHeight, 8,
                                    mShWidth*4, mShColorSpace,
                                    kCGImageAlphaPremultipliedFirst |
                                    kCGBitmapByteOrder32Host);
            if (!shContext) {
                PLUGIN_LOG_DEBUG(("Could not allocate CGBitmapContext."));
                return false;
            }

            CGImageRef shImage = ::CGBitmapContextCreateImage(shContext);
            if (shImage) {
                CGContextRef cgContext = npevent->data.draw.context;

                ::CGContextDrawImage(cgContext,
                                     CGRectMake(0,0,mShWidth,mShHeight),
                                     shImage);
                ::CGImageRelease(shImage);
            } else {
                ::CGContextRelease(shContext);
                return false;
            }
            ::CGContextRelease(shContext);
            return true;
        }
    }
#endif

    if (!CallNPP_HandleEvent(npremoteevent, &handled))
        return 0; // no good way to handle errors here...

    return handled;
}

NPError
PluginInstanceParent::NPP_NewStream(NPMIMEType type, NPStream* stream,
                                    NPBool seekable, uint16_t* stype)
{
    PLUGIN_LOG_DEBUG(("%s (type=%s, stream=%p, seekable=%i)",
                      FULLFUNCTION, (char*) type, (void*) stream, (int) seekable));

    BrowserStreamParent* bs = new BrowserStreamParent(this, stream);

    if (!SendPBrowserStreamConstructor(bs,
                                       NullableString(stream->url),
                                       stream->end,
                                       stream->lastmodified,
                                       static_cast<PStreamNotifyParent*>(stream->notifyData),
                                       NullableString(stream->headers))) {
        return NPERR_GENERIC_ERROR;
    }

    Telemetry::AutoTimer<Telemetry::BLOCKED_ON_PLUGIN_STREAM_INIT_MS>
        timer(Module()->GetHistogramKey());

    NPError err = NPERR_NO_ERROR;
    if (mParent->IsStartingAsync()) {
        MOZ_ASSERT(mSurrogate);
        mSurrogate->AsyncCallDeparting();
        if (SendAsyncNPP_NewStream(bs, NullableString(type), seekable)) {
            *stype = UINT16_MAX;
        } else {
            err = NPERR_GENERIC_ERROR;
        }
    } else {
        bs->SetAlive();
        if (!CallNPP_NewStream(bs, NullableString(type), seekable, &err, stype)) {
            err = NPERR_GENERIC_ERROR;
        }
        if (NPERR_NO_ERROR != err) {
            unused << PBrowserStreamParent::Send__delete__(bs);
        }
    }

    return err;
}

NPError
PluginInstanceParent::NPP_DestroyStream(NPStream* stream, NPReason reason)
{
    PLUGIN_LOG_DEBUG(("%s (stream=%p, reason=%i)",
                      FULLFUNCTION, (void*) stream, (int) reason));

    AStream* s = static_cast<AStream*>(stream->pdata);
    if (s->IsBrowserStream()) {
        BrowserStreamParent* sp =
            static_cast<BrowserStreamParent*>(s);
        if (sp->mNPP != this)
            NS_RUNTIMEABORT("Mismatched plugin data");

        sp->NPP_DestroyStream(reason);
        return NPERR_NO_ERROR;
    }
    else {
        PluginStreamParent* sp =
            static_cast<PluginStreamParent*>(s);
        if (sp->mInstance != this)
            NS_RUNTIMEABORT("Mismatched plugin data");

        return PPluginStreamParent::Call__delete__(sp, reason, false) ?
            NPERR_NO_ERROR : NPERR_GENERIC_ERROR;
    }
}

void
PluginInstanceParent::NPP_Print(NPPrint* platformPrint)
{
    // TODO: implement me
    NS_ERROR("Not implemented");
}

PPluginScriptableObjectParent*
PluginInstanceParent::AllocPPluginScriptableObjectParent()
{
    return new PluginScriptableObjectParent(Proxy);
}

#ifdef DEBUG
namespace {

struct ActorSearchData
{
    PluginScriptableObjectParent* actor;
    bool found;
};

PLDHashOperator
ActorSearch(NPObject* aKey,
            PluginScriptableObjectParent* aData,
            void* aUserData)
{
    ActorSearchData* asd = reinterpret_cast<ActorSearchData*>(aUserData);
    if (asd->actor == aData) {
        asd->found = true;
        return PL_DHASH_STOP;
    }
    return PL_DHASH_NEXT;
}

} // anonymous namespace
#endif // DEBUG

bool
PluginInstanceParent::DeallocPPluginScriptableObjectParent(
                                         PPluginScriptableObjectParent* aObject)
{
    PluginScriptableObjectParent* actor =
        static_cast<PluginScriptableObjectParent*>(aObject);

    NPObject* object = actor->GetObject(false);
    if (object) {
        NS_ASSERTION(mScriptableObjects.Get(object, nullptr),
                     "NPObject not in the hash!");
        mScriptableObjects.Remove(object);
    }
#ifdef DEBUG
    else {
        ActorSearchData asd = { actor, false };
        mScriptableObjects.EnumerateRead(ActorSearch, &asd);
        NS_ASSERTION(!asd.found, "Actor in the hash with a null NPObject!");
    }
#endif

    delete actor;
    return true;
}

bool
PluginInstanceParent::RecvPPluginScriptableObjectConstructor(
                                          PPluginScriptableObjectParent* aActor)
{
    // This is only called in response to the child process requesting the
    // creation of an actor. This actor will represent an NPObject that is
    // created by the plugin and returned to the browser.
    PluginScriptableObjectParent* actor =
        static_cast<PluginScriptableObjectParent*>(aActor);
    NS_ASSERTION(!actor->GetObject(false), "Actor already has an object?!");

    actor->InitializeProxy();
    NS_ASSERTION(actor->GetObject(false), "Actor should have an object!");

    return true;
}

void
PluginInstanceParent::NPP_URLNotify(const char* url, NPReason reason,
                                    void* notifyData)
{
    PLUGIN_LOG_DEBUG(("%s (%s, %i, %p)",
                      FULLFUNCTION, url, (int) reason, notifyData));

    PStreamNotifyParent* streamNotify =
        static_cast<PStreamNotifyParent*>(notifyData);
    unused << PStreamNotifyParent::Send__delete__(streamNotify, reason);
}

bool
PluginInstanceParent::RegisterNPObjectForActor(
                                           NPObject* aObject,
                                           PluginScriptableObjectParent* aActor)
{
    NS_ASSERTION(aObject && aActor, "Null pointers!");
    NS_ASSERTION(!mScriptableObjects.Get(aObject, nullptr), "Duplicate entry!");
    mScriptableObjects.Put(aObject, aActor);
    return true;
}

void
PluginInstanceParent::UnregisterNPObject(NPObject* aObject)
{
    NS_ASSERTION(aObject, "Null pointer!");
    NS_ASSERTION(mScriptableObjects.Get(aObject, nullptr), "Unknown entry!");
    mScriptableObjects.Remove(aObject);
}

PluginScriptableObjectParent*
PluginInstanceParent::GetActorForNPObject(NPObject* aObject)
{
    NS_ASSERTION(aObject, "Null pointer!");

    if (aObject->_class == PluginScriptableObjectParent::GetClass()) {
        // One of ours!
        ParentNPObject* object = static_cast<ParentNPObject*>(aObject);
        NS_ASSERTION(object->parent, "Null actor!");
        return object->parent;
    }

    PluginScriptableObjectParent* actor;
    if (mScriptableObjects.Get(aObject, &actor)) {
        return actor;
    }

    actor = new PluginScriptableObjectParent(LocalObject);
    if (!actor) {
        NS_ERROR("Out of memory!");
        return nullptr;
    }

    if (!SendPPluginScriptableObjectConstructor(actor)) {
        NS_WARNING("Failed to send constructor message!");
        return nullptr;
    }

    actor->InitializeLocal(aObject);
    return actor;
}

PPluginSurfaceParent*
PluginInstanceParent::AllocPPluginSurfaceParent(const WindowsSharedMemoryHandle& handle,
                                                const gfxIntSize& size,
                                                const bool& transparent)
{
#if defined(XP_WIN) || defined(XP_OS2)
    return new PluginSurfaceParent(handle, size, transparent);
#else
    NS_ERROR("This shouldn't be called!");
    return nullptr;
#endif
}

bool
PluginInstanceParent::DeallocPPluginSurfaceParent(PPluginSurfaceParent* s)
{
#if defined(XP_WIN) || defined(XP_OS2)
    delete s;
    return true;
#else
    return false;
#endif
}

bool
PluginInstanceParent::AnswerNPN_PushPopupsEnabledState(const bool& aState)
{
    mNPNIface->pushpopupsenabledstate(mNPP, aState ? 1 : 0);
    return true;
}

bool
PluginInstanceParent::AnswerNPN_PopPopupsEnabledState()
{
    mNPNIface->poppopupsenabledstate(mNPP);
    return true;
}

bool
PluginInstanceParent::AnswerNPN_GetValueForURL(const NPNURLVariable& variable,
                                               const nsCString& url,
                                               nsCString* value,
                                               NPError* result)
{
    char* v;
    uint32_t len;

    *result = mNPNIface->getvalueforurl(mNPP, (NPNURLVariable) variable,
                                        url.get(), &v, &len);
    if (NPERR_NO_ERROR == *result)
        value->Adopt(v, len);

    return true;
}

bool
PluginInstanceParent::AnswerNPN_SetValueForURL(const NPNURLVariable& variable,
                                               const nsCString& url,
                                               const nsCString& value,
                                               NPError* result)
{
    *result = mNPNIface->setvalueforurl(mNPP, (NPNURLVariable) variable,
                                        url.get(), value.get(),
                                        value.Length());
    return true;
}

bool
PluginInstanceParent::AnswerNPN_GetAuthenticationInfo(const nsCString& protocol,
                                                      const nsCString& host,
                                                      const int32_t& port,
                                                      const nsCString& scheme,
                                                      const nsCString& realm,
                                                      nsCString* username,
                                                      nsCString* password,
                                                      NPError* result)
{
    char* u;
    uint32_t ulen;
    char* p;
    uint32_t plen;

    *result = mNPNIface->getauthenticationinfo(mNPP, protocol.get(),
                                               host.get(), port,
                                               scheme.get(), realm.get(),
                                               &u, &ulen, &p, &plen);
    if (NPERR_NO_ERROR == *result) {
        username->Adopt(u, ulen);
        password->Adopt(p, plen);
    }
    return true;
}

bool
PluginInstanceParent::AnswerNPN_ConvertPoint(const double& sourceX,
                                             const bool&   ignoreDestX,
                                             const double& sourceY,
                                             const bool&   ignoreDestY,
                                             const NPCoordinateSpace& sourceSpace,
                                             const NPCoordinateSpace& destSpace,
                                             double *destX,
                                             double *destY,
                                             bool *result)
{
    *result = mNPNIface->convertpoint(mNPP, sourceX, sourceY, sourceSpace,
                                      ignoreDestX ? nullptr : destX,
                                      ignoreDestY ? nullptr : destY,
                                      destSpace);

    return true;
}

bool
PluginInstanceParent::RecvRedrawPlugin()
{
    nsNPAPIPluginInstance *inst = static_cast<nsNPAPIPluginInstance*>(mNPP->ndata);
    if (!inst) {
        return false;
    }

    inst->RedrawPlugin();
    return true;
}

bool
PluginInstanceParent::RecvNegotiatedCarbon()
{
    nsNPAPIPluginInstance *inst = static_cast<nsNPAPIPluginInstance*>(mNPP->ndata);
    if (!inst) {
        return false;
    }
    inst->CarbonNPAPIFailure();
    return true;
}

nsPluginInstanceOwner*
PluginInstanceParent::GetOwner()
{
    nsNPAPIPluginInstance* inst = static_cast<nsNPAPIPluginInstance*>(mNPP->ndata);
    if (!inst) {
        return nullptr;
    }
    return inst->GetOwner();
}

bool
PluginInstanceParent::RecvAsyncNPP_NewResult(const NPError& aResult)
{
    // NB: mUseSurrogate must be cleared before doing anything else, especially
    //     calling NPP_SetWindow!
    mUseSurrogate = false;

    mSurrogate->AsyncCallArriving();
    if (aResult == NPERR_NO_ERROR) {
        mSurrogate->SetAcceptingCalls(true);
    }

    nsPluginInstanceOwner* owner = GetOwner();
    // It is possible for a plugin instance to outlive its owner when async
    // plugin init is turned on, so we need to handle that case.
    if (aResult != NPERR_NO_ERROR || !owner) {
        mSurrogate->NotifyAsyncInitFailed();
        return true;
    }

    // Now we need to do a bunch of exciting post-NPP_New housekeeping.
    owner->NotifyHostCreateWidget();

    MOZ_ASSERT(mSurrogate);
    mSurrogate->OnInstanceCreated(this);

    return true;
}

#if defined(OS_WIN)

/*
  plugin focus changes between processes

  focus from dom -> child:
    Focus manager calls on widget to set the focus on the window.
    We pick up the resulting wm_setfocus event here, and forward
    that over ipc to the child which calls set focus on itself.

  focus from child -> focus manager:
    Child picks up the local wm_setfocus and sends it via ipc over
    here. We then post a custom event to widget/windows/nswindow
    which fires off a gui event letting the browser know.
*/

static const wchar_t kPluginInstanceParentProperty[] =
                         L"PluginInstanceParentProperty";

// static
LRESULT CALLBACK
PluginInstanceParent::PluginWindowHookProc(HWND hWnd,
                                           UINT message,
                                           WPARAM wParam,
                                           LPARAM lParam)
{
    PluginInstanceParent* self = reinterpret_cast<PluginInstanceParent*>(
        ::GetPropW(hWnd, kPluginInstanceParentProperty));
    if (!self) {
        NS_NOTREACHED("PluginInstanceParent::PluginWindowHookProc null this ptr!");
        return DefWindowProc(hWnd, message, wParam, lParam);
    }

    NS_ASSERTION(self->mPluginHWND == hWnd, "Wrong window!");

    switch (message) {
        case WM_SETFOCUS:
        // Let the child plugin window know it should take focus.
        unused << self->CallSetPluginFocus();
        break;

        case WM_CLOSE:
        self->UnsubclassPluginWindow();
        break;
    }

    if (self->mPluginWndProc == PluginWindowHookProc) {
      NS_NOTREACHED(
        "PluginWindowHookProc invoking mPluginWndProc w/"
        "mPluginWndProc == PluginWindowHookProc????");
        return DefWindowProc(hWnd, message, wParam, lParam);
    }
    return ::CallWindowProc(self->mPluginWndProc, hWnd, message, wParam,
                            lParam);
}

void
PluginInstanceParent::SubclassPluginWindow(HWND aWnd)
{
    if ((aWnd && mPluginHWND == aWnd) || (!aWnd && mPluginHWND)) {
        return;
    }

    if (XRE_GetProcessType() == GeckoProcessType_Content) {
        if (!aWnd) {
            NS_WARNING("PluginInstanceParent::SubclassPluginWindow unexpected null window");
            return;
        }
        mPluginHWND = aWnd; // now a remote window, we can't subclass this
        mPluginWndProc = nullptr;
        // Note sPluginInstanceList wil delete 'this' if we do not remove
        // it on shutdown.
        sPluginInstanceList->Put((void*)mPluginHWND, this);
        return;
    }

    NS_ASSERTION(!(mPluginHWND && aWnd != mPluginHWND),
        "PluginInstanceParent::SubclassPluginWindow hwnd is not our window!");

    mPluginHWND = aWnd;
    mPluginWndProc =
        (WNDPROC)::SetWindowLongPtrA(mPluginHWND, GWLP_WNDPROC,
            reinterpret_cast<LONG_PTR>(PluginWindowHookProc));
    DebugOnly<bool> bRes = ::SetPropW(mPluginHWND, kPluginInstanceParentProperty, this);
    NS_ASSERTION(mPluginWndProc,
        "PluginInstanceParent::SubclassPluginWindow failed to set subclass!");
    NS_ASSERTION(bRes,
        "PluginInstanceParent::SubclassPluginWindow failed to set prop!");
}

void
PluginInstanceParent::UnsubclassPluginWindow()
{
    if (XRE_GetProcessType() == GeckoProcessType_Content) {
        if (mPluginHWND) {
            // Remove 'this' from the plugin list safely
            nsAutoPtr<PluginInstanceParent> tmp;
            MOZ_ASSERT(sPluginInstanceList);
            sPluginInstanceList->RemoveAndForget((void*)mPluginHWND, tmp);
            tmp.forget();
            if (!sPluginInstanceList->Count()) {
                delete sPluginInstanceList;
                sPluginInstanceList = nullptr;
            }
        }
        mPluginHWND = nullptr;
        return;
    }

    if (mPluginHWND && mPluginWndProc) {
        ::SetWindowLongPtrA(mPluginHWND, GWLP_WNDPROC,
                            reinterpret_cast<LONG_PTR>(mPluginWndProc));

        ::RemovePropW(mPluginHWND, kPluginInstanceParentProperty);

        mPluginWndProc = nullptr;
        mPluginHWND = nullptr;
    }
}

/* windowless drawing helpers */

/*
 * Origin info:
 *
 * windowless, offscreen:
 *
 * WM_WINDOWPOSCHANGED: origin is relative to container
 * setwindow: origin is 0,0
 * WM_PAINT: origin is 0,0
 *
 * windowless, native:
 *
 * WM_WINDOWPOSCHANGED: origin is relative to container
 * setwindow: origin is relative to container
 * WM_PAINT: origin is relative to container
 *
 * PluginInstanceParent:
 *
 * painting: mPluginPort (nsIntRect, saved in SetWindow)
 */

void
PluginInstanceParent::SharedSurfaceRelease()
{
    mSharedSurfaceDib.Close();
}

bool
PluginInstanceParent::SharedSurfaceSetWindow(const NPWindow* aWindow,
                                             NPRemoteWindow& aRemoteWindow)
{
    aRemoteWindow.window = 0;
    aRemoteWindow.x      = aWindow->x;
    aRemoteWindow.y      = aWindow->y;
    aRemoteWindow.width  = aWindow->width;
    aRemoteWindow.height = aWindow->height;
    aRemoteWindow.type   = aWindow->type;

    nsIntRect newPort(aWindow->x, aWindow->y, aWindow->width, aWindow->height);

    // save the the rect location within the browser window.
    mPluginPort = newPort;

    // move the port to our shared surface origin
    newPort.MoveTo(0,0);

    // check to see if we have the room in shared surface
    if (mSharedSurfaceDib.IsValid() && mSharedSize.Contains(newPort)) {
      // ok to paint
      aRemoteWindow.surfaceHandle = 0;
      return true;
    }

    // allocate a new shared surface
    SharedSurfaceRelease();
    if (NS_FAILED(mSharedSurfaceDib.Create(reinterpret_cast<HDC>(aWindow->window),
                                           newPort.width, newPort.height, false)))
      return false;

    // save the new shared surface size we just allocated
    mSharedSize = newPort;

    base::SharedMemoryHandle handle;
    if (NS_FAILED(mSharedSurfaceDib.ShareToProcess(OtherProcess(), &handle)))
      return false;

    aRemoteWindow.surfaceHandle = handle;

    return true;
}

void
PluginInstanceParent::SharedSurfaceBeforePaint(RECT& rect,
                                               NPRemoteEvent& npremoteevent)
{
    RECT* dr = (RECT*)npremoteevent.event.lParam;
    HDC parentHdc = (HDC)npremoteevent.event.wParam;

    nsIntRect dirtyRect(dr->left, dr->top, dr->right-dr->left, dr->bottom-dr->top);
    dirtyRect.MoveBy(-mPluginPort.x, -mPluginPort.y); // should always be smaller than dirtyRect

    ::BitBlt(mSharedSurfaceDib.GetHDC(),
             dirtyRect.x,
             dirtyRect.y,
             dirtyRect.width,
             dirtyRect.height,
             parentHdc,
             dr->left,
             dr->top,
             SRCCOPY);

    // setup the translated dirty rect we'll send to the child
    rect.left   = dirtyRect.x;
    rect.top    = dirtyRect.y;
    rect.right  = dirtyRect.x + dirtyRect.width;
    rect.bottom = dirtyRect.y + dirtyRect.height;

    npremoteevent.event.wParam = WPARAM(0);
    npremoteevent.event.lParam = LPARAM(&rect);
}

void
PluginInstanceParent::SharedSurfaceAfterPaint(NPEvent* npevent)
{
    RECT* dr = (RECT*)npevent->lParam;
    HDC parentHdc = (HDC)npevent->wParam;

    nsIntRect dirtyRect(dr->left, dr->top, dr->right-dr->left, dr->bottom-dr->top);
    dirtyRect.MoveBy(-mPluginPort.x, -mPluginPort.y);

    // src copy the shared dib into the parent surface we are handed.
    ::BitBlt(parentHdc,
             dr->left,
             dr->top,
             dirtyRect.width,
             dirtyRect.height,
             mSharedSurfaceDib.GetHDC(),
             dirtyRect.x,
             dirtyRect.y,
             SRCCOPY);
}

#endif // defined(OS_WIN)

#if defined(XP_OS2)

// static
MRESULT EXPENTRY
PluginInstanceParent::PluginWindowHookProc(HWND hWnd,
                                           ULONG message,
                                           MPARAM mp1,
                                           MPARAM mp2)
{
    PluginInstanceParent* self = reinterpret_cast<PluginInstanceParent*>(
        ::WinQueryWindowPtr(hWnd, QWL_PENDATA));
    if (!self) {
        NS_NOTREACHED("PluginInstanceParent::PluginWindowHookProc null this ptr!");
        return ::WinDefWindowProc(hWnd, message, mp1, mp2);
    }

    NS_ASSERTION(self->mPluginHWND == hWnd, "Wrong window!");

    switch (message) {
        case WM_SETFOCUS:
        if (SHORT1FROMMP(mp2) == TRUE) {
            // Let the child plugin window know it should take focus.
            unused << self->CallSetPluginFocus();
        }
        break;

        case WM_CLOSE:
        self->UnsubclassPluginWindow();
        break;
    }

    if (self->mPluginWndProc == PluginWindowHookProc) {
      NS_NOTREACHED(
        "PluginWindowHookProc invoking mPluginWndProc w/"
        "mPluginWndProc == PluginWindowHookProc????");
        return ::WinDefWindowProc(hWnd, message, mp1, mp2);
    }
    return self->mPluginWndProc(hWnd, message, mp1, mp2);
}

void
PluginInstanceParent::SubclassPluginWindow(HWND aWnd)
{
    NS_ASSERTION(!(mPluginHWND && aWnd != mPluginHWND),
      "PluginInstanceParent::SubclassPluginWindow hwnd is not our window!");

    if (!mPluginHWND) {
        mPluginHWND = aWnd;
        mPluginWndProc = ::WinSubclassWindow(mPluginHWND, PluginWindowHookProc);
        DebugOnly<BOOL> bRes = ::WinSetWindowPtr(mPluginHWND, QWL_PENDATA, this);
        NS_ASSERTION(mPluginWndProc,
          "PluginInstanceParent::SubclassPluginWindow failed to set subclass!");
        NS_ASSERTION(bRes,
          "PluginInstanceParent::SubclassPluginWindow failed to set prop!");
   }
}

void
PluginInstanceParent::UnsubclassPluginWindow()
{
    if (mPluginHWND && mPluginWndProc) {
        ::WinSubclassWindow(mPluginHWND, mPluginWndProc);
        ::WinSetWindowPtr(mPluginHWND, QWL_PENDATA, NULL);

        mPluginWndProc = NULL;
        mPluginHWND = NULL;
    }
}

/* windowless drawing helpers */

void
PluginInstanceParent::SharedSurfaceRelease()
{
    mSharedSurfaceDib.Close();
}

bool
PluginInstanceParent::SharedSurfaceSetWindow(const NPWindow* aWindow,
                                             NPRemoteWindow& aRemoteWindow)
{
    aRemoteWindow.window = 0;
    aRemoteWindow.x      = aWindow->x;
    aRemoteWindow.y      = aWindow->y;
    aRemoteWindow.width  = aWindow->width;
    aRemoteWindow.height = aWindow->height;
    aRemoteWindow.type   = aWindow->type;

    nsIntRect newPort(aWindow->x, aWindow->y, aWindow->width, aWindow->height);

    // save the the rect location within the browser window.
    mPluginPort = newPort;

    // move the port to our shared surface origin
    newPort.MoveTo(0,0);

    // check to see if we have the room in shared surface
    if (mSharedSurfaceDib.IsValid() && mSharedSize.Contains(newPort)) {
      // ok to paint
      aRemoteWindow.surfaceHandle = 0;
      return true;
    }

    // allocate a new shared surface
    SharedSurfaceRelease();
    if (NS_FAILED(mSharedSurfaceDib.Create(reinterpret_cast<HPS>(aWindow->window),
                                           newPort.width, newPort.height, false)))
      return false;

    // save the new shared surface size we just allocated
    mSharedSize = newPort;

    base::SharedMemoryHandle handle;
    if (NS_FAILED(mSharedSurfaceDib.ShareToProcess(mParent->ChildProcessHandle(), &handle)))
      return false;

    aRemoteWindow.surfaceHandle = handle;

    return true;
}

void
PluginInstanceParent::SharedSurfaceBeforePaint(RECTL& rcl, RECTL& dr, HPS parentHps,
                                               NPRemoteEvent& npremoteevent)
{
    nsIntRect dirtyRect(dr.xLeft, dr.yBottom, dr.xRight-dr.xLeft, dr.yTop-dr.yBottom);
    dirtyRect.MoveBy(-mPluginPort.x, -mPluginPort.y); // should always be smaller than dirtyRect

    POINTL ptls[3] = { { dirtyRect.x, dirtyRect.y },
                       { dirtyRect.x + dirtyRect.width, dirtyRect.y + dirtyRect.height },
                       { dr.xLeft, dr.yBottom } };
    ::GpiBitBlt(mSharedSurfaceDib.GetHPS(), parentHps, 3, ptls, ROP_SRCCOPY, BBO_IGNORE);

    // setup the translated dirty rect we'll send to the child
    rcl.xLeft   = dirtyRect.x;
    rcl.yBottom = dirtyRect.y;
    rcl.xRight  = dirtyRect.x + dirtyRect.width;
    rcl.yTop    = dirtyRect.y + dirtyRect.height;

    npremoteevent.event.wParam = 0;
    npremoteevent.event.lParam = (uint32_t)&rcl;
}

void
PluginInstanceParent::SharedSurfaceAfterPaint(RECTL& dr, HPS parentHps)
{
    nsIntRect dirtyRect(dr.xLeft, dr.yBottom, dr.xRight-dr.xLeft, dr.yTop-dr.yBottom);
    dirtyRect.MoveBy(-mPluginPort.x, -mPluginPort.y);

    POINTL ptls[3] = { { dr.xLeft, dr.yBottom },
                       { dr.xLeft + dr.xRight, dr.yBottom + dr.yTop },
                       { dirtyRect.x, dirtyRect.y } };


    // src copy the shared dib into the parent surface we are handed.
    ::GpiBitBlt(parentHps, mSharedSurfaceDib.GetHPS(), 3, ptls, ROP_SRCCOPY, BBO_IGNORE);
}

#endif // defined(XP_OS2)

bool
PluginInstanceParent::AnswerPluginFocusChange(const bool& gotFocus)
{
    PLUGIN_LOG_DEBUG(("%s", FULLFUNCTION));

    // Currently only in use on windows - an event we receive from the child
    // when it's plugin window (or one of it's children) receives keyboard
    // focus. We detect this and forward a notification here so we can update
    // focus.
#if defined(OS_WIN)
    if (gotFocus) {
      nsPluginInstanceOwner* owner = GetOwner();
      if (owner) {
        nsIFocusManager* fm = nsFocusManager::GetFocusManager();
        nsCOMPtr<nsIDOMElement> element;
        owner->GetDOMElement(getter_AddRefs(element));
        if (fm && element) {
          fm->SetFocus(element, 0);
        }
      }
    }
    return true;
#else
    NS_NOTREACHED("PluginInstanceParent::AnswerPluginFocusChange not implemented!");
    return false;
#endif
}

PluginInstanceParent*
PluginInstanceParent::Cast(NPP aInstance, PluginAsyncSurrogate** aSurrogate)
{
    PluginDataResolver* resolver =
        static_cast<PluginDataResolver*>(aInstance->pdata);

    // If the plugin crashed and the PluginInstanceParent was deleted,
    // aInstance->pdata will be nullptr.
    if (!resolver) {
        return nullptr;
    }

    PluginInstanceParent* instancePtr = resolver->GetInstance();

    if (instancePtr && aInstance != instancePtr->mNPP) {
        NS_RUNTIMEABORT("Corrupted plugin data.");
    }

    if (aSurrogate) {
        *aSurrogate = resolver->GetAsyncSurrogate();
    }

    return instancePtr;
}
<|MERGE_RESOLUTION|>--- conflicted
+++ resolved
@@ -385,53 +385,8 @@
                                   (void*)NPDrawingModelCoreGraphics);
     } else
 #endif
-<<<<<<< HEAD
-    if (drawingModel == NPDrawingModelAsyncBitmapSurface
-#ifdef XP_WIN
-        || drawingModel == NPDrawingModelAsyncWindowsDXGISurface
-#endif
-        ) {
-        ImageContainer *container = GetImageContainer();
-        if (!container) {
-            *result = NPERR_GENERIC_ERROR;
-            return true;
-        }
-
-#ifdef XP_WIN
-        if (drawingModel == NPDrawingModelAsyncWindowsDXGISurface &&
-            gfxWindowsPlatform::GetPlatform()->GetRenderMode() != gfxWindowsPlatform::RENDER_DIRECT2D) {
-            *result = NPERR_GENERIC_ERROR;
-            return true;
-        }
-#endif
-
-        mDrawingModel = drawingModel;
-        *result = mNPNIface->setvalue(mNPP, NPPVpluginDrawingModel,
-                                      reinterpret_cast<void*>(static_cast<uintptr_t>(drawingModel)));
-
-
-        if (*result != NPERR_NO_ERROR) {
-            return true;
-        }
-
-        AllocUnsafeShmem(sizeof(RemoteImageData), SharedMemory::TYPE_BASIC, &mRemoteImageDataShmem);
-
-        *shmem = mRemoteImageDataShmem;
-
-        mRemoteImageDataMutex = new CrossProcessMutex("PluginInstanceParent.mRemoteImageDataMutex");
-
-        *mutex = mRemoteImageDataMutex->ShareToProcess(OtherProcess());
-        container->SetRemoteImageData(mRemoteImageDataShmem.get<RemoteImageData>(), mRemoteImageDataMutex);
-
-        mNotifySink = new NotificationSink(this);
-
-        container->SetCompositionNotifySink(mNotifySink);
-    } else if (
+    if (
 #if defined(XP_WIN) || defined(XP_OS2)
-=======
-    if (
-#if defined(XP_WIN)
->>>>>>> 8112532f
                drawingModel == NPDrawingModelSyncWin
 #elif defined(XP_MACOSX)
                drawingModel == NPDrawingModelOpenGL ||
