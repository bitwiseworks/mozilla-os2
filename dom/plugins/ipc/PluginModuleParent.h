/* -*- Mode: C++; tab-width: 4; indent-tabs-mode: nil; c-basic-offset: 4 -*-
 * vim: sw=4 ts=4 et :
 * This Source Code Form is subject to the terms of the Mozilla Public
 * License, v. 2.0. If a copy of the MPL was not distributed with this
 * file, You can obtain one at http://mozilla.org/MPL/2.0/. */

#ifndef mozilla_plugins_PluginModuleParent_h
#define mozilla_plugins_PluginModuleParent_h

#include "base/process.h"
#include "mozilla/FileUtils.h"
#include "mozilla/HangAnnotations.h"
#include "mozilla/PluginLibrary.h"
#include "mozilla/plugins/PluginProcessParent.h"
#include "mozilla/plugins/PPluginModuleParent.h"
#include "mozilla/plugins/PluginMessageUtils.h"
#include "mozilla/plugins/PluginTypes.h"
#include "mozilla/plugins/TaskFactory.h"
#include "mozilla/TimeStamp.h"
#include "npapi.h"
#include "npfunctions.h"
#include "nsAutoPtr.h"
#include "nsDataHashtable.h"
#include "nsHashKeys.h"
#include "nsIObserver.h"
#ifdef XP_WIN
#include "nsWindowsHelpers.h"
#endif

#ifdef MOZ_CRASHREPORTER
#include "nsExceptionHandler.h"
#endif

<<<<<<< HEAD
// NOTE: stolen from nsNPAPIPlugin.h

/*
 * Use this macro before each exported function
 * (between the return address and the function
 * itself), to ensure that the function has the
 * right calling conventions on OS/2.
 */
#define NP_CALLBACK NP_LOADDS

#if defined(XP_WIN)
#define NS_NPAPIPLUGIN_CALLBACK(_type, _name) _type (__stdcall * _name)
#elif defined(XP_OS2)
#define NS_NPAPIPLUGIN_CALLBACK(_type, _name) _type (_System * _name)
#else
#define NS_NPAPIPLUGIN_CALLBACK(_type, _name) _type (* _name)
#endif

=======
class nsIProfileSaveEvent;
>>>>>>> 00eb1a28
class nsPluginTag;

namespace mozilla {
#ifdef MOZ_ENABLE_PROFILER_SPS
class ProfileGatherer;
#endif
namespace dom {
class PCrashReporterParent;
class CrashReporterParent;
} // namespace dom

namespace layers {
class TextureClientRecycleAllocator;
} // namespace layers

namespace plugins {
//-----------------------------------------------------------------------------

class BrowserStreamParent;
class PluginAsyncSurrogate;
class PluginInstanceParent;

#ifdef XP_WIN
class PluginHangUIParent;
#endif
#ifdef MOZ_CRASHREPORTER_INJECTOR
class FinishInjectorInitTask;
#endif

/**
 * PluginModuleParent
 *
 * This class implements the NPP API from the perspective of the rest
 * of Gecko, forwarding NPP calls along to the child process that is
 * actually running the plugin.
 *
 * This class /also/ implements a version of the NPN API, because the
 * child process needs to make these calls back into Gecko proper.
 * This class is responsible for "actually" making those function calls.
 *
 * If a plugin is running, there will always be one PluginModuleParent for it in
 * the chrome process. In addition, any content process using the plugin will
 * have its own PluginModuleParent. The subclasses PluginModuleChromeParent and
 * PluginModuleContentParent implement functionality that is specific to one
 * case or the other.
 */
class PluginModuleParent
    : public PPluginModuleParent
    , public PluginLibrary
#ifdef MOZ_CRASHREPORTER_INJECTOR
    , public CrashReporter::InjectorCrashCallback
#endif
{
protected:
    typedef mozilla::PluginLibrary PluginLibrary;
    typedef mozilla::dom::PCrashReporterParent PCrashReporterParent;
    typedef mozilla::dom::CrashReporterParent CrashReporterParent;

    PPluginInstanceParent*
    AllocPPluginInstanceParent(const nsCString& aMimeType,
                               const uint16_t& aMode,
                               const InfallibleTArray<nsCString>& aNames,
                               const InfallibleTArray<nsCString>& aValues)
                               override;

    virtual bool
    DeallocPPluginInstanceParent(PPluginInstanceParent* aActor) override;

public:
    explicit PluginModuleParent(bool aIsChrome, bool aAllowAsyncInit);
    virtual ~PluginModuleParent();

    bool RemovePendingSurrogate(const RefPtr<PluginAsyncSurrogate>& aSurrogate);

    /** @return the state of the pref that controls async plugin init */
    bool IsStartingAsync() const { return mIsStartingAsync; }
    /** @return whether this modules NP_Initialize has successfully completed
        executing */
    bool IsInitialized() const { return mNPInitialized; }
    bool IsChrome() const { return mIsChrome; }

    virtual void SetPlugin(nsNPAPIPlugin* plugin) override
    {
        mPlugin = plugin;
    }

    virtual void ActorDestroy(ActorDestroyReason why) override;

    const NPNetscapeFuncs* GetNetscapeFuncs() {
        return mNPNIface;
    }

    bool OkToCleanup() const {
        return !IsOnCxxStack();
    }

    void ProcessRemoteNativeEventsInInterruptCall() override;

    virtual bool WaitForIPCConnection() { return true; }

    nsCString GetHistogramKey() const {
        return mPluginName + mPluginVersion;
    }

    virtual nsresult GetRunID(uint32_t* aRunID) override;
    virtual void SetHasLocalInstance() override {
        mHadLocalInstance = true;
    }

    int GetQuirks() { return mQuirks; }

protected:
    virtual mozilla::ipc::RacyInterruptPolicy
    MediateInterruptRace(const Message& parent, const Message& child) override
    {
        return MediateRace(parent, child);
    }

    virtual bool
    RecvBackUpXResources(const FileDescriptor& aXSocketFd) override;

    virtual bool AnswerProcessSomeEvents() override;

    virtual bool
    RecvProcessNativeEventsInInterruptCall() override;

    virtual bool
    RecvPluginShowWindow(const uint32_t& aWindowId, const bool& aModal,
                         const int32_t& aX, const int32_t& aY,
                         const size_t& aWidth, const size_t& aHeight) override;

    virtual bool
    RecvPluginHideWindow(const uint32_t& aWindowId) override;

    virtual PCrashReporterParent*
    AllocPCrashReporterParent(mozilla::dom::NativeThreadId* id,
                              uint32_t* processType) override;
    virtual bool
    DeallocPCrashReporterParent(PCrashReporterParent* actor) override;

    virtual bool
    RecvSetCursor(const NSCursorInfo& aCursorInfo) override;

    virtual bool
    RecvShowCursor(const bool& aShow) override;

    virtual bool
    RecvPushCursor(const NSCursorInfo& aCursorInfo) override;

    virtual bool
    RecvPopCursor() override;

    virtual bool
    RecvNPN_SetException(const nsCString& aMessage) override;

    virtual bool
    RecvNPN_ReloadPlugins(const bool& aReloadPages) override;

    virtual bool
    RecvNP_InitializeResult(const NPError& aError) override;

    static BrowserStreamParent* StreamCast(NPP instance, NPStream* s,
                                           PluginAsyncSurrogate** aSurrogate = nullptr);

protected:
    void SetChildTimeout(const int32_t aChildTimeout);
    static void TimeoutChanged(const char* aPref, void* aModule);

    virtual void UpdatePluginTimeout() {}

    virtual bool RecvNotifyContentModuleDestroyed() override { return true; }

    virtual bool RecvProfile(const nsCString& aProfile) override { return true; }

    virtual bool RecvReturnClearSiteData(const NPError& aRv,
                                         const uint64_t& aCallbackId) override;

    virtual bool RecvReturnSitesWithData(nsTArray<nsCString>&& aSites,
                                         const uint64_t& aCallbackId) override;

    void SetPluginFuncs(NPPluginFuncs* aFuncs);

    nsresult NPP_NewInternal(NPMIMEType pluginType, NPP instance, uint16_t mode,
                             InfallibleTArray<nsCString>& names,
                             InfallibleTArray<nsCString>& values,
                             NPSavedData* saved, NPError* error);

    // NPP-like API that Gecko calls are trampolined into.  These 
    // messages then get forwarded along to the plugin instance,
    // and then eventually the child process.

    static NPError NP_CALLBACK NPP_Destroy(NPP instance, NPSavedData** save);

    static NPError NP_CALLBACK NPP_SetWindow(NPP instance, NPWindow* window);
    static NPError NP_CALLBACK NPP_NewStream(NPP instance, NPMIMEType type, NPStream* stream,
                                             NPBool seekable, uint16_t* stype);
    static NPError NP_CALLBACK NPP_DestroyStream(NPP instance,
                                                 NPStream* stream, NPReason reason);
    static int32_t NP_CALLBACK NPP_WriteReady(NPP instance, NPStream* stream);
    static int32_t NP_CALLBACK NPP_Write(NPP instance, NPStream* stream,
                                         int32_t offset, int32_t len, void* buffer);
    static void NP_CALLBACK NPP_StreamAsFile(NPP instance,
                                             NPStream* stream, const char* fname);
    static void NP_CALLBACK NPP_Print(NPP instance, NPPrint* platformPrint);
    static int16_t NP_CALLBACK NPP_HandleEvent(NPP instance, void* event);
    static void NP_CALLBACK NPP_URLNotify(NPP instance, const char* url,
                                          NPReason reason, void* notifyData);
    static NPError NP_CALLBACK NPP_GetValue(NPP instance,
                                            NPPVariable variable, void *ret_value);
    static NPError NP_CALLBACK NPP_SetValue(NPP instance, NPNVariable variable,
                                            void *value);
    static void NP_CALLBACK NPP_URLRedirectNotify(NPP instance, const char* url,
                                                  int32_t status, void* notifyData);

    virtual bool HasRequiredFunctions() override;
    virtual nsresult AsyncSetWindow(NPP aInstance, NPWindow* aWindow) override;
    virtual nsresult GetImageContainer(NPP aInstance, mozilla::layers::ImageContainer** aContainer) override;
    virtual nsresult GetImageSize(NPP aInstance, nsIntSize* aSize) override;
    virtual void DidComposite(NPP aInstance) override;
    virtual bool IsOOP() override { return true; }
    virtual nsresult SetBackgroundUnknown(NPP instance) override;
    virtual nsresult BeginUpdateBackground(NPP instance,
                                           const nsIntRect& aRect,
                                           gfxContext** aCtx) override;
    virtual nsresult EndUpdateBackground(NPP instance,
                                         gfxContext* aCtx,
                                         const nsIntRect& aRect) override;

#if defined(XP_UNIX) && !defined(XP_MACOSX) && !defined(MOZ_WIDGET_GONK)
    virtual nsresult NP_Initialize(NPNetscapeFuncs* bFuncs, NPPluginFuncs* pFuncs, NPError* error) override;
#else
    virtual nsresult NP_Initialize(NPNetscapeFuncs* bFuncs, NPError* error) override;
#endif
    virtual nsresult NP_Shutdown(NPError* error) override;

    virtual nsresult NP_GetMIMEDescription(const char** mimeDesc) override;
    virtual nsresult NP_GetValue(void *future, NPPVariable aVariable,
                                 void *aValue, NPError* error) override;
#if defined(XP_WIN) || defined(XP_MACOSX) || defined(XP_OS2)
    virtual nsresult NP_GetEntryPoints(NPPluginFuncs* pFuncs, NPError* error) override;
#endif
    virtual nsresult NPP_New(NPMIMEType pluginType, NPP instance,
                             uint16_t mode, int16_t argc, char* argn[],
                             char* argv[], NPSavedData* saved,
                             NPError* error) override;
    virtual nsresult NPP_ClearSiteData(const char* site, uint64_t flags, uint64_t maxAge,
                                       nsCOMPtr<nsIClearSiteDataCallback> callback) override;
    virtual nsresult NPP_GetSitesWithData(nsCOMPtr<nsIGetSitesWithDataCallback> callback) override;

private:
    std::map<uint64_t, nsCOMPtr<nsIClearSiteDataCallback>> mClearSiteDataCallbacks;
    std::map<uint64_t, nsCOMPtr<nsIGetSitesWithDataCallback>> mSitesWithDataCallbacks;

    nsCString mPluginFilename;
    int mQuirks;
    void InitQuirksModes(const nsCString& aMimeType);

public:

#if defined(XP_MACOSX)
    virtual nsresult IsRemoteDrawingCoreAnimation(NPP instance, bool *aDrawing) override;
    virtual nsresult ContentsScaleFactorChanged(NPP instance, double aContentsScaleFactor) override;
#endif

    void InitAsyncSurrogates();

    layers::TextureClientRecycleAllocator* EnsureTextureAllocator();

protected:
    void NotifyFlashHang();
    void NotifyPluginCrashed();
    void OnInitFailure();
    bool MaybeRunDeferredShutdown();
    bool DoShutdown(NPError* error);

    bool GetSetting(NPNVariable aVariable);
    void GetSettings(PluginSettings* aSettings);

    bool mIsChrome;
    bool mShutdown;
    bool mHadLocalInstance;
    bool mClearSiteDataSupported;
    bool mGetSitesWithDataSupported;
    NPNetscapeFuncs* mNPNIface;
    NPPluginFuncs* mNPPIface;
    nsNPAPIPlugin* mPlugin;
    TaskFactory<PluginModuleParent> mTaskFactory;
    nsString mPluginDumpID;
    nsString mBrowserDumpID;
    nsString mHangID;
    RefPtr<nsIObserver> mProfilerObserver;
    TimeDuration mTimeBlocked;
    nsCString mPluginName;
    nsCString mPluginVersion;
    bool mIsFlashPlugin;

#ifdef MOZ_X11
    // Dup of plugin's X socket, used to scope its resources to this
    // object instead of the plugin process's lifetime
    ScopedClose mPluginXSocketFdDup;
#endif

    bool
    GetPluginDetails();

    friend class mozilla::dom::CrashReporterParent;
    friend class mozilla::plugins::PluginAsyncSurrogate;

    bool              mIsStartingAsync;
    bool              mNPInitialized;
    bool              mIsNPShutdownPending;
    nsTArray<RefPtr<PluginAsyncSurrogate>> mSurrogateInstances;
    nsresult          mAsyncNewRv;
    uint32_t          mRunID;

    RefPtr<layers::TextureClientRecycleAllocator> mTextureAllocator;
};

class PluginModuleContentParent : public PluginModuleParent
{
  public:
    explicit PluginModuleContentParent(bool aAllowAsyncInit);

    static PluginLibrary* LoadModule(uint32_t aPluginId, nsPluginTag* aPluginTag);

    static PluginModuleContentParent* Initialize(mozilla::ipc::Transport* aTransport,
                                                 base::ProcessId aOtherProcess);

    static void OnLoadPluginResult(const uint32_t& aPluginId, const bool& aResult);
    static void AssociatePluginId(uint32_t aPluginId, base::ProcessId aProcessId);

    virtual ~PluginModuleContentParent();

#if defined(XP_WIN) || defined(XP_MACOSX)
    nsresult NP_Initialize(NPNetscapeFuncs* bFuncs, NPError* error) override;
#endif

  private:
    virtual bool ShouldContinueFromReplyTimeout() override;
    virtual void OnExitedSyncSend() override;

#ifdef MOZ_CRASHREPORTER_INJECTOR
    void OnCrash(DWORD processID) override {}
#endif

    static PluginModuleContentParent* sSavedModuleParent;

    uint32_t mPluginId;
};

class PluginModuleChromeParent
    : public PluginModuleParent
    , public mozilla::HangMonitor::Annotator
{
  public:
    /**
     * LoadModule
     *
     * This may or may not launch a plugin child process,
     * and may or may not be very expensive.
     */
    static PluginLibrary* LoadModule(const char* aFilePath, uint32_t aPluginId,
                                     nsPluginTag* aPluginTag);

    /**
     * The following two functions are called by SetupBridge to determine
     * whether an existing plugin module was reused, or whether a new module
     * was instantiated by the plugin host.
     */
    static void ClearInstantiationFlag() { sInstantiated = false; }
    static bool DidInstantiate() { return sInstantiated; }

    virtual ~PluginModuleChromeParent();

    /*
     * Terminates the plugin process associated with this plugin module. Also
     * generates appropriate crash reports. Takes ownership of the file
     * associated with aBrowserDumpId on success.
     *
     * @param aMsgLoop the main message pump associated with the module
     *   protocol.
     * @param aMonitorDescription a string describing the hang monitor that
     *   is making this call. This string is added to the crash reporter
     *   annotations for the plugin process.
     * @param aBrowserDumpId (optional) previously taken browser dump id. If
     *   provided TerminateChildProcess will use this browser dump file in
     *   generating a multi-process crash report. If not provided a browser
     *   dump will be taken at the time of this call.
     */
    void TerminateChildProcess(MessageLoop* aMsgLoop,
                               const nsCString& aMonitorDescription,
                               const nsAString& aBrowserDumpId);

#ifdef XP_WIN
    /**
     * Called by Plugin Hang UI to notify that the user has clicked continue.
     * Used for chrome hang annotations.
     */
    void
    OnHangUIContinue();

    void
    EvaluateHangUIState(const bool aReset);
#endif // XP_WIN

    virtual bool WaitForIPCConnection() override;

    virtual bool
    RecvNP_InitializeResult(const NPError& aError) override;

    void
    SetContentParent(dom::ContentParent* aContentParent);

    bool
    SendAssociatePluginId();

    void CachedSettingChanged();

    void OnEnteredCall() override;
    void OnExitedCall() override;
    void OnEnteredSyncSend() override;
    void OnExitedSyncSend() override;

#ifdef  MOZ_ENABLE_PROFILER_SPS
    void GatherAsyncProfile();
    void GatheredAsyncProfile(nsIProfileSaveEvent* aSaveEvent);
    void StartProfiler(nsIProfilerStartParams* aParams);
    void StopProfiler();
#endif

    virtual bool
    RecvProfile(const nsCString& aProfile) override;

private:
    virtual void
    EnteredCxxStack() override;

    void
    ExitedCxxStack() override;

    mozilla::ipc::IProtocol* GetInvokingProtocol();
    PluginInstanceParent* GetManagingInstance(mozilla::ipc::IProtocol* aProtocol);

    virtual void
    AnnotateHang(mozilla::HangMonitor::HangAnnotations& aAnnotations) override;

    virtual bool ShouldContinueFromReplyTimeout() override;

#ifdef MOZ_CRASHREPORTER
    void ProcessFirstMinidump();
    void WriteExtraDataForMinidump(CrashReporter::AnnotationTable& notes);
#endif

    virtual PCrashReporterParent*
    AllocPCrashReporterParent(mozilla::dom::NativeThreadId* id,
                              uint32_t* processType) override;
    virtual bool
    DeallocPCrashReporterParent(PCrashReporterParent* actor) override;

    PluginProcessParent* Process() const { return mSubprocess; }
    base::ProcessHandle ChildProcessHandle() { return mSubprocess->GetChildProcessHandle(); }

#if defined(XP_UNIX) && !defined(XP_MACOSX) && !defined(MOZ_WIDGET_GONK)
    virtual nsresult NP_Initialize(NPNetscapeFuncs* bFuncs, NPPluginFuncs* pFuncs, NPError* error) override;
#else
    virtual nsresult NP_Initialize(NPNetscapeFuncs* bFuncs, NPError* error) override;
#endif

#if defined(XP_WIN) || defined(XP_MACOSX) || defined(XP_OS2)
    virtual nsresult NP_GetEntryPoints(NPPluginFuncs* pFuncs, NPError* error) override;
#endif

    virtual void ActorDestroy(ActorDestroyReason why) override;

    // aFilePath is UTF8, not native!
    explicit PluginModuleChromeParent(const char* aFilePath, uint32_t aPluginId,
                                      int32_t aSandboxLevel,
                                      bool aAllowAsyncInit);

    CrashReporterParent* CrashReporter();

    void CleanupFromTimeout(const bool aByHangUI);

    virtual void UpdatePluginTimeout() override;

#ifdef MOZ_ENABLE_PROFILER_SPS
    void InitPluginProfiling();
    void ShutdownPluginProfiling();
#endif

    void RegisterSettingsCallbacks();
    void UnregisterSettingsCallbacks();

    virtual bool RecvNotifyContentModuleDestroyed() override;

    static void CachedSettingChanged(const char* aPref, void* aModule);

    PluginProcessParent* mSubprocess;
    uint32_t mPluginId;

    TaskFactory<PluginModuleChromeParent> mChromeTaskFactory;

    enum HangAnnotationFlags
    {
        kInPluginCall = (1u << 0),
        kHangUIShown = (1u << 1),
        kHangUIContinued = (1u << 2),
        kHangUIDontShow = (1u << 3)
    };
    Atomic<uint32_t> mHangAnnotationFlags;
    mozilla::Mutex mHangAnnotatorMutex;
    InfallibleTArray<mozilla::ipc::IProtocol*> mProtocolCallStack;
#ifdef XP_WIN
    InfallibleTArray<float> mPluginCpuUsageOnHang;
    PluginHangUIParent *mHangUIParent;
    bool mHangUIEnabled;
    bool mIsTimerReset;
    int32_t mSandboxLevel;
#ifdef MOZ_CRASHREPORTER
    /**
     * This mutex protects the crash reporter when the Plugin Hang UI event
     * handler is executing off main thread. It is intended to protect both
     * the mCrashReporter variable in addition to the CrashReporterParent object
     * that mCrashReporter refers to.
     */
    mozilla::Mutex mCrashReporterMutex;
    CrashReporterParent* mCrashReporter;
#endif // MOZ_CRASHREPORTER


    /**
     * Launches the Plugin Hang UI.
     *
     * @return true if plugin-hang-ui.exe has been successfully launched.
     *         false if the Plugin Hang UI is disabled, already showing,
     *               or the launch failed.
     */
    bool
    LaunchHangUI();

    /**
     * Finishes the Plugin Hang UI and cancels if it is being shown to the user.
     */
    void
    FinishHangUI();
#endif

    friend class mozilla::dom::CrashReporterParent;
    friend class mozilla::plugins::PluginAsyncSurrogate;

#ifdef MOZ_CRASHREPORTER_INJECTOR
    friend class mozilla::plugins::FinishInjectorInitTask;

    void InitializeInjector();
    void DoInjection(const nsAutoHandle& aSnapshot);
    static DWORD WINAPI GetToolhelpSnapshot(LPVOID aContext);

    void OnCrash(DWORD processID) override;

    DWORD mFlashProcess1;
    DWORD mFlashProcess2;
    mozilla::plugins::FinishInjectorInitTask* mFinishInitTask;
#endif

    void OnProcessLaunched(const bool aSucceeded);

    class LaunchedTask : public LaunchCompleteTask
    {
    public:
        explicit LaunchedTask(PluginModuleChromeParent* aModule)
            : mModule(aModule)
        {
            MOZ_ASSERT(aModule);
        }

        void Run() override
        {
            mModule->OnProcessLaunched(mLaunchSucceeded);
        }

    private:
        PluginModuleChromeParent* mModule;
    };

    friend class LaunchedTask;

    bool                mInitOnAsyncConnect;
    nsresult            mAsyncInitRv;
    NPError             mAsyncInitError;
    dom::ContentParent* mContentParent;
    nsCOMPtr<nsIObserver> mOfflineObserver;
#ifdef MOZ_ENABLE_PROFILER_SPS
    RefPtr<mozilla::ProfileGatherer> mGatherer;
#endif
    nsCString mProfile;
    bool mIsBlocklisted;
    static bool sInstantiated;
};

} // namespace plugins
} // namespace mozilla

#endif // mozilla_plugins_PluginModuleParent_h<|MERGE_RESOLUTION|>--- conflicted
+++ resolved
@@ -31,28 +31,7 @@
 #include "nsExceptionHandler.h"
 #endif
 
-<<<<<<< HEAD
-// NOTE: stolen from nsNPAPIPlugin.h
-
-/*
- * Use this macro before each exported function
- * (between the return address and the function
- * itself), to ensure that the function has the
- * right calling conventions on OS/2.
- */
-#define NP_CALLBACK NP_LOADDS
-
-#if defined(XP_WIN)
-#define NS_NPAPIPLUGIN_CALLBACK(_type, _name) _type (__stdcall * _name)
-#elif defined(XP_OS2)
-#define NS_NPAPIPLUGIN_CALLBACK(_type, _name) _type (_System * _name)
-#else
-#define NS_NPAPIPLUGIN_CALLBACK(_type, _name) _type (* _name)
-#endif
-
-=======
 class nsIProfileSaveEvent;
->>>>>>> 00eb1a28
 class nsPluginTag;
 
 namespace mozilla {
