--- conflicted
+++ resolved
@@ -3255,17 +3255,7 @@
 {
   GCRaceData* rd = static_cast<GCRaceData*>(closure);
 
-<<<<<<< HEAD
-#ifdef XP_WIN
-  Sleep(5000);
-#elif defined(XP_OS2)
-  DosSleep(5000);
-#else
-  sleep(5);
-#endif
-=======
   XPSleep(5);
->>>>>>> d6455a3c
 
   NPVariant arg;
   OBJECT_TO_NPVARIANT(rd->localFunc_, arg);
