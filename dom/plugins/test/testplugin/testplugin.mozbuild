# -*- Mode: python; indent-tabs-mode: nil; tab-width: 40 -*-
# vim: set filetype=python:
# This Source Code Form is subject to the terms of the Mozilla Public
# License, v. 2.0. If a copy of the MPL was not distributed with this
# file, You can obtain one at http://mozilla.org/MPL/2.0/.

UNIFIED_SOURCES += [
    'nptest.cpp',
    'nptest_utils.cpp',
]

UNIFIED_SOURCES += [
    '%s/nptest_name.cpp' % relative_path,
]

toolkit = CONFIG['MOZ_WIDGET_TOOLKIT']
if toolkit == 'cocoa':
    UNIFIED_SOURCES += [
        'nptest_macosx.mm'
    ]
elif toolkit in ('gtk2', 'gtk3'):
    UNIFIED_SOURCES += [
        'nptest_gtk2.cpp',
    ]
elif toolkit == 'android':
    UNIFIED_SOURCES += [
        'nptest_droid.cpp',
    ]
<<<<<<< HEAD
elif toolkit == 'os2':
    UNIFIED_SOURCES += [
        relative_path + '/nptest_os2.cpp',
    ]
elif toolkit == 'qt':
    UNIFIED_SOURCES += [
        'nptest_qt.cpp',
    ]
=======
>>>>>>> 628bf1da
elif toolkit == 'windows':
    UNIFIED_SOURCES += [
        'nptest_windows.cpp',
    ]
    OS_LIBS += [
        'msimg32',
        'imm32'
    ]

# must link statically with the CRT; nptest isn't Gecko code
USE_STATIC_LIBS = True

# Don't use STL wrappers; nptest isn't Gecko code
DISABLE_STL_WRAPPING = True

if CONFIG['MOZ_WIDGET_TOOLKIT'] == 'windows':
    RCFILE  = 'nptest.rc'
    RESFILE = 'nptest.res'
    DEFFILE = SRCDIR + '/nptest.def'

if CONFIG['MOZ_WIDGET_TOOLKIT'] == 'cocoa' and '64' in CONFIG['OS_TEST']:
    OS_LIBS += ['-framework Carbon']

if CONFIG['MOZ_WIDGET_TOOLKIT'] in ('gtk2', 'gtk3'):
    CXXFLAGS += CONFIG['MOZ_GTK2_CFLAGS']
    CFLAGS += CONFIG['MOZ_GTK2_CFLAGS']
    OS_LIBS += CONFIG['MOZ_GTK2_LIBS']
    OS_LIBS += CONFIG['XLDFLAGS']
    OS_LIBS += CONFIG['XLIBS']
    OS_LIBS += CONFIG['XEXT_LIBS']

if CONFIG['_MSC_VER']:
    # This is intended as a temporary hack to support building with VS2015.
    # conversion from 'X' to 'Y' requires a narrowing conversion
    CXXFLAGS += ['-wd4838']

if CONFIG['MOZ_WIDGET_TOOLKIT'] == 'cocoa':
    FINAL_TARGET = 'dist/plugins/%s.plugin/Contents/MacOS' % cocoa_name
    OBJDIR_FILES.dist.plugins['%s.plugin' % cocoa_name].Contents += ['%s/Info.plist' % relative_path]
else:
    FINAL_TARGET = 'dist/plugins'

if CONFIG['GNU_CXX']:
    CXXFLAGS += ['-Wno-error=shadow']<|MERGE_RESOLUTION|>--- conflicted
+++ resolved
@@ -26,17 +26,10 @@
     UNIFIED_SOURCES += [
         'nptest_droid.cpp',
     ]
-<<<<<<< HEAD
 elif toolkit == 'os2':
     UNIFIED_SOURCES += [
         relative_path + '/nptest_os2.cpp',
     ]
-elif toolkit == 'qt':
-    UNIFIED_SOURCES += [
-        'nptest_qt.cpp',
-    ]
-=======
->>>>>>> 628bf1da
 elif toolkit == 'windows':
     UNIFIED_SOURCES += [
         'nptest_windows.cpp',
