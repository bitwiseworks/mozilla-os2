--- conflicted
+++ resolved
@@ -4,40 +4,6 @@
 # License, v. 2.0. If a copy of the MPL was not distributed with this
 # file, You can obtain one at http://mozilla.org/MPL/2.0/.
 
-<<<<<<< HEAD
-DIRS += [
-    'failures/editing/conformancetest',
-    'failures/editing/selecttest',
-    'failures/html/html/browsers/the-window-object',
-    'failures/html/html/dom/documents/dta',
-    'failures/html/html/dom/documents/dta/doc.gEBN',
-    'failures/html/html/dom/elements/global-attributes',
-    'failures/html/html/obsolete/implreq/oeaaa',
-    'failures/html/html/semantics/forms/the-form-element',
-    'failures/html/html/semantics/forms/the-option-element',
-    'failures/html/html/semantics/forms/the-select-element',
-    'failures/html/html/semantics/scripting-1/the-script-element',
-    'failures/html/html/semantics/tabular-data/the-table-element',
-    'failures/html/html/webappapis/atob',
-    'failures/html/js/builtins',
-    'failures/html/old-tests/submission/Opera/microdata',
-    'failures/html/typedarrays',
-    'failures/webapps/DOMCore/tests/approved',
-    'failures/webapps/DOMCore/tests/submissions/Ms2ger',
-    'failures/webapps/DOMCore/tests/submissions/Opera',
-    'failures/webapps/WebStorage/tests/submissions/Infraware',
-    'failures/webapps/WebStorage/tests/submissions/Ms2ger',
-    'failures/webapps/XMLHttpRequest/tests/submissions/Ms2ger'
-]
-
-# make has a bug that causes processing of VPATH to fail with "File name too long" for these
-if CONFIG['OS_ARCH'] != 'OS2':
-    DIRS += ['failures/html/html/browsers/the-window-object/named-access-on-the-window-object']
-
-include('editing.mozbuild')
-include('html.mozbuild')
-include('webapps.mozbuild')
-=======
 MOCHITEST_MANIFESTS += [
     'editing/mochitest.ini',
     'html/mochitest.ini',
@@ -54,7 +20,6 @@
     'failures/html/dom/mochitest.ini',
     'failures/html/dom/nodes/mochitest.ini',
     'failures/html/html/browsers/the-window-object/mochitest.ini',
-    'failures/html/html/browsers/the-window-object/named-access-on-the-window-object/mochitest.ini',
     'failures/html/html/dom/documents/dta/doc.gEBN/mochitest.ini',
     'failures/html/html/dom/documents/dta/mochitest.ini',
     'failures/html/html/obsolete/implreq/oeaaa/mochitest.ini',
@@ -71,4 +36,7 @@
     'failures/webapps/WebStorage/tests/submissions/Ms2ger/mochitest.ini',
     'failures/webapps/XMLHttpRequest/tests/submissions/Ms2ger/mochitest.ini',
 ]
->>>>>>> 10857939
+
+# make has a bug that causes processing of VPATH to fail with "File name too long" for these
+if CONFIG['OS_ARCH'] != 'OS2':
+    MOCHITEST_MANIFESTS += ['failures/html/html/browsers/the-window-object/named-access-on-the-window-object/mochitest.ini']