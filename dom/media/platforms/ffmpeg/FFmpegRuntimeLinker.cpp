/* -*- Mode: C++; tab-width: 2; indent-tabs-mode: nil; c-basic-offset: 2 -*- */
/* vim:set ts=2 sw=2 sts=2 et cindent: */
/* This Source Code Form is subject to the terms of the Mozilla Public
 * License, v. 2.0. If a copy of the MPL was not distributed with this
 * file, You can obtain one at http://mozilla.org/MPL/2.0/. */

#include "FFmpegRuntimeLinker.h"
#include "FFmpegLibWrapper.h"
#include "mozilla/ArrayUtils.h"
#include "FFmpegLog.h"
#include "prlink.h"

namespace mozilla
{

<<<<<<< HEAD
static enum LinkStatus {
  LinkStatus_INIT = 0,
      LinkStatus_FAILED,
      LinkStatus_SUCCEEDED
} sLinkStatus = LinkStatus_INIT;
=======
FFmpegRuntimeLinker::LinkStatus FFmpegRuntimeLinker::sLinkStatus =
  LinkStatus_INIT;
const char* FFmpegRuntimeLinker::sLinkStatusLibraryName = "";
>>>>>>> 628bf1da

template <int V> class FFmpegDecoderModule
{
public:
  static already_AddRefed<PlatformDecoderModule> Create(FFmpegLibWrapper*);
};

<<<<<<< HEAD
#if defined(XP_OS2)
// On OS/2, we must load avutil directly to access its symbols
static const char* sLibs[][2] = {
  { "avcode57.dll", "avutil55.dll" },
  { "avcode56.dll", "avutil54.dll" },
  { "avcode55.dll", "avutil54.dll" },
  { "avcode53.dll", "avutil51.dll" },
};

static PRLibrary* sLinkedLib[2] = { nullptr };
static const char** sLib = nullptr;

static bool Bind(const char* aLibName[2]);
#else
=======
static FFmpegLibWrapper sLibAV;

>>>>>>> 628bf1da
static const char* sLibs[] = {
#if defined(XP_DARWIN)
  "libavcodec.57.dylib",
  "libavcodec.56.dylib",
  "libavcodec.55.dylib",
  "libavcodec.54.dylib",
  "libavcodec.53.dylib",
#else
  "libavcodec-ffmpeg.so.57",
  "libavcodec-ffmpeg.so.56",
  "libavcodec.so.57",
  "libavcodec.so.56",
  "libavcodec.so.55",
  "libavcodec.so.54",
  "libavcodec.so.53",
#endif
};

<<<<<<< HEAD
static PRLibrary* sLinkedLib = nullptr;
static const char* sLib = nullptr;

static bool Bind(const char* aLibName);
#endif
static unsigned (*avcodec_version)() = nullptr;

#define AV_FUNC(func, ver) void (*func)();

#define LIBAVCODEC_ALLVERSION
#include "FFmpegFunctionList.h"
#undef LIBAVCODEC_ALLVERSION
#undef AV_FUNC

=======
>>>>>>> 628bf1da
/* static */ bool
FFmpegRuntimeLinker::Init()
{
  if (sLinkStatus != LinkStatus_INIT) {
    return sLinkStatus == LinkStatus_SUCCEEDED;
  }

  // While going through all possible libs, this status will be updated with a
  // more precise error if possible.
  sLinkStatus = LinkStatus_NOT_FOUND;

  for (size_t i = 0; i < ArrayLength(sLibs); i++) {
#if defined(XP_OS2)
    PRLibSpec lspec;
    lspec.type = PR_LibSpec_Pathname;
    lspec.value.pathname = sLibs[i][0];
    sLinkedLib[0] = PR_LoadLibraryWithFlags(lspec, PR_LD_NOW | PR_LD_LOCAL);
    if (sLinkedLib[0]) {
      lspec.value.pathname = sLibs[i][1];
      sLinkedLib[1] = PR_LoadLibraryWithFlags(lspec, PR_LD_NOW | PR_LD_LOCAL);
      if (sLinkedLib[1]) {
        if (Bind(sLibs[i])) {
          sLib = sLibs[i];
          sLinkStatus = LinkStatus_SUCCEEDED;
          return true;
        }
      }
#else
    const char* lib = sLibs[i];
    PRLibSpec lspec;
    lspec.type = PR_LibSpec_Pathname;
    lspec.value.pathname = lib;
    sLibAV.mAVCodecLib = PR_LoadLibraryWithFlags(lspec, PR_LD_NOW | PR_LD_LOCAL);
    if (sLibAV.mAVCodecLib) {
      sLibAV.mAVUtilLib = sLibAV.mAVCodecLib;
      switch (sLibAV.Link()) {
        case FFmpegLibWrapper::LinkResult::Success:
          sLinkStatus = LinkStatus_SUCCEEDED;
          sLinkStatusLibraryName = lib;
          return true;
        case FFmpegLibWrapper::LinkResult::NoProvidedLib:
          MOZ_ASSERT_UNREACHABLE("Incorrectly-setup sLibAV");
          break;
        case FFmpegLibWrapper::LinkResult::NoAVCodecVersion:
          if (sLinkStatus > LinkStatus_INVALID_CANDIDATE) {
            sLinkStatus = LinkStatus_INVALID_CANDIDATE;
            sLinkStatusLibraryName = lib;
          }
          break;
        case FFmpegLibWrapper::LinkResult::CannotUseLibAV57:
          if (sLinkStatus > LinkStatus_UNUSABLE_LIBAV57) {
            sLinkStatus = LinkStatus_UNUSABLE_LIBAV57;
            sLinkStatusLibraryName = lib;
          }
          break;
        case FFmpegLibWrapper::LinkResult::BlockedOldLibAVVersion:
          if (sLinkStatus > LinkStatus_OBSOLETE_LIBAV) {
            sLinkStatus = LinkStatus_OBSOLETE_LIBAV;
            sLinkStatusLibraryName = lib;
          }
          break;
        case FFmpegLibWrapper::LinkResult::UnknownFutureLibAVVersion:
        case FFmpegLibWrapper::LinkResult::MissingLibAVFunction:
          if (sLinkStatus > LinkStatus_INVALID_LIBAV_CANDIDATE) {
            sLinkStatus = LinkStatus_INVALID_LIBAV_CANDIDATE;
            sLinkStatusLibraryName = lib;
          }
          break;
        case FFmpegLibWrapper::LinkResult::UnknownFutureFFMpegVersion:
        case FFmpegLibWrapper::LinkResult::MissingFFMpegFunction:
          if (sLinkStatus > LinkStatus_INVALID_FFMPEG_CANDIDATE) {
            sLinkStatus = LinkStatus_INVALID_FFMPEG_CANDIDATE;
            sLinkStatusLibraryName = lib;
          }
          break;
        case FFmpegLibWrapper::LinkResult::UnknownOlderFFMpegVersion:
          if (sLinkStatus > LinkStatus_OBSOLETE_FFMPEG) {
            sLinkStatus = LinkStatus_OBSOLETE_FFMPEG;
            sLinkStatusLibraryName = lib;
          }
          break;
      }
<<<<<<< HEAD
#endif
      // Shouldn't happen but if it does then we try the next lib..
      Unlink();
=======
>>>>>>> 628bf1da
    }
  }

  FFMPEG_LOG("H264/AAC codecs unsupported without [");
  for (size_t i = 0; i < ArrayLength(sLibs); i++) {
<<<<<<< HEAD
#if defined(XP_OS2)
    FFMPEG_LOG("%s %s/%s", i ? "," : "", sLibs[i][0], sLibs[i][1]);
#else
    FFMPEG_LOG("%s %s", i ? "," : "", sLibs[i]);
#endif
=======
    FFMPEG_LOG("%s %s", i ? "," : " ", sLibs[i]);
>>>>>>> 628bf1da
  }
  FFMPEG_LOG(" ]\n");

  return false;
}

<<<<<<< HEAD
static bool
#if defined(XP_OS2)
Bind(const char* aLibName[2])
{
  avcodec_version = (typeof(avcodec_version))PR_FindSymbol(sLinkedLib[0],
                                                           "avcodec_version");
#else
Bind(const char* aLibName)
{
  avcodec_version = (typeof(avcodec_version))PR_FindSymbol(sLinkedLib,
#endif
  uint32_t fullVersion, major, minor, micro;
  fullVersion = FFmpegRuntimeLinker::GetVersion(major, minor, micro);
  if (!fullVersion) {
    return false;
  }

  if (micro < 100 &&
      fullVersion < (54u << 16 | 35u << 8 | 1u) &&
      !Preferences::GetBool("media.libavcodec.allow-obsolete", false)) {
    // Refuse any libavcodec version prior to 54.35.1.
    // (Unless media.libavcodec.allow-obsolete==true)
    FFmpegRuntimeLinker::Unlink();
    LogToBrowserConsole(NS_LITERAL_STRING(
      "libavcodec may be vulnerable or is not supported, and should be updated to play video."));
    return false;
  }

  int version;
  switch (major) {
    case 53:
      version = AV_FUNC_53;
      break;
    case 54:
      version = AV_FUNC_54;
      break;
    case 56:
      // We use libavcodec 55 code instead. Fallback
    case 55:
      version = AV_FUNC_55;
      break;
    case 57:
      if (micro < 100) {
        // a micro version >= 100 indicates that it's FFmpeg (as opposed to LibAV).
        // Due to current AVCodecContext binary incompatibility we can only
        // support FFmpeg at this stage.
        return false;
      }
      version = AV_FUNC_57;
      break;
    default:
      // Not supported at this stage.
      return false;
  }

#define LIBAVCODEC_ALLVERSION
#if defined(XP_OS2)
#define AV_FUNC(func, ver)                                                     \
  if ((ver) & version) {                                                       \
    const int i = ((ver) & AV_FUNC_AVUTIL_MASK) ? 1 : 0;                       \
    if (!(func = (typeof(func))PR_FindSymbol(sLinkedLib[i], #func))) {         \
      FFMPEG_LOG("Couldn't load function " #func " from %s.", aLibName[i]);    \
      return false;                                                            \
    }                                                                          \
  } else {                                                                     \
    func = (typeof(func))nullptr;                                              \
  }
#else
#define AV_FUNC(func, ver)                                                     \
  if ((ver) & version) {                                                       \
    if (!(func = (typeof(func))PR_FindSymbol(sLinkedLib, #func))) {            \
      FFMPEG_LOG("Couldn't load function " #func " from %s.", aLibName);       \
      return false;                                                            \
    }                                                                          \
  } else {                                                                     \
    func = (typeof(func))nullptr;                                              \
  }
#endif
#include "FFmpegFunctionList.h"
#undef AV_FUNC
#undef LIBAVCODEC_ALLVERSION
  return true;
}

=======
>>>>>>> 628bf1da
/* static */ already_AddRefed<PlatformDecoderModule>
FFmpegRuntimeLinker::CreateDecoderModule()
{
  if (!Init()) {
    return nullptr;
  }
  RefPtr<PlatformDecoderModule> module;
  switch (sLibAV.mVersion) {
    case 53: module = FFmpegDecoderModule<53>::Create(&sLibAV); break;
    case 54: module = FFmpegDecoderModule<54>::Create(&sLibAV); break;
    case 55:
    case 56: module = FFmpegDecoderModule<55>::Create(&sLibAV); break;
    case 57: module = FFmpegDecoderModule<57>::Create(&sLibAV); break;
    default: module = nullptr;
  }
  return module.forget();
}

<<<<<<< HEAD
/* static */ void
FFmpegRuntimeLinker::Unlink()
{
#if defined(XP_OS2)
  if (sLinkedLib[0]) {
    if (sLinkedLib[1]) {
      PR_UnloadLibrary(sLinkedLib[1]);
      sLinkedLib[1] = nullptr;
    }
    PR_UnloadLibrary(sLinkedLib[0]);
    sLinkedLib[0] = nullptr;
#else
    sLib = nullptr;
  if (sLinkedLib) {
    PR_UnloadLibrary(sLinkedLib);
    sLinkedLib = nullptr;
#endif
    sLib = nullptr;
    sLinkStatus = LinkStatus_INIT;
    avcodec_version = nullptr;
  }
}

/* static */ uint32_t
FFmpegRuntimeLinker::GetVersion(uint32_t& aMajor, uint32_t& aMinor, uint32_t& aMicro)
=======
/* static */ const char*
FFmpegRuntimeLinker::LinkStatusString()
>>>>>>> 628bf1da
{
  switch (sLinkStatus) {
    case LinkStatus_INIT:
      return "Libavcodec not initialized yet";
    case LinkStatus_SUCCEEDED:
      return "Libavcodec linking succeeded";
    case LinkStatus_INVALID_FFMPEG_CANDIDATE:
      return "Invalid FFMpeg libavcodec candidate";
    case LinkStatus_UNUSABLE_LIBAV57:
      return "Unusable LibAV's libavcodec 57";
    case LinkStatus_INVALID_LIBAV_CANDIDATE:
      return "Invalid LibAV libavcodec candidate";
    case LinkStatus_OBSOLETE_FFMPEG:
      return "Obsolete FFMpeg libavcodec candidate";
    case LinkStatus_OBSOLETE_LIBAV:
      return "Obsolete LibAV libavcodec candidate";
    case LinkStatus_INVALID_CANDIDATE:
      return "Invalid libavcodec candidate";
    case LinkStatus_NOT_FOUND:
      return "Libavcodec not found";
  }
  MOZ_ASSERT_UNREACHABLE("Unknown sLinkStatus value");
  return "?";
}

} // namespace mozilla<|MERGE_RESOLUTION|>--- conflicted
+++ resolved
@@ -13,17 +13,9 @@
 namespace mozilla
 {
 
-<<<<<<< HEAD
-static enum LinkStatus {
-  LinkStatus_INIT = 0,
-      LinkStatus_FAILED,
-      LinkStatus_SUCCEEDED
-} sLinkStatus = LinkStatus_INIT;
-=======
 FFmpegRuntimeLinker::LinkStatus FFmpegRuntimeLinker::sLinkStatus =
   LinkStatus_INIT;
 const char* FFmpegRuntimeLinker::sLinkStatusLibraryName = "";
->>>>>>> 628bf1da
 
 template <int V> class FFmpegDecoderModule
 {
@@ -31,25 +23,8 @@
   static already_AddRefed<PlatformDecoderModule> Create(FFmpegLibWrapper*);
 };
 
-<<<<<<< HEAD
-#if defined(XP_OS2)
-// On OS/2, we must load avutil directly to access its symbols
-static const char* sLibs[][2] = {
-  { "avcode57.dll", "avutil55.dll" },
-  { "avcode56.dll", "avutil54.dll" },
-  { "avcode55.dll", "avutil54.dll" },
-  { "avcode53.dll", "avutil51.dll" },
-};
-
-static PRLibrary* sLinkedLib[2] = { nullptr };
-static const char** sLib = nullptr;
-
-static bool Bind(const char* aLibName[2]);
-#else
-=======
 static FFmpegLibWrapper sLibAV;
 
->>>>>>> 628bf1da
 static const char* sLibs[] = {
 #if defined(XP_DARWIN)
   "libavcodec.57.dylib",
@@ -68,23 +43,6 @@
 #endif
 };
 
-<<<<<<< HEAD
-static PRLibrary* sLinkedLib = nullptr;
-static const char* sLib = nullptr;
-
-static bool Bind(const char* aLibName);
-#endif
-static unsigned (*avcodec_version)() = nullptr;
-
-#define AV_FUNC(func, ver) void (*func)();
-
-#define LIBAVCODEC_ALLVERSION
-#include "FFmpegFunctionList.h"
-#undef LIBAVCODEC_ALLVERSION
-#undef AV_FUNC
-
-=======
->>>>>>> 628bf1da
 /* static */ bool
 FFmpegRuntimeLinker::Init()
 {
@@ -97,22 +55,6 @@
   sLinkStatus = LinkStatus_NOT_FOUND;
 
   for (size_t i = 0; i < ArrayLength(sLibs); i++) {
-#if defined(XP_OS2)
-    PRLibSpec lspec;
-    lspec.type = PR_LibSpec_Pathname;
-    lspec.value.pathname = sLibs[i][0];
-    sLinkedLib[0] = PR_LoadLibraryWithFlags(lspec, PR_LD_NOW | PR_LD_LOCAL);
-    if (sLinkedLib[0]) {
-      lspec.value.pathname = sLibs[i][1];
-      sLinkedLib[1] = PR_LoadLibraryWithFlags(lspec, PR_LD_NOW | PR_LD_LOCAL);
-      if (sLinkedLib[1]) {
-        if (Bind(sLibs[i])) {
-          sLib = sLibs[i];
-          sLinkStatus = LinkStatus_SUCCEEDED;
-          return true;
-        }
-      }
-#else
     const char* lib = sLibs[i];
     PRLibSpec lspec;
     lspec.type = PR_LibSpec_Pathname;
@@ -167,119 +109,18 @@
           }
           break;
       }
-<<<<<<< HEAD
-#endif
-      // Shouldn't happen but if it does then we try the next lib..
-      Unlink();
-=======
->>>>>>> 628bf1da
     }
   }
 
   FFMPEG_LOG("H264/AAC codecs unsupported without [");
   for (size_t i = 0; i < ArrayLength(sLibs); i++) {
-<<<<<<< HEAD
-#if defined(XP_OS2)
-    FFMPEG_LOG("%s %s/%s", i ? "," : "", sLibs[i][0], sLibs[i][1]);
-#else
-    FFMPEG_LOG("%s %s", i ? "," : "", sLibs[i]);
-#endif
-=======
     FFMPEG_LOG("%s %s", i ? "," : " ", sLibs[i]);
->>>>>>> 628bf1da
   }
   FFMPEG_LOG(" ]\n");
 
   return false;
 }
 
-<<<<<<< HEAD
-static bool
-#if defined(XP_OS2)
-Bind(const char* aLibName[2])
-{
-  avcodec_version = (typeof(avcodec_version))PR_FindSymbol(sLinkedLib[0],
-                                                           "avcodec_version");
-#else
-Bind(const char* aLibName)
-{
-  avcodec_version = (typeof(avcodec_version))PR_FindSymbol(sLinkedLib,
-#endif
-  uint32_t fullVersion, major, minor, micro;
-  fullVersion = FFmpegRuntimeLinker::GetVersion(major, minor, micro);
-  if (!fullVersion) {
-    return false;
-  }
-
-  if (micro < 100 &&
-      fullVersion < (54u << 16 | 35u << 8 | 1u) &&
-      !Preferences::GetBool("media.libavcodec.allow-obsolete", false)) {
-    // Refuse any libavcodec version prior to 54.35.1.
-    // (Unless media.libavcodec.allow-obsolete==true)
-    FFmpegRuntimeLinker::Unlink();
-    LogToBrowserConsole(NS_LITERAL_STRING(
-      "libavcodec may be vulnerable or is not supported, and should be updated to play video."));
-    return false;
-  }
-
-  int version;
-  switch (major) {
-    case 53:
-      version = AV_FUNC_53;
-      break;
-    case 54:
-      version = AV_FUNC_54;
-      break;
-    case 56:
-      // We use libavcodec 55 code instead. Fallback
-    case 55:
-      version = AV_FUNC_55;
-      break;
-    case 57:
-      if (micro < 100) {
-        // a micro version >= 100 indicates that it's FFmpeg (as opposed to LibAV).
-        // Due to current AVCodecContext binary incompatibility we can only
-        // support FFmpeg at this stage.
-        return false;
-      }
-      version = AV_FUNC_57;
-      break;
-    default:
-      // Not supported at this stage.
-      return false;
-  }
-
-#define LIBAVCODEC_ALLVERSION
-#if defined(XP_OS2)
-#define AV_FUNC(func, ver)                                                     \
-  if ((ver) & version) {                                                       \
-    const int i = ((ver) & AV_FUNC_AVUTIL_MASK) ? 1 : 0;                       \
-    if (!(func = (typeof(func))PR_FindSymbol(sLinkedLib[i], #func))) {         \
-      FFMPEG_LOG("Couldn't load function " #func " from %s.", aLibName[i]);    \
-      return false;                                                            \
-    }                                                                          \
-  } else {                                                                     \
-    func = (typeof(func))nullptr;                                              \
-  }
-#else
-#define AV_FUNC(func, ver)                                                     \
-  if ((ver) & version) {                                                       \
-    if (!(func = (typeof(func))PR_FindSymbol(sLinkedLib, #func))) {            \
-      FFMPEG_LOG("Couldn't load function " #func " from %s.", aLibName);       \
-      return false;                                                            \
-    }                                                                          \
-  } else {                                                                     \
-    func = (typeof(func))nullptr;                                              \
-  }
-#endif
-#include "FFmpegFunctionList.h"
-#undef AV_FUNC
-#undef LIBAVCODEC_ALLVERSION
-  return true;
-}
-
-=======
->>>>>>> 628bf1da
 /* static */ already_AddRefed<PlatformDecoderModule>
 FFmpegRuntimeLinker::CreateDecoderModule()
 {
@@ -298,36 +139,8 @@
   return module.forget();
 }
 
-<<<<<<< HEAD
-/* static */ void
-FFmpegRuntimeLinker::Unlink()
-{
-#if defined(XP_OS2)
-  if (sLinkedLib[0]) {
-    if (sLinkedLib[1]) {
-      PR_UnloadLibrary(sLinkedLib[1]);
-      sLinkedLib[1] = nullptr;
-    }
-    PR_UnloadLibrary(sLinkedLib[0]);
-    sLinkedLib[0] = nullptr;
-#else
-    sLib = nullptr;
-  if (sLinkedLib) {
-    PR_UnloadLibrary(sLinkedLib);
-    sLinkedLib = nullptr;
-#endif
-    sLib = nullptr;
-    sLinkStatus = LinkStatus_INIT;
-    avcodec_version = nullptr;
-  }
-}
-
-/* static */ uint32_t
-FFmpegRuntimeLinker::GetVersion(uint32_t& aMajor, uint32_t& aMinor, uint32_t& aMicro)
-=======
 /* static */ const char*
 FFmpegRuntimeLinker::LinkStatusString()
->>>>>>> 628bf1da
 {
   switch (sLinkStatus) {
     case LinkStatus_INIT:
