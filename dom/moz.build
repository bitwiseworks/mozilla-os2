# -*- Mode: python; c-basic-offset: 4; indent-tabs-mode: nil; tab-width: 40 -*-
# vim: set filetype=python:
# This Source Code Form is subject to the terms of the Mozilla Public
# License, v. 2.0. If a copy of the MPL was not distributed with this
# file, You can obtain one at http://mozilla.org/MPL/2.0/.

JAR_MANIFESTS += ['jar.mn']

interfaces = [
    'base',
    'canvas',
    'core',
    'html',
    'events',
    'devicestorage',
    'settings',
    'stylesheets',
    'sidebar',
    'css',
    'traversal',
    'range',
    'xbl',
    'xpath',
    'xul',
    'security',
    'storage',
    'json',
    'offline',
    'geolocation',
    'notification',
    'permission',
    'svg',
    'smil',
    'apps',
    'gamepad',
]

DIRS += ['interfaces/' + i for i in interfaces]

DIRS += [
    'animation',
    'apps',
    'base',
    'activities',
    'archivereader',
    'requestsync',
    'bindings',
    'battery',
    'browser-element',
    'canvas',
    'cellbroadcast',
    'contacts',
    'crypto',
    'phonenumberutils',
    'alarm',
    'datastore',
    'devicestorage',
    'encoding',
    'events',
    'fetch',
    'filehandle',
    'filesystem',
    'fmradio',
    'geolocation',
    'html',
    'json',
    'jsurl',
    'asmjscache',
    'mathml',
    'media',
    'messages',
    'mobileconnection',
    'notification',
    'offline',
    'power',
    'push',
    'quota',
    'security',
    'settings',
    'storage',
    'svg',
    'mobilemessage',
    'time',
    'locales',
    'network',
    'permission',
    'plugins/base',
    'plugins/ipc',
    'indexedDB',
    'system',
    'ipc',
    'identity',
    'workers',
    'camera',
    'audiochannel',
    'broadcastchannel',
    'promise',
    'smil',
    'telephony',
    'tv',
    'voicemail',
    'inputmethod',
    'webidl',
    'xbl',
    'xml',
    'xslt',
    'xul',
    'resourcestats',
    'manifest',
    'vr',
]

if CONFIG['OS_ARCH'] == 'WINNT':
    DIRS += ['plugins/ipc/hangui']

if CONFIG['MOZ_WIDGET_TOOLKIT'] == 'gonk':
    DIRS += [
        'speakermanager',
        'tethering',
        'wifi',
    ]

if CONFIG['MOZ_B2G_RIL']:
    DIRS += [
        'icc',
        'wappush',
    ]

if CONFIG['MOZ_PAY']:
    DIRS += ['payment']

if CONFIG['MOZ_GAMEPAD']:
    DIRS += ['gamepad']

if CONFIG['MOZ_NFC']:
    DIRS += ['nfc']

if CONFIG['MOZ_SECUREELEMENT']:
    DIRS += ['secureelement']

if CONFIG['MOZ_B2G']:
    DIRS += [
        'downloads',
        'mobileid',
        'engineeringmode'
    ]

if CONFIG['MOZ_B2G_BT_API_V2']:
    DIRS += ['bluetooth2']
else:
    DIRS += ['bluetooth']

DIRS += ['presentation']

TEST_DIRS += [
    'tests',
    'imptests',
]

<<<<<<< HEAD
if CONFIG['MOZ_WIDGET_TOOLKIT'] in ('gtk2', 'cocoa', 'windows', 'android', 'qt', 'os2'):
=======
if CONFIG['MOZ_WIDGET_TOOLKIT'] in ('gtk2', 'gtk3', 'cocoa', 'windows', 'android', 'qt'):
>>>>>>> 8112532f
    TEST_DIRS += ['plugins/test']
<|MERGE_RESOLUTION|>--- conflicted
+++ resolved
@@ -157,9 +157,5 @@
     'imptests',
 ]
 
-<<<<<<< HEAD
-if CONFIG['MOZ_WIDGET_TOOLKIT'] in ('gtk2', 'cocoa', 'windows', 'android', 'qt', 'os2'):
-=======
-if CONFIG['MOZ_WIDGET_TOOLKIT'] in ('gtk2', 'gtk3', 'cocoa', 'windows', 'android', 'qt'):
->>>>>>> 8112532f
+if CONFIG['MOZ_WIDGET_TOOLKIT'] in ('gtk2', 'gtk3', 'cocoa', 'windows', 'android', 'qt', 'os2'):
     TEST_DIRS += ['plugins/test']
