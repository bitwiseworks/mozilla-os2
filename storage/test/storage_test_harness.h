--- conflicted
+++ resolved
@@ -60,21 +60,11 @@
   do_check_true(aExpected == aActual)
 #else
 #include <sstream>
-<<<<<<< HEAD
-
-#if defined(MOZ_HAVE_CXX11_STRONG_ENUMS)
-=======
->>>>>>> 8112532f
 // Print nsresult as uint32_t
 std::ostream& operator<<(std::ostream& aStream, const nsresult aInput)
 {
   return aStream << static_cast<uint32_t>(aInput);
 }
-<<<<<<< HEAD
-#endif
-
-=======
->>>>>>> 8112532f
 #define do_check_eq(aExpected, aActual) \
   PR_BEGIN_MACRO \
     gTotalTests++; \
