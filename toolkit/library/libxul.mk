--- conflicted
+++ resolved
@@ -19,73 +19,8 @@
 ifdef MOZ_WEBRTC
 ifeq (WINNT,$(OS_TARGET))
 ifndef MOZ_HAS_WINSDK_WITH_D3D
-<<<<<<< HEAD
-EXTRA_DSO_LDOPTS += \
-  -LIBPATH:'$(MOZ_DIRECTX_SDK_PATH)/lib/$(MOZ_DIRECTX_SDK_CPU_SUFFIX)' \
-  $(NULL)
-endif
-OS_LIBS += $(call EXPAND_LIBNAME,secur32 crypt32 iphlpapi strmiids dmoguids wmcodecdspuuid amstrmid msdmo wininet)
-endif
-endif
-
-ifdef MOZ_ALSA
-EXTRA_DSO_LDOPTS += $(MOZ_ALSA_LIBS)
-endif
-
-ifdef MOZ_LIBKAI
-EXTRA_DSO_LDOPTS += $(MOZ_LIBKAI_LIBS)
-endif
-
-ifdef HAVE_CLOCK_MONOTONIC
-EXTRA_DSO_LDOPTS += $(REALTIME_LIBS)
-endif
-
-ifeq (android,$(MOZ_WIDGET_TOOLKIT))
-OS_LIBS += -lGLESv2
-endif
-
-ifeq (gonk,$(MOZ_WIDGET_TOOLKIT))
-OS_LIBS += \
-  -lui \
-  -lmedia \
-  -lhardware_legacy \
-  -lhardware \
-  -lutils \
-  -lcutils \
-  -lsysutils \
-  -lcamera_client \
-  -lsensorservice \
-  -lstagefright \
-  -lstagefright_foundation \
-  -lstagefright_omx \
-  -lbinder \
-  -lgui \
-  $(NULL)
-endif
-
-ifneq (,$(filter rtsp,$(NECKO_PROTOCOLS)))
-OS_LIBS += -lstagefright_foundation
-endif
-
-ifdef MOZ_WMF
-OS_LIBS += $(call EXPAND_LIBNAME,mfuuid wmcodecdspuuid strmiids)
-endif
-
-ifdef MOZ_DIRECTSHOW
-OS_LIBS += $(call EXPAND_LIBNAME,dmoguids wmcodecdspuuid strmiids msdmo)
-endif
-
-EXTRA_DSO_LDOPTS += $(LIBS_DIR)
-
-EXTRA_DSO_LDOPTS += $(NSPR_LIBS) $(MOZALLOC_LIB)
-
-ifeq ($(MOZ_WIDGET_TOOLKIT),cocoa)
-OS_LIBS += \
-  $(TK_LIBS) \
-=======
 OS_LDFLAGS += \
   -LIBPATH:'$(MOZ_DIRECTX_SDK_PATH)/lib/$(MOZ_D3D_CPU_SUFFIX)' \
->>>>>>> 8112532f
   $(NULL)
 endif
 endif
@@ -117,14 +52,6 @@
 endif
 endif
 
-<<<<<<< HEAD
-ifeq ($(MOZ_WIDGET_TOOLKIT),windows)
-OS_LIBS += $(call EXPAND_LIBNAME,usp10 oleaut32)
-endif
-
-ifeq ($(OS_ARCH),OS2)
-RCFLAGS += -i $(topsrcdir)/widget/os2
-=======
 ifdef _MSC_VER
 get_first_and_last = dumpbin -exports $1 | grep _NSModule@@ | sort -k 3 | sed -n 's/^.*?\([^@]*\)@@.*$$/\1/;1p;$$p'
 else
@@ -135,5 +62,8 @@
 
 ifeq (Linux,$(OS_ARCH))
 LOCAL_CHECKS += ; test "$$($(TOOLCHAIN_PREFIX)readelf -l $1 | awk '$1 == "LOAD" { t += 1 } END { print t }')" -le 1 && echo "Only one PT_LOAD segment" && exit 1 || exit 0
->>>>>>> 8112532f
+endif
+
+ifeq ($(OS_ARCH),OS2)
+RCFLAGS += -i $(topsrcdir)/widget/os2
 endif