--- conflicted
+++ resolved
@@ -9,18 +9,12 @@
 # Shared (toolkit/themes/shared/) is always included.
 #
 # MacOS X                 osx (toolkit/themes/osx)
-<<<<<<< HEAD
-# Windows                 windows (toolkit/themes/windows)
-# GNOME/Linux             windows (toolkit/themes/windows) + 
-#                         linux overrides (toolkit/themes/linux)
-# OS/2                    windows (toolkit/themes/windows) + 
-#                         os2 overrides (toolkit/themes/os2)
-=======
 # Windows                 windows (toolkit/themes/windows) +
 #                         non-mac (toolkit/themes/shared/non-mac)
 # GNOME/Linux             linux (toolkit/themes/linux)
 #                         non-mac (toolkit/themes/shared/non-mac)
->>>>>>> 00eb1a28
+# OS/2                    windows (toolkit/themes/windows) + 
+#                         os2 overrides (toolkit/themes/os2)
 # faststripe              windows + faststripe (no native theme components)
 # mobile                  native UIs that do not use XUL for UI
 
@@ -36,17 +30,11 @@
 else:
     DIRS += ['windows']
 
-<<<<<<< HEAD
-    if toolkit in ('gtk2', 'gtk3', 'qt'):
-        DIRS += ['linux']
-    elif toolkit == 'os2':
+    if toolkit == 'os2':
         DIRS += ['os2/global']
-    elif CONFIG['MOZ_THEME_FASTSTRIPE']:
-        DIRS += ['faststripe/global']
-=======
+        
     if CONFIG['MOZ_THEME_FASTSTRIPE']:
         DIRS += ['faststripe/global']
 
 with Files('**'):
-    BUG_COMPONENT = ('Toolkit', 'Themes')
->>>>>>> 00eb1a28
+    BUG_COMPONENT = ('Toolkit', 'Themes')