/* This Source Code Form is subject to the terms of the Mozilla Public
 * License, v. 2.0. If a copy of the MPL was not distributed with this
 * file, You can obtain one at http://mozilla.org/MPL/2.0/. */

/* ===== listbox.css =======================================================
  == Styles used by XUL listbox-related elements.
  ======================================================================= */


@namespace url("http://www.mozilla.org/keymaster/gatekeeper/there.is.only.xul");

/* ::::: listbox ::::: */

listbox {
  -moz-appearance: listbox;
  margin: 2px 4px;
  border: 2px solid;
  -moz-border-top-colors: ThreeDShadow ThreeDDarkShadow;
  -moz-border-right-colors: ThreeDHighlight ThreeDLightShadow;
  -moz-border-bottom-colors: ThreeDHighlight ThreeDLightShadow;
  -moz-border-left-colors: ThreeDShadow ThreeDDarkShadow;
  background-color: -moz-Field;
  color: -moz-FieldText;
}

listbox[disabled="true"] {
  color: GrayText;
}

/* ::::: listitem ::::: */

listitem {
  border: 1px solid transparent;
}

listbox:focus > listitem[selected="true"][current="true"] {
  outline: 1px dotted #F3D982;
}

listbox:focus > listitem[current="true"] {
  outline: 1px dotted Highlight;
  outline-offset: -1px;
}

listitem[selected="true"] {
  background-color: -moz-cellhighlight;
  color: -moz-cellhighlighttext;
}

listbox:focus > listitem[selected="true"] {
  background-color: Highlight;
  color: HighlightText;
}

/* ::::: listheader ::::: */

listheader {
  -moz-appearance: treeheadercell;
  -moz-box-align: center;
  border: 2px solid;
  -moz-border-top-colors: ThreeDHighlight ThreeDLightShadow;
  -moz-border-right-colors: ThreeDDarkShadow ThreeDShadow;
  -moz-border-bottom-colors: ThreeDDarkShadow ThreeDShadow;
  -moz-border-left-colors: ThreeDHighlight ThreeDLightShadow;
  background-color: -moz-Dialog;
  color: -moz-DialogText;
  padding: 0 4px;
}

listheader[sortable="true"]:hover:active {
  border-top: 2px solid;
  border-right: 1px solid;
  border-bottom: 1px solid;
  border-left: 2px solid;
  -moz-border-top-colors: ThreeDShadow -moz-Dialog;
  -moz-border-right-colors: ThreeDShadow;
  -moz-border-bottom-colors: ThreeDShadow;
  -moz-border-left-colors: ThreeDShadow -moz-Dialog;
  padding-top: 1px;
  padding-bottom: 0px;
  -moz-padding-start: 5px;
  -moz-padding-end: 4px;
}

.listheader-icon {
  -moz-margin-end: 2px;
}

.listheader-label {
  margin: 0px !important;
}

/* ..... sort direction icon ..... */

.listheader-sortdirection {
  list-style-image: none;
}

.listheader-sortdirection[sortDirection="ascending"] {
  list-style-image: url("chrome://global/skin/tree/sort-asc.png");
}

.listheader-sortdirection[sortDirection="ascending"]:-moz-system-metric(windows-classic) {
  list-style-image: url("chrome://global/skin/tree/sort-asc-classic.png");
}

.listheader-sortdirection[sortDirection="descending"] {
  list-style-image: url("chrome://global/skin/tree/sort-dsc.png");
}

.listheader-sortdirection[sortDirection="descending"]:-moz-system-metric(windows-classic) {
  list-style-image: url("chrome://global/skin/tree/sort-dsc-classic.png");
}

/* ::::: listcell ::::: */

.listcell-label {
  margin: 0px !important;
  padding-top: 0px;
  padding-bottom: 1px;
  -moz-padding-start: 4px;
  -moz-padding-end: 0px;
  white-space: nowrap;
}

.listcell-icon {
  -moz-margin-end: 2px;
}

.listcell-label[disabled="true"] {
  color: GrayText;
}

/* ::::: listcell checkbox ::::: */

.listcell-check {
  -moz-appearance: checkbox;
  -moz-box-align: center;
  margin: 0px 2px;
  border: 1px solid -moz-DialogText;
  min-width: 13px;
  min-height: 13px;
  background: -moz-Field no-repeat 50% 50%;
}

<<<<<<< HEAD
.listcell-check[checked="true"] {
  background-image: url("chrome://global/skin/checkbox/cbox-check.gif");
}

.listcell-check[disabled="true"] {
  border-color: GrayText;
}

.listcell-check[disabled="true"][checked="true"] {
  background-image: url("chrome://global/skin/checkbox/cbox-check-dis.gif");
=======
@media (-moz-windows-default-theme) {
  @media not all and (-moz-os-version: windows-xp) {
    listitem {
      --listitem-selectedColor: rgb(217,217,217);
      --listitem-selectedBorder: var(--listitem-selectedColor);
      --listitem-selectedBottomBorder: rgb(204,204,204);
      --listitem-selectedBackground: var(--listitem-selectedColor);
      --listitem-selectedImage: none;
      --listitem-selectedCurrentBorder: rgb(123,195,255);
      --listitem-selectedFocusColor: rgb(205,232,255);
      --listitem-selectedFocusBorder: var(--listitem-selectedFocusColor);
      --listitem-selectedFocusBottomBorder: rgb(165,214,255);
      --listitem-selectedFocusBackground: var(--listitem-selectedFocusColor);
      --listitem-selectedFocusImage: none;
      --listitem-selectedFocusCurrentBorder: var(--listitem-selectedFocusColor);
      --listitem-selectedFocusCurrentBottomBorder: var(--listitem-selectedFocusBottomBorder);
      --listitem-selectedFocusCurrentBackground: var(--listitem-selectedFocusColor);

      color: -moz-FieldText;
      -moz-margin-start: 1px;
      -moz-margin-end: 1px;
      padding-top: 1px;
      padding-bottom: 1px;
      border-width: 1px;
      background-repeat: no-repeat;
      background-size: 100% 100%;
    }

    listitem[selected="true"] {
      border-top-color: var(--listitem-selectedBorder);
      border-right-color: var(--listitem-selectedBorder);
      border-left-color: var(--listitem-selectedBorder);
      border-bottom-color: var(--listitem-selectedBottomBorder);
      background-image: var(--listitem-selectedImage);
      background-color: var(--listitem-selectedBackground);
      color: -moz-DialogText;
    }

    listbox:focus > listitem[selected="true"] {
      border-top-color: var(--listitem-selectedFocusBorder);
      border-right-color: var(--listitem-selectedFocusBorder);
      border-left-color: var(--listitem-selectedFocusBorder);
      border-bottom-color: var(--listitem-selectedFocusBottomBorder);
      background-image: var(--listitem-selectedFocusImage);
      background-color: var(--listitem-selectedFocusBackground);
      color: -moz-DialogText;
    }

    listbox:focus > listitem[current="true"] {
      border-color: var(--listitem-selectedCurrentBorder);
      outline: none;
    }

    listbox:focus > listitem[selected="true"][current="true"] {
      border-top-color: var(--listitem-selectedFocusCurrentBorder);
      border-right-color: var(--listitem-selectedFocusCurrentBorder);
      border-left-color: var(--listitem-selectedFocusCurrentBorder);
      border-bottom-color: var(--listitem-selectedFocusCurrentBottomBorder);
      background-color: var(--listitem-selectedFocusCurrentBackground);
      outline: none;
    }
  }

  @media (-moz-os-version: windows-vista),
         (-moz-os-version: windows-win7) {
    listitem {
      --listitem-selectedBottomBorder: var(--listitem-selectedColor);
      --listitem-selectedBackground: rgba(190,190,190,.15);
      --listitem-selectedImage: linear-gradient(rgba(190,190,190,.1), rgba(190,190,190,.4));
      --listitem-selectedCurrentBorder: rgb(125,162,206);
      --listitem-selectedFocusColor: rgb(132,172,221);
      --listitem-selectedFocusBottomBorder: var(--listitem-selectedFocusColor);
      --listitem-selectedFocusBackground: rgba(131,183,249,.02);
      --listitem-selectedFocusImage: linear-gradient(rgba(131,183,249,.16), rgba(131,183,249,.375));
      --listitem-selectedFocusCurrentBackground: rgba(131,183,249,.15);

      border-radius: 3px;
      box-shadow: inset 0 0 0 1px rgba(255,255,255,.4), inset 0 -1px 0 1px rgba(255,255,255,.2);
    }
  }

  @media (-moz-os-version: windows-win8) {
    listitem {
      --listitem-selectedBottomBorder: var(--listitem-selectedColor);
      --listitem-selectedBackground: rgba(190,190,190,.15);
      --listitem-selectedImage: linear-gradient(rgba(190,190,190,.4), rgba(190,190,190,.4));
      --listitem-selectedCurrentBorder: rgb(125,162,206);
      --listitem-selectedFocusColor: rgb(132,172,221);
      --listitem-selectedFocusBottomBorder: var(--listitem-selectedFocusColor);
      --listitem-selectedFocusBackground: rgba(131,183,249,.02);
      --listitem-selectedFocusImage: linear-gradient(rgba(131,183,249,.375), rgba(131,183,249,.375));
      --listitem-selectedFocusCurrentBackground: rgba(131,183,249,.15);
    }
  }
>>>>>>> 00eb1a28
}<|MERGE_RESOLUTION|>--- conflicted
+++ resolved
@@ -143,7 +143,6 @@
   background: -moz-Field no-repeat 50% 50%;
 }
 
-<<<<<<< HEAD
 .listcell-check[checked="true"] {
   background-image: url("chrome://global/skin/checkbox/cbox-check.gif");
 }
@@ -154,7 +153,7 @@
 
 .listcell-check[disabled="true"][checked="true"] {
   background-image: url("chrome://global/skin/checkbox/cbox-check-dis.gif");
-=======
+
 @media (-moz-windows-default-theme) {
   @media not all and (-moz-os-version: windows-xp) {
     listitem {
@@ -249,5 +248,4 @@
       --listitem-selectedFocusCurrentBackground: rgba(131,183,249,.15);
     }
   }
->>>>>>> 00eb1a28
 }