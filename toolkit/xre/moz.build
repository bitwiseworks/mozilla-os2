# -*- Mode: python; indent-tabs-mode: nil; tab-width: 40 -*-
# vim: set filetype=python:
# This Source Code Form is subject to the terms of the Mozilla Public
# License, v. 2.0. If a copy of the MPL was not distributed with this
# file, You can obtain one at http://mozilla.org/MPL/2.0/.

if CONFIG['OS_ARCH'] == 'WINNT':
    TEST_DIRS += ['test/win']

MOCHITEST_MANIFESTS += ['test/mochitest.ini']
BROWSER_CHROME_MANIFESTS += ['test/browser.ini']

XPIDL_SOURCES += [
    'nsINativeAppSupport.idl',
]

if CONFIG['OS_ARCH'] == 'WINNT':
    XPIDL_SOURCES += [
        'nsIWinAppHelper.idl',
    ]

XPIDL_MODULE = 'xulapp'

EXPORTS += ['nsAppRunner.h']

if CONFIG['MOZ_INSTRUMENT_EVENT_LOOP']:
    EXPORTS += ['EventTracer.h']

if CONFIG['MOZ_WIDGET_TOOLKIT'] == 'windows':
    UNIFIED_SOURCES += [
        'nsNativeAppSupportWin.cpp',
    ]
elif CONFIG['MOZ_WIDGET_TOOLKIT'] == 'cocoa':
    UNIFIED_SOURCES += [
        'MacApplicationDelegate.mm',
        'MacAutoreleasePool.mm',
        'MacLaunchHelper.mm',
        'nsCommandLineServiceMac.cpp',
        'nsNativeAppSupportCocoa.mm',
        'updaterfileutils_osx.mm',
    ]
elif CONFIG['MOZ_WIDGET_TOOLKIT'] == 'uikit':
    UNIFIED_SOURCES += [
        'nsNativeAppSupportDefault.cpp',
        'UIKitDirProvider.mm',
    ]
<<<<<<< HEAD
elif CONFIG['MOZ_WIDGET_TOOLKIT'] == 'qt':
    EXPORTS += ['nsQAppInstance.h']
    SOURCES += [
        '!moc_nsNativeAppSupportQt.cpp',
        'nsNativeAppSupportQt.cpp',
        'nsQAppInstance.cpp',
    ]
elif CONFIG['MOZ_WIDGET_TOOLKIT'] == 'os2':
    UNIFIED_SOURCES += [
        'nsNativeAppSupportOS2.cpp',
    ]
elif CONFIG['MOZ_ENABLE_GTK']:
=======
elif 'gtk' in CONFIG['MOZ_WIDGET_TOOLKIT']:
>>>>>>> 628bf1da
    UNIFIED_SOURCES += [
        'nsNativeAppSupportUnix.cpp',
    ]
else:
    UNIFIED_SOURCES += [
        'nsNativeAppSupportDefault.cpp',
    ]

if CONFIG['MOZ_WIDGET_TOOLKIT'] == 'gtk3':
    UNIFIED_SOURCES += [
        'nsGDKErrorHandler.cpp',
    ]

if CONFIG['MOZ_X11']:
    EXPORTS += ['nsX11ErrorHandler.h']
    UNIFIED_SOURCES += [
        'nsX11ErrorHandler.cpp',
    ]

if CONFIG['MOZ_WIDGET_TOOLKIT'] == 'android':
    UNIFIED_SOURCES += [
        'nsAndroidStartup.cpp',
    ]

UNIFIED_SOURCES += [
    'CreateAppData.cpp',
    'nsConsoleWriter.cpp',
    'nsNativeAppSupportBase.cpp',
    'nsSigHandlers.cpp',
    'nsXREDirProvider.cpp',
]

# nsAppRunner.cpp and ProfileReset.cpp cannot be built in unified mode because
# they pull in OS X system headers.
# nsEmbedFunctions.cpp cannot be built in unified mode because it pulls in X11 headers.
SOURCES += [
    'nsAppRunner.cpp',
    'nsEmbedFunctions.cpp',
    'ProfileReset.cpp',
]

if CONFIG['MOZ_GL_DEFAULT_PROVIDER'] == 'GLX':
    UNIFIED_SOURCES += [
        'glxtest.cpp',
    ]

if CONFIG['MOZ_INSTRUMENT_EVENT_LOOP']:
    UNIFIED_SOURCES += [
        'EventTracer.cpp',
    ]

if CONFIG['MOZ_UPDATER']:
    if CONFIG['MOZ_WIDGET_TOOLKIT'] != 'android':
        UNIFIED_SOURCES += [
            'nsUpdateDriver.cpp',
        ]

include('/ipc/chromium/chromium-config.mozbuild')

FINAL_LIBRARY = 'xul'

if CONFIG['MOZ_GL_DEFAULT_PROVIDER'] == 'GLX':
    DEFINES['USE_GLX_TEST'] = True

for var in ('MOZ_APP_NAME', 'MOZ_APP_BASENAME', 'MOZ_APP_VERSION', 'OS_TARGET',
            'MOZ_WIDGET_TOOLKIT'):
    DEFINES[var] = '"%s"' % CONFIG[var]

if CONFIG['MOZ_UPDATER'] and CONFIG['MOZ_WIDGET_TOOLKIT'] != 'android':
    DEFINES['MOZ_UPDATER'] = True

if CONFIG['MOZ_WIDGET_TOOLKIT'] == 'windows':
    DEFINES['WIN32_LEAN_AND_MEAN'] = True
    DEFINES['UNICODE'] = True
    DEFINES['_UNICODE'] = True

if CONFIG['MOZ_WIDGET_TOOLKIT'] == 'android':
    DEFINES['ANDROID_PACKAGE_NAME'] = '"%s"' % CONFIG['ANDROID_PACKAGE_NAME']

if CONFIG['TARGET_XPCOM_ABI']:
    DEFINES['TARGET_OS_ABI'] = '"%s_%s"' % (CONFIG['OS_TARGET'],
                                            CONFIG['TARGET_XPCOM_ABI'])

if CONFIG['OS_ARCH'] == 'Linux' and 'lib64' in CONFIG['libdir']:
    DEFINES['HAVE_USR_LIB64_DIR'] = True

DEFINES['GRE_MILESTONE'] = CONFIG['GRE_MILESTONE']

for var in ('APP_VERSION', 'APP_ID'):
    DEFINES[var] = CONFIG['MOZ_%s' % var]

if CONFIG['MOZ_BUILD_APP'] == 'browser':
    DEFINES['MOZ_BUILD_APP_IS_BROWSER'] = True

LOCAL_INCLUDES += [
    '../profile',
    '/config',
    '/dom/base',
    '/dom/ipc',
    '/testing/gtest/mozilla',
    '/toolkit/crashreporter',
    '/xpcom/build',
]

if CONFIG['MOZ_SANDBOX'] and CONFIG['OS_ARCH'] == 'WINNT':
    LOCAL_INCLUDES += [
        '/security/sandbox/chromium',
        '/security/sandbox/chromium-shim',
    ]

if CONFIG['MOZ_WIDGET_TOOLKIT'] == 'cocoa':
    LOCAL_INCLUDES += [
        '/widget',
        '/widget/cocoa',
    ]

if CONFIG['MOZ_ENABLE_XREMOTE']:
    LOCAL_INCLUDES += [
        '/widget/xremoteclient',
    ]

CXXFLAGS += CONFIG['TK_CFLAGS']
CXXFLAGS += CONFIG['MOZ_DBUS_CFLAGS']
CXXFLAGS += CONFIG['MOZ_DBUS_GLIB_CFLAGS']

if 'gtk' in CONFIG['MOZ_WIDGET_TOOLKIT']:
    CXXFLAGS += CONFIG['MOZ_PANGO_CFLAGS']

DEFINES['TOPOBJDIR'] = TOPOBJDIR
FINAL_TARGET_PP_FILES += [
    'platform.ini'
]

if CONFIG['GNU_CXX']:
    CXXFLAGS += ['-Wno-error=shadow']

if CONFIG['MOZ_IPDL_TESTS']:
    DEFINES['MOZ_IPDL_TESTS'] = True<|MERGE_RESOLUTION|>--- conflicted
+++ resolved
@@ -44,7 +44,6 @@
         'nsNativeAppSupportDefault.cpp',
         'UIKitDirProvider.mm',
     ]
-<<<<<<< HEAD
 elif CONFIG['MOZ_WIDGET_TOOLKIT'] == 'qt':
     EXPORTS += ['nsQAppInstance.h']
     SOURCES += [
@@ -52,14 +51,7 @@
         'nsNativeAppSupportQt.cpp',
         'nsQAppInstance.cpp',
     ]
-elif CONFIG['MOZ_WIDGET_TOOLKIT'] == 'os2':
-    UNIFIED_SOURCES += [
-        'nsNativeAppSupportOS2.cpp',
-    ]
-elif CONFIG['MOZ_ENABLE_GTK']:
-=======
 elif 'gtk' in CONFIG['MOZ_WIDGET_TOOLKIT']:
->>>>>>> 628bf1da
     UNIFIED_SOURCES += [
         'nsNativeAppSupportUnix.cpp',
     ]
