--- conflicted
+++ resolved
@@ -4464,15 +4464,13 @@
 int
 XREMain::XRE_main(int argc, char* argv[], const nsXREAppData* aAppData)
 {
-<<<<<<< HEAD
 #if defined(XP_OS2)
   ScopedFPHandler fpHandler;
-=======
+#endif
   ScopedLogging log;
 
 #if defined(MOZ_SANDBOX) && defined(XP_LINUX) && !defined(ANDROID)
   SandboxInfo::ThreadingCheck();
->>>>>>> 00eb1a28
 #endif
 
   char aLocal;
