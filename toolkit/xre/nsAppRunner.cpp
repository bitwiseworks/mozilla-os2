--- conflicted
+++ resolved
@@ -3,7 +3,6 @@
  * License, v. 2.0. If a copy of the MPL was not distributed with this
  * file, You can obtain one at http://mozilla.org/MPL/2.0/. */
 
-<<<<<<< HEAD
 #if defined(XP_OS2)
 #if defined(MOZ_OS2_HIGH_MEMORY)
 // os2safe.h has to be included before os2.h, needed for high mem
@@ -16,10 +15,6 @@
 #include <exceptq.h>
 #endif
 
-#define XPCOM_TRANSLATE_NSGM_ENTRY_POINT 1
-
-=======
->>>>>>> 10857939
 #if defined(MOZ_WIDGET_QT)
 #include <QGuiApplication>
 #include <QStringList>
@@ -56,6 +51,9 @@
 #include <sys/sysctl.h>
 #endif
 
+#ifdef XP_OS2
+#include "private/pprthred.h"
+#endif
 #include "prmem.h"
 #include "prnetdb.h"
 #include "prprf.h"
@@ -435,7 +433,7 @@
 /**
  * Check for a commandline flag. If the flag takes a parameter, the
  * parameter is returned in aParam. Flags may be in the form -arg or
- * --arg (or /arg on win32).
+ * --arg (or /arg on win32/OS2).
  *
  * @param aArg the parameter to check. Must be lowercase.
  * @param aCheckOSInt if true returns ARG_BAD if the osint argument is present
@@ -456,7 +454,7 @@
     char *arg = curarg[0];
 
     if (arg[0] == '-'
-#if defined(XP_WIN)
+#if defined(XP_WIN) || defined(XP_OS2)
         || *arg == '/'
 #endif
         ) {
@@ -474,7 +472,7 @@
 
         if (*curarg) {
           if (**curarg == '-'
-#if defined(XP_WIN)
+#if defined(XP_WIN) || defined(XP_OS2)
               || **curarg == '/'
 #endif
               )
@@ -1434,7 +1432,7 @@
          "  -UILocale <locale> Start with <locale> resources as UI Locale.\n"
          "  -safe-mode         Disables extensions and themes for this session.\n", gAppData->name);
 
-#if defined(XP_WIN)
+#if defined(XP_WIN) || defined(XP_OS2)
   printf("  -console           Start %s with a debugging console.\n", gAppData->name);
 #endif
 
@@ -1620,6 +1618,92 @@
 typedef BOOL (WINAPI* SetProcessDEPPolicyFunc)(DWORD dwFlags);
 #endif
 
+#if defined(XP_OS2) && (__KLIBC__ == 0 && __KLIBC_MINOR__ >= 6) // broken kLibc
+// Copy the environment maintained by the C library into an ASCIIZ array
+// that can be used to pass it on to the OS/2 Dos* APIs (which otherwise
+// don't know anything about the stuff set by PR_SetEnv() or setenv()).
+char *createEnv()
+{
+  // just allocate the maximum amount (24 kB = 0x60000 bytes), to be able to
+  // copy the existing environment
+  char *env = (char *)calloc(0x6000, sizeof(char));
+  if (!env) {
+    return nullptr;
+  }
+
+  // walk along the environ string array of the C library and copy
+  // everything (that fits) into the output environment array, leaving
+  // null bytes between the entries
+  char *penv = env; // movable pointer to result environment ASCIIZ array
+  int i = 0, space = 0x6000;
+  while (environ[i] && environ[i][0]) {
+    int len = strlen(environ[i]);
+    if (space - len <= 0) {
+      break;
+    }
+    strcpy(penv, environ[i]);
+    i++; // next environment variable
+    penv += len + 1; // jump to after next null byte
+    space -= len - 1; // subtract consumed length from usable space
+  }
+
+  return env;
+}
+
+// OS2LaunchChild() is there to replace _execv() which is broken in the C
+// runtime library that comes with GCC 3.3.5 on OS/2. It uses createEnv()
+// to copy the process environment and add necessary variables
+//
+// returns -1 on failure and 0 on success
+int OS2LaunchChild(const char *aExePath, int aArgc, char **aArgv)
+{
+  // find total length of aArgv
+  int len = 0;
+  for (int i = 0; i < aArgc; i++) {
+    len += strlen(aArgv[i]) + 1; // plus space in between
+  }
+  len++; // leave space for null byte at end
+  // allocate enough space for all strings and nulls,
+  // calloc helpfully initializes to null
+  char *args = (char *)calloc(len, sizeof(char));
+  if (!args) {
+    return -1;
+  }
+  char *pargs = args; // extra pointer to after the last argument
+  // build argument list in the format the DosStartSession() wants,
+  // adding spaces between the arguments
+  for (int i = 0; i < aArgc; i++, *pargs++ = ' ') {
+    strcpy(pargs, aArgv[i]);
+    pargs += strlen(aArgv[i]);
+  }
+  if (aArgc > 1) {
+    *(pargs-1) = '\0'; // replace last space
+  }
+  *pargs = '\0';
+  // make sure that the program is separated by null byte
+  pargs = strchr(args, ' ');
+  if (pargs) {
+    *pargs = '\0';
+  }
+
+  char *env = createEnv();
+
+  char error[CCHMAXPATH] = { 0 };
+  RESULTCODES crc = { 0 };
+  ULONG rc = DosExecPgm(error, sizeof(error), EXEC_ASYNC, args, env,
+                        &crc, (PSZ)aExePath);
+  free(args); // done with the arguments
+  if (env) {
+    free(env);
+  }
+  if (rc != NO_ERROR) {
+    return -1;
+  }
+
+  return 0;
+}
+#endif
+
 // If aBlankCommandLine is true, then the application will be launched with a
 // blank command line instead of being launched with the same command line that
 // it was initially started with.
@@ -1678,7 +1762,14 @@
   if (NS_FAILED(rv))
     return rv;
 
-#if defined(XP_UNIX)
+#if defined(XP_OS2) && (__KLIBC__ == 0 && __KLIBC_MINOR__ >= 6)
+  // implementation of _execv() is broken with kLibc 0.6.x and later
+  if (OS2LaunchChild(exePath.get(), gRestartArgc, gRestartArgv) == -1)
+    return NS_ERROR_FAILURE;
+#elif defined(XP_OS2)
+  if (_execv(exePath.get(), gRestartArgv) == -1)
+    return NS_ERROR_FAILURE;
+#elif defined(XP_UNIX)
   if (execv(exePath.get(), gRestartArgv) == -1)
     return NS_ERROR_FAILURE;
 #else
@@ -1690,7 +1781,7 @@
   PRStatus failed = PR_WaitProcess(process, &exitCode);
   if (failed || exitCode)
     return NS_ERROR_FAILURE;
-#endif // XP_UNIX
+#endif // XP_OS2 series & XP_UNIX
 #endif // WP_WIN
 #endif // WP_MACOSX
 #endif // MOZ_WIDGET_ANDROID
@@ -2524,7 +2615,7 @@
 
 #if defined(XP_UNIX) || defined(XP_BEOS)
 #define PLATFORM_FASL_SUFFIX ".mfasl"
-#elif defined(XP_WIN)
+#elif defined(XP_WIN) || defined(XP_OS2)
 #define PLATFORM_FASL_SUFFIX ".mfl"
 #endif
 
@@ -2595,7 +2686,6 @@
 
 const nsXREAppData* gAppData = nullptr;
 
-<<<<<<< HEAD
 #if defined(XP_OS2)
 // Because we use early returns, we use a stack-based helper to set and un-set the OS2 FPU exception
 // handler. This helper also installs the EXCEPTQ handler on the current thread to make sure it
@@ -2610,7 +2700,7 @@
 
 public:
   ScopedFPHandler() {
-    LoadExceptq(&excpreg[1], NULL, NULL);
+    LoadExceptq(&excpreg[1], nullptr, nullptr);
     PR_OS2_SetFloatExcpHandler(&excpreg[0]);
   }
   ~ScopedFPHandler() {
@@ -2620,8 +2710,6 @@
 };
 #endif
 
-=======
->>>>>>> 10857939
 #ifdef MOZ_WIDGET_GTK
 #include "prlink.h"
 typedef void (*_g_set_application_name_fn)(const gchar *application_name);
@@ -3165,15 +3253,12 @@
   gRestartArgv[gRestartArgc] = nullptr;
   
 
-<<<<<<< HEAD
 #if defined(XP_OS2)
   bool StartOS2App(int aArgc, char **aArgv);
   if (!StartOS2App(gArgc, gArgv))
     return 1;
 #endif /* XP_OS2 */
 
-=======
->>>>>>> 10857939
   if (EnvHasValue("MOZ_SAFE_MODE_RESTART")) {
     gSafeMode = true;
     // unset the env variable
@@ -4522,7 +4607,9 @@
   _CrtSetReportHook(MSCRTReportHook);
 #endif
 
+#ifndef XP_OS2
   InstallSignalHandlers(progname);
+#endif
 
   // Unbuffer stdout, needed for tinderbox tests.
   setbuf(stdout, 0);
