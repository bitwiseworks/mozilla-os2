--- conflicted
+++ resolved
@@ -3,7 +3,6 @@
  * License, v. 2.0. If a copy of the MPL was not distributed with this
  * file, You can obtain one at http://mozilla.org/MPL/2.0/. */
 
-<<<<<<< HEAD
 #if defined(XP_OS2)
 #if defined(MOZ_OS2_HIGH_MEMORY)
 // os2safe.h has to be included before os2.h, needed for high mem
@@ -11,14 +10,6 @@
 #endif
 #endif
 
-#if defined(MOZ_WIDGET_QT)
-#include <QGuiApplication>
-#include <QStringList>
-#include "nsQAppInstance.h"
-#endif // MOZ_WIDGET_QT
-
-=======
->>>>>>> 628bf1da
 #include "mozilla/dom/ContentParent.h"
 #include "mozilla/dom/ContentChild.h"
 #include "mozilla/ipc/GeckoChildProcessHost.h"
