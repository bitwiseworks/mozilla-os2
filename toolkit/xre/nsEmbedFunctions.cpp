--- conflicted
+++ resolved
@@ -337,10 +337,10 @@
   NS_ENSURE_ARG_POINTER(aArgv);
   NS_ENSURE_ARG_POINTER(aArgv[0]);
 
-<<<<<<< HEAD
 #if defined(XP_OS2)
   ScopedFPHandler fpHandler;
-=======
+#endif
+
 #ifdef HAS_DLL_BLOCKLIST
   DllBlocklist_Initialize();
 #endif
@@ -355,7 +355,6 @@
   // on Android), so we create it here inside XUL and pass it to the GMP code.
   nsAutoPtr<GMPLoader> loader(CreateGMPLoader(nullptr));
   GMPProcessChild::SetGMPLoader(loader);
->>>>>>> 8112532f
 #endif
 
 #if defined(XP_WIN)
