/* -*- Mode: C++; tab-width: 2; indent-tabs-mode: nil; c-basic-offset: 2 -*- */
/* This Source Code Form is subject to the terms of the Mozilla Public
 * License, v. 2.0. If a copy of the MPL was not distributed with this file,
 * You can obtain one at http://mozilla.org/MPL/2.0/. */

#include "nsIToolkitProfileService.h"
#include "nsIFile.h"
<<<<<<< HEAD

=======
>>>>>>> 10857939
#include "nsThreadUtils.h"

static bool gProfileResetCleanupCompleted = false;
static const char kResetProgressURL[] = "chrome://global/content/resetProfileProgress.xul";

nsresult CreateResetProfile(nsIToolkitProfileService* aProfileSvc,
                            nsIToolkitProfile* *aNewProfile);

nsresult ProfileResetCleanup(nsIToolkitProfile* aOldProfile);

class ProfileResetCleanupResultTask : public nsRunnable
{
public:
  ProfileResetCleanupResultTask()
    : mWorkerThread(do_GetCurrentThread())
  {
    MOZ_ASSERT(!NS_IsMainThread());
  }

  NS_IMETHOD Run() {
    MOZ_ASSERT(NS_IsMainThread());
    mWorkerThread->Shutdown();
    return NS_OK;
  }

private:
  nsCOMPtr<nsIThread> mWorkerThread;
};

class ProfileResetCleanupAsyncTask : public nsRunnable
{
public:
  ProfileResetCleanupAsyncTask(nsIFile* aProfileDir, nsIFile* aProfileLocalDir,
                               nsIFile* aTargetDir, const nsAString &aLeafName)
    : mProfileDir(aProfileDir)
    , mProfileLocalDir(aProfileLocalDir)
    , mTargetDir(aTargetDir)
    , mLeafName(aLeafName)
  { }

/**
 * Copy a root profile to a backup folder before deleting it.  Then delete the local profile dir.
 */
  NS_IMETHOD Run()
  {
    // Copy to the destination then delete the profile. A move doesn't follow links.
    nsresult rv = mProfileDir->CopyToFollowingLinks(mTargetDir, mLeafName);
    if (NS_SUCCEEDED(rv))
      rv = mProfileDir->Remove(true);
    else
      NS_WARNING("Could not backup the root profile directory");

    // If we have a separate local cache profile directory, just delete it.
    // Don't return an error if this fails so that reset can proceed if it can't be deleted.
    bool sameDir;
    nsresult rvLocal = mProfileDir->Equals(mProfileLocalDir, &sameDir);
    if (NS_SUCCEEDED(rvLocal) && !sameDir) {
      rvLocal = mProfileLocalDir->Remove(true);
      if (NS_FAILED(rvLocal)) NS_WARNING("Could not remove the old local profile directory (cache)");
    }
    gProfileResetCleanupCompleted = true;

    nsCOMPtr<nsIRunnable> resultRunnable = new ProfileResetCleanupResultTask();
    NS_DispatchToMainThread(resultRunnable);
    return NS_OK;
  }

private:
  nsCOMPtr<nsIFile> mProfileDir;
  nsCOMPtr<nsIFile> mProfileLocalDir;
  nsCOMPtr<nsIFile> mTargetDir;
  nsAutoString mLeafName;
};<|MERGE_RESOLUTION|>--- conflicted
+++ resolved
@@ -5,10 +5,6 @@
 
 #include "nsIToolkitProfileService.h"
 #include "nsIFile.h"
-<<<<<<< HEAD
-
-=======
->>>>>>> 10857939
 #include "nsThreadUtils.h"
 
 static bool gProfileResetCleanupCompleted = false;
