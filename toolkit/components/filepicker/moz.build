--- conflicted
+++ resolved
@@ -4,27 +4,6 @@
 # License, v. 2.0. If a copy of the MPL was not distributed with this
 # file, You can obtain one at http://mozilla.org/MPL/2.0/.
 
-<<<<<<< HEAD
-if CONFIG['MOZ_XUL'] and \
-    CONFIG['MOZ_WIDGET_TOOLKIT'] not in ('android', 'qt', 'cocoa', 'windows', 'os2'):
-        XPIDL_MODULE = 'filepicker'
-        XPIDL_SOURCES += [
-            'nsIFileView.idl',
-        ]
-        SOURCES += [
-            'nsFileView.cpp',
-        ]
-        EXTRA_COMPONENTS += [
-            'nsFilePicker.js',
-        ]
-        EXTRA_PP_COMPONENTS += [
-            'nsFilePicker.manifest',
-        ]
-        XPCSHELL_TESTS_MANIFESTS += [
-            'test/unit/xpcshell.ini',
-        ]
-        FINAL_LIBRARY = 'xul'
-=======
 XPIDL_MODULE = 'filepicker'
 XPIDL_SOURCES += [
     'nsIFileView.idl',
@@ -42,6 +21,5 @@
     'test/unit/xpcshell.ini',
 ]
 FINAL_LIBRARY = 'xul'
->>>>>>> 628bf1da
 
 JAR_MANIFESTS += ['jar.mn']