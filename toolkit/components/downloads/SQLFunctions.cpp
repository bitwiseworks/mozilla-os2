--- conflicted
+++ resolved
@@ -40,7 +40,6 @@
 nsresult
 GenerateGUIDFunction::create(mozIStorageConnection *aDBConn)
 {
-<<<<<<< HEAD
 #if defined(XP_OS2)
   // We need this service to be initialized on the main thread because it is
   // not threadsafe.  We are about to use it asynchronously, so initialize it
@@ -50,10 +49,7 @@
   NS_ENSURE_STATE(rg);
 #endif
 
-  nsRefPtr<GenerateGUIDFunction> function = new GenerateGUIDFunction();
-=======
   RefPtr<GenerateGUIDFunction> function = new GenerateGUIDFunction();
->>>>>>> 00eb1a28
   nsresult rv = aDBConn->CreateFunction(
     NS_LITERAL_CSTRING("generate_guid"), 0, function
   );
