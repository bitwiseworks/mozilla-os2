--- conflicted
+++ resolved
@@ -11,13 +11,10 @@
 #include "nsUTF8Utils.h"
 #include "plbase64.h"
 #include "prio.h"
-<<<<<<< HEAD
 #if defined(XP_OS2)
 #include "nsIServiceManager.h"
 #include "nsIRandomGenerator.h"
 #endif
-=======
->>>>>>> 10857939
 
 // The length of guids that are used by the download manager
 #define GUID_LENGTH 12
@@ -38,6 +35,15 @@
 nsresult
 GenerateGUIDFunction::create(mozIStorageConnection *aDBConn)
 {
+#if defined(XP_OS2)
+  // We need this service to be initialized on the main thread because it is
+  // not threadsafe.  We are about to use it asynchronously, so initialize it
+  // now.
+  nsCOMPtr<nsIRandomGenerator> rg =
+    do_GetService("@mozilla.org/security/random-generator;1");
+  NS_ENSURE_STATE(rg);
+#endif
+
   nsRefPtr<GenerateGUIDFunction> function = new GenerateGUIDFunction();
   nsresult rv = aDBConn->CreateFunction(
     NS_LITERAL_CSTRING("generate_guid"), 0, function
@@ -112,6 +118,17 @@
     (void)PR_Close(urandom);
   }
   return rv;
+#elif defined(XP_OS2)
+  nsCOMPtr<nsIRandomGenerator> rg =
+      do_GetService("@mozilla.org/security/random-generator;1");
+  NS_ENSURE_STATE(rg);
+
+  uint8_t* temp;
+  nsresult rv = rg->GenerateRandomBytes(aSize, &temp);
+  NS_ENSURE_SUCCESS(rv, rv);
+  memcpy(_buffer, temp, aSize);
+  NS_Free(temp);
+  return NS_OK;
 #endif
 }
 
