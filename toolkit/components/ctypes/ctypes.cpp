/* -*-  Mode: C++; tab-width: 2; indent-tabs-mode: nil; c-basic-offset: 2; -*- */
/* This Source Code Form is subject to the terms of the Mozilla Public
 * License, v. 2.0. If a copy of the MPL was not distributed with this
 * file, You can obtain one at http://mozilla.org/MPL/2.0/. */

#include "ctypes.h"
#include "jsapi.h"
#include "mozilla/ModuleUtils.h"
#include "nsMemory.h"
#include "nsString.h"
#include "nsNativeCharsetUtils.h"
#include "mozilla/Preferences.h"
#include "mozJSComponentLoader.h"
#include "nsZipArchive.h"

#define JSCTYPES_CONTRACTID \
  "@mozilla.org/jsctypes;1"


#define JSCTYPES_CID \
{ 0xc797702, 0x1c60, 0x4051, { 0x9d, 0xd7, 0x4d, 0x74, 0x5, 0x60, 0x56, 0x42 } }

namespace mozilla {
namespace ctypes {

// copy of what's in dom/workers/ChromeWorkerScope.cpp
static char*
<<<<<<< HEAD
UnicodeToNative(JSContext* aCx, const jschar* aSource, size_t aSourceLen)
=======
UnicodeToNative(JSContext *cx, const char16_t *source, size_t slen)
>>>>>>> 8112532f
{
  nsDependentString unicode(aSource, aSourceLen);

  nsAutoCString native;
  if (NS_FAILED(NS_CopyUnicodeToNative(unicode, native))) {
    JS_ReportError(aCx, "Could not convert string to native charset!");
    return nullptr;
  }

  char* result = static_cast<char*>(JS_malloc(aCx, native.Length() + 1));
  if (!result) {
    return nullptr;
  }

  memcpy(result, native.get(), native.Length());
  result[native.Length()] = 0;
  return result;
}

// copy of what's in dom/workers/ChromeWorkerScope.cpp
static jschar*
NativeToUnicode(JSContext* aCx, const char* aSource, size_t aSourceLen)
{
  nsDependentCString native(aSource, aSourceLen);

  nsAutoString unicode;
  if (NS_FAILED(NS_CopyNativeToUnicode(native, unicode))) {
    JS_ReportError(aCx, "Could not convert string to unicode charset!");
    return nullptr;
  }

  jschar* result = static_cast<jschar*>(JS_malloc(aCx, (unicode.Length() + 1) * sizeof(jschar)));
  if (!result) {
    return nullptr;
  }

  memcpy(result, unicode.get(), unicode.Length() * sizeof(jschar));
  result[unicode.Length()] = 0;
  return result;
}

static JSCTypesCallbacks sCallbacks = {
  UnicodeToNative, NativeToUnicode
};

NS_GENERIC_FACTORY_CONSTRUCTOR(Module)

NS_IMPL_ISUPPORTS(Module, nsIXPCScriptable)

Module::Module()
{
}

Module::~Module()
{
}

#define XPC_MAP_CLASSNAME Module
#define XPC_MAP_QUOTED_CLASSNAME "Module"
#define XPC_MAP_WANT_CALL
#define XPC_MAP_FLAGS nsIXPCScriptable::WANT_CALL
#include "xpc_map_end.h"

static bool
SealObjectAndPrototype(JSContext* cx, JS::Handle<JSObject *> parent, const char* name)
{
  JS::Rooted<JS::Value> prop(cx);
  if (!JS_GetProperty(cx, parent, name, &prop))
    return false;

  if (prop.isUndefined()) {
    // Pretend we sealed the object.
    return true;
  }

  JS::Rooted<JSObject*> obj(cx, prop.toObjectOrNull());
  if (!JS_GetProperty(cx, obj, "prototype", &prop))
    return false;

  JS::Rooted<JSObject*> prototype(cx, prop.toObjectOrNull());
  return JS_FreezeObject(cx, obj) && JS_FreezeObject(cx, prototype);
}

static bool
InitAndSealCTypesClass(JSContext* cx, JS::Handle<JSObject*> global)
{
  // Init the ctypes object.
  if (!JS_InitCTypesClass(cx, global))
    return false;

  // Set callbacks for charset conversion and such.
  JS::Rooted<JS::Value> ctypes(cx);
  if (!JS_GetProperty(cx, global, "ctypes", &ctypes))
    return false;

  JS_SetCTypesCallbacks(ctypes.toObjectOrNull(), &sCallbacks);

  // Seal up Object, Function, Array and Error and their prototypes.  (This
  // single object instance is shared amongst everyone who imports the ctypes
  // module.)
  if (!SealObjectAndPrototype(cx, global, "Object") ||
      !SealObjectAndPrototype(cx, global, "Function") ||
      !SealObjectAndPrototype(cx, global, "Array") ||
      !SealObjectAndPrototype(cx, global, "Error"))
    return false;

  // Finally, seal the global object, for good measure. (But not recursively;
  // this breaks things.)
  return JS_FreezeObject(cx, global);
}

NS_IMETHODIMP
Module::Call(nsIXPConnectWrappedNative* wrapper,
             JSContext* cx,
             JSObject* obj,
             const JS::CallArgs& args,
             bool* _retval)
{
  mozJSComponentLoader* loader = mozJSComponentLoader::Get();
  JS::Rooted<JSObject*> targetObj(cx);
  nsresult rv = loader->FindTargetObject(cx, &targetObj);
  NS_ENSURE_SUCCESS(rv, rv);

  *_retval = InitAndSealCTypesClass(cx, targetObj);
  return NS_OK;
}

}
}

NS_DEFINE_NAMED_CID(JSCTYPES_CID);

static const mozilla::Module::CIDEntry kCTypesCIDs[] = {
  { &kJSCTYPES_CID, false, nullptr, mozilla::ctypes::ModuleConstructor },
  { nullptr }
};

static const mozilla::Module::ContractIDEntry kCTypesContracts[] = {
  { JSCTYPES_CONTRACTID, &kJSCTYPES_CID },
  { nullptr }
};

static const mozilla::Module kCTypesModule = {
  mozilla::Module::kVersion,
  kCTypesCIDs,
  kCTypesContracts
};

NSMODULE_DEFN(jsctypes) = &kCTypesModule;<|MERGE_RESOLUTION|>--- conflicted
+++ resolved
@@ -25,11 +25,7 @@
 
 // copy of what's in dom/workers/ChromeWorkerScope.cpp
 static char*
-<<<<<<< HEAD
-UnicodeToNative(JSContext* aCx, const jschar* aSource, size_t aSourceLen)
-=======
-UnicodeToNative(JSContext *cx, const char16_t *source, size_t slen)
->>>>>>> 8112532f
+UnicodeToNative(JSContext* aCx, const char16_t* aSource, size_t aSourceLen)
 {
   nsDependentString unicode(aSource, aSourceLen);
 
@@ -50,7 +46,7 @@
 }
 
 // copy of what's in dom/workers/ChromeWorkerScope.cpp
-static jschar*
+static char16_t*
 NativeToUnicode(JSContext* aCx, const char* aSource, size_t aSourceLen)
 {
   nsDependentCString native(aSource, aSourceLen);
@@ -61,12 +57,12 @@
     return nullptr;
   }
 
-  jschar* result = static_cast<jschar*>(JS_malloc(aCx, (unicode.Length() + 1) * sizeof(jschar)));
+  char16_t* result = static_cast<char16_t*>(JS_malloc(aCx, (unicode.Length() + 1) * sizeof(char16_t)));
   if (!result) {
     return nullptr;
   }
 
-  memcpy(result, unicode.get(), unicode.Length() * sizeof(jschar));
+  memcpy(result, unicode.get(), unicode.Length() * sizeof(char16_t));
   result[unicode.Length()] = 0;
   return result;
 }
