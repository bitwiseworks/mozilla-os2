--- conflicted
+++ resolved
@@ -31,15 +31,8 @@
   nsDependentString unicode(aSource, aSourceLen);
 
   nsAutoCString native;
-<<<<<<< HEAD
   if (NS_FAILED(NS_CopyUnicodeToNative(unicode, native))) {
-    JS_ReportError(aCx, "Could not convert string to native charset!");
-=======
-  nsDependentString unicode(reinterpret_cast<const char16_t*>(source), slen);
-  nsresult rv = NS_CopyUnicodeToNative(unicode, native);
-  if (NS_FAILED(rv)) {
-    JS_ReportErrorASCII(cx, "could not convert string to native charset");
->>>>>>> 628bf1da
+    JS_ReportErrorASCII(aCx, "Could not convert string to native charset!");
     return nullptr;
   }
 
