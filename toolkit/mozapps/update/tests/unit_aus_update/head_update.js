--- conflicted
+++ resolved
@@ -1,3745 +1,6 @@
-<<<<<<< HEAD
-/* This Source Code Form is subject to the terms of the Mozilla Public
- * License, v. 2.0. If a copy of the MPL was not distributed with this
- * file, You can obtain one at http://mozilla.org/MPL/2.0/. */
-
-const INSTALL_LOCALE = "@AB_CD@";
-const MOZ_APP_NAME = "@MOZ_APP_NAME@";
-const BIN_SUFFIX = "@BIN_SUFFIX@";
-
-// MOZ_APP_VENDOR is optional.
-#ifdef MOZ_APP_VENDOR
-const MOZ_APP_VENDOR = "@MOZ_APP_VENDOR@";
-#else
-const MOZ_APP_VENDOR = "";
-#endif
-
-// MOZ_APP_BASENAME is not optional for tests.
-const MOZ_APP_BASENAME = "@MOZ_APP_BASENAME@";
-const APP_BIN_SUFFIX = "@BIN_SUFFIX@";
-
-const APP_INFO_NAME = "XPCShell";
-const APP_INFO_VENDOR = "Mozilla";
-
-#ifdef XP_WIN
-const IS_WIN = true;
-#else
-const IS_WIN = false;
-#endif
-
-#ifdef XP_OS2
-const IS_OS2 = true;
-#else
-const IS_OS2 = false;
-#endif
-  
-#ifdef XP_MACOSX
-const IS_MACOSX = true;
-#ifdef MOZ_SHARK
-const IS_SHARK = true;
-#else
-const IS_SHARK = false;
-#endif
-#else
-const IS_MACOSX = false;
-#endif
-
-#ifdef XP_UNIX
-const IS_UNIX = true;
-#else
-const IS_UNIX = false;
-#endif
-
-#ifdef ANDROID
-const IS_ANDROID = true;
-#else
-const IS_ANDROID = false;
-#endif
-
-#ifdef MOZ_WIDGET_GONK
-const IS_TOOLKIT_GONK = true;
-#else
-const IS_TOOLKIT_GONK = false;
-#endif
-
-#ifdef XP_MACOSX
-const DIR_MACOS = "Contents/MacOS/";
-const DIR_RESOURCES = "Contents/Resources/";
-const FILE_COMPLETE_MAR = "complete_mac.mar";
-const FILE_PARTIAL_MAR = "partial_mac.mar";
-const LOG_COMPLETE_SUCCESS = "complete_log_success_mac";
-const LOG_PARTIAL_SUCCESS  = "partial_log_success_mac";
-const LOG_PARTIAL_FAILURE  = "partial_log_failure_mac";
-const FILE_COMPLETE_PRECOMPLETE = "complete_precomplete_mac";
-const FILE_PARTIAL_PRECOMPLETE = "partial_precomplete_mac";
-const FILE_COMPLETE_REMOVEDFILES = "complete_removed-files_mac";
-const FILE_PARTIAL_REMOVEDFILES = "partial_removed-files_mac";
-#else
-const DIR_MACOS = "";
-const DIR_RESOURCES = "";
-const FILE_COMPLETE_MAR = "complete.mar";
-const FILE_PARTIAL_MAR = "partial.mar";
-const LOG_COMPLETE_SUCCESS = "complete_log_success";
-const LOG_PARTIAL_SUCCESS  = "partial_log_success";
-const LOG_PARTIAL_FAILURE  = "partial_log_failure";
-const FILE_COMPLETE_PRECOMPLETE = "complete_precomplete";
-const FILE_PARTIAL_PRECOMPLETE = "partial_precomplete";
-const FILE_COMPLETE_REMOVEDFILES = "complete_removed-files";
-const FILE_PARTIAL_REMOVEDFILES = "partial_removed-files";
-#endif
-
-const USE_EXECV = IS_UNIX && !IS_MACOSX;
-
-#ifdef MOZ_VERIFY_MAR_SIGNATURE
-const IS_MAR_CHECKS_ENABLED = true;
-#else
-const IS_MAR_CHECKS_ENABLED = false;
-#endif
-
-const URL_HOST = "http://localhost";
-
-const FILE_APP_BIN = MOZ_APP_NAME + APP_BIN_SUFFIX;
-const FILE_COMPLETE_EXE = "complete.exe";
-const FILE_HELPER_BIN = "TestAUSHelper" + BIN_SUFFIX;
-const FILE_MAINTENANCE_SERVICE_BIN = "maintenanceservice.exe";
-const FILE_MAINTENANCE_SERVICE_INSTALLER_BIN = "maintenanceservice_installer.exe";
-const FILE_OLD_VERSION_MAR = "old_version.mar";
-const FILE_PARTIAL_EXE = "partial.exe";
-const FILE_UPDATER_BIN = "updater" + BIN_SUFFIX;
-const FILE_WRONG_CHANNEL_MAR = "wrong_product_channel.mar";
-
-const LOG_SWITCH_SUCCESS = "rename_file: proceeding to rename the directory\n" +
-                           "rename_file: proceeding to rename the directory\n" +
-                           "Now, remove the tmpDir\n" +
-                           "succeeded\n" +
-                           "calling QuitProgressUI";
-
-const ERR_RENAME_FILE = "rename_file: failed to rename file";
-const ERR_UNABLE_OPEN_DEST = "unable to open destination file";
-const ERR_BACKUP_DISCARD = "backup_discard: unable to remove";
-
-const LOG_SVC_SUCCESSFUL_LAUNCH = "Process was started... waiting on result.";
-
-// All we care about is that the last modified time has changed so that Mac OS
-// X Launch Services invalidates its cache so the test allows up to one minute
-// difference in the last modified time.
-const MAC_MAX_TIME_DIFFERENCE = 60000;
-
-// Time to wait for the test helper process before continuing the test
-const TEST_HELPER_TIMEOUT = 100;
-
-// Time to wait for a check in the test before continuing the test
-const TEST_CHECK_TIMEOUT = 100;
-
-// How many of TEST_CHECK_TIMEOUT to wait before we abort the test.
-const MAX_TIMEOUT_RUNS = 2000;
-
-// Time in seconds the helper application should sleep.the helper's input and output files
-const HELPER_SLEEP_TIMEOUT = 180;
-
-// Maximum number of milliseconds the process that is launched can run before
-// the test will try to kill it.
-const APP_TIMER_TIMEOUT = 120000;
-
-#ifdef XP_WIN
-const PIPE_TO_NULL = ">nul";
-#else
-const PIPE_TO_NULL = "> /dev/null 2>&1";
-#endif
-
-// This default value will be overridden when using the http server.
-var gURLData = URL_HOST + "/";
-
-var gTestID;
-
-var gTestserver;
-
-var gRegisteredServiceCleanup;
-
-var gXHR;
-var gXHRCallback;
-
-var gUpdatePrompt;
-var gUpdatePromptCallback;
-
-var gCheckFunc;
-var gResponseBody;
-var gResponseStatusCode = 200;
-var gRequestURL;
-var gUpdateCount;
-var gUpdates;
-var gStatusCode;
-var gStatusText;
-var gStatusResult;
-
-var gProcess;
-var gAppTimer;
-var gHandle;
-
-var gGREDirOrig;
-var gGREBinDirOrig;
-var gAppDirOrig;
-
-var gServiceLaunchedCallbackLog = null;
-var gServiceLaunchedCallbackArgs = null;
-
-// Variables are used instead of contants so tests can override these values if
-// necessary.
-var gCallbackBinFile = "callback_app" + BIN_SUFFIX;
-var gCallbackArgs = ["./", "callback.log", "Test Arg 2", "Test Arg 3"];
-var gPostUpdateBinFile = "postup_app" + BIN_SUFFIX;
-var gStageUpdate = false;
-var gSwitchApp = false;
-var gDisableReplaceFallback = false;
-var gUseTestAppDir = true;
-
-var gTimeoutRuns = 0;
-
-// Environment related globals
-var gShouldResetEnv = undefined;
-var gAddedEnvXRENoWindowsCrashDialog = false;
-var gEnvXPCOMDebugBreak;
-var gEnvXPCOMMemLeakLog;
-var gEnvDyldLibraryPath;
-var gEnvLdLibraryPath;
-
-// Set to true to log additional information for debugging. To log additional
-// information for an individual test set DEBUG_AUS_TEST to true in the test's
-// run_test function.
-var DEBUG_AUS_TEST = true;
-// Never set DEBUG_TEST_LOG to true except when running tests locally or on the
-// try server since this will force a test that failed a parallel run to fail
-// when the same test runs non-parallel so the log from parallel test run can
-// be displayed in the log.
-var DEBUG_TEST_LOG = false;
-// Set to false to keep the log file from the failed parallel test run.
-var gDeleteLogFile = true;
-var gRealDump;
-var gTestLogText = "";
-var gPassed;
-
-#include ../shared.js
-
-var gTestFiles = [];
-var gTestDirs = [];
-
-// Common files for both successful and failed updates.
-var gTestFilesCommon = [
-{
-  description      : "Should never change",
-  fileName         : FILE_UPDATE_SETTINGS_INI,
-  relPathDir       : DIR_RESOURCES,
-  originalContents : UPDATE_SETTINGS_CONTENTS,
-  compareContents  : UPDATE_SETTINGS_CONTENTS,
-  originalFile     : null,
-  compareFile      : null,
-  originalPerms    : 0o767,
-  comparePerms     : 0o767
-}, {
-  description      : "Should never change",
-  fileName         : "channel-prefs.js",
-  relPathDir       : DIR_RESOURCES + "defaults/pref/",
-  originalContents : "ShouldNotBeReplaced\n",
-  compareContents  : "ShouldNotBeReplaced\n",
-  originalFile     : null,
-  compareFile      : null,
-  originalPerms    : 0o767,
-  comparePerms     : 0o767
-}];
-
-// Files for a complete successful update. This can be used for a complete
-// failed update by calling setTestFilesAndDirsForFailure.
-var gTestFilesCompleteSuccess = [
-{
-  description      : "Added by update.manifest (add)",
-  fileName         : "precomplete",
-  relPathDir       : DIR_RESOURCES,
-  originalContents : null,
-  compareContents  : null,
-  originalFile     : FILE_PARTIAL_PRECOMPLETE,
-  compareFile      : FILE_COMPLETE_PRECOMPLETE,
-  originalPerms    : 0o666,
-  comparePerms     : 0o644
-}, {
-  description      : "Added by update.manifest (add)",
-  fileName         : "searchpluginstext0",
-  relPathDir       : DIR_RESOURCES + "searchplugins/",
-  originalContents : "ToBeReplacedWithFromComplete\n",
-  compareContents  : "FromComplete\n",
-  originalFile     : null,
-  compareFile      : null,
-  originalPerms    : 0o775,
-  comparePerms     : 0o644
-}, {
-  description      : "Added by update.manifest (add)",
-  fileName         : "searchpluginspng1.png",
-  relPathDir       : DIR_RESOURCES + "searchplugins/",
-  originalContents : null,
-  compareContents  : null,
-  originalFile     : null,
-  compareFile      : "complete.png",
-  originalPerms    : null,
-  comparePerms     : 0o644
-}, {
-  description      : "Added by update.manifest (add)",
-  fileName         : "searchpluginspng0.png",
-  relPathDir       : DIR_RESOURCES + "searchplugins/",
-  originalContents : null,
-  compareContents  : null,
-  originalFile     : "partial.png",
-  compareFile      : "complete.png",
-  originalPerms    : 0o666,
-  comparePerms     : 0o644
-}, {
-  description      : "Added by update.manifest (add)",
-  fileName         : "removed-files",
-  relPathDir       : DIR_RESOURCES,
-  originalContents : null,
-  compareContents  : null,
-  originalFile     : FILE_PARTIAL_REMOVEDFILES,
-  compareFile      : FILE_COMPLETE_REMOVEDFILES,
-  originalPerms    : 0o666,
-  comparePerms     : 0o644
-}, {
-  description      : "Added by update.manifest if the parent directory " +
-                     "exists (add-if)",
-  fileName         : "extensions1text0",
-  relPathDir       : DIR_RESOURCES + "distribution/extensions/extensions1/",
-  originalContents : null,
-  compareContents  : "FromComplete\n",
-  originalFile     : null,
-  compareFile      : null,
-  originalPerms    : null,
-  comparePerms     : 0o644
-}, {
-  description      : "Added by update.manifest if the parent directory " +
-                     "exists (add-if)",
-  fileName         : "extensions1png1.png",
-  relPathDir       : DIR_RESOURCES + "distribution/extensions/extensions1/",
-  originalContents : null,
-  compareContents  : null,
-  originalFile     : "partial.png",
-  compareFile      : "complete.png",
-  originalPerms    : 0o666,
-  comparePerms     : 0o644
-}, {
-  description      : "Added by update.manifest if the parent directory " +
-                     "exists (add-if)",
-  fileName         : "extensions1png0.png",
-  relPathDir       : DIR_RESOURCES + "distribution/extensions/extensions1/",
-  originalContents : null,
-  compareContents  : null,
-  originalFile     : null,
-  compareFile      : "complete.png",
-  originalPerms    : null,
-  comparePerms     : 0o644
-}, {
-  description      : "Added by update.manifest if the parent directory " +
-                     "exists (add-if)",
-  fileName         : "extensions0text0",
-  relPathDir       : DIR_RESOURCES + "distribution/extensions/extensions0/",
-  originalContents : "ToBeReplacedWithFromComplete\n",
-  compareContents  : "FromComplete\n",
-  originalFile     : null,
-  compareFile      : null,
-  originalPerms    : null,
-  comparePerms     : 0o644
-}, {
-  description      : "Added by update.manifest if the parent directory " +
-                     "exists (add-if)",
-  fileName         : "extensions0png1.png",
-  relPathDir       : DIR_RESOURCES + "distribution/extensions/extensions0/",
-  originalContents : null,
-  compareContents  : null,
-  originalFile     : null,
-  compareFile      : "complete.png",
-  originalPerms    : null,
-  comparePerms     : 0o644
-}, {
-  description      : "Added by update.manifest if the parent directory " +
-                     "exists (add-if)",
-  fileName         : "extensions0png0.png",
-  relPathDir       : DIR_RESOURCES + "distribution/extensions/extensions0/",
-  originalContents : null,
-  compareContents  : null,
-  originalFile     : null,
-  compareFile      : "complete.png",
-  originalPerms    : null,
-  comparePerms     : 0o644
-}, {
-  description      : "Added by update.manifest (add)",
-  fileName         : "exe0.exe",
-  relPathDir       : DIR_MACOS,
-  originalContents : null,
-  compareContents  : null,
-  originalFile     : FILE_HELPER_BIN,
-  compareFile      : FILE_COMPLETE_EXE,
-  originalPerms    : 0o777,
-  comparePerms     : 0o755
-}, {
-  description      : "Added by update.manifest (add)",
-  fileName         : "10text0",
-  relPathDir       : DIR_RESOURCES + "1/10/",
-  originalContents : "ToBeReplacedWithFromComplete\n",
-  compareContents  : "FromComplete\n",
-  originalFile     : null,
-  compareFile      : null,
-  originalPerms    : 0o767,
-  comparePerms     : 0o644
-}, {
-  description      : "Added by update.manifest (add)",
-  fileName         : "0exe0.exe",
-  relPathDir       : DIR_RESOURCES + "0/",
-  originalContents : null,
-  compareContents  : null,
-  originalFile     : FILE_HELPER_BIN,
-  compareFile      : FILE_COMPLETE_EXE,
-  originalPerms    : 0o777,
-  comparePerms     : 0o755
-}, {
-  description      : "Added by update.manifest (add)",
-  fileName         : "00text1",
-  relPathDir       : DIR_RESOURCES + "0/00/",
-  originalContents : "ToBeReplacedWithFromComplete\n",
-  compareContents  : "FromComplete\n",
-  originalFile     : null,
-  compareFile      : null,
-  originalPerms    : 0o677,
-  comparePerms     : 0o644
-}, {
-  description      : "Added by update.manifest (add)",
-  fileName         : "00text0",
-  relPathDir       : DIR_RESOURCES + "0/00/",
-  originalContents : "ToBeReplacedWithFromComplete\n",
-  compareContents  : "FromComplete\n",
-  originalFile     : null,
-  compareFile      : null,
-  originalPerms    : 0o775,
-  comparePerms     : 0o644
-}, {
-  description      : "Added by update.manifest (add)",
-  fileName         : "00png0.png",
-  relPathDir       : DIR_RESOURCES + "0/00/",
-  originalContents : null,
-  compareContents  : null,
-  originalFile     : null,
-  compareFile      : "complete.png",
-  originalPerms    : 0o776,
-  comparePerms     : 0o644
-}, {
-  description      : "Removed by precomplete (remove)",
-  fileName         : "20text0",
-  relPathDir       : DIR_RESOURCES + "2/20/",
-  originalContents : "ToBeDeleted\n",
-  compareContents  : null,
-  originalFile     : null,
-  compareFile      : null,
-  originalPerms    : null,
-  comparePerms     : null
-}, {
-  description      : "Removed by precomplete (remove)",
-  fileName         : "20png0.png",
-  relPathDir       : DIR_RESOURCES + "2/20/",
-  originalContents : "ToBeDeleted\n",
-  compareContents  : null,
-  originalFile     : null,
-  compareFile      : null,
-  originalPerms    : null,
-  comparePerms     : null
-}];
-
-// Concatenate the common files to the end of the array.
-gTestFilesCompleteSuccess = gTestFilesCompleteSuccess.concat(gTestFilesCommon);
-
-// Files for a partial successful update. This can be used for a partial failed
-// update by calling setTestFilesAndDirsForFailure.
-var gTestFilesPartialSuccess = [
-{
-  description      : "Added by update.manifest (add)",
-  fileName         : "precomplete",
-  relPathDir       : DIR_RESOURCES,
-  originalContents : null,
-  compareContents  : null,
-  originalFile     : FILE_COMPLETE_PRECOMPLETE,
-  compareFile      : FILE_PARTIAL_PRECOMPLETE,
-  originalPerms    : 0o666,
-  comparePerms     : 0o644
-}, {
-  description      : "Added by update.manifest (add)",
-  fileName         : "searchpluginstext0",
-  relPathDir       : DIR_RESOURCES + "searchplugins/",
-  originalContents : "ToBeReplacedWithFromPartial\n",
-  compareContents  : "FromPartial\n",
-  originalFile     : null,
-  compareFile      : null,
-  originalPerms    : 0o775,
-  comparePerms     : 0o644
-}, {
-  description      : "Patched by update.manifest if the file exists " +
-                     "(patch-if)",
-  fileName         : "searchpluginspng1.png",
-  relPathDir       : DIR_RESOURCES + "searchplugins/",
-  originalContents : null,
-  compareContents  : null,
-  originalFile     : "complete.png",
-  compareFile      : "partial.png",
-  originalPerms    : 0o666,
-  comparePerms     : 0o666
-}, {
-  description      : "Patched by update.manifest if the file exists " +
-                     "(patch-if)",
-  fileName         : "searchpluginspng0.png",
-  relPathDir       : DIR_RESOURCES + "searchplugins/",
-  originalContents : null,
-  compareContents  : null,
-  originalFile     : "complete.png",
-  compareFile      : "partial.png",
-  originalPerms    : 0o666,
-  comparePerms     : 0o666
-}, {
-  description      : "Added by update.manifest if the parent directory " +
-                     "exists (add-if)",
-  fileName         : "extensions1text0",
-  relPathDir       : DIR_RESOURCES + "distribution/extensions/extensions1/",
-  originalContents : null,
-  compareContents  : "FromPartial\n",
-  originalFile     : null,
-  compareFile      : null,
-  originalPerms    : null,
-  comparePerms     : 0o644
-}, {
-  description      : "Patched by update.manifest if the parent directory " +
-                     "exists (patch-if)",
-  fileName         : "extensions1png1.png",
-  relPathDir       : DIR_RESOURCES + "distribution/extensions/extensions1/",
-  originalContents : null,
-  compareContents  : null,
-  originalFile     : "complete.png",
-  compareFile      : "partial.png",
-  originalPerms    : 0o666,
-  comparePerms     : 0o666
-}, {
-  description      : "Patched by update.manifest if the parent directory " +
-                     "exists (patch-if)",
-  fileName         : "extensions1png0.png",
-  relPathDir       : DIR_RESOURCES + "distribution/extensions/extensions1/",
-  originalContents : null,
-  compareContents  : null,
-  originalFile     : "complete.png",
-  compareFile      : "partial.png",
-  originalPerms    : 0o666,
-  comparePerms     : 0o666
-}, {
-  description      : "Added by update.manifest if the parent directory " +
-                     "exists (add-if)",
-  fileName         : "extensions0text0",
-  relPathDir       : DIR_RESOURCES + "distribution/extensions/extensions0/",
-  originalContents : "ToBeReplacedWithFromPartial\n",
-  compareContents  : "FromPartial\n",
-  originalFile     : null,
-  compareFile      : null,
-  originalPerms    : 0o644,
-  comparePerms     : 0o644
-}, {
-  description      : "Patched by update.manifest if the parent directory " +
-                     "exists (patch-if)",
-  fileName         : "extensions0png1.png",
-  relPathDir       : DIR_RESOURCES + "distribution/extensions/extensions0/",
-  originalContents : null,
-  compareContents  : null,
-  originalFile     : "complete.png",
-  compareFile      : "partial.png",
-  originalPerms    : 0o644,
-  comparePerms     : 0o644
-}, {
-  description      : "Patched by update.manifest if the parent directory " +
-                     "exists (patch-if)",
-  fileName         : "extensions0png0.png",
-  relPathDir       : DIR_RESOURCES + "distribution/extensions/extensions0/",
-  originalContents : null,
-  compareContents  : null,
-  originalFile     : "complete.png",
-  compareFile      : "partial.png",
-  originalPerms    : 0o644,
-  comparePerms     : 0o644
-}, {
-  description      : "Patched by update.manifest (patch)",
-  fileName         : "exe0.exe",
-  relPathDir       : DIR_MACOS,
-  originalContents : null,
-  compareContents  : null,
-  originalFile     : FILE_COMPLETE_EXE,
-  compareFile      : FILE_PARTIAL_EXE,
-  originalPerms    : 0o755,
-  comparePerms     : 0o755
-}, {
-  description      : "Patched by update.manifest (patch)",
-  fileName         : "0exe0.exe",
-  relPathDir       : DIR_RESOURCES + "0/",
-  originalContents : null,
-  compareContents  : null,
-  originalFile     : FILE_COMPLETE_EXE,
-  compareFile      : FILE_PARTIAL_EXE,
-  originalPerms    : 0o755,
-  comparePerms     : 0o755
-}, {
-  description      : "Added by update.manifest (add)",
-  fileName         : "00text0",
-  relPathDir       : DIR_RESOURCES + "0/00/",
-  originalContents : "ToBeReplacedWithFromPartial\n",
-  compareContents  : "FromPartial\n",
-  originalFile     : null,
-  compareFile      : null,
-  originalPerms    : 0o644,
-  comparePerms     : 0o644
-}, {
-  description      : "Patched by update.manifest (patch)",
-  fileName         : "00png0.png",
-  relPathDir       : DIR_RESOURCES + "0/00/",
-  originalContents : null,
-  compareContents  : null,
-  originalFile     : "complete.png",
-  compareFile      : "partial.png",
-  originalPerms    : 0o666,
-  comparePerms     : 0o666
-}, {
-  description      : "Added by update.manifest (add)",
-  fileName         : "20text0",
-  relPathDir       : DIR_RESOURCES + "2/20/",
-  originalContents : null,
-  compareContents  : "FromPartial\n",
-  originalFile     : null,
-  compareFile      : null,
-  originalPerms    : null,
-  comparePerms     : 0o644
-}, {
-  description      : "Added by update.manifest (add)",
-  fileName         : "20png0.png",
-  relPathDir       : DIR_RESOURCES + "2/20/",
-  originalContents : null,
-  compareContents  : null,
-  originalFile     : null,
-  compareFile      : "partial.png",
-  originalPerms    : null,
-  comparePerms     : 0o644
-}, {
-  description      : "Added by update.manifest (add)",
-  fileName         : "00text2",
-  relPathDir       : DIR_RESOURCES + "0/00/",
-  originalContents : null,
-  compareContents  : "FromPartial\n",
-  originalFile     : null,
-  compareFile      : null,
-  originalPerms    : null,
-  comparePerms     : 0o644
-}, {
-  description      : "Removed by update.manifest (remove)",
-  fileName         : "10text0",
-  relPathDir       : DIR_RESOURCES + "1/10/",
-  originalContents : "ToBeDeleted\n",
-  compareContents  : null,
-  originalFile     : null,
-  compareFile      : null,
-  originalPerms    : null,
-  comparePerms     : null
-}, {
-  description      : "Removed by update.manifest (remove)",
-  fileName         : "00text1",
-  relPathDir       : DIR_RESOURCES + "0/00/",
-  originalContents : "ToBeDeleted\n",
-  compareContents  : null,
-  originalFile     : null,
-  compareFile      : null,
-  originalPerms    : null,
-  comparePerms     : null
-}];
-
-// Concatenate the common files to the end of the array.
-gTestFilesPartialSuccess = gTestFilesPartialSuccess.concat(gTestFilesCommon);
-
-var gTestDirsCommon = [
-{
-  relPathDir   : DIR_RESOURCES + "3/",
-  dirRemoved   : false,
-  files        : ["3text0", "3text1"],
-  filesRemoved : true
-}, {
-  relPathDir   : DIR_RESOURCES + "4/",
-  dirRemoved   : true,
-  files        : ["4text0", "4text1"],
-  filesRemoved : true
-}, {
-  relPathDir   : DIR_RESOURCES + "5/",
-  dirRemoved   : true,
-  files        : ["5test.exe", "5text0", "5text1"],
-  filesRemoved : true
-}, {
-  relPathDir   : DIR_RESOURCES + "6/",
-  dirRemoved   : true
-}, {
-  relPathDir   : DIR_RESOURCES + "7/",
-  dirRemoved   : true,
-  files        : ["7text0", "7text1"],
-  subDirs      : ["70/", "71/"],
-  subDirFiles  : ["7xtest.exe", "7xtext0", "7xtext1"]
-}, {
-  relPathDir   : DIR_RESOURCES + "8/",
-  dirRemoved   : false
-}, {
-  relPathDir   : DIR_RESOURCES + "8/80/",
-  dirRemoved   : true
-}, {
-  relPathDir   : DIR_RESOURCES + "8/81/",
-  dirRemoved   : false,
-  files        : ["81text0", "81text1"]
-}, {
-  relPathDir   : DIR_RESOURCES + "8/82/",
-  dirRemoved   : false,
-  subDirs      : ["820/", "821/"]
-}, {
-  relPathDir   : DIR_RESOURCES + "8/83/",
-  dirRemoved   : true
-}, {
-  relPathDir   : DIR_RESOURCES + "8/84/",
-  dirRemoved   : true
-}, {
-  relPathDir   : DIR_RESOURCES + "8/85/",
-  dirRemoved   : true
-}, {
-  relPathDir   : DIR_RESOURCES + "8/86/",
-  dirRemoved   : true,
-  files        : ["86text0", "86text1"]
-}, {
-  relPathDir   : DIR_RESOURCES + "8/87/",
-  dirRemoved   : true,
-  subDirs      : ["870/", "871/"],
-  subDirFiles  : ["87xtext0", "87xtext1"]
-}, {
-  relPathDir   : DIR_RESOURCES + "8/88/",
-  dirRemoved   : true
-}, {
-  relPathDir   : DIR_RESOURCES + "8/89/",
-  dirRemoved   : true
-}, {
-  relPathDir   : DIR_RESOURCES + "9/90/",
-  dirRemoved   : true
-}, {
-  relPathDir   : DIR_RESOURCES + "9/91/",
-  dirRemoved   : false,
-  files        : ["91text0", "91text1"]
-}, {
-  relPathDir   : DIR_RESOURCES + "9/92/",
-  dirRemoved   : false,
-  subDirs      : ["920/", "921/"]
-}, {
-  relPathDir   : DIR_RESOURCES + "9/93/",
-  dirRemoved   : true
-}, {
-  relPathDir   : DIR_RESOURCES + "9/94/",
-  dirRemoved   : true
-}, {
-  relPathDir   : DIR_RESOURCES + "9/95/",
-  dirRemoved   : true
-}, {
-  relPathDir   : DIR_RESOURCES + "9/96/",
-  dirRemoved   : true,
-  files        : ["96text0", "96text1"]
-}, {
-  relPathDir   : DIR_RESOURCES + "9/97/",
-  dirRemoved   : true,
-  subDirs      : ["970/", "971/"],
-  subDirFiles  : ["97xtext0", "97xtext1"]
-}, {
-  relPathDir   : DIR_RESOURCES + "9/98/",
-  dirRemoved   : true
-}, {
-  relPathDir   : DIR_RESOURCES + "9/99/",
-  dirRemoved   : true
-}];
-
-// Directories for a complete successful update. This array can be used for a
-// complete failed update by calling setTestFilesAndDirsForFailure.
-var gTestDirsCompleteSuccess = [
-{
-  description  : "Removed by precomplete (rmdir)",
-  relPathDir   : DIR_RESOURCES + "2/20/",
-  dirRemoved   : true
-}, {
-  description  : "Removed by precomplete (rmdir)",
-  relPathDir   : DIR_RESOURCES + "2/",
-  dirRemoved   : true
-}];
-
-// Concatenate the common files to the beginning of the array.
-gTestDirsCompleteSuccess = gTestDirsCommon.concat(gTestDirsCompleteSuccess);
-
-// Directories for a partial successful update. This array can be used for a
-// partial failed update by calling setTestFilesAndDirsForFailure.
-var gTestDirsPartialSuccess = [
-{
-  description  : "Removed by update.manifest (rmdir)",
-  relPathDir   : DIR_RESOURCES + "1/10/",
-  dirRemoved   : true
-}, {
-  description  : "Removed by update.manifest (rmdir)",
-  relPathDir   : DIR_RESOURCES + "1/",
-  dirRemoved   : true
-}];
-
-// Concatenate the common files to the beginning of the array.
-gTestDirsPartialSuccess = gTestDirsCommon.concat(gTestDirsPartialSuccess);
-
-// This makes it possible to run most tests on xulrunner where the update
-// channel default preference is not set.
-if (MOZ_APP_NAME == "xulrunner") {
-  try {
-    gDefaultPrefBranch.getCharPref(PREF_APP_UPDATE_CHANNEL);
-  } catch (e) {
-    setUpdateChannel("test_channel");
-  }
-}
-
-/**
- * Helper function for setting up the test environment.
- */
-function setupTestCommon() {
-  logTestInfo("start - general test setup");
-
-  do_test_pending();
-
-  if (gTestID) {
-    do_throw("setupTestCommon should only be called once!");
-  }
-
-  let caller = Components.stack.caller;
-  gTestID = caller.filename.toString().split("/").pop().split(".")[0];
-
-  if (DEBUG_TEST_LOG) {
-    let logFile = do_get_file(gTestID + ".log", true);
-    if (logFile.exists()) {
-      gPassed = false;
-      logTestInfo("start - dumping previous test run log");
-      logTestInfo("\n" + readFile(logFile) + "\n");
-      logTestInfo("finish - dumping previous test run log");
-      if (gDeleteLogFile) {
-        logFile.remove(false);
-      }
-      do_throw("The parallel run of this test failed. Failing non-parallel " +
-               "test so the log from the parallel run can be displayed in " +
-               "non-parallel log.")
-    } else {
-      gRealDump = dump;
-      dump = dumpOverride;
-    }
-  }
-
-  // Don't attempt to show a prompt when an update finishes.
-  Services.prefs.setBoolPref(PREF_APP_UPDATE_SILENT, true);
-
-  gGREDirOrig = getGREDir();
-  gGREBinDirOrig = getGREBinDir();
-  gAppDirOrig = getAppBaseDir();
-
-  let applyDir = getApplyDirFile(null, true).parent;
-
-  // Try to remove the directory used to apply updates and the updates directory
-  // on platforms other than Windows. Since the test hasn't ran yet and the
-  // directory shouldn't exist finished this is non-fatal for the test.
-  if (applyDir.exists()) {
-    logTestInfo("attempting to remove directory. Path: " + applyDir.path);
-    try {
-      removeDirRecursive(applyDir);
-    } catch (e) {
-      logTestInfo("non-fatal error removing directory. Path: " +
-                  applyDir.path + ", Exception: " + e);
-    }
-  }
-
-  // adjustGeneralPaths registers a cleanup function that calls end_test when
-  // it is defined as a function.
-  adjustGeneralPaths();
-
-  // Remove the updates directory on Windows and Mac OS X which is located
-  // outside of the application directory after the call to adjustGeneralPaths
-  // has set it up. Since the test hasn't ran yet and the directory shouldn't
-  // exist this is non-fatal for the test.
-  if (IS_WIN || IS_MACOSX) {
-    let updatesDir = getMockUpdRootD();
-    if (updatesDir.exists())  {
-      logTestInfo("attempting to remove directory. Path: " + updatesDir.path);
-      try {
-        removeDirRecursive(updatesDir);
-      } catch (e) {
-        logTestInfo("non-fatal error removing directory. Path: " +
-                    updatesDir.path + ", Exception: " + e);
-      }
-    }
-  }
-
-  logTestInfo("finish - general test setup");
-}
-
-/**
- * Nulls out the most commonly used global vars used by tests to prevent leaks
- * as needed and attempts to restore the system to its original state.
- */
-function cleanupTestCommon() {
-  logTestInfo("start - general test cleanup");
-
-  // Force the update manager to reload the update data to prevent it from
-  // writing the old data to the files that have just been removed.
-  reloadUpdateManagerData();
-
-  if (gChannel) {
-    gPrefRoot.removeObserver(PREF_APP_UPDATE_CHANNEL, observer);
-  }
-
-  // Call app update's observe method passing xpcom-shutdown to test that the
-  // shutdown of app update runs without throwing or leaking. The observer
-  // method is used directly instead of calling notifyObservers so components
-  // outside of the scope of this test don't assert and thereby cause app update
-  // tests to fail.
-  gAUS.observe(null, "xpcom-shutdown", "");
-
-  if (gXHR) {
-    gXHRCallback     = null;
-
-    gXHR.responseXML = null;
-    // null out the event handlers to prevent a mFreeCount leak of 1
-    gXHR.onerror     = null;
-    gXHR.onload      = null;
-    gXHR.onprogress  = null;
-
-    gXHR             = null;
-  }
-
-  gTestserver = null;
-
-  if (IS_UNIX) {
-    // This will delete the launch script if it exists.
-    getLaunchScript();
-  }
-
-  if (IS_WIN && MOZ_APP_BASENAME) {
-    let appDir = getApplyDirFile(null, true);
-    let vendor = MOZ_APP_VENDOR ? MOZ_APP_VENDOR : "Mozilla";
-    const REG_PATH = "SOFTWARE\\" + vendor + "\\" + MOZ_APP_BASENAME +
-                     "\\TaskBarIDs";
-    let key = AUS_Cc["@mozilla.org/windows-registry-key;1"].
-              createInstance(AUS_Ci.nsIWindowsRegKey);
-    try {
-      key.open(AUS_Ci.nsIWindowsRegKey.ROOT_KEY_LOCAL_MACHINE, REG_PATH,
-               AUS_Ci.nsIWindowsRegKey.ACCESS_ALL);
-      if (key.hasValue(appDir.path)) {
-        key.removeValue(appDir.path);
-      }
-    } catch (e) {
-    }
-    try {
-      key.open(AUS_Ci.nsIWindowsRegKey.ROOT_KEY_CURRENT_USER, REG_PATH,
-               AUS_Ci.nsIWindowsRegKey.ACCESS_ALL);
-      if (key.hasValue(appDir.path)) {
-        key.removeValue(appDir.path);
-      }
-    } catch (e) {
-    }
-  }
-
-  // The updates directory is located outside of the application directory on
-  // Windows and Mac OS X so it also needs to be removed.
-  if (IS_WIN || IS_MACOSX) {
-    let updatesDir = getMockUpdRootD();
-    // Try to remove the directory used to apply updates. Since the test has
-    // already finished this is non-fatal for the test.
-    if (updatesDir.exists()) {
-      logTestInfo("attempting to remove directory. Path: " + updatesDir.path);
-      try {
-        removeDirRecursive(updatesDir);
-      } catch (e) {
-        logTestInfo("non-fatal error removing directory. Path: " +
-                    updatesDir.path + ", Exception: " + e);
-      }
-      if (IS_MACOSX) {
-        let updatesRootDir = gUpdatesRootDir.clone();
-        while (updatesRootDir.path != updatesDir.path) {
-          if (updatesDir.exists()) {
-            logTestInfo("attempting to remove directory. Path: " +
-                        updatesDir.path);
-            try {
-              // Try to remove the directory without the recursive flag set
-              // since the top level directory has already had its contents
-              // removed and the parent directory might still be used by a
-              // different test.
-              updatesDir.remove(false);
-            } catch (e) {
-              logTestInfo("non-fatal error removing directory. Path: " +
-                          updatesDir.path + ", Exception: " + e);
-            }
-          }
-          updatesDir = updatesDir.parent;
-        }
-      }
-    }
-  }
-
-  let applyDir = getApplyDirFile(null, true).parent;
-
-  // Try to remove the directory used to apply updates. Since the test has
-  // already finished this is non-fatal for the test.
-  if (applyDir.exists()) {
-    logTestInfo("attempting to remove directory. Path: " + applyDir.path);
-    try {
-      removeDirRecursive(applyDir);
-    } catch (e) {
-      logTestInfo("non-fatal error removing directory. Path: " +
-                  applyDir.path + ", Exception: " + e);
-    }
-  }
-
-  resetEnvironment();
-
-  logTestInfo("finish - general test cleanup");
-
-  if (gRealDump) {
-    dump = gRealDump;
-    gRealDump = null;
-  }
-
-  if (DEBUG_TEST_LOG && !gPassed) {
-    let fos = AUS_Cc["@mozilla.org/network/file-output-stream;1"].
-              createInstance(AUS_Ci.nsIFileOutputStream);
-    let logFile = do_get_file(gTestID + ".log", true);
-    if (!logFile.exists()) {
-      logFile.create(AUS_Ci.nsILocalFile.NORMAL_FILE_TYPE, PERMS_FILE);
-    }
-    fos.init(logFile, MODE_WRONLY | MODE_CREATE | MODE_APPEND, PERMS_FILE, 0);
-    fos.write(gTestLogText, gTestLogText.length);
-    fos.close();
-  }
-
-  if (DEBUG_TEST_LOG) {
-    gTestLogText = null;
-  } else {
-    let logFile = do_get_file(gTestID + ".log", true);
-    if (logFile.exists()) {
-      logFile.remove(false);
-    }
-  }
-}
-
-/**
- * Helper function to store the log output of calls to dump in a variable so the
- * values can be written to a file for a parallel run of a test and printed to
- * the log file when the test runs synchronously.
- */
-function dumpOverride(aText) {
-  gTestLogText += aText;
-  gRealDump(aText);
-}
-
-/**
- * Helper function that calls do_test_finished that tracks whether a parallel
- * run of a test passed when it runs synchronously so the log output can be
- * inspected.
- */
-function doTestFinish() {
-  if (gPassed === undefined) {
-    gPassed = true;
-  }
-  do_test_finished();
-}
-
-/**
- * Sets the most commonly used preferences used by tests
- */
-function setDefaultPrefs() {
-  Services.prefs.setBoolPref(PREF_APP_UPDATE_ENABLED, true);
-  Services.prefs.setBoolPref(PREF_APP_UPDATE_METRO_ENABLED, true);
-  // Don't display UI for a successful installation. Some apps may not set this
-  // pref to false like Firefox does.
-  Services.prefs.setBoolPref(PREF_APP_UPDATE_SHOW_INSTALLED_UI, false);
-  // Enable Update logging
-  Services.prefs.setBoolPref(PREF_APP_UPDATE_LOG, true);
-}
-
-/**
- * Helper function for updater binary tests that sets the appropriate values
- * to check for update failures.
- */
-function setTestFilesAndDirsForFailure() {
-  gTestFiles.forEach(function STFADFF_Files(aTestFile) {
-    aTestFile.compareContents = aTestFile.originalContents;
-    aTestFile.compareFile = aTestFile.originalFile;
-    aTestFile.comparePerms = aTestFile.originalPerms;
-  });
-
-  gTestDirs.forEach(function STFADFF_Dirs(aTestDir) {
-    aTestDir.dirRemoved = false;
-    if (aTestDir.filesRemoved) {
-      aTestDir.filesRemoved = false;
-    }
-  });
-}
-
-/**
- * Helper function for updater binary tests that prevents the distribution
- * directory files from being created.
- */
-function preventDistributionFiles() {
-  gTestFiles = gTestFiles.filter(function(aTestFile) {
-    return aTestFile.relPathDir.indexOf("distribution/") == -1;
-  });
-
-  gTestDirs = gTestDirs.filter(function(aTestDir) {
-    return aTestDir.relPathDir.indexOf("distribution/") == -1;
-  });
-}
-
-
-/**
- * Initializes the most commonly used settings and creates an instance of the
- * update service stub.
- */
-function standardInit() {
-  createAppInfo("xpcshell@tests.mozilla.org", APP_INFO_NAME, "1.0", "2.0");
-  setDefaultPrefs();
-  // Initialize the update service stub component
-  initUpdateServiceStub();
-}
-
-/**
- * Custom path handler for the http server
- *
- * @param   aMetadata
- *          The http metadata for the request.
- * @param   aResponse
- *          The http response for the request.
- */
-function pathHandler(aMetadata, aResponse) {
-  aResponse.setHeader("Content-Type", "text/xml", false);
-  aResponse.setStatusLine(aMetadata.httpVersion, gResponseStatusCode, "OK");
-  aResponse.bodyOutputStream.write(gResponseBody, gResponseBody.length);
-}
-
-/**
- * Helper function for getting the application version from the application.ini
- * file. This will look in both the GRE and the application directories for the
- * application.ini file.
- *
- * @return  The version string from the application.ini file.
- * @throws  If the application.ini file is not found.
- */
-function getAppVersion() {
-  // Read the application.ini and use its application version.
-  let iniFile = gGREDirOrig.clone();
-  iniFile.append(FILE_APPLICATION_INI);
-  if (!iniFile.exists()) {
-    iniFile = gGREBinDirOrig.clone();
-    iniFile.append(FILE_APPLICATION_INI);
-    if (!iniFile.exists()) {
-      do_throw("Unable to find application.ini!");
-    }
-  }
-  let iniParser = AUS_Cc["@mozilla.org/xpcom/ini-parser-factory;1"].
-                  getService(AUS_Ci.nsIINIParserFactory).
-                  createINIParser(iniFile);
-  return iniParser.getString("App", "Version");
-}
-
-/**
- * Helper function for getting the relative path to the directory where the
- * application binary is located (e.g. <test_file_leafname>/dir.app/).
- *
- * Note: The dir.app subdirectory under <test_file_leafname> is needed for
- *       platforms other than Mac OS X so the tests can run in parallel due to
- *       update staging creating a lock file named moz_update_in_progress.lock in
- *       the parent directory of the installation directory.
- *
- * @return  The relative path to the directory where application binary is
- *          located.
- */
-function getApplyDirPath() {
-  return gTestID + "/dir.app/";
-}
-
-/**
- * Helper function for getting the nsIFile for a file in the directory where the
- * update will be applied.
- *
- * The files for the update are located two directories below the apply to
- * directory since Mac OS X sets the last modified time for the root directory
- * to the current time and if the update changes any files in the root directory
- * then it wouldn't be possible to test (bug 600098).
- *
- * @param   aRelPath (optional)
- *          The relative path to the file or directory to get from the root of
- *          the test's directory. If not specified the test's directory will be
- *          returned.
- * @param   aAllowNonexistent (optional)
- *          Whether the file must exist. If false or not specified the file must
- *          exist or the function will throw.
- * @return  The nsIFile for the file in the directory where the update will be
- *          applied.
- * @throws  If aAllowNonexistent is not specified or is false and the file or
- *          directory does not exist.
- */
-function getApplyDirFile(aRelPath, aAllowNonexistent) {
-  let relpath = getApplyDirPath() + (aRelPath ? aRelPath : "");
-  return do_get_file(relpath, aAllowNonexistent);
-}
-
-/**
- * Helper function for getting the nsIFile for a file in the directory where the
- * update will be staged.
- *
- * The files for the update are located two directories below the stage
- * directory since Mac OS X sets the last modified time for the root directory
- * to the current time and if the update changes any files in the root directory
- * then it wouldn't be possible to test (bug 600098).
- *
- * @param   aRelPath (optional)
- *          The relative path to the file or directory to get from the root of
- *          the stage directory. If not specified the stage directory will be
- *          returned.
- * @param   aAllowNonexistent (optional)
- *          Whether the file must exist. If false or not specified the file must
- *          exist or the function will throw.
- * @return  The nsIFile for the file in the directory where the update will be
- *          staged.
- * @throws  If aAllowNonexistent is not specified or is false and the file or
- *          directory does not exist.
- */
-function getStageDirFile(aRelPath, aAllowNonexistent) {
-  if (IS_MACOSX) {
-    let file = getMockUpdRootD();
-    file.append(DIR_UPDATES);
-    file.append(DIR_PATCH);
-    file.append(DIR_UPDATED);
-    if (aRelPath) {
-      let pathParts = aRelPath.split("/");
-      for (let i = 0; i < pathParts.length; i++) {
-        if (pathParts[i]) {
-          file.append(pathParts[i]);
-        }
-      }
-    }
-    if (!aAllowNonexistent && !file.exists()) {
-      do_throw(file.path + " does not exist");
-    }
-    return file;
-  }
-
-  let relpath = getApplyDirPath() + DIR_UPDATED + "/" + (aRelPath ? aRelPath : "");
-  return do_get_file(relpath, aAllowNonexistent);
-}
-
-/**
- * Helper function for getting the relative path to the directory where the
- * test data files are located.
- *
- * @return  The relative path to the directory where the test data files are
- *          located.
- */
-function getTestDirPath() {
-  return "../data/";
-}
-
-/**
- * Helper function for getting the nsIFile for a file in the test data
- * directory.
- *
- * @param   aRelPath (optional)
- *          The relative path to the file or directory to get from the root of
- *          the test's data directory. If not specified the test's data
- *          directory will be returned.
- * @return  The nsIFile for the file in the test data directory.
- * @throws  If the file or directory does not exist.
- */
-function getTestDirFile(aRelPath) {
-  let relpath = getTestDirPath() + (aRelPath ? aRelPath : "");
-  return do_get_file(relpath, false);
-}
-
-/**
- * Helper function for getting the nsIFile for the maintenance service
- * directory on Windows.
- *
- * @return  The nsIFile for the maintenance service directory.
- */
-function getMaintSvcDir() {
-  if (!IS_WIN) {
-    do_throw("Windows only function called by a different platform!");
-  }
-
-  const CSIDL_PROGRAM_FILES = 0x26;
-  const CSIDL_PROGRAM_FILESX86 = 0x2A;
-  // This will return an empty string on our Win XP build systems.
-  let maintSvcDir = getSpecialFolderDir(CSIDL_PROGRAM_FILESX86);
-  if (maintSvcDir) {
-    maintSvcDir.append("Mozilla Maintenance Service");
-    debugDump("using CSIDL_PROGRAM_FILESX86 - maintenance service install " +
-              "directory path: " + maintSvcDir.path);
-  }
-  if (!maintSvcDir || !maintSvcDir.exists()) {
-    maintSvcDir = getSpecialFolderDir(CSIDL_PROGRAM_FILES);
-    if (maintSvcDir) {
-      maintSvcDir.append("Mozilla Maintenance Service");
-      debugDump("using CSIDL_PROGRAM_FILES - maintenance service install " +
-                "directory path: " + maintSvcDir.path);
-    }
-  }
-  if (!maintSvcDir) {
-    do_throw("Unable to find the maintenance service install directory");
-  }
-
-  return maintSvcDir;
-}
-
-#ifdef XP_WIN
-function getSpecialFolderDir(aCSIDL) {
-  AUS_Cu.import("resource://gre/modules/ctypes.jsm");
-  let lib = ctypes.open("shell32");
-  let SHGetSpecialFolderPath = lib.declare("SHGetSpecialFolderPathW",
-                                           ctypes.winapi_abi,
-                                           ctypes.bool, /* bool(return) */
-                                           ctypes.int32_t, /* HWND hwndOwner */
-                                           ctypes.char16_t.ptr, /* LPTSTR lpszPath */
-                                           ctypes.int32_t, /* int csidl */
-                                           ctypes.bool /* BOOL fCreate */);
-
-  let aryPath = ctypes.char16_t.array()(260);
-  let rv = SHGetSpecialFolderPath(0, aryPath, aCSIDL, false);
-  lib.close();
-
-  let path = aryPath.readString(); // Convert the c-string to js-string
-  if (!path) {
-    return null;
-  }
-  logTestInfo("SHGetSpecialFolderPath returned path: " + path);
-  let dir = AUS_Cc["@mozilla.org/file/local;1"].
-            createInstance(AUS_Ci.nsILocalFile);
-  dir.initWithPath(path);
-  return dir;
-}
-
-XPCOMUtils.defineLazyGetter(this, "gInstallDirPathHash",
-                            function test_gInstallDirPathHash() {
-  // Figure out where we should check for a cached hash value
-  if (!MOZ_APP_BASENAME)
-    return null;
-
-  let vendor = MOZ_APP_VENDOR ? MOZ_APP_VENDOR : "Mozilla";
-  let appDir = getApplyDirFile(null, true);
-
-  const REG_PATH = "SOFTWARE\\" + vendor + "\\" + MOZ_APP_BASENAME +
-                   "\\TaskBarIDs";
-  let regKey = AUS_Cc["@mozilla.org/windows-registry-key;1"].
-               createInstance(AUS_Ci.nsIWindowsRegKey);
-  try {
-    regKey.open(AUS_Ci.nsIWindowsRegKey.ROOT_KEY_LOCAL_MACHINE, REG_PATH,
-                AUS_Ci.nsIWindowsRegKey.ACCESS_ALL);
-    regKey.writeStringValue(appDir.path, gTestID);
-    return gTestID;
-  } catch (e) {
-  }
-
-  try {
-    regKey.create(AUS_Ci.nsIWindowsRegKey.ROOT_KEY_CURRENT_USER, REG_PATH,
-                  AUS_Ci.nsIWindowsRegKey.ACCESS_ALL);
-    regKey.writeStringValue(appDir.path, gTestID);
-    return gTestID;
-  } catch (e) {
-    logTestInfo("failed to create registry key. Registry Path: " + REG_PATH +
-                ", Key Name: " + appDir.path + ", Key Value: " + gTestID +
-                ", Exception " + e);
-  }
-  return null;
-});
-
-XPCOMUtils.defineLazyGetter(this, "gLocalAppDataDir",
-                            function test_gLocalAppDataDir() {
-  const CSIDL_LOCAL_APPDATA = 0x1c;
-  return getSpecialFolderDir(CSIDL_LOCAL_APPDATA);
-});
-
-XPCOMUtils.defineLazyGetter(this, "gProgFilesDir",
-                            function test_gProgFilesDir() {
-  const CSIDL_PROGRAM_FILES = 0x26;
-  return getSpecialFolderDir(CSIDL_PROGRAM_FILES);
-});
-
-/**
- * Helper function for getting the update root directory used by the tests. This
- * returns the same directory as returned by nsXREDirProvider::GetUpdateRootDir
- * in nsXREDirProvider.cpp so an application will be able to find the update
- * when running a test that launches the application.
- */
-function getMockUpdRootD() {
-  let localAppDataDir = gLocalAppDataDir.clone();
-  let progFilesDir = gProgFilesDir.clone();
-  let appDir = Services.dirsvc.get(XRE_EXECUTABLE_FILE, AUS_Ci.nsIFile).parent;
-
-  let appDirPath = appDir.path;
-  let relPathUpdates = "";
-  if (gInstallDirPathHash && (MOZ_APP_VENDOR || MOZ_APP_BASENAME)) {
-    relPathUpdates += (MOZ_APP_VENDOR ? MOZ_APP_VENDOR : MOZ_APP_BASENAME) +
-                      "\\" + DIR_UPDATES + "\\" + gInstallDirPathHash;
-  }
-
-  if (!relPathUpdates && progFilesDir) {
-    if (appDirPath.length > progFilesDir.path.length) {
-      if (appDirPath.substr(0, progFilesDir.path.length) == progFilesDir.path) {
-        if (MOZ_APP_VENDOR && MOZ_APP_BASENAME) {
-          relPathUpdates += MOZ_APP_VENDOR + "\\" + MOZ_APP_BASENAME;
-        } else {
-          relPathUpdates += MOZ_APP_BASENAME;
-        }
-        relPathUpdates += appDirPath.substr(progFilesDir.path.length);
-      }
-    }
-  }
-
-  if (!relPathUpdates) {
-    if (MOZ_APP_VENDOR && MOZ_APP_BASENAME) {
-      relPathUpdates += MOZ_APP_VENDOR + "\\" + MOZ_APP_BASENAME;
-    } else {
-      relPathUpdates += MOZ_APP_BASENAME;
-    }
-    relPathUpdates += "\\" + MOZ_APP_NAME;
-  }
-
-  let updatesDir = AUS_Cc["@mozilla.org/file/local;1"].
-                   createInstance(AUS_Ci.nsILocalFile);
-  updatesDir.initWithPath(localAppDataDir.path + "\\" + relPathUpdates);
-  logTestInfo("returning UpdRootD Path: " + updatesDir.path);
-  return updatesDir;
-}
-#elif XP_MACOSX
-XPCOMUtils.defineLazyGetter(this, "gUpdatesRootDir",
-                            function test_gUpdatesRootDir() {
-  let dir = Services.dirsvc.get("ULibDir", AUS_Ci.nsILocalFile);
-  dir.append("Caches");
-  if (MOZ_APP_VENDOR || MOZ_APP_BASENAME) {
-    dir.append(MOZ_APP_VENDOR ? MOZ_APP_VENDOR : MOZ_APP_BASENAME);
-  } else {
-    dir.append("Mozilla");
-  }
-  dir.append(DIR_UPDATES);
-  return dir;
-});
-
-/**
- * Helper function for getting the update root directory used by the tests. This
- * returns the same directory as returned by nsXREDirProvider::GetUpdateRootDir
- * in nsXREDirProvider.cpp so an application will be able to find the update
- * when running a test that launches the application.
- */
-function getMockUpdRootD() {
-  let appDir = Services.dirsvc.get(XRE_EXECUTABLE_FILE, AUS_Ci.nsIFile).
-               parent.parent.parent;
-  let appDirPath = appDir.path;
-  appDirPath = appDirPath.substr(0, appDirPath.length - 4);
-
-  let pathUpdates = gUpdatesRootDir.path + appDirPath;
-  let updatesDir = AUS_Cc["@mozilla.org/file/local;1"].
-                   createInstance(AUS_Ci.nsILocalFile);
-  updatesDir.initWithPath(pathUpdates);
-  logTestInfo("returning UpdRootD Path: " + updatesDir.path);
-  return updatesDir;
-}
-#else
-/**
- * Helper function for getting the update root directory used by the tests. This
- * returns the same directory as returned by nsXREDirProvider::GetUpdateRootDir
- * in nsXREDirProvider.cpp so an application will be able to find the update
- * when running a test that launches the application.
- */
-function getMockUpdRootD() {
-  return getApplyDirFile(DIR_MACOS, true);
-}
-#endif
-
-if (IS_WIN) {
-  const kLockFileName = "updated.update_in_progress.lock";
-  /**
-   * Helper function for locking a directory on Windows.
-   *
-   * @param   aDir
-   *          The nsIFile for the directory to lock.
-   */
-  function lockDirectory(aDir) {
-    var file = aDir.clone();
-    file.append(kLockFileName);
-    file.create(file.NORMAL_FILE_TYPE, 0o444);
-    file.QueryInterface(AUS_Ci.nsILocalFileWin);
-    file.fileAttributesWin |= file.WFA_READONLY;
-    file.fileAttributesWin &= ~file.WFA_READWRITE;
-    logTestInfo("testing the successful creation of the lock file");
-    do_check_true(file.exists());
-    do_check_false(file.isWritable());
-  }
-  /**
-   * Helper function for unlocking a directory on Windows.
-   *
-   * @param   aDir
-   *          The nsIFile for the directory to unlock.
-   */
-  function unlockDirectory(aDir) {
-    var file = aDir.clone();
-    file.append(kLockFileName);
-    file.QueryInterface(AUS_Ci.nsILocalFileWin);
-    file.fileAttributesWin |= file.WFA_READWRITE;
-    file.fileAttributesWin &= ~file.WFA_READONLY;
-    logTestInfo("removing and testing the successful removal of the lock file");
-    file.remove(false);
-    do_check_false(file.exists());
-  }
-}
-
-/**
- * Helper function for updater tests for launching the updater binary to apply
- * a mar file.
- *
- * @param   aExpectedExitValue
- *          The expected exit value from the updater binary.
- * @param   aExpectedStatus
- *          The expected value of update.status when the test finishes.
- * @param   aCallback (optional)
- *          A callback function that will be called when this function finishes.
- *          If null no function will be called when this function finishes.
- *          If not specified the checkUpdateApplied function will be called when
- *          this function finishes.
- */
-function runUpdate(aExpectedExitValue, aExpectedStatus, aCallback) {
-  // Copy the updater binary to the updates directory.
-  let binDir = gGREBinDirOrig.clone();
-  let updater = binDir.clone();
-  updater.append("updater.app");
-  if (!updater.exists()) {
-    updater = binDir.clone();
-    updater.append(FILE_UPDATER_BIN);
-    if (!updater.exists()) {
-      do_throw("Unable to find updater binary!");
-    }
-  }
-
-   let updatesDir = getUpdatesPatchDir();
-  let updateBin;
-  if (IS_WIN) {
-    updateBin = updater.clone();
-  } else {
-    updater.copyToFollowingLinks(updatesDir, updater.leafName);
-    updateBin = updatesDir.clone();
-    updateBin.append(updater.leafName);
-    if (updateBin.leafName == "updater.app") {
-      updateBin.append("Contents");
-      updateBin.append("MacOS");
-      updateBin.append("updater");
-    }
-  }
-  if (!updateBin.exists()) {
-    do_throw("Unable to find the updater executable!");
-  }
-
-  let applyToDir = getApplyDirFile(null, true);
-  let applyToDirPath = applyToDir.path;
-
-  let stageDir = getStageDirFile(null, true);
-  let stageDirPath = stageDir.path;
-
-  if (IS_WIN) {
-    // Convert to native path
-    applyToDirPath = applyToDirPath.replace(/\//g, "\\");
-    stageDirPath = stageDirPath.replace(/\//g, "\\");
-  }
-
-  let callbackApp = getApplyDirFile(DIR_RESOURCES + gCallbackBinFile);
-  callbackApp.permissions = PERMS_DIRECTORY;
-
-  let args = [updatesDir.path, applyToDirPath];
-  if (gStageUpdate) {
-    args[2] = stageDirPath;
-    args[3] = -1;
-  } else {
-    if (gSwitchApp) {
-      args[2] = stageDirPath;
-      args[3] = "0/replace";
-    } else {
-      args[2] = applyToDirPath;
-      args[3] = "0";
-    }
-    args = args.concat([callbackApp.parent.path, callbackApp.path]);
-    args = args.concat(gCallbackArgs);
-  }
-  logTestInfo("running the updater: " + updateBin.path + " " + args.join(" "));
-
-  let env = AUS_Cc["@mozilla.org/process/environment;1"].
-            getService(AUS_Ci.nsIEnvironment);
-  if (gDisableReplaceFallback) {
-    env.set("MOZ_NO_REPLACE_FALLBACK", "1");
-  }
-
-  let process = AUS_Cc["@mozilla.org/process/util;1"].
-                createInstance(AUS_Ci.nsIProcess);
-  process.init(updateBin);
-  process.run(true, args, args.length);
-
-  if (gDisableReplaceFallback) {
-    env.set("MOZ_NO_REPLACE_FALLBACK", "");
-  }
-
-  let status = readStatusFile();
-  if (process.exitValue != aExpectedExitValue || status != aExpectedStatus) {
-    if (process.exitValue != aExpectedExitValue) {
-      logTestInfo("updater exited with unexpected value! Got: " +
-                  process.exitValue + ", Expected: " +  aExpectedExitValue);
-    }
-    if (status != aExpectedStatus) {
-      logTestInfo("update status is not the expected status! Got: " + status +
-                  ", Expected: " +  aExpectedStatus);
-    }
-    let updateLog = getUpdatesPatchDir();
-    updateLog.append(FILE_UPDATE_LOG);
-    logTestInfo("contents of " + updateLog.path + ":\n" +
-                readFileBytes(updateLog).replace(/\r\n/g, "\n"));
-  }
-  logTestInfo("testing updater binary process exitValue against expected " +
-              "exit value");
-  do_check_eq(process.exitValue, aExpectedExitValue);
-  logTestInfo("testing update status against expected status");
-  do_check_eq(status, aExpectedStatus);
-
-  if (aCallback !== null) {
-    if (typeof(aCallback) == typeof(Function)) {
-      aCallback();
-    } else {
-      checkUpdateApplied();
-    }
-  }
-}
-
-/**
- * Helper function for updater tests to stage an update.
- */
-function stageUpdate() {
-  logTestInfo("start - attempting to stage update");
-  Services.obs.addObserver(gUpdateStagedObserver, "update-staged", false);
-
-  setEnvironment();
-  // Stage the update.
-  AUS_Cc["@mozilla.org/updates/update-processor;1"].
-    createInstance(AUS_Ci.nsIUpdateProcessor).
-    processUpdate(gUpdateManager.activeUpdate);
-  resetEnvironment();
-
-  logTestInfo("finish - attempting to stage update");
-}
-
-/**
- * Helper function to check whether the maintenance service updater tests should
- * run. See bug 711660 for more details.
- *
- * @param  aFirstTest
- *         Whether this is the first test within the test.
- * @param  aSkipTest
- *         Whether to skip this test if the installed maintenance service
- *         isn't the same as the build's maintenance service. This is a
- *         temporary workaround until all build systems grant write access to
- *         the maintenance service install directory so the tests can copy the
- *         version of the maintenance service that should be tests.
- * @return true if the test should run and false if it shouldn't.
- */
-function shouldRunServiceTest(aFirstTest, aSkipTest) {
-  let binDir = getGREBinDir();
-  let updaterBin = binDir.clone();
-  updaterBin.append(FILE_UPDATER_BIN);
-  if (!updaterBin.exists()) {
-    do_throw("Unable to find updater binary!");
-  }
-
-  let updaterBinPath = updaterBin.path;
-  if (/ /.test(updaterBinPath)) {
-    updaterBinPath = '"' + updaterBinPath + '"';
-  }
-
-  const REG_PATH = "SOFTWARE\\Mozilla\\MaintenanceService\\" +
-                   "3932ecacee736d366d6436db0f55bce4";
-
-  let key = AUS_Cc["@mozilla.org/windows-registry-key;1"].
-            createInstance(AUS_Ci.nsIWindowsRegKey);
-  try {
-    key.open(AUS_Ci.nsIWindowsRegKey.ROOT_KEY_LOCAL_MACHINE, REG_PATH,
-             AUS_Ci.nsIWindowsRegKey.ACCESS_READ | key.WOW64_64);
-  } catch (e) {
-#ifndef DISABLE_UPDATER_AUTHENTICODE_CHECK
-    // The build system could sign the files and not have the test registry key
-    // in which case we should fail the test by throwing so it can be fixed.
-    if (isBinarySigned(updaterBinPath)) {
-      do_throw("binary is signed but the test registry key does not exists!");
-    }
-#endif
-
-    logTestInfo("this test can only run on the buildbot build system at this " +
-                "time.");
-    return false;
-  }
-
-  // Check to make sure the service is installed
-  let helperBin = getTestDirFile(FILE_HELPER_BIN);
-  let args = ["wait-for-service-stop", "MozillaMaintenance", "10"];
-  let process = AUS_Cc["@mozilla.org/process/util;1"].
-                createInstance(AUS_Ci.nsIProcess);
-  process.init(helperBin);
-  logTestInfo("checking if the service exists on this machine.");
-  process.run(true, args, args.length);
-  if (process.exitValue == 0xEE) {
-    do_throw("test registry key exists but this test can only run on systems " +
-             "with the maintenance service installed.");
-  } else {
-    logTestInfo("service exists, return value: " + process.exitValue);
-  }
-
-  // If this is the first test in the series, then there is no reason the
-  // service should be anything but stopped, so be strict here and throw
-  // an error.
-  if (aFirstTest && process.exitValue != 0) {
-    do_throw("First test, check for service stopped state returned error " +
-             process.exitValue);
-  }
-
-#ifndef DISABLE_UPDATER_AUTHENTICODE_CHECK
-  if (!isBinarySigned(updaterBinPath)) {
-    logTestInfo("test registry key exists but this test can only run on " +
-                "builds with signed binaries when " +
-                "DISABLE_UPDATER_AUTHENTICODE_CHECK is not defined");
-    do_throw("this test can only run on builds with signed binaries.");
-  }
-#endif
-
-  // In case the machine is running an old maintenance service or if it
-  // is not installed, and permissions exist to install it. Then install
-  // the newer bin that we have since all of the other checks passed.
-  return attemptServiceInstall(aSkipTest);
-}
-
-/**
- * Helper function to check whether the a binary is signed.
- *
- * @param  aBinPath The path to the file to check if it is signed.
- * @return true if the file is signed and false if it isn't.
- */
-function isBinarySigned(aBinPath) {
-  let helperBin = getTestDirFile(FILE_HELPER_BIN);
-  let args = ["check-signature", aBinPath];
-  let process = AUS_Cc["@mozilla.org/process/util;1"].
-                createInstance(AUS_Ci.nsIProcess);
-  process.init(helperBin);
-  process.run(true, args, args.length);
-  if (process.exitValue != 0) {
-    logTestInfo("binary is not signed. " + FILE_HELPER_BIN + " returned " +
-                process.exitValue + " for file " + aBinPath);
-    return false;
-  }
-  return true;
-}
-
-/**
- * Helper function for asynchronously setting up the application files required
- * to launch the application for the updater tests by either copying or creating
- * symlinks for the files. This is needed for Windows debug builds which can
- * lock a file that is being copied so that the tests can run in parallel. After
- * the files have been copied the setupAppFilesFinished function will be called.
- */
-function setupAppFilesAsync() {
-  gTimeoutRuns++;
-  try {
-    setupAppFiles();
-  } catch (e) {
-    if (gTimeoutRuns > MAX_TIMEOUT_RUNS) {
-      do_throw("Exceeded MAX_TIMEOUT_RUNS while trying to setup application " +
-               "files. Exception: " + e);
-    }
-    do_timeout(TEST_CHECK_TIMEOUT, setupAppFilesAsync);
-    return;
-  }
-
-  setupAppFilesFinished();
-}
-
-/**
- * Helper function for setting up the application files required to launch the
- * application for the updater tests by either copying or creating symlinks to
- * the files.
- */
-function setupAppFiles() {
-  logTestInfo("start - copying or creating symlinks to application files " +
-              "for the test");
-
-  let destDir = getApplyDirFile(null, true);
-  if (!destDir.exists()) {
-    try {
-      destDir.create(AUS_Ci.nsIFile.DIRECTORY_TYPE, PERMS_DIRECTORY);
-    } catch (e) {
-      logTestInfo("unable to create directory, Path: " + destDir.path +
-                  ", Exception: " + e);
-      do_throw(e);
-    }
-  }
-
-  // Required files for the application or the test that aren't listed in the
-  // dependentlibs.list file.
-  let appFiles = [ { relPath  : FILE_APP_BIN,
-                     inGreDir : false },
-                   { relPath  : FILE_UPDATER_BIN,
-                     inGreDir : false },
-                   { relPath  : FILE_APPLICATION_INI,
-                     inGreDir : true },
-                   { relPath  : "dependentlibs.list",
-                     inGreDir : true } ];
-
-  // On Linux the updater.png must also be copied
-  if (IS_UNIX && !IS_MACOSX) {
-    appFiles.push( { relPath  : "icons/updater.png",
-                     inGreDir : true } );
-  }
-
-  // Read the dependent libs file leafnames from the dependentlibs.list file
-  // into the array.
-  let deplibsFile = gGREDirOrig.clone();
-  deplibsFile.append("dependentlibs.list");
-  let istream = AUS_Cc["@mozilla.org/network/file-input-stream;1"].
-                createInstance(AUS_Ci.nsIFileInputStream);
-  istream.init(deplibsFile, 0x01, 0o444, 0);
-  istream.QueryInterface(AUS_Ci.nsILineInputStream);
-
-  let hasMore;
-  let line = {};
-  do {
-    hasMore = istream.readLine(line);
-    appFiles.push( { relPath  : line.value,
-                     inGreDir : false } );
-  } while(hasMore);
-
-  istream.close();
-
-  appFiles.forEach(function CMAF_FLN_FE(aAppFile) {
-    copyFileToTestAppDir(aAppFile.relPath, aAppFile.inGreDir);
-  });
-
-  logTestInfo("finish - copying or creating symlinks to application files " +
-              "for the test");
-}
-
-/**
- * Copies the specified files from the dist/bin directory into the test's
- * application directory.
- *
- * @param  aFileRelPath
- *         The relative path to the source and the destination of the file to
- *         copy.
- * @param  aInGreDir
- *         Whether the file is located in the GRE directory which is
- *         <bundle>/Contents/Resources on Mac OS X and is the installation
- *         directory on all other platforms. If false the file must be in the
- *         GRE Binary directory which is <bundle>/Contents/MacOS on Mac OS X and
- *         is the installation directory on on all other platforms.
- */
-function copyFileToTestAppDir(aFileRelPath, aInGreDir) {
-  // gGREDirOrig and gGREBinDirOrig must always be cloned when changing its
-  // properties
-  let srcFile = aInGreDir ? gGREDirOrig.clone() : gGREBinDirOrig.clone();
-  let destFile = aInGreDir ? getGREDir() : getGREBinDir();
-  let fileRelPath = aFileRelPath;
-  let pathParts = fileRelPath.split("/");
-  for (let i = 0; i < pathParts.length; i++) {
-    if (pathParts[i]) {
-      srcFile.append(pathParts[i]);
-      destFile.append(pathParts[i]);
-    }
-  }
-
-  if (IS_MACOSX && !srcFile.exists()) {
-    logTestInfo("unable to copy file since it doesn't exist! Checking if " +
-                 fileRelPath + ".app exists. Path: " +
-                 srcFile.path);
-    // gGREDirOrig and gGREBinDirOrig must always be cloned when changing its
-    // properties
-    srcFile = aInGreDir ? gGREDirOrig.clone() : gGREBinDirOrig.clone();
-    destFile = aInGreDir ? getGREDir() : getGREBinDir();
-    for (let i = 0; i < pathParts.length; i++) {
-      if (pathParts[i]) {
-        srcFile.append(pathParts[i] + (pathParts.length - 1 == i ? ".app" : ""));
-        destFile.append(pathParts[i] + (pathParts.length - 1 == i ? ".app" : ""));
-      }
-    }
-    fileRelPath = fileRelPath + ".app";
-  }
-
-  if (!srcFile.exists()) {
-    do_throw("Unable to copy file since it doesn't exist! Path: " +
-             srcFile.path);
-  }
-
-  // Symlink libraries. Note that the XUL library on Mac OS X doesn't have a
-  // file extension and shouldSymlink will always be false on Windows.
-  let shouldSymlink = (pathParts[pathParts.length - 1] == "XUL" ||
-                       fileRelPath.substr(fileRelPath.length - 3) == ".so" ||
-                       fileRelPath.substr(fileRelPath.length - 6) == ".dylib");
-  if (!shouldSymlink) {
-    if (!destFile.exists()) {
-      try {
-        srcFile.copyToFollowingLinks(destFile.parent, destFile.leafName);
-      } catch (e) {
-        // Just in case it is partially copied
-        if (destFile.exists()) {
-          try {
-            destFile.remove(true);
-          } catch (e) {
-            logTestInfo("unable to remove file that failed to copy! Path: " +
-                        destFile.path);
-          }
-        }
-        do_throw("Unable to copy file! Path: " + srcFile.path +
-                 ", Exception: " + e);
-      }
-    }
-  } else {
-    try {
-      if (destFile.exists()) {
-        destFile.remove(false);
-      }
-      let ln = AUS_Cc["@mozilla.org/file/local;1"].createInstance(AUS_Ci.nsILocalFile);
-      ln.initWithPath("/bin/ln");
-      let process = AUS_Cc["@mozilla.org/process/util;1"].createInstance(AUS_Ci.nsIProcess);
-      process.init(ln);
-      let args = ["-s", srcFile.path, destFile.path];
-      process.run(true, args, args.length);
-      logTestInfo("verifying symlink. Path: " + destFile.path);
-      do_check_true(destFile.isSymlink());
-    } catch (e) {
-      do_throw("Unable to create symlink for file! Path: " + srcFile.path +
-               ", Exception: " + e);
-    }
-  }
-}
-
-/**
- * Attempts to upgrade the maintenance service if permissions are allowed.
- * This is useful for XP where we have permission to upgrade in case an
- * older service installer exists.  Also if the user manually installed into
- * a unprivileged location.
- *
- * @param  aSkipTest
- *         Whether to skip this test if the installed maintenance service
- *         isn't the same as the build's maintenance service. This is a
- *         temporary workaround until all build systems grant write access to
- *         the maintenance service install directory so the tests can copy the
- *         version of the maintenance service that should be tests.
- */
-function attemptServiceInstall(aSkipTest) {
-  let maintSvcDir = getMaintSvcDir();
-  if (!maintSvcDir || !maintSvcDir.exists()) {
-    do_throw("maintenance service install directory doesn't exist!");
-  }
-  let oldMaintSvcBin = maintSvcDir.clone();
-  oldMaintSvcBin.append(FILE_MAINTENANCE_SERVICE_BIN);
-  if (!oldMaintSvcBin.exists()) {
-    do_throw("maintenance service install directory binary doesn't exist! " +
-             "Path: " + oldMaintSvcBin.path);
-  }
-  let buildMaintSvcBin = getGREBinDir();
-  buildMaintSvcBin.append(FILE_MAINTENANCE_SERVICE_BIN);
-  if (readFileBytes(oldMaintSvcBin) == readFileBytes(buildMaintSvcBin)) {
-    logTestInfo("installed maintenance service binary is the same as the " +
-                "build's maintenance service binary");
-    return true;
-  }
-  let backupMaintSvcBin = maintSvcDir.clone();
-  backupMaintSvcBin.append(FILE_MAINTENANCE_SERVICE_BIN + ".backup");
-  try {
-    if (backupMaintSvcBin.exists()) {
-      backupMaintSvcBin.remove(false);
-    }
-    oldMaintSvcBin.moveTo(maintSvcDir, FILE_MAINTENANCE_SERVICE_BIN + ".backup");
-    buildMaintSvcBin.copyTo(maintSvcDir, FILE_MAINTENANCE_SERVICE_BIN);
-    backupMaintSvcBin.remove(false);
-    return true;
-  } catch (e) {
-    // Restore the original file in case the moveTo was successful.
-    if (backupMaintSvcBin.exists()) {
-      oldMaintSvcBin = maintSvcDir.clone();
-      oldMaintSvcBin.append(FILE_MAINTENANCE_SERVICE_BIN);
-      if (!oldMaintSvcBin.exists()) {
-        backupMaintSvcBin.moveTo(maintSvcDir, FILE_MAINTENANCE_SERVICE_BIN);
-      }
-    }
-    logTestInfo("unable to copy new maintenance service into the " +
-                "maintenance service directory: " + maintSvcDir.path + ", " +
-                "Exception: " + e);
-  }
-
-  let version = AUS_Cc["@mozilla.org/system-info;1"].
-                getService(AUS_Ci.nsIPropertyBag2).
-                getProperty("version");
-  var isWin7OrBelow = (parseFloat(version) <= 6.1);
-  // The account running the tests on Win XP and Win 7 build systems have write
-  // access to the maintenance service directory so throw if copying the
-  // maintenance service binary fails. This should always throw after write
-  // access is provided on all Windows build slaves in bug 1067756.
-  if (isWin7OrBelow) {
-    do_throw("The account running the tests on Win 7 and below build systems " +
-             "should have write access to the maintenance service directory!");
-  }
-
-  return aSkipTest ? false : true;
-}
-
-/**
- * Helper function for updater tests for launching the updater using the
- * maintenance service to apply a mar file.
- *
- * @param aInitialStatus
- *        The initial value of update.status.
- * @param aExpectedStatus
- *        The expected value of update.status when the test finishes.
- * @param aCheckSvcLog (optional)
- *        Whether the service log should be checked.
- */
-function runUpdateUsingService(aInitialStatus, aExpectedStatus, aCheckSvcLog) {
-  // Check the service logs for a successful update
-  function checkServiceLogs(aOriginalContents) {
-    let contents = readServiceLogFile();
-    logTestInfo("the contents of maintenanceservice.log:\n" + contents + "\n");
-    do_check_neq(contents, aOriginalContents);
-    do_check_neq(contents.indexOf(LOG_SVC_SUCCESSFUL_LAUNCH), -1);
-  }
-  function readServiceLogFile() {
-    let file = getMaintSvcDir();
-    file.append("logs");
-    file.append("maintenanceservice.log");
-    return readFile(file);
-  }
-  function waitServiceApps() {
-    // maintenanceservice_installer.exe is started async during updates.
-    waitForApplicationStop("maintenanceservice_installer.exe");
-    // maintenanceservice_tmp.exe is started async from the service installer.
-    waitForApplicationStop("maintenanceservice_tmp.exe");
-    // In case the SCM thinks the service is stopped, but process still exists.
-    waitForApplicationStop("maintenanceservice.exe");
-  }
-  function waitForServiceStop(aFailTest) {
-    waitServiceApps();
-    logTestInfo("waiting for service to stop if necessary...");
-    // Use the helper bin to ensure the service is stopped. If not
-    // stopped then wait for the service to be stopped (at most 120 seconds)
-    let helperBin = getTestDirFile(FILE_HELPER_BIN);
-    let helperBinArgs = ["wait-for-service-stop",
-                         "MozillaMaintenance",
-                         "120"];
-    let helperBinProcess = AUS_Cc["@mozilla.org/process/util;1"].
-                           createInstance(AUS_Ci.nsIProcess);
-    helperBinProcess.init(helperBin);
-    logTestInfo("stopping service...");
-    helperBinProcess.run(true, helperBinArgs, helperBinArgs.length);
-    if (helperBinProcess.exitValue == 0xEE) {
-      do_throw("The service does not exist on this machine.  Return value: " +
-               helperBinProcess.exitValue);
-    } else if (helperBinProcess.exitValue != 0) {
-      if (aFailTest) {
-        do_throw("maintenance service did not stop, last state: " +
-                 helperBinProcess.exitValue + ". Forcing test failure.");
-      } else {
-        logTestInfo("maintenance service did not stop, last state: " +
-                    helperBinProcess.exitValue + ".  May cause failures.");
-      }
-    } else {
-      logTestInfo("service stopped.");
-    }
-    waitServiceApps();
-  }
-  function waitForApplicationStop(aApplication) {
-    logTestInfo("waiting for " + aApplication + " to stop if " +
-                "necessary...");
-    // Use the helper bin to ensure the application is stopped.
-    // If not, then wait for it to be stopped (at most 120 seconds)
-    let helperBin = getTestDirFile(FILE_HELPER_BIN);
-    let helperBinArgs = ["wait-for-application-exit",
-                         aApplication,
-                         "120"];
-    let helperBinProcess = AUS_Cc["@mozilla.org/process/util;1"].
-                           createInstance(AUS_Ci.nsIProcess);
-    helperBinProcess.init(helperBin);
-    helperBinProcess.run(true, helperBinArgs, helperBinArgs.length);
-    if (helperBinProcess.exitValue != 0) {
-      do_throw(aApplication + " did not stop, last state: " +
-               helperBinProcess.exitValue + ". Forcing test failure.");
-    }
-  }
-
-  // Make sure the service from the previous test is already stopped.
-  waitForServiceStop(true);
-
-  // Prevent the cleanup function from begin run more than once
-  if (gRegisteredServiceCleanup === undefined) {
-    gRegisteredServiceCleanup = true;
-
-    do_register_cleanup(function RUUS_cleanup() {
-      resetEnvironment();
-
-      // This will delete the app arguments log file if it exists.
-      try {
-        getAppArgsLogPath();
-      } catch (e) {
-        logTestInfo("unable to remove file during cleanup. Exception: " + e);
-      }
-    });
-  }
-
-  let svcOriginalLog;
-  // Default to checking the service log if the parameter is not specified.
-  if (aCheckSvcLog === undefined || aCheckSvcLog) {
-    svcOriginalLog = readServiceLogFile();
-  }
-
-  let appArgsLogPath = getAppArgsLogPath();
-  gServiceLaunchedCallbackLog = appArgsLogPath.replace(/^"|"$/g, "");
-
-  let updatesDir = getUpdatesPatchDir();
-  writeStatusFile(aInitialStatus);
-
-  // sanity check
-  do_check_eq(readStatusState(), aInitialStatus);
-
-  writeVersionFile(DEFAULT_UPDATE_VERSION);
-
-  gServiceLaunchedCallbackArgs = [
-    "-no-remote",
-    "-process-updates",
-    "-dump-args",
-    appArgsLogPath
-  ];
-
-  if (gSwitchApp) {
-    // We want to set the env vars again
-    gShouldResetEnv = undefined;
-  }
-
-  setEnvironment();
-
-  // There is a security check done by the service to make sure the updater
-  // we are executing is the same as the one in the apply-to dir.
-  // To make sure they match from tests we copy updater.exe to the apply-to dir.
-  copyFileToTestAppDir(FILE_UPDATER_BIN, false);
-
-  // The service will execute maintenanceservice_installer.exe and
-  // will copy maintenanceservice.exe out of the same directory from
-  // the installation directory.  So we need to make sure both of those
-  // bins always exist in the installation directory.
-  copyFileToTestAppDir(FILE_MAINTENANCE_SERVICE_BIN, false);
-  copyFileToTestAppDir(FILE_MAINTENANCE_SERVICE_INSTALLER_BIN, false);
-
-  let launchBin = getLaunchBin();
-  let args = getProcessArgs(["-dump-args", appArgsLogPath]);
-
-  let process = AUS_Cc["@mozilla.org/process/util;1"].
-                   createInstance(AUS_Ci.nsIProcess);
-  process.init(launchBin);
-  logTestInfo("launching " + launchBin.path + " " + args.join(" "));
-  // Firefox does not wait for the service command to finish, but
-  // we still launch the process sync to avoid intermittent failures with
-  // the log file not being written out yet.
-  // We will rely on watching the update.status file and waiting for the service
-  // to stop to know the service command is done.
-  process.run(true, args, args.length);
-
-  resetEnvironment();
-
-  function timerCallback(aTimer) {
-    // Wait for the expected status
-    let status = readStatusState();
-    // status will probably always be equal to STATE_APPLYING but there is a
-    // race condition where it would be possible on slower machines where status
-    // could be equal to STATE_PENDING_SVC.
-    if (status == STATE_APPLYING ||
-        status == STATE_PENDING_SVC) {
-      logTestInfo("still waiting to see the " + aExpectedStatus +
-                  " status, got " + status + " for now...");
-      return;
-    }
-
-    // Make sure all of the logs are written out.
-    waitForServiceStop(false);
-
-    aTimer.cancel();
-    aTimer = null;
-
-    if (status != aExpectedStatus) {
-      logTestInfo("update status is not the expected status! Got: " + status +
-                  ", Expected: " +  aExpectedStatus);
-      logTestInfo("update.status contents: " + readStatusFile());
-      let updateLog = getUpdatesPatchDir();
-      updateLog.append(FILE_UPDATE_LOG);
-      logTestInfo("contents of " + updateLog.path + ":\n" +
-                  readFileBytes(updateLog).replace(/\r\n/g, "\n"));
-    }
-    logTestInfo("testing update status against expected status");
-    do_check_eq(status, aExpectedStatus);
-
-    if (aCheckSvcLog) {
-      checkServiceLogs(svcOriginalLog);
-    }
-
-    checkUpdateFinished();
-  }
-
-  let timer = AUS_Cc["@mozilla.org/timer;1"].createInstance(AUS_Ci.nsITimer);
-  timer.initWithCallback(timerCallback, 1000, timer.TYPE_REPEATING_SLACK);
-}
-
-/**
- * Gets the platform specific shell binary that is launched using nsIProcess and
- * in turn launches a binary used for the test (e.g. application, updater,
- * etc.). A shell is used so debug console output can be redirected to a file so
- * it doesn't end up in the test log.
- *
- * @return  nsIFile for the shell binary to launch using nsIProcess.
- * @throws  if the shell binary doesn't exist.
- */
-function getLaunchBin() {
-  let launchBin;
-  if (IS_WIN) {
-    launchBin = Services.dirsvc.get("WinD", AUS_Ci.nsIFile);
-    launchBin.append("System32");
-    launchBin.append("cmd.exe");
-  } else {
-    launchBin = AUS_Cc["@mozilla.org/file/local;1"].
-                createInstance(AUS_Ci.nsILocalFile);
-    launchBin.initWithPath("/bin/sh");
-  }
-
-  if (!launchBin.exists())
-    do_throw(launchBin.path + " must exist to run this test!");
-
-  return launchBin;
-}
-
-/**
- * Helper function that waits until the helper has completed its operations and
- * is in a sleep state before performing an update by calling doUpdate.
- */
-function waitForHelperSleep() {
-  gTimeoutRuns++;
-  // Give the lock file process time to lock the file before updating otherwise
-  // this test can fail intermittently on Windows debug builds.
-  let output = getApplyDirFile(DIR_RESOURCES + "output", true);
-  if (readFile(output) != "sleeping\n") {
-    if (gTimeoutRuns > MAX_TIMEOUT_RUNS) {
-      do_throw("Exceeded MAX_TIMEOUT_RUNS while waiting for the helper to " +
-               "finish its operation. Path: " + output.path);
-    }
-    do_timeout(TEST_HELPER_TIMEOUT, waitForHelperSleep);
-    return;
-  }
-  try {
-    output.remove(false);
-  }
-  catch (e) {
-    if (gTimeoutRuns > MAX_TIMEOUT_RUNS) {
-      do_throw("Exceeded MAX_TIMEOUT_RUNS while waiting for the helper " +
-               "message file to no longer be in use. Path: " + output.path);
-    }
-    logTestInfo("failed to remove file. Path: " + output.path);
-    do_timeout(TEST_HELPER_TIMEOUT, waitForHelperSleep);
-    return;
-  }
-  doUpdate();
-}
-
-/**
- * Helper function that waits until the helper has finished its operations
- * before calling waitForHelperFinishFileUnlock to verify that the helper's
- * input and output directories are no longer in use.
- */
-function waitForHelperFinished() {
-  // Give the lock file process time to lock the file before updating otherwise
-  // this test can fail intermittently on Windows debug builds.
-  let output = getApplyDirFile(DIR_RESOURCES + "output", true);
-  if (readFile(output) != "finished\n") {
-    do_timeout(TEST_HELPER_TIMEOUT, waitForHelperFinished);
-    return;
-  }
-  // Give the lock file process time to unlock the file before deleting the
-  // input and output files.
-  waitForHelperFinishFileUnlock();
-}
-
-/**
- * Helper function that waits until the helper's input and output files are no
- * longer in use before calling checkUpdate.
- */
-function waitForHelperFinishFileUnlock() {
-  try {
-    let output = getApplyDirFile(DIR_RESOURCES + "output", true);
-    if (output.exists()) {
-      output.remove(false);
-    }
-    let input = getApplyDirFile(DIR_RESOURCES + "input", true);
-    if (input.exists()) {
-      input.remove(false);
-    }
-  } catch (e) {
-    // Give the lock file process time to unlock the file before deleting the
-    // input and output files.
-    do_timeout(TEST_HELPER_TIMEOUT, waitForHelperFinishFileUnlock);
-    return;
-  }
-  checkUpdate();
-}
-
-/**
- * Helper function to tell the helper to finish and exit its sleep state.
- */
-function setupHelperFinish() {
-  let input = getApplyDirFile(DIR_RESOURCES + "input", true);
-  writeFile(input, "finish\n");
-  waitForHelperFinished();
-}
-
-/**
- * Helper function for updater binary tests that creates the files and
- * directories used by the test.
- *
- * @param   aMarFile
- *          The mar file for the update test.
- */
-function setupUpdaterTest(aMarFile) {
-  let updatesPatchDir = getUpdatesPatchDir();
-  if (!updatesPatchDir.exists()) {
-    updatesPatchDir.create(AUS_Ci.nsIFile.DIRECTORY_TYPE, PERMS_DIRECTORY);
-  }
-  // Copy the mar that will be applied
-  let mar = getTestDirFile(aMarFile);
-  mar.copyToFollowingLinks(updatesPatchDir, FILE_UPDATE_ARCHIVE);
-
-  let helperBin = getTestDirFile(FILE_HELPER_BIN);
-  let afterApplyBinDir = getApplyDirFile(DIR_RESOURCES, true);
-  helperBin.copyToFollowingLinks(afterApplyBinDir, gCallbackBinFile);
-  helperBin.copyToFollowingLinks(afterApplyBinDir, gPostUpdateBinFile);
-
-  let applyToDir = getApplyDirFile(null, true);
-  gTestFiles.forEach(function SUT_TF_FE(aTestFile) {
-    if (aTestFile.originalFile || aTestFile.originalContents) {
-      let testDir = getApplyDirFile(aTestFile.relPathDir, true);
-      if (!testDir.exists())
-        testDir.create(AUS_Ci.nsIFile.DIRECTORY_TYPE, PERMS_DIRECTORY);
-
-      let testFile;
-      if (aTestFile.originalFile) {
-        testFile = getTestDirFile(aTestFile.originalFile);
-        testFile.copyToFollowingLinks(testDir, aTestFile.fileName);
-        testFile = getApplyDirFile(aTestFile.relPathDir + aTestFile.fileName);
-      } else {
-        testFile = getApplyDirFile(aTestFile.relPathDir + aTestFile.fileName,
-                                   true);
-        writeFile(testFile, aTestFile.originalContents);
-      }
-
-      // Skip these tests on Windows and OS/2 since their
-      // implementaions of chmod doesn't really set permissions.
-      if (!IS_WIN && !IS_OS2 && aTestFile.originalPerms) {
-        testFile.permissions = aTestFile.originalPerms;
-        // Store the actual permissions on the file for reference later after
-        // setting the permissions.
-        if (!aTestFile.comparePerms) {
-          aTestFile.comparePerms = testFile.permissions;
-        }
-      }
-    }
-  });
-
-  // Add the test directory that will be updated for a successful update or left
-  // in the initial state for a failed update.
-  gTestDirs.forEach(function SUT_TD_FE(aTestDir) {
-    let testDir = getApplyDirFile(aTestDir.relPathDir, true);
-    if (!testDir.exists()) {
-      testDir.create(AUS_Ci.nsIFile.DIRECTORY_TYPE, PERMS_DIRECTORY);
-    }
-
-    if (aTestDir.files) {
-      aTestDir.files.forEach(function SUT_TD_F_FE(aTestFile) {
-        let testFile = getApplyDirFile(aTestDir.relPathDir + aTestFile, true);
-        if (!testFile.exists()) {
-          testFile.create(AUS_Ci.nsIFile.NORMAL_FILE_TYPE, PERMS_FILE);
-        }
-      });
-    }
-
-    if (aTestDir.subDirs) {
-      aTestDir.subDirs.forEach(function SUT_TD_SD_FE(aSubDir) {
-        let testSubDir = getApplyDirFile(aTestDir.relPathDir + aSubDir, true);
-        if (!testSubDir.exists()) {
-          testSubDir.create(AUS_Ci.nsIFile.DIRECTORY_TYPE, PERMS_DIRECTORY);
-        }
-
-        if (aTestDir.subDirFiles) {
-          aTestDir.subDirFiles.forEach(function SUT_TD_SDF_FE(aTestFile) {
-            let testFile = getApplyDirFile(aTestDir.relPathDir + aSubDir + aTestFile, true);
-            if (!testFile.exists()) {
-              testFile.create(AUS_Ci.nsIFile.NORMAL_FILE_TYPE, PERMS_FILE);
-            }
-          });
-        }
-      });
-    }
-  });
-}
-
-/**
- * Helper function for updater binary tests that creates the update-settings.ini
- * file.
- */
-function createUpdateSettingsINI() {
-  let updateSettingsIni = getApplyDirFile(null, true);
-  if (IS_MACOSX) {
-    updateSettingsIni.append("Contents");
-    updateSettingsIni.append("Resources");
-  }
-  updateSettingsIni.append(FILE_UPDATE_SETTINGS_INI);
-  writeFile(updateSettingsIni, UPDATE_SETTINGS_CONTENTS);
-}
-
-/**
- * Helper function for updater binary tests that creates the updater.ini
- * file.
- *
- * @param   aIsExeAsync
- *          True or undefined if the post update process should be async. If
- *          undefined ExeAsync will not be added to the updater.ini file in
- *          order to test the default launch behavior which is async.
- */
-function createUpdaterINI(aIsExeAsync) {
-  let exeArg = "ExeArg=post-update-async\n";
-  let exeAsync = "";
-  if (aIsExeAsync !== undefined)
-  {
-    if (aIsExeAsync) {
-      exeAsync = "ExeAsync=true\n";
-    } else {
-      exeArg = "ExeArg=post-update-sync\n";
-      exeAsync = "ExeAsync=false\n";
-    }
-  }
-
-  let updaterIniContents = "[Strings]\n" +
-                           "Title=Update Test\n" +
-                           "Info=Running update test " + gTestID + "\n\n" +
-                           "[PostUpdateMac]\n" +
-                           "ExeRelPath=" + DIR_RESOURCES + gPostUpdateBinFile + "\n" +
-                           exeArg +
-                           exeAsync +
-                           "\n" +
-                           "[PostUpdateWin]\n" +
-                           "ExeRelPath=" + gPostUpdateBinFile + "\n" +
-                           exeArg +
-                           exeAsync;
-  let updaterIni = getApplyDirFile(DIR_RESOURCES + FILE_UPDATER_INI, true);
-  writeFile(updaterIni, updaterIniContents);
-}
-
-/**
- * Helper function for updater binary tests for verifying the contents of the
- * update log after a successful update.
- *
- * @param   aCompareLogFile
- *          The log file to compare the update log with.
- * @param   aExcludeDistributionDir
- *          Removes lines containing the distribution directory from the log
- *          file to compare the update log with.
- */
-function checkUpdateLogContents(aCompareLogFile, aExcludeDistributionDir) {
-  if (IS_UNIX && !IS_MACOSX) {
-    // Sorting on Linux is different so skip checking the logs for now.
-    return;
-  }
-  let updateLog = getUpdatesPatchDir();
-  updateLog.append(FILE_UPDATE_LOG);
-  let updateLogContents = readFileBytes(updateLog);
-
-  // The channel-prefs.js is defined in gTestFilesCommon which will always be
-  // located to the end of gTestFiles.
-  if (gTestFiles.length > 1 &&
-      gTestFiles[gTestFiles.length - 1].fileName == "channel-prefs.js" &&
-      !gTestFiles[gTestFiles.length - 1].originalContents) {
-    updateLogContents = updateLogContents.replace(/.*defaults\/.*/g, "");
-  }
-  if (gTestFiles.length > 2 &&
-      gTestFiles[gTestFiles.length - 2].fileName == FILE_UPDATE_SETTINGS_INI &&
-      !gTestFiles[gTestFiles.length - 2].originalContents) {
-    updateLogContents = updateLogContents.replace(/.*update-settings.ini.*/g, "");
-  }
-  if (gStageUpdate) {
-    // Skip the staged update messages
-    updateLogContents = updateLogContents.replace(/Performing a staged update/, "");
-  } else if (gSwitchApp) {
-    // Skip the switch app request messages
-    updateLogContents = updateLogContents.replace(/Performing a staged update/, "");
-    updateLogContents = updateLogContents.replace(/Performing a replace request/, "");
-  }
-  // Skip the source/destination lines since they contain absolute paths.
-  updateLogContents = updateLogContents.replace(/PATCH DIRECTORY.*/g, "");
-  updateLogContents = updateLogContents.replace(/INSTALLATION DIRECTORY.*/g, "");
-  updateLogContents = updateLogContents.replace(/WORKING DIRECTORY.*/g, "");
-  // Skip lines that log failed attempts to open the callback executable.
-  updateLogContents = updateLogContents.replace(/NS_main: callback app file .*/g, "");
-  if (IS_MACOSX) {
-    // Skip lines that log moving the distribution directory for Mac v2 signing.
-    updateLogContents = updateLogContents.replace(/Moving old [^\n]*\nrename_file: .*/g, "");
-    updateLogContents = updateLogContents.replace(/New distribution directory .*/g, "");
-  }
-  if (gSwitchApp) {
-    // Remove the lines which contain absolute paths
-    updateLogContents = updateLogContents.replace(/^Begin moving.*$/mg, "");
-    updateLogContents = updateLogContents.replace(/^ensure_remove: failed to remove file: .*$/mg, "");
-    updateLogContents = updateLogContents.replace(/^ensure_remove_recursive: unable to remove directory: .*$/mg, "");
-    updateLogContents = updateLogContents.replace(/^Removing tmpDir failed, err: -1$/mg, "");
-    updateLogContents = updateLogContents.replace(/^remove_recursive_on_reboot: .*$/mg, "");
-  }
-  updateLogContents = updateLogContents.replace(/\r/g, "");
-  // Replace error codes since they are different on each platform.
-  updateLogContents = updateLogContents.replace(/, err:.*\n/g, "\n");
-  // Replace to make the log parsing happy.
-  updateLogContents = updateLogContents.replace(/non-fatal error /g, "");
-  // The FindFile results when enumerating the filesystem on Windows is not
-  // determistic so the results matching the following need to be ignored.
-  updateLogContents = updateLogContents.replace(/.*7\/7text.*\n/g, "");
-  // Remove consecutive newlines
-  updateLogContents = updateLogContents.replace(/\n+/g, "\n");
-  // Remove leading and trailing newlines
-  updateLogContents = updateLogContents.replace(/^\n|\n$/g, "");
-  // The update log when running the service tests sometimes starts with data
-  // from the previous launch of the updater.
-  updateLogContents = updateLogContents.replace(/^calling QuitProgressUI\n[^\n]*\nUPDATE TYPE/g, "UPDATE TYPE");
-
-  let compareLogContents = "";
-  if (aCompareLogFile) {
-    compareLogContents = readFileBytes(getTestDirFile(aCompareLogFile));
-  }
-  if (gSwitchApp) {
-    compareLogContents += LOG_SWITCH_SUCCESS;
-  }
-  // The channel-prefs.js is defined in gTestFilesCommon which will always be
-  // located to the end of gTestFiles.
-  if (gTestFiles.length > 1 &&
-      gTestFiles[gTestFiles.length - 1].fileName == "channel-prefs.js" &&
-      !gTestFiles[gTestFiles.length - 1].originalContents) {
-    compareLogContents = compareLogContents.replace(/.*defaults\/.*/g, "");
-  }
-  if (gTestFiles.length > 2 &&
-      gTestFiles[gTestFiles.length - 2].fileName == FILE_UPDATE_SETTINGS_INI &&
-      !gTestFiles[gTestFiles.length - 2].originalContents) {
-    compareLogContents = compareLogContents.replace(/.*update-settings.ini.*/g, "");
-  }
-  if (aExcludeDistributionDir) {
-    compareLogContents = compareLogContents.replace(/.*distribution\/.*/g, "");
-  }
-  // Remove leading and trailing newlines
-  compareLogContents = compareLogContents.replace(/\n+/g, "\n");
-  // Remove leading and trailing newlines
-  compareLogContents = compareLogContents.replace(/^\n|\n$/g, "");
-
-  // Don't write the contents of the file to the log to reduce log spam
-  // unless there is a failure.
-  if (compareLogContents == updateLogContents) {
-    logTestInfo("log contents are correct");
-    do_check_true(true);
-  } else {
-    logTestInfo("log contents are not correct");
-    do_check_eq(compareLogContents, updateLogContents);
-  }
-}
-
-/**
- * Helper function to check if the update log contains a string.
- *
- * @param   aCheckString
- *          The string to check if the update log contains.
- */
-function checkUpdateLogContains(aCheckString) {
-  let updateLog = getUpdatesPatchDir();
-  updateLog.append(FILE_UPDATE_LOG);
-  let updateLogContents = readFileBytes(updateLog);
-  if (updateLogContents.indexOf(aCheckString) != -1) {
-    logTestInfo("log file does contain: " + aCheckString);
-    do_check_true(true);
-  } else {
-    logTestInfo("log file does not contain: " + aCheckString);
-    logTestInfo("log file contents:\n" + updateLogContents);
-    do_check_true(false);
-  }
-}
-
-/**
- * Helper function for updater binary tests for verifying the state of files and
- * directories after a successful update.
- *
- * @param  aGetFileFunc
- *         The function used to get the files in the directory to be checked.
- * @param  aStageDirExists
- *         If true the staging directory will be tested for existence and if
- *         false the staging directory will be tested for non-existence.
- * @param  aToBeDeletedDirExists
- *         On Windows, if true the tobedeleted directory will be tested for
- *         existence and if false the tobedeleted directory will be tested for
- *         non-existence. On all othere platforms it will be tested for
- *         non-existence.
- */
-function checkFilesAfterUpdateSuccess(aGetFileFunc, aStageDirExists,
-                                      aToBeDeletedDirExists) {
-  logTestInfo("testing contents of files after a successful update");
-  gTestFiles.forEach(function CFAUS_TF_FE(aTestFile) {
-    let testFile = aGetFileFunc(aTestFile.relPathDir + aTestFile.fileName, true);
-    logTestInfo("testing file: " + testFile.path);
-    if (aTestFile.compareFile || aTestFile.compareContents) {
-      do_check_true(testFile.exists());
-
-      // Skip these tests on Windows and OS/2 since their
-      // implementaions of chmod doesn't really set permissions.
-      if (!IS_WIN && !IS_OS2 && aTestFile.comparePerms) {
-        // Check if the permssions as set in the complete mar file are correct.
-        let logPerms = "testing file permissions - ";
-        if (aTestFile.originalPerms) {
-          logPerms += "original permissions: " +
-                      aTestFile.originalPerms.toString(8) + ", ";
-        }
-        logPerms += "compare permissions : " +
-                    aTestFile.comparePerms.toString(8) + ", ";
-        logPerms += "updated permissions : " + testFile.permissions.toString(8);
-        logTestInfo(logPerms);
-        do_check_eq(testFile.permissions & 0xfff, aTestFile.comparePerms & 0xfff);
-      }
-
-      let fileContents1 = readFileBytes(testFile);
-      let fileContents2 = aTestFile.compareFile ?
-                          readFileBytes(getTestDirFile(aTestFile.compareFile)) :
-                          aTestFile.compareContents;
-      // Don't write the contents of the file to the log to reduce log spam
-      // unless there is a failure.
-      if (fileContents1 == fileContents2) {
-        logTestInfo("file contents are correct");
-        do_check_true(true);
-      } else {
-        logTestInfo("file contents are not correct");
-        do_check_eq(fileContents1, fileContents2);
-      }
-    } else {
-      do_check_false(testFile.exists());
-    }
-  });
-
-  logTestInfo("testing operations specified in removed-files were performed " +
-              "after a successful update");
-  gTestDirs.forEach(function CFAUS_TD_FE(aTestDir) {
-    let testDir = aGetFileFunc(aTestDir.relPathDir, true);
-    logTestInfo("testing directory: " + testDir.path);
-    if (aTestDir.dirRemoved) {
-      do_check_false(testDir.exists());
-    } else {
-      do_check_true(testDir.exists());
-
-      if (aTestDir.files) {
-        aTestDir.files.forEach(function CFAUS_TD_F_FE(aTestFile) {
-          let testFile = aGetFileFunc(aTestDir.relPathDir + aTestFile, true);
-          logTestInfo("testing directory file: " + testFile.path);
-          if (aTestDir.filesRemoved) {
-            do_check_false(testFile.exists());
-          } else {
-            do_check_true(testFile.exists());
-          }
-        });
-      }
-
-      if (aTestDir.subDirs) {
-        aTestDir.subDirs.forEach(function CFAUS_TD_SD_FE(aSubDir) {
-          let testSubDir = aGetFileFunc(aTestDir.relPathDir + aSubDir, true);
-          logTestInfo("testing sub-directory: " + testSubDir.path);
-          do_check_true(testSubDir.exists());
-          if (aTestDir.subDirFiles) {
-            aTestDir.subDirFiles.forEach(function CFAUS_TD_SDF_FE(aTestFile) {
-              let testFile = aGetFileFunc(aTestDir.relPathDir +
-                                          aSubDir + aTestFile, true);
-              logTestInfo("testing sub-directory file: " + testFile.path);
-              do_check_true(testFile.exists());
-            });
-          }
-        });
-      }
-    }
-  });
-
-  checkFilesAfterUpdateCommon(aGetFileFunc, aStageDirExists,
-                              aToBeDeletedDirExists);
-}
-
-/**
- * Helper function for updater binary tests for verifying the state of files and
- * directories after a failed update.
- *
- * @param aGetFileFunc
- *        the function used to get the files in the directory to be checked.
- * @param  aStageDirExists
- *         If true the staging directory will be tested for existence and if
- *         false the staging directory will be tested for non-existence.
- * @param  aToBeDeletedDirExists
- *         On Windows, if true the tobedeleted directory will be tested for
- *         existence and if false the tobedeleted directory will be tested for
- *         non-existence. On all othere platforms it will be tested for
- *         non-existence.
- */
-function checkFilesAfterUpdateFailure(aGetFileFunc, aStageDirExists,
-                                      aToBeDeletedDirExists) {
-  logTestInfo("testing contents of files after a failed update");
-  gTestFiles.forEach(function CFAUF_TF_FE(aTestFile) {
-    let testFile = aGetFileFunc(aTestFile.relPathDir + aTestFile.fileName, true);
-    logTestInfo("testing file: " + testFile.path);
-    if (aTestFile.compareFile || aTestFile.compareContents) {
-      do_check_true(testFile.exists());
-
-      // Skip these tests on Windows and OS/2 since their
-      // implementaions of chmod doesn't really set permissions.
-      if (!IS_WIN !IS_OS2 && aTestFile.comparePerms) {
-        // Check the original permssions are retained on the file.
-        let logPerms = "testing file permissions - ";
-        if (aTestFile.originalPerms) {
-          logPerms += "original permissions: " +
-                      aTestFile.originalPerms.toString(8) + ", ";
-        }
-        logPerms += "compare permissions : " +
-                    aTestFile.comparePerms.toString(8) + ", ";
-        logPerms += "updated permissions : " + testFile.permissions.toString(8);
-        logTestInfo(logPerms);
-        do_check_eq(testFile.permissions & 0xfff, aTestFile.comparePerms & 0xfff);
-      }
-
-      let fileContents1 = readFileBytes(testFile);
-      let fileContents2 = aTestFile.compareFile ?
-                          readFileBytes(getTestDirFile(aTestFile.compareFile)) :
-                          aTestFile.compareContents;
-      // Don't write the contents of the file to the log to reduce log spam
-      // unless there is a failure.
-      if (fileContents1 == fileContents2) {
-        logTestInfo("file contents are correct");
-        do_check_true(true);
-      } else {
-        logTestInfo("file contents are not correct");
-        do_check_eq(fileContents1, fileContents2);
-      }
-    } else {
-      do_check_false(testFile.exists());
-    }
-  });
-
-  logTestInfo("testing operations specified in removed-files were not " +
-              "performed after a failed update");
-  gTestDirs.forEach(function CFAUF_TD_FE(aTestDir) {
-    let testDir = aGetFileFunc(aTestDir.relPathDir, true);
-    logTestInfo("testing directory: " + testDir.path);
-    do_check_true(testDir.exists());
-
-    if (aTestDir.files) {
-      aTestDir.files.forEach(function CFAUS_TD_F_FE(aTestFile) {
-        let testFile = aGetFileFunc(aTestDir.relPathDir + aTestFile, true);
-        logTestInfo("testing directory file: " + testFile.path);
-        do_check_true(testFile.exists());
-      });
-    }
-
-    if (aTestDir.subDirs) {
-      aTestDir.subDirs.forEach(function CFAUS_TD_SD_FE(aSubDir) {
-        let testSubDir = aGetFileFunc(aTestDir.relPathDir + aSubDir, true);
-        logTestInfo("testing sub-directory: " + testSubDir.path);
-        do_check_true(testSubDir.exists());
-        if (aTestDir.subDirFiles) {
-          aTestDir.subDirFiles.forEach(function CFAUS_TD_SDF_FE(aTestFile) {
-            let testFile = aGetFileFunc(aTestDir.relPathDir +
-                                        aSubDir + aTestFile, true);
-            logTestInfo("testing sub-directory file: " + testFile.path);
-            do_check_true(testFile.exists());
-          });
-        }
-      });
-    }
-  });
-
-  checkFilesAfterUpdateCommon(aGetFileFunc, aStageDirExists,
-                              aToBeDeletedDirExists);
-}
-
-/**
- * Helper function for updater binary tests for verifying the state of common
- * files and directories after a successful or failed update.
- *
- * @param aGetFileFunc
- *        the function used to get the files in the directory to be checked.
- * @param  aStageDirExists
- *         If true the staging directory will be tested for existence and if
- *         false the staging directory will be tested for non-existence.
- * @param  aToBeDeletedDirExists
- *         On Windows, if true the tobedeleted directory will be tested for
- *         existence and if false the tobedeleted directory will be tested for
- *         non-existence. On all othere platforms it will be tested for
- *         non-existence.
- */
-function checkFilesAfterUpdateCommon(aGetFileFunc, aStageDirExists,
-                                     aToBeDeletedDirExists) {
-  logTestInfo("testing extra directories");
-
-  let stageDir = getStageDirFile(null, true);
-  logTestInfo("testing directory should " +
-              (aStageDirExists ? "" : "not ") +
-              "exist: " + stageDir.path);
-  do_check_eq(stageDir.exists(), aStageDirExists);
-
-  let toBeDeletedDirExists = IS_WIN ? aToBeDeletedDirExists : false;
-  let toBeDeletedDir = getApplyDirFile(DIR_TOBEDELETED, true);
-  logTestInfo("testing directory should " +
-              (toBeDeletedDirExists ? "" : "not ") +
-              "exist: " + toBeDeletedDir.path);
-  do_check_eq(toBeDeletedDir.exists(), toBeDeletedDirExists);
-
-  logTestInfo("testing updating directory doesn't exist in the application " +
-              "directory");
-  let updatingDir = getApplyDirFile("updating", true);
-  do_check_false(updatingDir.exists());
-
-  if (stageDir.exists()) {
-    logTestInfo("testing updating directory doesn't exist in the staging " +
-                "directory");
-    updatingDir = stageDir.clone();
-    updatingDir.append("updating");
-    do_check_false(updatingDir.exists());
-  }
-
-  logTestInfo("testing backup files should not be left behind in the " +
-              "application directory");
-  let applyToDir = getApplyDirFile(null, true);
-  checkFilesInDirRecursive(applyToDir, checkForBackupFiles);
-
-  if (stageDir.exists()) {
-    logTestInfo("testing backup files should not be left behind in the " +
-                "staging directory");
-    let applyToDir = getApplyDirFile(null, true);
-    checkFilesInDirRecursive(stageDir, checkForBackupFiles);
-  }
-
-  logTestInfo("testing patch files should not be left behind");
-  let updatesDir = getUpdatesPatchDir();
-  let entries = updatesDir.QueryInterface(AUS_Ci.nsIFile).directoryEntries;
-  while (entries.hasMoreElements()) {
-    let entry = entries.getNext().QueryInterface(AUS_Ci.nsIFile);
-    do_check_neq(getFileExtension(entry), "patch");
-  }
-}
-
-/**
- * Helper function for updater binary tests for verifying the contents of the
- * updater callback application log which should contain the arguments passed to
- * the callback application.
- */
-function checkCallbackAppLog() {
-  let appLaunchLog = getApplyDirFile(DIR_RESOURCES + gCallbackArgs[1], true);
-  if (!appLaunchLog.exists()) {
-    do_timeout(TEST_HELPER_TIMEOUT, checkCallbackAppLog);
-    return;
-  }
-
-  let expectedLogContents = gCallbackArgs.join("\n") + "\n";
-  let logContents = readFile(appLaunchLog);
-  // It is possible for the log file contents check to occur before the log file
-  // contents are completely written so wait until the contents are the expected
-  // value. If the contents are never the expected value then the test will
-  // fail by timing out.
-  if (logContents != expectedLogContents) {
-    do_timeout(TEST_HELPER_TIMEOUT, checkCallbackAppLog);
-    return;
-  }
-
-  if (logContents == expectedLogContents) {
-    logTestInfo("callback log file contents are correct");
-    do_check_true(true);
-  } else {
-    logTestInfo("callback log file contents are not correct");
-    do_check_eq(logContents, expectedLogContents);
-  }
-
-  waitForFilesInUse();
-}
-
-/**
- * Helper function for updater binary tests for getting the log and running
- * files created by the test helper binary file when called with the post-update
- * command line argument.
- *
- * @param   aSuffix
- *          The string to append to the post update test helper binary path.
- */
-function getPostUpdateFile(aSuffix) {
-  return getApplyDirFile(DIR_RESOURCES + gPostUpdateBinFile + aSuffix, true);
-}
-
-/**
- * Helper function for updater binary tests for verifying the contents of the
- * updater post update binary log.
- */
-function checkPostUpdateAppLog() {
-  gTimeoutRuns++;
-  let postUpdateLog = getPostUpdateFile(".log");
-  if (!postUpdateLog.exists()) {
-    logTestInfo("postUpdateLog does not exist. Path: " + postUpdateLog.path);
-    if (gTimeoutRuns > MAX_TIMEOUT_RUNS) {
-      do_throw("Exceeded MAX_TIMEOUT_RUNS while waiting for the post update " +
-               "process to create the post update log. Path: " +
-               postUpdateLog.path);
-    }
-    do_timeout(TEST_HELPER_TIMEOUT, checkPostUpdateAppLog);
-    return;
-  }
-
-  let logContents = readFile(postUpdateLog);
-  // It is possible for the log file contents check to occur before the log file
-  // contents are completely written so wait until the contents are the expected
-  // value. If the contents are never the expected value then the test will
-  // fail by timing out.
-  if (logContents != "post-update\n") {
-    if (gTimeoutRuns > MAX_TIMEOUT_RUNS) {
-      do_throw("Exceeded MAX_TIMEOUT_RUNS while waiting for the post update " +
-               "process to create the expected contents in the post update log. Path: " +
-               postUpdateLog.path);
-    }
-    do_timeout(TEST_HELPER_TIMEOUT, checkPostUpdateAppLog);
-    return;
-  }
-
-  logTestInfo("post update app log file contents are correct");
-  do_check_true(true);
-
-  gCheckFunc();
-}
-
-/**
- * Helper function for updater service tests for verifying the contents of the
- * updater callback application log which should contain the arguments passed to
- * the callback application.
- */
-function checkCallbackServiceLog() {
-  do_check_neq(gServiceLaunchedCallbackLog, null);
-
-  let expectedLogContents = gServiceLaunchedCallbackArgs.join("\n") + "\n";
-  let logFile = AUS_Cc["@mozilla.org/file/local;1"].createInstance(AUS_Ci.nsILocalFile);
-  logFile.initWithPath(gServiceLaunchedCallbackLog);
-  let logContents = readFile(logFile);
-  // It is possible for the log file contents check to occur before the log file
-  // contents are completely written so wait until the contents are the expected
-  // value. If the contents are never the expected value then the test will
-  // fail by timing out.
-  if (logContents != expectedLogContents) {
-    logTestInfo("callback service log not expected value, waiting longer");
-    do_timeout(TEST_HELPER_TIMEOUT, checkCallbackServiceLog);
-    return;
-  }
-
-  logTestInfo("testing that the callback application successfully launched " +
-              "and the expected command line arguments were passed to it");
-  do_check_eq(logContents, expectedLogContents);
-
-  waitForFilesInUse();
-}
-
-// Waits until files that are in use that break tests are no longer in use and
-// then calls do_test_finished.
-function waitForFilesInUse() {
-  if (IS_WIN) {
-    let appBin = getApplyDirFile(FILE_APP_BIN, true);
-    let maintSvcInstaller = getApplyDirFile(FILE_MAINTENANCE_SERVICE_INSTALLER_BIN, true);
-    let helper = getApplyDirFile("uninstall/helper.exe", true);
-    let updater = getUpdatesPatchDir();
-    updater.append(FILE_UPDATER_BIN);
-
-    let files = [appBin, updater, maintSvcInstaller, helper];
-
-    for (var i = 0; i < files.length; ++i) {
-      let file = files[i];
-      let fileBak = file.parent.clone();
-      if (file.exists()) {
-        fileBak.append(file.leafName + ".bak");
-        try {
-          if (fileBak.exists()) {
-            fileBak.remove(false);
-          }
-          file.copyTo(fileBak.parent, fileBak.leafName);
-          file.remove(false);
-          fileBak.moveTo(file.parent, file.leafName);
-          logTestInfo("file is not in use. Path: " + file.path);
-        } catch (e) {
-          logTestInfo("file in use, will try again after " + TEST_CHECK_TIMEOUT +
-                      " ms, Path: " + file.path + ", Exception: " + e);
-          try {
-            if (fileBak.exists()) {
-              fileBak.remove(false);
-            }
-          } catch (e) {
-            logTestInfo("unable to remove file, this should never happen! " +
-                        "Path: " + fileBak.path + ", Exception: " + e);
-          }
-          do_timeout(TEST_CHECK_TIMEOUT, waitForFilesInUse);
-          return;
-        }
-      }
-    }
-  }
-
-  logTestInfo("calling doTestFinish");
-  doTestFinish();
-}
-
-/**
- * Helper function for updater binary tests for verifying there are no update
- * backup files left behind after an update.
- *
- * @param   aFile
- *          An nsIFile to check if it has moz-backup for its extension.
- */
-function checkForBackupFiles(aFile) {
-  do_check_neq(getFileExtension(aFile), "moz-backup");
-}
-
-/**
- * Helper function for updater binary tests for recursively enumerating a
- * directory and calling a callback function with the file as a parameter for
- * each file found.
- *
- * @param   aDir
- *          A nsIFile for the directory to be deleted
- * @param   aCallback
- *          A callback function that will be called with the file as a
- *          parameter for each file found.
- */
-function checkFilesInDirRecursive(aDir, aCallback) {
-  if (!aDir.exists())
-    do_throw("Directory must exist!");
-
-  let dirEntries = aDir.directoryEntries;
-  while (dirEntries.hasMoreElements()) {
-    let entry = dirEntries.getNext().QueryInterface(AUS_Ci.nsIFile);
-
-    if (entry.isDirectory()) {
-      checkFilesInDirRecursive(entry, aCallback);
-    } else {
-      aCallback(entry);
-    }
-  }
-}
-
-/**
- * Sets up the bare bones XMLHttpRequest implementation below.
- *
- * @param   aCallback
- *          The callback function that will call the nsIDomEventListener's
- *          handleEvent method.
- *
- *          Example of the callback function
- *
- *            function callHandleEvent() {
- *              gXHR.status = gExpectedStatus;
- *              var e = { target: gXHR };
- *              gXHR.onload.handleEvent(e);
- *            }
- */
-function overrideXHR(aCallback) {
-  gXHRCallback = aCallback;
-  gXHR = new xhr();
-  var registrar = Components.manager.QueryInterface(AUS_Ci.nsIComponentRegistrar);
-  registrar.registerFactory(gXHR.classID, gXHR.classDescription,
-                            gXHR.contractID, gXHR);
-}
-
-
-/**
- * Bare bones XMLHttpRequest implementation for testing onprogress, onerror,
- * and onload nsIDomEventListener handleEvent.
- */
-function makeHandler(aVal) {
-  if (typeof aVal == "function")
-    return { handleEvent: aVal };
-  return aVal;
-}
-function xhr() {
-}
-xhr.prototype = {
-  overrideMimeType: function(aMimetype) { },
-  setRequestHeader: function(aHeader, aValue) { },
-  status: null,
-  channel: { set notificationCallbacks(aVal) { } },
-  _url: null,
-  _method: null,
-  open: function(aMethod, aUrl) {
-    gXHR.channel.originalURI = Services.io.newURI(aUrl, null, null);
-    gXHR._method = aMethod; gXHR._url = aUrl;
-  },
-  responseXML: null,
-  responseText: null,
-  send: function(aBody) {
-    do_execute_soon(gXHRCallback); // Use a timeout so the XHR completes
-  },
-  _onprogress: null,
-  set onprogress(aValue) { gXHR._onprogress = makeHandler(aValue); },
-  get onprogress() { return gXHR._onprogress; },
-  _onerror: null,
-  set onerror(aValue) { gXHR._onerror = makeHandler(aValue); },
-  get onerror() { return gXHR._onerror; },
-  _onload: null,
-  set onload(aValue) { gXHR._onload = makeHandler(aValue); },
-  get onload() { return gXHR._onload; },
-  addEventListener: function(aEvent, aValue, aCapturing) {
-    eval("gXHR._on" + aEvent + " = aValue");
-  },
-  flags: AUS_Ci.nsIClassInfo.SINGLETON,
-  implementationLanguage: AUS_Ci.nsIProgrammingLanguage.JAVASCRIPT,
-  getHelperForLanguage: function(aLanguage) null,
-  getInterfaces: function(aCount) {
-    var interfaces = [AUS_Ci.nsISupports];
-    aCount.value = interfaces.length;
-    return interfaces;
-  },
-  classDescription: "XMLHttpRequest",
-  contractID: "@mozilla.org/xmlextras/xmlhttprequest;1",
-  classID: Components.ID("{c9b37f43-4278-4304-a5e0-600991ab08cb}"),
-  createInstance: function(aOuter, aIID) {
-    if (aOuter == null)
-      return gXHR.QueryInterface(aIID);
-    throw AUS_Cr.NS_ERROR_NO_AGGREGATION;
-  },
-  QueryInterface: function(aIID) {
-    if (aIID.equals(AUS_Ci.nsIClassInfo) ||
-        aIID.equals(AUS_Ci.nsISupports))
-      return gXHR;
-    throw AUS_Cr.NS_ERROR_NO_INTERFACE;
-  },
-  get wrappedJSObject() { return this; }
-};
-
-/**
- * Helper function to override the update prompt component to verify whether it
- * is called or not.
- *
- * @param   aCallback
- *          The callback to call if the update prompt component is called.
- */
-function overrideUpdatePrompt(aCallback) {
-  var registrar = Components.manager.QueryInterface(AUS_Ci.nsIComponentRegistrar);
-  gUpdatePrompt = new UpdatePrompt();
-  gUpdatePromptCallback = aCallback;
-  registrar.registerFactory(gUpdatePrompt.classID, gUpdatePrompt.classDescription,
-                            gUpdatePrompt.contractID, gUpdatePrompt);
-}
-
-function UpdatePrompt() {
-  var fns = ["checkForUpdates", "showUpdateAvailable", "showUpdateDownloaded",
-             "showUpdateError", "showUpdateHistory", "showUpdateInstalled"];
-
-  fns.forEach(function(aPromptFn) {
-    UpdatePrompt.prototype[aPromptFn] = function() {
-      if (!gUpdatePromptCallback) {
-        return;
-      }
-
-      var callback = gUpdatePromptCallback[aPromptFn];
-      if (!callback) {
-        return;
-      }
-
-      callback.apply(gUpdatePromptCallback,
-                     Array.prototype.slice.call(arguments));
-    }
-  });
-}
-
-UpdatePrompt.prototype = {
-  flags: AUS_Ci.nsIClassInfo.SINGLETON,
-  implementationLanguage: AUS_Ci.nsIProgrammingLanguage.JAVASCRIPT,
-  getHelperForLanguage: function(aLanguage) null,
-  getInterfaces: function(aCount) {
-    var interfaces = [AUS_Ci.nsISupports, AUS_Ci.nsIUpdatePrompt];
-    aCount.value = interfaces.length;
-    return interfaces;
-  },
-  classDescription: "UpdatePrompt",
-  contractID: "@mozilla.org/updates/update-prompt;1",
-  classID: Components.ID("{8c350a15-9b90-4622-93a1-4d320308664b}"),
-  createInstance: function(aOuter, aIID) {
-    if (aOuter == null)
-      return gUpdatePrompt.QueryInterface(aIID);
-    throw AUS_Cr.NS_ERROR_NO_AGGREGATION;
-  },
-  QueryInterface: function(aIID) {
-    if (aIID.equals(AUS_Ci.nsIClassInfo) ||
-        aIID.equals(AUS_Ci.nsISupports) ||
-        aIID.equals(AUS_Ci.nsIUpdatePrompt))
-      return gUpdatePrompt;
-    throw AUS_Cr.NS_ERROR_NO_INTERFACE;
-  },
-};
-
-/* Update check listener */
-const updateCheckListener = {
-  onProgress: function UCL_onProgress(aRequest, aPosition, aTotalSize) {
-  },
-
-  onCheckComplete: function UCL_onCheckComplete(aRequest, aUpdates, aUpdateCount) {
-    gRequestURL = aRequest.channel.originalURI.spec;
-    gUpdateCount = aUpdateCount;
-    gUpdates = aUpdates;
-    logTestInfo("url = " + gRequestURL + ", " +
-                "request.status = " + aRequest.status + ", " +
-                "update.statusText = " + aRequest.statusText + ", " +
-                "updateCount = " + aUpdateCount);
-    // Use a timeout to allow the XHR to complete
-    do_execute_soon(gCheckFunc);
-  },
-
-  onError: function UCL_onError(aRequest, aUpdate) {
-    gRequestURL = aRequest.channel.originalURI.spec;
-    gStatusCode = aRequest.status;
-
-    gStatusText = aUpdate.statusText;
-    logTestInfo("url = " + gRequestURL + ", " +
-                "request.status = " + gStatusCode + ", " +
-                "update.statusText = " + gStatusText);
-    // Use a timeout to allow the XHR to complete
-    do_execute_soon(gCheckFunc.bind(null, aRequest, aUpdate));
-  },
-
-  QueryInterface: function(aIID) {
-    if (!aIID.equals(AUS_Ci.nsIUpdateCheckListener) &&
-        !aIID.equals(AUS_Ci.nsISupports))
-      throw AUS_Cr.NS_ERROR_NO_INTERFACE;
-    return this;
-  }
-};
-
-/* Update download listener - nsIRequestObserver */
-const downloadListener = {
-  onStartRequest: function DL_onStartRequest(aRequest, aContext) {
-  },
-
-  onProgress: function DL_onProgress(aRequest, aContext, aProgress, aMaxProgress) {
-  },
-
-  onStatus: function DL_onStatus(aRequest, aContext, aStatus, aStatusText) {
-  },
-
-  onStopRequest: function DL_onStopRequest(aRequest, aContext, aStatus) {
-    gStatusResult = aStatus;
-    // Use a timeout to allow the request to complete
-    do_execute_soon(gCheckFunc);
-  },
-
-  QueryInterface: function DL_QueryInterface(aIID) {
-    if (!aIID.equals(AUS_Ci.nsIRequestObserver) &&
-        !aIID.equals(AUS_Ci.nsIProgressEventSink) &&
-        !aIID.equals(AUS_Ci.nsISupports))
-      throw AUS_Cr.NS_ERROR_NO_INTERFACE;
-    return this;
-  }
-};
-
-/**
- * Helper for starting the http server used by the tests
- */
-function start_httpserver() {
-  let dir = getTestDirFile();
-  logTestInfo("http server directory path: " + dir.path);
-
-  if (!dir.isDirectory()) {
-    do_throw("A file instead of a directory was specified for HttpServer " +
-             "registerDirectory! Path: " + dir.path + "\n");
-  }
-
-  AUS_Cu.import("resource://testing-common/httpd.js");
-  gTestserver = new HttpServer();
-  gTestserver.registerDirectory("/", dir);
-  gTestserver.start(-1);
-  let testserverPort = gTestserver.identity.primaryPort;
-  gURLData = URL_HOST + ":" + testserverPort + "/";
-  logTestInfo("http server port = " + testserverPort);
-}
-
-/**
- * Helper for stopping the http server used by the tests
- *
- * @param   aCallback
- *          The callback to call after stopping the http server.
- */
-function stop_httpserver(aCallback) {
-  do_check_true(!!aCallback);
-  gTestserver.stop(aCallback);
-}
-
-/**
- * Creates an nsIXULAppInfo
- *
- * @param   aID
- *          The ID of the test application
- * @param   aName
- *          A name for the test application
- * @param   aVersion
- *          The version of the application
- * @param   aPlatformVersion
- *          The gecko version of the application
- */
-function createAppInfo(aID, aName, aVersion, aPlatformVersion) {
-  const XULAPPINFO_CONTRACTID = "@mozilla.org/xre/app-info;1";
-  const XULAPPINFO_CID = Components.ID("{c763b610-9d49-455a-bbd2-ede71682a1ac}");
-  var XULAppInfo = {
-    vendor: APP_INFO_VENDOR,
-    name: aName,
-    ID: aID,
-    version: aVersion,
-    appBuildID: "2007010101",
-    platformVersion: aPlatformVersion,
-    platformBuildID: "2007010101",
-    inSafeMode: false,
-    logConsoleErrors: true,
-    OS: "XPCShell",
-    XPCOMABI: "noarch-spidermonkey",
-
-    QueryInterface: function QueryInterface(aIID) {
-      if (aIID.equals(AUS_Ci.nsIXULAppInfo) ||
-          aIID.equals(AUS_Ci.nsIXULRuntime) ||
-#ifdef XP_WIN
-          aIID.equals(AUS_Ci.nsIWinAppHelper) ||
-#endif
-          aIID.equals(AUS_Ci.nsISupports))
-        return this;
-      throw AUS_Cr.NS_ERROR_NO_INTERFACE;
-    }
-  };
-
-  var XULAppInfoFactory = {
-    createInstance: function (aOuter, aIID) {
-      if (aOuter == null)
-        return XULAppInfo.QueryInterface(aIID);
-      throw AUS_Cr.NS_ERROR_NO_AGGREGATION;
-    }
-  };
-
-  var registrar = Components.manager.QueryInterface(AUS_Ci.nsIComponentRegistrar);
-  registrar.registerFactory(XULAPPINFO_CID, "XULAppInfo",
-                            XULAPPINFO_CONTRACTID, XULAppInfoFactory);
-}
-
-/**
- * Returns the platform specific arguments used by nsIProcess when launching
- * the application.
- *
- * @param   aExtraArgs (optional)
- *          An array of extra arguments to append to the default arguments.
- * @return  an array of arguments to be passed to nsIProcess.
- *
- * Note: a shell is necessary to pipe the application's console output which
- *       would otherwise pollute the xpcshell log.
- *
- * Command line arguments used when launching the application:
- * -no-remote prevents shell integration from being affected by an existing
- * application process.
- * -process-updates makes the application exits after being relaunched by the
- * updater.
- * the platform specific string defined by PIPE_TO_NULL to output both stdout
- * and stderr to null. This is needed to prevent output from the application
- * from ending up in the xpchsell log.
- */
-function getProcessArgs(aExtraArgs) {
-  if (!aExtraArgs) {
-    aExtraArgs = [];
-  }
-
-  let appBinPath = getApplyDirFile(DIR_MACOS + FILE_APP_BIN, false).path;
-  if (/ /.test(appBinPath)) {
-    appBinPath = '"' + appBinPath + '"';
-  }
-
-  let args;
-  if (IS_UNIX) {
-    let launchScript = getLaunchScript();
-    // Precreate the script with executable permissions
-    launchScript.create(AUS_Ci.nsILocalFile.NORMAL_FILE_TYPE, PERMS_DIRECTORY);
-
-    let scriptContents = "#! /bin/sh\n";
-    scriptContents += appBinPath + " -no-remote -process-updates " +
-                      aExtraArgs.join(" ") + " " + PIPE_TO_NULL;
-    writeFile(launchScript, scriptContents);
-    logTestInfo("created " + launchScript.path + " containing:\n" +
-                scriptContents);
-    args = [launchScript.path];
-  } else {
-    args = ["/D", "/Q", "/C", appBinPath, "-no-remote", "-process-updates"].
-           concat(aExtraArgs).concat([PIPE_TO_NULL]);
-  }
-  return args;
-}
-
-/**
- * Gets a file path for the application to dump its arguments into.  This is used
- * to verify that a callback application is launched.
- *
- * @return  the file for the application to dump its arguments into.
- */
-function getAppArgsLogPath() {
-  let appArgsLog = do_get_file("/", true);
-  appArgsLog.append(gTestID + "_app_args_log");
-  if (appArgsLog.exists()) {
-    appArgsLog.remove(false);
-  }
-  let appArgsLogPath = appArgsLog.path;
-  if (/ /.test(appArgsLogPath)) {
-    appArgsLogPath = '"' + appArgsLogPath + '"';
-  }
-  return appArgsLogPath;
-}
-
-/**
- * Gets the nsIFile reference for the shell script to launch the application. If
- * the file exists it will be removed by this function.
- *
- * @return  the nsIFile for the shell script to launch the application.
- */
-function getLaunchScript() {
-  let launchScript = do_get_file("/", true);
-  launchScript.append(gTestID + "_launch.sh");
-  if (launchScript.exists()) {
-    launchScript.remove(false);
-  }
-  return launchScript;
-}
-
-/**
- * Makes GreD, XREExeF, and UpdRootD point to unique file system locations so
- * xpcshell tests can run in parallel and to keep the environment clean.
- */
-function adjustGeneralPaths() {
-  let dirProvider = {
-    getFile: function AGP_DP_getFile(aProp, aPersistent) {
-      aPersistent.value = true;
-      switch (aProp) {
-        case NS_GRE_DIR:
-          if (gUseTestAppDir) {
-            return getApplyDirFile(DIR_RESOURCES, true);
-          }
-          break;
-        case NS_GRE_BIN_DIR:
-          if (gUseTestAppDir) {
-            return getApplyDirFile(DIR_MACOS, true);
-          }
-          break;
-        case XRE_EXECUTABLE_FILE:
-          if (gUseTestAppDir) {
-            return getApplyDirFile(DIR_MACOS + FILE_APP_BIN, true);
-          }
-          break;
-        case XRE_UPDATE_ROOT_DIR:
-          return getMockUpdRootD();
-      }
-      return null;
-    },
-    QueryInterface: function(aIID) {
-      if (aIID.equals(AUS_Ci.nsIDirectoryServiceProvider) ||
-          aIID.equals(AUS_Ci.nsISupports))
-        return this;
-      throw AUS_Cr.NS_ERROR_NO_INTERFACE;
-    }
-  };
-  let ds = Services.dirsvc.QueryInterface(AUS_Ci.nsIDirectoryService);
-  ds.QueryInterface(AUS_Ci.nsIProperties).undefine(NS_GRE_DIR);
-  ds.QueryInterface(AUS_Ci.nsIProperties).undefine(NS_GRE_BIN_DIR);
-  ds.QueryInterface(AUS_Ci.nsIProperties).undefine(XRE_EXECUTABLE_FILE);
-  ds.registerProvider(dirProvider);
-  do_register_cleanup(function AGP_cleanup() {
-    logTestInfo("start - unregistering directory provider");
-
-    if (gAppTimer) {
-      logTestInfo("start - cancel app timer");
-      gAppTimer.cancel();
-      gAppTimer = null;
-      logTestInfo("finish - cancel app timer");
-    }
-
-    if (gProcess && gProcess.isRunning) {
-      logTestInfo("start - kill process");
-      try {
-        gProcess.kill();
-      } catch (e) {
-        logTestInfo("kill process failed. Exception: " + e);
-      }
-      gProcess = null;
-      logTestInfo("finish - kill process");
-    }
-
-    if (gHandle) {
-      try {
-        logTestInfo("start - closing handle");
-        let kernel32 = ctypes.open("kernel32");
-        let CloseHandle = kernel32.declare("CloseHandle", ctypes.default_abi,
-                                           ctypes.bool, /*return*/
-                                           ctypes.voidptr_t /*handle*/);
-        if (!CloseHandle(gHandle)) {
-          logTestInfo("call to CloseHandle failed");
-        }
-        kernel32.close();
-        gHandle = null;
-        logTestInfo("finish - closing handle");
-      } catch (e) {
-        logTestInfo("call to CloseHandle failed. Exception: " + e);
-      }
-    }
-
-    // Call end_test first before the directory provider is unregistered
-    if (typeof(end_test) == typeof(Function)) {
-      logTestInfo("calling end_test");
-      end_test();
-    }
-
-    ds.unregisterProvider(dirProvider);
-    cleanupTestCommon();
-
-    logTestInfo("finish - unregistering directory provider");
-  });
-}
-
-
-/**
- * Helper function for launching the application to apply an update.
- */
-function launchAppToApplyUpdate() {
-  logTestInfo("start - launching application to apply update");
-
-  let appBin = getApplyDirFile(DIR_MACOS + FILE_APP_BIN, false);
-
-  if (typeof(customLaunchAppToApplyUpdate) == typeof(Function)) {
-    customLaunchAppToApplyUpdate();
-  }
-
-  let launchBin = getLaunchBin();
-  let args = getProcessArgs();
-  logTestInfo("launching " + launchBin.path + " " + args.join(" "));
-
-  gProcess = AUS_Cc["@mozilla.org/process/util;1"].
-                createInstance(AUS_Ci.nsIProcess);
-  gProcess.init(launchBin);
-
-  gAppTimer = AUS_Cc["@mozilla.org/timer;1"].createInstance(AUS_Ci.nsITimer);
-  gAppTimer.initWithCallback(gTimerCallback, APP_TIMER_TIMEOUT,
-                             AUS_Ci.nsITimer.TYPE_ONE_SHOT);
-
-  setEnvironment();
-  logTestInfo("launching application");
-  gProcess.runAsync(args, args.length, gProcessObserver);
-  resetEnvironment();
-
-  logTestInfo("finish - launching application to apply update");
-}
-
-/**
- * The observer for the call to nsIProcess:runAsync.
- */
-let gProcessObserver = {
-  observe: function PO_observe(aSubject, aTopic, aData) {
-    logTestInfo("topic: " + aTopic + ", process exitValue: " +
-                gProcess.exitValue);
-    if (gAppTimer) {
-      gAppTimer.cancel();
-      gAppTimer = null;
-    }
-    if (aTopic != "process-finished" || gProcess.exitValue != 0) {
-      do_throw("Failed to launch application");
-    }
-    do_timeout(TEST_CHECK_TIMEOUT, checkUpdateFinished);
-  },
-  QueryInterface: XPCOMUtils.generateQI([AUS_Ci.nsIObserver])
-};
-
-/**
- * The timer callback to kill the process if it takes too long.
- */
-let gTimerCallback = {
-  notify: function TC_notify(aTimer) {
-    gAppTimer = null;
-    if (gProcess.isRunning) {
-      logTestInfo("attempt to kill process");
-      gProcess.kill();
-    }
-    do_throw("launch application timer expired");
-  },
-  QueryInterface: XPCOMUtils.generateQI([AUS_Ci.nsITimerCallback])
-};
-
-/**
- * The update-staged observer for the call to nsIUpdateProcessor:processUpdate.
- */
-let gUpdateStagedObserver = {
-  observe: function(aSubject, aTopic, aData) {
-    if (aTopic == "update-staged") {
-      Services.obs.removeObserver(gUpdateStagedObserver, "update-staged");
-      checkUpdateApplied();
-    }
-  },
-  QueryInterface: XPCOMUtils.generateQI([AUS_Ci.nsIObserver])
-};
-
-/**
- * Sets the environment that will be used by the application process when it is
- * launched.
- */
-function setEnvironment() {
-  // Prevent setting the environment more than once.
-  if (gShouldResetEnv !== undefined)
-    return;
-
-  gShouldResetEnv = true;
-
-  let env = AUS_Cc["@mozilla.org/process/environment;1"].
-            getService(AUS_Ci.nsIEnvironment);
-  if (IS_WIN && !env.exists("XRE_NO_WINDOWS_CRASH_DIALOG")) {
-    gAddedEnvXRENoWindowsCrashDialog = true;
-    logTestInfo("setting the XRE_NO_WINDOWS_CRASH_DIALOG environment " +
-                "variable to 1... previously it didn't exist");
-    env.set("XRE_NO_WINDOWS_CRASH_DIALOG", "1");
-  }
-
-  if (IS_UNIX) {
-    let appGreBinDir = gGREBinDirOrig.clone();
-    let envGreBinDir = AUS_Cc["@mozilla.org/file/local;1"].
-                       createInstance(AUS_Ci.nsILocalFile);
-    let shouldSetEnv = true;
-    if (IS_MACOSX) {
-      if (env.exists("DYLD_LIBRARY_PATH")) {
-        gEnvDyldLibraryPath = env.get("DYLD_LIBRARY_PATH");
-        envGreBinDir.initWithPath(gEnvDyldLibraryPath);
-        if (envGreBinDir.path == appGreBinDir.path) {
-          gEnvDyldLibraryPath = null;
-          shouldSetEnv = false;
-        }
-      }
-
-      if (shouldSetEnv) {
-        logTestInfo("setting DYLD_LIBRARY_PATH environment variable value to " +
-                    appGreBinDir.path);
-        env.set("DYLD_LIBRARY_PATH", appGreBinDir.path);
-      }
-    } else {
-      if (env.exists("LD_LIBRARY_PATH")) {
-        gEnvLdLibraryPath = env.get("LD_LIBRARY_PATH");
-        envGreBinDir.initWithPath(gEnvLdLibraryPath);
-        if (envGreBinDir.path == appGreBinDir.path) {
-          gEnvLdLibraryPath = null;
-          shouldSetEnv = false;
-        }
-      }
-
-      if (shouldSetEnv) {
-        logTestInfo("setting LD_LIBRARY_PATH environment variable value to " +
-                    appGreBinDir.path);
-        env.set("LD_LIBRARY_PATH", appGreBinDir.path);
-      }
-    }
-  }
-
-  if (env.exists("XPCOM_MEM_LEAK_LOG")) {
-    gEnvXPCOMMemLeakLog = env.get("XPCOM_MEM_LEAK_LOG");
-    logTestInfo("removing the XPCOM_MEM_LEAK_LOG environment variable... " +
-                "previous value " + gEnvXPCOMMemLeakLog);
-    env.set("XPCOM_MEM_LEAK_LOG", "");
-  }
-
-  if (env.exists("XPCOM_DEBUG_BREAK")) {
-    gEnvXPCOMDebugBreak = env.get("XPCOM_DEBUG_BREAK");
-    logTestInfo("setting the XPCOM_DEBUG_BREAK environment variable to " +
-                "warn... previous value " + gEnvXPCOMDebugBreak);
-  } else {
-    logTestInfo("setting the XPCOM_DEBUG_BREAK environment variable to " +
-                "warn... previously it didn't exist");
-  }
-
-  env.set("XPCOM_DEBUG_BREAK", "warn");
-
-  if (gStageUpdate) {
-    logTestInfo("setting the MOZ_UPDATE_STAGING environment variable to 1\n");
-    env.set("MOZ_UPDATE_STAGING", "1");
-  }
-
-  logTestInfo("setting MOZ_NO_SERVICE_FALLBACK environment variable to 1");
-  env.set("MOZ_NO_SERVICE_FALLBACK", "1");
-}
-
-/**
- * Sets the environment back to the original values after launching the
- * application.
- */
-function resetEnvironment() {
-  // Prevent resetting the environment more than once.
-  if (gShouldResetEnv !== true)
-    return;
-
-  gShouldResetEnv = false;
-
-  let env = AUS_Cc["@mozilla.org/process/environment;1"].
-            getService(AUS_Ci.nsIEnvironment);
-
-  if (gEnvXPCOMMemLeakLog) {
-    logTestInfo("setting the XPCOM_MEM_LEAK_LOG environment variable back to " +
-                gEnvXPCOMMemLeakLog);
-    env.set("XPCOM_MEM_LEAK_LOG", gEnvXPCOMMemLeakLog);
-  }
-
-  if (gEnvXPCOMDebugBreak) {
-    logTestInfo("setting the XPCOM_DEBUG_BREAK environment variable back to " +
-                gEnvXPCOMDebugBreak);
-    env.set("XPCOM_DEBUG_BREAK", gEnvXPCOMDebugBreak);
-  } else {
-    logTestInfo("clearing the XPCOM_DEBUG_BREAK environment variable");
-    env.set("XPCOM_DEBUG_BREAK", "");
-  }
-
-  if (IS_UNIX) {
-    if (IS_MACOSX) {
-      if (gEnvDyldLibraryPath) {
-        logTestInfo("setting DYLD_LIBRARY_PATH environment variable value " +
-                    "back to " + gEnvDyldLibraryPath);
-        env.set("DYLD_LIBRARY_PATH", gEnvDyldLibraryPath);
-      } else {
-        logTestInfo("removing DYLD_LIBRARY_PATH environment variable");
-        env.set("DYLD_LIBRARY_PATH", "");
-      }
-    } else {
-      if (gEnvLdLibraryPath) {
-        logTestInfo("setting LD_LIBRARY_PATH environment variable value back " +
-                    "to " + gEnvLdLibraryPath);
-        env.set("LD_LIBRARY_PATH", gEnvLdLibraryPath);
-      } else {
-        logTestInfo("removing LD_LIBRARY_PATH environment variable");
-        env.set("LD_LIBRARY_PATH", "");
-      }
-    }
-  }
-
-  if (IS_WIN && gAddedEnvXRENoWindowsCrashDialog) {
-    logTestInfo("removing the XRE_NO_WINDOWS_CRASH_DIALOG environment " +
-                "variable");
-    env.set("XRE_NO_WINDOWS_CRASH_DIALOG", "");
-  }
-=======
 /* Any copyright is dedicated to the Public Domain.
  * http://creativecommons.org/publicdomain/zero/1.0/
  */
->>>>>>> 00eb1a28
 
 const IS_SERVICE_TEST = false;
 
