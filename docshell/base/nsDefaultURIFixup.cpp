--- conflicted
+++ resolved
@@ -143,48 +143,7 @@
   // Cleanup the empty spaces that might be on each end:
   uriString.Trim(" ");
 
-<<<<<<< HEAD
-#if defined(XP_WIN) || defined(XP_OS2)
-        // Not a file URL, so translate '\' to '/' for convenience in the common protocols
-        // e.g. catch
-        //
-        //   http:\\broken.com\address
-        //   http:\\broken.com/blah
-        //   broken.com\blah
-        //
-        // Code will also do partial fix up the following urls
-        //
-        //   http:\\broken.com\address/somewhere\image.jpg (stops at first forward slash)
-        //   http:\\broken.com\blah?arg=somearg\foo.jpg (stops at question mark)
-        //   http:\\broken.com#odd\ref (stops at hash)
-        //  
-        if (scheme.IsEmpty() ||
-            scheme.LowerCaseEqualsLiteral("http") ||
-            scheme.LowerCaseEqualsLiteral("https") ||
-            scheme.LowerCaseEqualsLiteral("ftp"))
-        {
-            // Walk the string replacing backslashes with forward slashes until
-            // the end is reached, or a question mark, or a hash, or a forward
-            // slash. The forward slash test is to stop before trampling over
-            // URIs which legitimately contain a mix of both forward and
-            // backward slashes.
-            nsAutoCString::iterator start;
-            nsAutoCString::iterator end;
-            uriString.BeginWriting(start);
-            uriString.EndWriting(end);
-            while (start != end) {
-                if (*start == '?' || *start == '#' || *start == '/')
-                    break;
-                if (*start == '\\')
-                    *start = '/';
-                ++start;
-            }
-        }
-#endif
-    }
-=======
   NS_ENSURE_TRUE(!uriString.IsEmpty(), NS_ERROR_FAILURE);
->>>>>>> 8112532f
 
   nsRefPtr<nsDefaultURIFixupInfo> info = new nsDefaultURIFixupInfo(uriString);
   NS_ADDREF(*aInfo = info);
@@ -233,7 +192,7 @@
       return NS_OK;
     }
 
-#if defined(XP_WIN)
+#if defined(XP_WIN) || defined(XP_OS2)
     // Not a file URL, so translate '\' to '/' for convenience in the common
     // protocols. E.g. catch
     //
@@ -723,22 +682,12 @@
 {
   bool attemptFixup = false;
 
-<<<<<<< HEAD
 #if defined(XP_WIN) || defined(XP_OS2)
-    // Check for \ in the url-string or just a drive (PC)
-    if(kNotFound != aIn.FindChar('\\') ||
-       (aIn.Length() == 2 && (aIn.Last() == ':' || aIn.Last() == '|')))
-    {
-        attemptFixup = true;
-    }
-=======
-#if defined(XP_WIN)
   // Check for \ in the url-string or just a drive (PC)
   if (kNotFound != aIn.FindChar('\\') ||
       (aIn.Length() == 2 && (aIn.Last() == ':' || aIn.Last() == '|'))) {
     attemptFixup = true;
   }
->>>>>>> 8112532f
 #elif defined(XP_UNIX)
   // Check if it starts with / (UNIX)
   if (aIn.First() == '/') {
