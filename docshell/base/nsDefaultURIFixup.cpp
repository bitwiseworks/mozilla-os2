--- conflicted
+++ resolved
@@ -231,48 +231,6 @@
       info->mFixupChangedProtocol = true;
       return NS_OK;
     }
-<<<<<<< HEAD
-
-#if defined(XP_WIN) || defined(XP_OS2)
-    // Not a file URL, so translate '\' to '/' for convenience in the common
-    // protocols. E.g. catch
-    //
-    //   http:\\broken.com\address
-    //   http:\\broken.com/blah
-    //   broken.com\blah
-    //
-    // Code will also do partial fix up the following urls
-    //
-    //   http:\\broken.com\address/somewhere\image.jpg (stops at first forward slash)
-    //   http:\\broken.com\blah?arg=somearg\foo.jpg (stops at question mark)
-    //   http:\\broken.com#odd\ref (stops at hash)
-    //
-    if (scheme.IsEmpty() ||
-        scheme.LowerCaseEqualsLiteral("http") ||
-        scheme.LowerCaseEqualsLiteral("https") ||
-        scheme.LowerCaseEqualsLiteral("ftp")) {
-      // Walk the string replacing backslashes with forward slashes until
-      // the end is reached, or a question mark, or a hash, or a forward
-      // slash. The forward slash test is to stop before trampling over
-      // URIs which legitimately contain a mix of both forward and
-      // backward slashes.
-      nsAutoCString::iterator start;
-      nsAutoCString::iterator end;
-      uriString.BeginWriting(start);
-      uriString.EndWriting(end);
-      while (start != end) {
-        if (*start == '?' || *start == '#' || *start == '/') {
-          break;
-        }
-        if (*start == '\\') {
-          *start = '/';
-        }
-        ++start;
-      }
-    }
-#endif
-=======
->>>>>>> 628bf1da
   }
 
   if (!sInitializedPrefCaches) {
