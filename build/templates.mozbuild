# -*- Mode: python; indent-tabs-mode: nil; tab-width: 40 -*-
# vim: set filetype=python:
# This Source Code Form is subject to the terms of the Mozilla Public
# License, v. 2.0. If a copy of the MPL was not distributed with this
# file, You can obtain one at http://mozilla.org/MPL/2.0/.

@template
def Binary():
    '''Generic template for target binaries. Meant to be used by other
    templates.'''

    if CONFIG['MOZ_LIBSTDCXX_TARGET_VERSION']:
        USE_LIBS += ['stdc++compat']

    # Ideally, we'd support not adding this to the LIB_IS_C_ONLY case,
    # but that variable is actually only set in db/sqlite/src, which
    # doesn't build a shared library on the relevant platforms anyways.
    # Eventually, though, we should detect LIB_IS_C_ONLY based on the
    # associated SOURCES (and there might actually be places where we
    # haven't set it but should have).
    if CONFIG['STLPORT_LIBS']:
        OS_LIBS += [CONFIG['STLPORT_LIBS']]


@template
def Program(name):
    '''Template for program executables.'''
    PROGRAM = name

    Binary()


@template
def SimplePrograms(names, ext='.cpp'):
    '''Template for simple program executables.

    Those have a single source with the same base name as the executable.
    '''
    SIMPLE_PROGRAMS += names
    SOURCES += ['%s%s' % (name, ext) for name in names]

    Binary()


@template
def CppUnitTests(names, ext='.cpp'):
    '''Template for C++ unit tests.

    Those have a single source with the same base name as the executable.
    '''
    CPP_UNIT_TESTS += names
    SOURCES += ['%s%s' % (name, ext) for name in names]

    Binary()


@template
def Library(name):
    '''Template for libraries.'''
    LIBRARY_NAME = name


@template
<<<<<<< HEAD
def SharedLibrary(name, short_name=None):
=======
def RustLibrary(name):
    '''Template for Rust libraries.'''
    Library(name)

    IS_RUST_LIBRARY = True


@template
def SharedLibrary(name):
>>>>>>> 628bf1da
    '''Template for shared libraries.'''
    Library(name)

    FORCE_SHARED_LIB = True
    if short_name:
        SHORT_LIBNAME = short_name

    Binary()


@template
def Framework(name):
    '''Template for OSX Frameworks.'''
    SharedLibrary(name)

    IS_FRAMEWORK = True


@template
def HostStdCppCompat():
    '''Template for libstdc++ compatibility for host binaries.'''

    if CONFIG['MOZ_LIBSTDCXX_HOST_VERSION']:
        HOST_USE_LIBS += ['host_stdc++compat']


@template
def HostProgram(name, c_only=False):
    '''Template for build tools executables.'''
    HOST_PROGRAM = name

    # With context-based templates, this won't be needed anymore, and will
    # work better than relying on the caller setting it, but at the moment,
    # this is the best we have. And it doesn't matter /that/ much, so there's
    # really only one place using this, where it does matter to avoid the
    # extra dependency (because it creates a circular one).
    if not c_only:
        HostStdCppCompat()


@template
def HostSimplePrograms(names, ext='.cpp'):
    '''Template for simple build tools executables.

    Those have a single source with the same base name as the executable.
    '''
    HOST_SIMPLE_PROGRAMS += names
    HOST_SOURCES += ['%s%s' % (name.replace('host_', ''), ext)
        for name in names]

    HostStdCppCompat()


@template
def HostLibrary(name):
    '''Template for build tools libraries.'''
    HOST_LIBRARY_NAME = name


include('gecko_templates.mozbuild')
include('test_templates.mozbuild')<|MERGE_RESOLUTION|>--- conflicted
+++ resolved
@@ -61,9 +61,6 @@
 
 
 @template
-<<<<<<< HEAD
-def SharedLibrary(name, short_name=None):
-=======
 def RustLibrary(name):
     '''Template for Rust libraries.'''
     Library(name)
@@ -72,8 +69,7 @@
 
 
 @template
-def SharedLibrary(name):
->>>>>>> 628bf1da
+def SharedLibrary(name, short_name=None):
     '''Template for shared libraries.'''
     Library(name)
 
