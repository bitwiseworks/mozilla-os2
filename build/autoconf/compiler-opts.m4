--- conflicted
+++ resolved
@@ -168,7 +168,7 @@
   fi ],
   MOZ_DEBUG_SYMBOLS=1)
 
-if test -n "$MOZ_DEBUG" -o -n "$MOZ_DEBUG_SYMBOLS"; then
+if test \( -n "$MOZ_DEBUG" -a "$OS_ARCH" != "OS2" \) -o -n "$MOZ_DEBUG_SYMBOLS"; then
     AC_DEFINE(MOZ_DEBUG_SYMBOLS)
     export MOZ_DEBUG_SYMBOLS
 fi
@@ -255,21 +255,12 @@
 fi
 
 if test "$GNU_CC"; then
-<<<<<<< HEAD
-    if test "$OS_TARGET" = "OS2"; then
-        CXXFLAGS="$CXXFLAGS -fno-exceptions"
-    else
-        CFLAGS="$CFLAGS -ffunction-sections -fdata-sections"
-        CXXFLAGS="$CXXFLAGS -ffunction-sections -fdata-sections -fno-exceptions"
-    fi
-=======
-    if test -z "$DEVELOPER_OPTIONS"; then
+    if test -z "$DEVELOPER_OPTIONS" -a test "$OS_TARGET" != "OS2"; then
         CFLAGS="$CFLAGS -ffunction-sections -fdata-sections"
         CXXFLAGS="$CXXFLAGS -ffunction-sections -fdata-sections"
     fi
     CFLAGS="$CFLAGS -fno-math-errno"
     CXXFLAGS="$CXXFLAGS -fno-exceptions -fno-math-errno"
->>>>>>> 10857939
 fi
 
 dnl ========================================================
