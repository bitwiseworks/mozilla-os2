dnl This Source Code Form is subject to the terms of the Mozilla Public
dnl License, v. 2.0. If a copy of the MPL was not distributed with this
dnl file, You can obtain one at http://mozilla.org/MPL/2.0/.

dnl altoptions.m4 - An alternative way of specifying command-line options.
dnl    These macros are needed to support a menu-based configurator.
dnl    This file also includes the macro, AM_READ_MYCONFIG, for reading
dnl    the 'myconfig.m4' file.

dnl Send comments, improvements, bugs to Steve Lamm (slamm@netscape.com).


dnl MOZ_ARG_ENABLE_BOOL(           NAME, HELP, IF-YES [, IF-NO [, ELSE]])
dnl MOZ_ARG_DISABLE_BOOL(          NAME, HELP, IF-NO [, IF-YES [, ELSE]])
dnl MOZ_ARG_ENABLE_STRING(         NAME, HELP, IF-SET [, ELSE])
dnl MOZ_ARG_ENABLE_BOOL_OR_STRING( NAME, HELP, IF-YES, IF-NO, IF-SET[, ELSE]]])
dnl MOZ_ARG_WITH_BOOL(             NAME, HELP, IF-YES [, IF-NO [, ELSE])
dnl MOZ_ARG_WITHOUT_BOOL(          NAME, HELP, IF-NO [, IF-YES [, ELSE])
dnl MOZ_ARG_WITH_STRING(           NAME, HELP, IF-SET [, ELSE])
dnl MOZ_ARG_HEADER(Comment)
dnl MOZ_READ_MYCONFIG() - Read in 'myconfig.sh' file


dnl MOZ_TWO_STRING_TEST(NAME, VAL, STR1, IF-STR1, STR2, IF-STR2 [, ELSE])
AC_DEFUN([MOZ_TWO_STRING_TEST],
[if test "[$2]" = "[$3]"; then
    ifelse([$4], , :, [$4])
  elif test "[$2]" = "[$5]"; then
    ifelse([$6], , :, [$6])
  else
    ifelse([$7], ,
      [AC_MSG_ERROR([Option, [$1], does not take an argument ([$2]).])],
      [$7])
  fi])

dnl MOZ_ARG_ENABLE_BOOL(NAME, HELP, IF-YES [, IF-NO [, ELSE]])
AC_DEFUN([MOZ_ARG_ENABLE_BOOL],
[AC_ARG_ENABLE([$1], [$2], 
 [MOZ_TWO_STRING_TEST([$1], [$enableval], yes, [$3], no, [$4])],
 [$5])])

dnl MOZ_ARG_DISABLE_BOOL(NAME, HELP, IF-NO [, IF-YES [, ELSE]])
AC_DEFUN([MOZ_ARG_DISABLE_BOOL],
[AC_ARG_ENABLE([$1], [$2],
 [MOZ_TWO_STRING_TEST([$1], [$enableval], no, [$3], yes, [$4])],
 [$5])])

dnl MOZ_ARG_ENABLE_STRING(NAME, HELP, IF-SET [, ELSE])
AC_DEFUN([MOZ_ARG_ENABLE_STRING],
[AC_ARG_ENABLE([$1], [$2], [$3], [$4])])

dnl MOZ_ARG_ENABLE_BOOL_OR_STRING(NAME, HELP, IF-YES, IF-NO, IF-SET[, ELSE]]])
AC_DEFUN([MOZ_ARG_ENABLE_BOOL_OR_STRING],
[ifelse([$5], , 
 [errprint([Option, $1, needs an "IF-SET" argument.
])
  m4exit(1)],
 [AC_ARG_ENABLE([$1], [$2],
  [MOZ_TWO_STRING_TEST([$1], [$enableval], yes, [$3], no, [$4], [$5])],
  [$6])])])

dnl MOZ_ARG_WITH_BOOL(NAME, HELP, IF-YES [, IF-NO [, ELSE])
AC_DEFUN([MOZ_ARG_WITH_BOOL],
[AC_ARG_WITH([$1], [$2],
 [MOZ_TWO_STRING_TEST([$1], [$withval], yes, [$3], no, [$4])],
 [$5])])

dnl MOZ_ARG_WITHOUT_BOOL(NAME, HELP, IF-NO [, IF-YES [, ELSE])
AC_DEFUN([MOZ_ARG_WITHOUT_BOOL],
[AC_ARG_WITH([$1], [$2],
 [MOZ_TWO_STRING_TEST([$1], [$withval], no, [$3], yes, [$4])],
 [$5])])

dnl MOZ_ARG_WITH_STRING(NAME, HELP, IF-SET [, ELSE])
AC_DEFUN([MOZ_ARG_WITH_STRING],
[AC_ARG_WITH([$1], [$2], [$3], [$4])])

dnl MOZ_ARG_HEADER(Comment)
dnl This is used by webconfig to group options
define(MOZ_ARG_HEADER, [# $1])

<<<<<<< HEAD
dnl
dnl Apparently, some systems cannot properly check for the pthread
dnl library unless <pthread.h> is included so we need to test
dnl using it
dnl
dnl MOZ_CHECK_PTHREADS(lib, success, failure)
AC_DEFUN([MOZ_CHECK_PTHREADS],
[
AC_MSG_CHECKING([for pthread_create in -l$1])
echo "
    #include <pthread.h>
    #include <stdlib.h>
    void *foo(void *v) { int a = 1;  } 
    int main() { 
        pthread_t t;
        if (!pthread_create(&t, 0, &foo, 0)) {
            pthread_join(t, 0);
        }
        exit(0);
    }" > conftest.${ac_ext} ;
    if AC_TRY_COMMAND(${CC-cc} -o conftest${ac_exeext} conftest.${ac_ext} $CFLAGS $CPPFLAGS -l[$1] $LDFLAGS $LIBS); then
        AC_MSG_RESULT([yes])
        [$2]
    else
        AC_MSG_RESULT([no])
        [$3]
    fi
])

=======
>>>>>>> 8112532f
dnl MOZ_READ_MYCONFIG() - Read in 'myconfig.sh' file
AC_DEFUN([MOZ_READ_MOZCONFIG],
[AC_REQUIRE([AC_INIT_BINSH])dnl
inserted=
dnl Shell is hard, so here is what the following does:
dnl - Reset $@ (command line arguments)
dnl - Add the configure options from mozconfig to $@ one by one
dnl - Add the original command line arguments after that, one by one
dnl
dnl There are several tricks involved:
dnl - It is not possible to preserve the whitespaces in $@ by assigning to
dnl   another variable, so the two first steps above need to happen in the first
dnl   iteration of the third step.
dnl - We always want the configure options to be added, so the loop must be
dnl   iterated at least once, so we add a dummy argument first, and discard it.
dnl - something | while read line ... makes the while run in a subshell, meaning
dnl   that anything it does is not propagated to the main shell, so we can't do
dnl   set -- foo there. As a consequence, what the while loop reading mach
dnl   environment output does is output a set of shell commands for the main shell
dnl   to eval.
dnl - Extra care is due when lines from mach environment output contain special
dnl   shell characters, so we use ' for quoting and ensure no ' end up in between
dnl   the quoting mark unescaped.
dnl Some of the above is directly done in mach environment --format=configure.
failed_eval() {
  echo "Failed eval'ing the following:"
  $(dirname [$]0)/[$1]/mach environment --format=configure
  exit 1
}

set -- dummy "[$]@"
for ac_option
do
  if test -z "$inserted"; then
    set --
    eval "$($(dirname [$]0)/[$1]/mach environment --format=configure)" || failed_eval
    inserted=1
  else
    set -- "[$]@" "$ac_option"
  fi
done
])<|MERGE_RESOLUTION|>--- conflicted
+++ resolved
@@ -79,38 +79,6 @@
 dnl This is used by webconfig to group options
 define(MOZ_ARG_HEADER, [# $1])
 
-<<<<<<< HEAD
-dnl
-dnl Apparently, some systems cannot properly check for the pthread
-dnl library unless <pthread.h> is included so we need to test
-dnl using it
-dnl
-dnl MOZ_CHECK_PTHREADS(lib, success, failure)
-AC_DEFUN([MOZ_CHECK_PTHREADS],
-[
-AC_MSG_CHECKING([for pthread_create in -l$1])
-echo "
-    #include <pthread.h>
-    #include <stdlib.h>
-    void *foo(void *v) { int a = 1;  } 
-    int main() { 
-        pthread_t t;
-        if (!pthread_create(&t, 0, &foo, 0)) {
-            pthread_join(t, 0);
-        }
-        exit(0);
-    }" > conftest.${ac_ext} ;
-    if AC_TRY_COMMAND(${CC-cc} -o conftest${ac_exeext} conftest.${ac_ext} $CFLAGS $CPPFLAGS -l[$1] $LDFLAGS $LIBS); then
-        AC_MSG_RESULT([yes])
-        [$2]
-    else
-        AC_MSG_RESULT([no])
-        [$3]
-    fi
-])
-
-=======
->>>>>>> 8112532f
 dnl MOZ_READ_MYCONFIG() - Read in 'myconfig.sh' file
 AC_DEFUN([MOZ_READ_MOZCONFIG],
 [AC_REQUIRE([AC_INIT_BINSH])dnl
