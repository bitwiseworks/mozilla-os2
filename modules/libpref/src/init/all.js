--- conflicted
+++ resolved
@@ -3157,7 +3157,6 @@
 # XP_MACOSX
 #endif
 
-<<<<<<< HEAD
 #ifdef XP_OS2
 
 pref("ui.key.menuAccessKeyFocuses", true);
@@ -3362,8 +3361,6 @@
 # OS2
 #endif
 
-=======
->>>>>>> 10857939
 #ifdef ANDROID
 // Handled differently under Mac/Windows
 pref("network.protocol-handler.warn-external.file", false);
