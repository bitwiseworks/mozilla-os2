/* -*- Mode: C++; tab-width: 8; indent-tabs-mode: nil; c-basic-offset: 2 -*- */
/* vim: set sw=2 ts=8 et ft=cpp : */
/* This Source Code Form is subject to the terms of the Mozilla Public
 * License, v. 2.0. If a copy of the MPL was not distributed with this file,
 * You can obtain one at http://mozilla.org/MPL/2.0/. */

#include "Hal.h"
#include "mozilla/AppProcessChecker.h"
#include "mozilla/dom/ContentChild.h"
#include "mozilla/hal_sandbox/PHalChild.h"
#include "mozilla/hal_sandbox/PHalParent.h"
#include "mozilla/dom/TabParent.h"
#include "mozilla/dom/TabChild.h"
#include "mozilla/dom/battery/Types.h"
#include "mozilla/dom/network/Types.h"
#include "mozilla/dom/ScreenOrientation.h"
#include "mozilla/Observer.h"
#include "mozilla/unused.h"
#include "WindowIdentifier.h"

using namespace mozilla;
using namespace mozilla::dom;
using namespace mozilla::hal;

namespace mozilla {
namespace hal_sandbox {

static bool sHalChildDestroyed = false;

bool
HalChildDestroyed()
{
  return sHalChildDestroyed;
}

static PHalChild* sHal;
static PHalChild*
Hal()
{
  if (!sHal) {
    sHal = ContentChild::GetSingleton()->SendPHalConstructor();
  }
  return sHal;
}

void
Vibrate(const nsTArray<uint32_t>& pattern, const WindowIdentifier &id)
{
  HAL_LOG(("Vibrate: Sending to parent process."));

  AutoInfallibleTArray<uint32_t, 8> p(pattern);

  WindowIdentifier newID(id);
  newID.AppendProcessID();
  Hal()->SendVibrate(p, newID.AsArray(), GetTabChildFrom(newID.GetWindow()));
}

void
CancelVibrate(const WindowIdentifier &id)
{
  HAL_LOG(("CancelVibrate: Sending to parent process."));

  WindowIdentifier newID(id);
  newID.AppendProcessID();
  Hal()->SendCancelVibrate(newID.AsArray(), GetTabChildFrom(newID.GetWindow()));
}

void
EnableBatteryNotifications()
{
  Hal()->SendEnableBatteryNotifications();
}

void
DisableBatteryNotifications()
{
  Hal()->SendDisableBatteryNotifications();
}

void
GetCurrentBatteryInformation(BatteryInformation* aBatteryInfo)
{
  Hal()->SendGetCurrentBatteryInformation(aBatteryInfo);
}

void
EnableNetworkNotifications()
{
  Hal()->SendEnableNetworkNotifications();
}

void
DisableNetworkNotifications()
{
  Hal()->SendDisableNetworkNotifications();
}

void
GetCurrentNetworkInformation(NetworkInformation* aNetworkInfo)
{
  Hal()->SendGetCurrentNetworkInformation(aNetworkInfo);
}

void
EnableScreenConfigurationNotifications()
{
  Hal()->SendEnableScreenConfigurationNotifications();
}

void
DisableScreenConfigurationNotifications()
{
  Hal()->SendDisableScreenConfigurationNotifications();
}

void
GetCurrentScreenConfiguration(ScreenConfiguration* aScreenConfiguration)
{
  Hal()->SendGetCurrentScreenConfiguration(aScreenConfiguration);
}

bool
LockScreenOrientation(const dom::ScreenOrientation& aOrientation)
{
  bool allowed;
  Hal()->SendLockScreenOrientation(aOrientation, &allowed);
  return allowed;
}

void
UnlockScreenOrientation()
{
  Hal()->SendUnlockScreenOrientation();
}

bool
GetScreenEnabled()
{
  bool enabled = false;
  Hal()->SendGetScreenEnabled(&enabled);
  return enabled;
}

void
SetScreenEnabled(bool enabled)
{
  Hal()->SendSetScreenEnabled(enabled);
}

bool
GetCpuSleepAllowed()
{
  bool allowed = true;
  Hal()->SendGetCpuSleepAllowed(&allowed);
  return allowed;
}

void
SetCpuSleepAllowed(bool allowed)
{
  Hal()->SendSetCpuSleepAllowed(allowed);
}

double
GetScreenBrightness()
{
  double brightness = 0;
  Hal()->SendGetScreenBrightness(&brightness);
  return brightness;
}

void
SetScreenBrightness(double brightness)
{
  Hal()->SendSetScreenBrightness(brightness);
}

bool
SetLight(hal::LightType light, const hal::LightConfiguration& aConfig)
{
  bool status;
  Hal()->SendSetLight(light, aConfig, &status);
  return status;
}

bool
GetLight(hal::LightType light, hal::LightConfiguration* aConfig)
{
  bool status;
  Hal()->SendGetLight(light, aConfig, &status);
  return status;
}

void 
AdjustSystemClock(int64_t aDeltaMilliseconds)
{
  Hal()->SendAdjustSystemClock(aDeltaMilliseconds);
}

void
SetTimezone(const nsCString& aTimezoneSpec)
{
  Hal()->SendSetTimezone(nsCString(aTimezoneSpec));
} 

nsCString
GetTimezone()
{
  nsCString timezone;
  Hal()->SendGetTimezone(&timezone);
  return timezone;
}

void
EnableSystemClockChangeNotifications()
{
  Hal()->SendEnableSystemClockChangeNotifications();
}

void
DisableSystemClockChangeNotifications()
{
  Hal()->SendDisableSystemClockChangeNotifications();
}

void
EnableSystemTimezoneChangeNotifications()
{
  Hal()->SendEnableSystemTimezoneChangeNotifications();
}

void
DisableSystemTimezoneChangeNotifications()
{
  Hal()->SendDisableSystemTimezoneChangeNotifications();
}

void
Reboot()
{
  NS_RUNTIMEABORT("Reboot() can't be called from sandboxed contexts.");
}

void
PowerOff()
{
  NS_RUNTIMEABORT("PowerOff() can't be called from sandboxed contexts.");
}

void
StartForceQuitWatchdog(ShutdownMode aMode, int32_t aTimeoutSecs)
{
  NS_RUNTIMEABORT("StartForceQuitWatchdog() can't be called from sandboxed contexts.");
}

void
EnableSensorNotifications(SensorType aSensor) {
  Hal()->SendEnableSensorNotifications(aSensor);
}

void
DisableSensorNotifications(SensorType aSensor) {
  Hal()->SendDisableSensorNotifications(aSensor);
}

//TODO: bug 852944 - IPC implementations of these
void StartMonitoringGamepadStatus()
{}

void StopMonitoringGamepadStatus()
{}

void
EnableWakeLockNotifications()
{
  Hal()->SendEnableWakeLockNotifications();
}

void
DisableWakeLockNotifications()
{
  Hal()->SendDisableWakeLockNotifications();
}

void
ModifyWakeLock(const nsAString &aTopic,
               WakeLockControl aLockAdjust,
               WakeLockControl aHiddenAdjust,
               uint64_t aProcessID)
{
  MOZ_ASSERT(aProcessID != CONTENT_PROCESS_ID_UNKNOWN);
  Hal()->SendModifyWakeLock(nsString(aTopic), aLockAdjust, aHiddenAdjust, aProcessID);
}

void
GetWakeLockInfo(const nsAString &aTopic, WakeLockInformation *aWakeLockInfo)
{
  Hal()->SendGetWakeLockInfo(nsString(aTopic), aWakeLockInfo);
}

void
EnableSwitchNotifications(SwitchDevice aDevice)
{
  Hal()->SendEnableSwitchNotifications(aDevice);
}

void
DisableSwitchNotifications(SwitchDevice aDevice)
{
  Hal()->SendDisableSwitchNotifications(aDevice);
}

SwitchState
GetCurrentSwitchState(SwitchDevice aDevice)
{
  SwitchState state;
  Hal()->SendGetCurrentSwitchState(aDevice, &state);
  return state;
}

bool
EnableAlarm()
{
  NS_RUNTIMEABORT("Alarms can't be programmed from sandboxed contexts.  Yet.");
  return false;
}

void
DisableAlarm()
{
  NS_RUNTIMEABORT("Alarms can't be programmed from sandboxed contexts.  Yet.");
}

bool
SetAlarm(int32_t aSeconds, int32_t aNanoseconds)
{
  NS_RUNTIMEABORT("Alarms can't be programmed from sandboxed contexts.  Yet.");
  return false;
}

void
SetProcessPriority(int aPid,
                   ProcessPriority aPriority,
                   ProcessCPUPriority aCPUPriority)
{
  NS_RUNTIMEABORT("Only the main process may set processes' priorities.");
}

void
EnableFMRadio(const hal::FMRadioSettings& aSettings)
{
  NS_RUNTIMEABORT("FM radio cannot be called from sandboxed contexts.");
}

void
DisableFMRadio()
{
  NS_RUNTIMEABORT("FM radio cannot be called from sandboxed contexts.");
}

void
FMRadioSeek(const hal::FMRadioSeekDirection& aDirection)
{
  NS_RUNTIMEABORT("FM radio cannot be called from sandboxed contexts.");
}

void
GetFMRadioSettings(FMRadioSettings* aSettings)
{
  NS_RUNTIMEABORT("FM radio cannot be called from sandboxed contexts.");
}

void
SetFMRadioFrequency(const uint32_t aFrequency)
{
  NS_RUNTIMEABORT("FM radio cannot be called from sandboxed contexts.");
}

uint32_t
GetFMRadioFrequency()
{
  NS_RUNTIMEABORT("FM radio cannot be called from sandboxed contexts.");
  return 0;
}

bool
IsFMRadioOn()
{
  NS_RUNTIMEABORT("FM radio cannot be called from sandboxed contexts.");
  return false;
}

uint32_t
GetFMRadioSignalStrength()
{
  NS_RUNTIMEABORT("FM radio cannot be called from sandboxed contexts.");
  return 0;
}

void
CancelFMRadioSeek()
{
  NS_RUNTIMEABORT("FM radio cannot be called from sandboxed contexts.");
}

void
FactoryReset()
{
  Hal()->SendFactoryReset();
}

void
StartDiskSpaceWatcher()
{
  NS_RUNTIMEABORT("StartDiskSpaceWatcher() can't be called from sandboxed contexts.");
}

void
StopDiskSpaceWatcher()
{
  NS_RUNTIMEABORT("StopDiskSpaceWatcher() can't be called from sandboxed contexts.");
}

class HalParent : public PHalParent
                , public BatteryObserver
                , public NetworkObserver
                , public ISensorObserver
                , public WakeLockObserver
                , public ScreenConfigurationObserver
                , public SwitchObserver
                , public SystemClockChangeObserver
                , public SystemTimezoneChangeObserver
{
public:
  virtual void
  ActorDestroy(ActorDestroyReason aWhy) MOZ_OVERRIDE
  {
    // NB: you *must* unconditionally unregister your observer here,
    // if it *may* be registered below.
    hal::UnregisterBatteryObserver(this);
    hal::UnregisterNetworkObserver(this);
    hal::UnregisterScreenConfigurationObserver(this);
    for (int32_t sensor = SENSOR_UNKNOWN + 1;
         sensor < NUM_SENSOR_TYPE; ++sensor) {
      hal::UnregisterSensorObserver(SensorType(sensor), this);
    }
    hal::UnregisterWakeLockObserver(this);
    hal::UnregisterSystemClockChangeObserver(this);
    hal::UnregisterSystemTimezoneChangeObserver(this);
    for (int32_t switchDevice = SWITCH_DEVICE_UNKNOWN + 1;
         switchDevice < NUM_SWITCH_DEVICE; ++switchDevice) {
      hal::UnregisterSwitchObserver(SwitchDevice(switchDevice), this);
    }
  }

  virtual bool
  RecvVibrate(const InfallibleTArray<unsigned int>& pattern,
              const InfallibleTArray<uint64_t> &id,
              PBrowserParent *browserParent) MOZ_OVERRIDE
  {
    // We give all content vibration permission.
    TabParent *tabParent = static_cast<TabParent*>(browserParent);
    nsCOMPtr<nsIDOMWindow> window =
      do_QueryInterface(tabParent->GetBrowserDOMWindow());
    WindowIdentifier newID(id, window);
    hal::Vibrate(pattern, newID);
    return true;
  }

  virtual bool
  RecvCancelVibrate(const InfallibleTArray<uint64_t> &id,
                    PBrowserParent *browserParent) MOZ_OVERRIDE
  {
    TabParent *tabParent = static_cast<TabParent*>(browserParent);
    nsCOMPtr<nsIDOMWindow> window =
      do_QueryInterface(tabParent->GetBrowserDOMWindow());
    WindowIdentifier newID(id, window);
    hal::CancelVibrate(newID);
    return true;
  }

  virtual bool
  RecvEnableBatteryNotifications() MOZ_OVERRIDE {
    // We give all content battery-status permission.
    hal::RegisterBatteryObserver(this);
    return true;
  }

  virtual bool
  RecvDisableBatteryNotifications() MOZ_OVERRIDE {
    hal::UnregisterBatteryObserver(this);
    return true;
  }

  virtual bool
  RecvGetCurrentBatteryInformation(BatteryInformation* aBatteryInfo) MOZ_OVERRIDE {
    // We give all content battery-status permission.
    hal::GetCurrentBatteryInformation(aBatteryInfo);
    return true;
  }

  void Notify(const BatteryInformation& aBatteryInfo) MOZ_OVERRIDE {
    unused << SendNotifyBatteryChange(aBatteryInfo);
  }

  virtual bool
  RecvEnableNetworkNotifications() MOZ_OVERRIDE {
    // We give all content access to this network-status information.
    hal::RegisterNetworkObserver(this);
    return true;
  }

  virtual bool
  RecvDisableNetworkNotifications() MOZ_OVERRIDE {
    hal::UnregisterNetworkObserver(this);
    return true;
  }

  virtual bool
  RecvGetCurrentNetworkInformation(NetworkInformation* aNetworkInfo) MOZ_OVERRIDE {
    hal::GetCurrentNetworkInformation(aNetworkInfo);
    return true;
  }

  void Notify(const NetworkInformation& aNetworkInfo) {
    unused << SendNotifyNetworkChange(aNetworkInfo);
  }

  virtual bool
  RecvEnableScreenConfigurationNotifications() MOZ_OVERRIDE {
    // Screen configuration is used to implement CSS and DOM
    // properties, so all content already has access to this.
    hal::RegisterScreenConfigurationObserver(this);
    return true;
  }

  virtual bool
  RecvDisableScreenConfigurationNotifications() MOZ_OVERRIDE {
    hal::UnregisterScreenConfigurationObserver(this);
    return true;
  }

  virtual bool
  RecvGetCurrentScreenConfiguration(ScreenConfiguration* aScreenConfiguration) MOZ_OVERRIDE {
    hal::GetCurrentScreenConfiguration(aScreenConfiguration);
    return true;
  }

  virtual bool
  RecvLockScreenOrientation(const dom::ScreenOrientation& aOrientation, bool* aAllowed) MOZ_OVERRIDE
  {
    // FIXME/bug 777980: unprivileged content may only lock
    // orientation while fullscreen.  We should check whether the
    // request comes from an actor in a process that might be
    // fullscreen.  We don't have that information currently.
    *aAllowed = hal::LockScreenOrientation(aOrientation);
    return true;
  }

  virtual bool
  RecvUnlockScreenOrientation() MOZ_OVERRIDE
  {
    hal::UnlockScreenOrientation();
    return true;
  }

  void Notify(const ScreenConfiguration& aScreenConfiguration) {
    unused << SendNotifyScreenConfigurationChange(aScreenConfiguration);
  }

  virtual bool
  RecvGetScreenEnabled(bool *enabled) MOZ_OVERRIDE
  {
    if (!AssertAppProcessPermission(this, "power")) {
      return false;
    }
    *enabled = hal::GetScreenEnabled();
    return true;
  }

  virtual bool
  RecvSetScreenEnabled(const bool &enabled) MOZ_OVERRIDE
  {
    if (!AssertAppProcessPermission(this, "power")) {
      return false;
    }
    hal::SetScreenEnabled(enabled);
    return true;
  }

  virtual bool
  RecvGetCpuSleepAllowed(bool *allowed) MOZ_OVERRIDE
  {
    if (!AssertAppProcessPermission(this, "power")) {
      return false;
    }
    *allowed = hal::GetCpuSleepAllowed();
    return true;
  }

  virtual bool
  RecvSetCpuSleepAllowed(const bool &allowed) MOZ_OVERRIDE
  {
    if (!AssertAppProcessPermission(this, "power")) {
      return false;
    }
    hal::SetCpuSleepAllowed(allowed);
    return true;
  }

  virtual bool
  RecvGetScreenBrightness(double *brightness) MOZ_OVERRIDE
  {
    if (!AssertAppProcessPermission(this, "power")) {
      return false;
    }
    *brightness = hal::GetScreenBrightness();
    return true;
  }

  virtual bool
  RecvSetScreenBrightness(const double &brightness) MOZ_OVERRIDE
  {
    if (!AssertAppProcessPermission(this, "power")) {
      return false;
    }
    hal::SetScreenBrightness(brightness);
    return true;
  }

  virtual bool
  RecvSetLight(const LightType& aLight,  const hal::LightConfiguration& aConfig, bool *status) MOZ_OVERRIDE
  {
    // XXX currently, the hardware key light and screen backlight are
    // controlled as a unit.  Those are set through the power API, and
    // there's no other way to poke lights currently, so we require
    // "power" privileges here.
    if (!AssertAppProcessPermission(this, "power")) {
      return false;
    }
    *status = hal::SetLight(aLight, aConfig);
    return true;
  }

  virtual bool
  RecvGetLight(const LightType& aLight, LightConfiguration* aConfig, bool* status) MOZ_OVERRIDE
  {
    if (!AssertAppProcessPermission(this, "power")) {
      return false;
    }
    *status = hal::GetLight(aLight, aConfig);
    return true;
  }

  virtual bool
<<<<<<< HEAD
  RecvAdjustSystemClock(const int32 &aDeltaMilliseconds) MOZ_OVERRIDE
=======
  RecvAdjustSystemClock(const int64_t &aDeltaMilliseconds) MOZ_OVERRIDE
>>>>>>> d6455a3c
  {
    if (!AssertAppProcessPermission(this, "time")) {
      return false;
    }
    hal::AdjustSystemClock(aDeltaMilliseconds);
    return true;
  }

  virtual bool 
  RecvSetTimezone(const nsCString& aTimezoneSpec) MOZ_OVERRIDE
  {
    if (!AssertAppProcessPermission(this, "time")) {
      return false;
    }
    hal::SetTimezone(aTimezoneSpec);
    return true;  
  }

  virtual bool
  RecvGetTimezone(nsCString *aTimezoneSpec) MOZ_OVERRIDE
  {
    if (!AssertAppProcessPermission(this, "time")) {
      return false;
    }
    *aTimezoneSpec = hal::GetTimezone();
    return true;
  }

  virtual bool
  RecvEnableSystemClockChangeNotifications() MOZ_OVERRIDE
  {
    hal::RegisterSystemClockChangeObserver(this);
    return true;
  }

  virtual bool
  RecvDisableSystemClockChangeNotifications() MOZ_OVERRIDE
  {
    hal::UnregisterSystemClockChangeObserver(this);
    return true;
  }

  virtual bool
  RecvEnableSystemTimezoneChangeNotifications() MOZ_OVERRIDE
  {
    hal::RegisterSystemTimezoneChangeObserver(this);
    return true;
  }

  virtual bool
  RecvDisableSystemTimezoneChangeNotifications() MOZ_OVERRIDE
  {
    hal::UnregisterSystemTimezoneChangeObserver(this);
    return true;
  }

  virtual bool
  RecvEnableSensorNotifications(const SensorType &aSensor) MOZ_OVERRIDE {
    // We currently allow any content to register device-sensor
    // listeners.
    hal::RegisterSensorObserver(aSensor, this);
    return true;
  }
   
  virtual bool
  RecvDisableSensorNotifications(const SensorType &aSensor) MOZ_OVERRIDE {
    hal::UnregisterSensorObserver(aSensor, this);
    return true;
  }
  
  void Notify(const SensorData& aSensorData) {
    unused << SendNotifySensorChange(aSensorData);
  }

  virtual bool
  RecvModifyWakeLock(const nsString& aTopic,
                     const WakeLockControl& aLockAdjust,
                     const WakeLockControl& aHiddenAdjust,
                     const uint64_t& aProcessID) MOZ_OVERRIDE
  {
    MOZ_ASSERT(aProcessID != CONTENT_PROCESS_ID_UNKNOWN);

    // We allow arbitrary content to use wake locks.
    hal::ModifyWakeLock(aTopic, aLockAdjust, aHiddenAdjust, aProcessID);
    return true;
  }

  virtual bool
  RecvEnableWakeLockNotifications() MOZ_OVERRIDE
  {
    // We allow arbitrary content to use wake locks.
    hal::RegisterWakeLockObserver(this);
    return true;
  }
   
  virtual bool
  RecvDisableWakeLockNotifications() MOZ_OVERRIDE
  {
    hal::UnregisterWakeLockObserver(this);
    return true;
  }

  virtual bool
  RecvGetWakeLockInfo(const nsString &aTopic, WakeLockInformation *aWakeLockInfo) MOZ_OVERRIDE
  {
    hal::GetWakeLockInfo(aTopic, aWakeLockInfo);
    return true;
  }
  
  void Notify(const WakeLockInformation& aWakeLockInfo)
  {
    unused << SendNotifyWakeLockChange(aWakeLockInfo);
  }

  virtual bool
  RecvEnableSwitchNotifications(const SwitchDevice& aDevice) MOZ_OVERRIDE
  {
    // Content has no reason to listen to switch events currently.
    hal::RegisterSwitchObserver(aDevice, this);
    return true;
  }

  virtual bool
  RecvDisableSwitchNotifications(const SwitchDevice& aDevice) MOZ_OVERRIDE
  {
    hal::UnregisterSwitchObserver(aDevice, this);
    return true;
  }

  void Notify(const SwitchEvent& aSwitchEvent)
  {
    unused << SendNotifySwitchChange(aSwitchEvent);
  }

  virtual bool
  RecvGetCurrentSwitchState(const SwitchDevice& aDevice, hal::SwitchState *aState) MOZ_OVERRIDE
  {
    // Content has no reason to listen to switch events currently.
    *aState = hal::GetCurrentSwitchState(aDevice);
    return true;
  }

  void Notify(const int64_t& aClockDeltaMS)
  {
    unused << SendNotifySystemClockChange(aClockDeltaMS);
  }

  void Notify(const SystemTimezoneChangeInformation& aSystemTimezoneChangeInfo)
  {
    unused << SendNotifySystemTimezoneChange(aSystemTimezoneChangeInfo);
  }

  virtual bool
  RecvFactoryReset()
  {
    if (!AssertAppProcessPermission(this, "power")) {
      return false;
    }
    hal::FactoryReset();
    return true;
  }
};

class HalChild : public PHalChild {
public:
  virtual void
  ActorDestroy(ActorDestroyReason aWhy) MOZ_OVERRIDE
  {
    sHalChildDestroyed = true;
  }

  virtual bool
  RecvNotifyBatteryChange(const BatteryInformation& aBatteryInfo) MOZ_OVERRIDE {
    hal::NotifyBatteryChange(aBatteryInfo);
    return true;
  }

  virtual bool
  RecvNotifySensorChange(const hal::SensorData &aSensorData) MOZ_OVERRIDE;

  virtual bool
  RecvNotifyNetworkChange(const NetworkInformation& aNetworkInfo) MOZ_OVERRIDE {
    hal::NotifyNetworkChange(aNetworkInfo);
    return true;
  }

  virtual bool
  RecvNotifyWakeLockChange(const WakeLockInformation& aWakeLockInfo) MOZ_OVERRIDE {
    hal::NotifyWakeLockChange(aWakeLockInfo);
    return true;
  }

  virtual bool
  RecvNotifyScreenConfigurationChange(const ScreenConfiguration& aScreenConfiguration) MOZ_OVERRIDE {
    hal::NotifyScreenConfigurationChange(aScreenConfiguration);
    return true;
  }

  virtual bool
  RecvNotifySwitchChange(const mozilla::hal::SwitchEvent& aEvent) MOZ_OVERRIDE {
    hal::NotifySwitchChange(aEvent);
    return true;
  }

  virtual bool
  RecvNotifySystemClockChange(const int64_t& aClockDeltaMS) {
    hal::NotifySystemClockChange(aClockDeltaMS);
    return true;
  }

  virtual bool
  RecvNotifySystemTimezoneChange(
    const SystemTimezoneChangeInformation& aSystemTimezoneChangeInfo) {
    hal::NotifySystemTimezoneChange(aSystemTimezoneChangeInfo);
    return true;
  }
};

bool
HalChild::RecvNotifySensorChange(const hal::SensorData &aSensorData) {
  hal::NotifySensorChange(aSensorData);
  
  return true;
}

PHalChild* CreateHalChild() {
  return new HalChild();
}

PHalParent* CreateHalParent() {
  return new HalParent();
}

} // namespace hal_sandbox
} // namespace mozilla<|MERGE_RESOLUTION|>--- conflicted
+++ resolved
@@ -653,11 +653,7 @@
   }
 
   virtual bool
-<<<<<<< HEAD
-  RecvAdjustSystemClock(const int32 &aDeltaMilliseconds) MOZ_OVERRIDE
-=======
   RecvAdjustSystemClock(const int64_t &aDeltaMilliseconds) MOZ_OVERRIDE
->>>>>>> d6455a3c
   {
     if (!AssertAppProcessPermission(this, "time")) {
       return false;
