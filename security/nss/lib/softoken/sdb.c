/* This Source Code Form is subject to the terms of the Mozilla Public
 * License, v. 2.0. If a copy of the MPL was not distributed with this
 * file, You can obtain one at http://mozilla.org/MPL/2.0/. */
/*
 * This file implements PKCS 11 on top of our existing security modules
 *
 * For more information about PKCS 11 See PKCS 11 Token Inteface Standard.
 *   This implementation has two slots:
 *      slot 1 is our generic crypto support. It does not require login.
 *   It supports Public Key ops, and all they bulk ciphers and hashes.
 *   It can also support Private Key ops for imported Private keys. It does
 *   not have any token storage.
 *      slot 2 is our private key support. It requires a login before use. It
 *   can store Private Keys and Certs as token objects. Currently only private
 *   keys and their associated Certificates are saved on the token.
 *
 *   In this implementation, session objects are only visible to the session
 *   that created or generated them.
 */

#include "sdb.h"
#include "pkcs11t.h"
#include "seccomon.h"
#include <sqlite3.h>
#include "prthread.h"
#include "prio.h"
#include <stdio.h>
#include "secport.h"
#include "prmon.h"
#include "prenv.h"
#include "prprf.h"
#include "prsystem.h" /* for PR_GetDirectorySeparator() */
#include <sys/stat.h>
#if defined(_WIN32)
#include <io.h>
#include <windows.h>
#elif defined(XP_UNIX)
#include <unistd.h>
#endif

#ifdef SQLITE_UNSAFE_THREADS
#include "prlock.h"
/*
 * SQLite can be compiled to be thread safe or not.
 * turn on SQLITE_UNSAFE_THREADS if the OS does not support
 * a thread safe version of sqlite.
 */
static PRLock *sqlite_lock = NULL;

#define LOCK_SQLITE() PR_Lock(sqlite_lock);
#define UNLOCK_SQLITE() PR_Unlock(sqlite_lock);
#else
#define LOCK_SQLITE()
#define UNLOCK_SQLITE()
#endif

typedef enum {
    SDB_CERT = 1,
    SDB_KEY = 2
} sdbDataType;

/*
 * defines controlling how long we wait to acquire locks.
 *
 * SDB_SQLITE_BUSY_TIMEOUT specifies how long (in milliseconds)
 *  sqlite will wait on lock. If that timeout expires, sqlite will
 *  return SQLITE_BUSY.
 * SDB_BUSY_RETRY_TIME specifies how many seconds the sdb_ code waits
 *  after receiving a busy before retrying.
 * SDB_MAX_BUSY_RETRIES specifies how many times the sdb_ will retry on
 *  a busy condition.
 *
 * SDB_SQLITE_BUSY_TIMEOUT affects all opertions, both manual
 *   (prepare/step/reset/finalize) and automatic (sqlite3_exec()).
 * SDB_BUSY_RETRY_TIME and SDB_MAX_BUSY_RETRIES only affect manual operations
 *
 * total wait time for automatic operations:
 *   1 second (SDB_SQLITE_BUSY_TIMEOUT/1000).
 * total wait time for manual operations:
 *   (1 second + 5 seconds) * 10 = 60 seconds.
 * (SDB_SQLITE_BUSY_TIMEOUT/1000 + SDB_BUSY_RETRY_TIME)*SDB_MAX_BUSY_RETRIES
 */
#define SDB_SQLITE_BUSY_TIMEOUT 1000 /* milliseconds */
#define SDB_BUSY_RETRY_TIME 5        /* seconds */
#define SDB_MAX_BUSY_RETRIES 10

/*
 * Note on use of sqlReadDB: Only one thread at a time may have an actual
 * operation going on given sqlite3 * database. An operation is defined as
 * the time from a sqlite3_prepare() until the sqlite3_finalize().
 * Multiple sqlite3 * databases can be open and have simultaneous operations
 * going. We use the sqlXactDB for all write operations. This database
 * is only opened when we first create a transaction and closed when the
 * transaction is complete. sqlReadDB is open when we first opened the database
 * and is used for all read operation. It's use is protected by a monitor. This
 * is because an operation can span the use of FindObjectsInit() through the
 * call to FindObjectsFinal(). In the intermediate time it is possible to call
 * other operations like NSC_GetAttributeValue */

struct SDBPrivateStr {
    char *sqlDBName;               /* invariant, path to this database */
    sqlite3 *sqlXactDB;            /* access protected by dbMon, use protected
                                    * by the transaction. Current transaction db*/
    PRThread *sqlXactThread;       /* protected by dbMon,
                                    * current transaction thread */
    sqlite3 *sqlReadDB;            /* use protected by dbMon, value invariant */
    PRIntervalTime lastUpdateTime; /* last time the cache was updated */
    PRIntervalTime updateInterval; /* how long the cache can go before it
                                    * must be updated again */
    sdbDataType type;              /* invariant, database type */
    char *table;                   /* invariant, SQL table which contains the db */
    char *cacheTable;              /* invariant, SQL table cache of db */
    PRMonitor *dbMon;              /* invariant, monitor to protect
                                    * sqlXact* fields, and use of the sqlReadDB */
};

typedef struct SDBPrivateStr SDBPrivate;

/*
 * known attributes
 */
static const CK_ATTRIBUTE_TYPE known_attributes[] = {
    CKA_CLASS, CKA_TOKEN, CKA_PRIVATE, CKA_LABEL, CKA_APPLICATION,
    CKA_VALUE, CKA_OBJECT_ID, CKA_CERTIFICATE_TYPE, CKA_ISSUER,
    CKA_SERIAL_NUMBER, CKA_AC_ISSUER, CKA_OWNER, CKA_ATTR_TYPES, CKA_TRUSTED,
    CKA_CERTIFICATE_CATEGORY, CKA_JAVA_MIDP_SECURITY_DOMAIN, CKA_URL,
    CKA_HASH_OF_SUBJECT_PUBLIC_KEY, CKA_HASH_OF_ISSUER_PUBLIC_KEY,
    CKA_CHECK_VALUE, CKA_KEY_TYPE, CKA_SUBJECT, CKA_ID, CKA_SENSITIVE,
    CKA_ENCRYPT, CKA_DECRYPT, CKA_WRAP, CKA_UNWRAP, CKA_SIGN, CKA_SIGN_RECOVER,
    CKA_VERIFY, CKA_VERIFY_RECOVER, CKA_DERIVE, CKA_START_DATE, CKA_END_DATE,
    CKA_MODULUS, CKA_MODULUS_BITS, CKA_PUBLIC_EXPONENT, CKA_PRIVATE_EXPONENT,
    CKA_PRIME_1, CKA_PRIME_2, CKA_EXPONENT_1, CKA_EXPONENT_2, CKA_COEFFICIENT,
    CKA_PRIME, CKA_SUBPRIME, CKA_BASE, CKA_PRIME_BITS,
    CKA_SUB_PRIME_BITS, CKA_VALUE_BITS, CKA_VALUE_LEN, CKA_EXTRACTABLE,
    CKA_LOCAL, CKA_NEVER_EXTRACTABLE, CKA_ALWAYS_SENSITIVE,
    CKA_KEY_GEN_MECHANISM, CKA_MODIFIABLE, CKA_EC_PARAMS,
    CKA_EC_POINT, CKA_SECONDARY_AUTH, CKA_AUTH_PIN_FLAGS,
    CKA_ALWAYS_AUTHENTICATE, CKA_WRAP_WITH_TRUSTED, CKA_WRAP_TEMPLATE,
    CKA_UNWRAP_TEMPLATE, CKA_HW_FEATURE_TYPE, CKA_RESET_ON_INIT,
    CKA_HAS_RESET, CKA_PIXEL_X, CKA_PIXEL_Y, CKA_RESOLUTION, CKA_CHAR_ROWS,
    CKA_CHAR_COLUMNS, CKA_COLOR, CKA_BITS_PER_PIXEL, CKA_CHAR_SETS,
    CKA_ENCODING_METHODS, CKA_MIME_TYPES, CKA_MECHANISM_TYPE,
    CKA_REQUIRED_CMS_ATTRIBUTES, CKA_DEFAULT_CMS_ATTRIBUTES,
    CKA_SUPPORTED_CMS_ATTRIBUTES, CKA_NETSCAPE_URL, CKA_NETSCAPE_EMAIL,
    CKA_NETSCAPE_SMIME_INFO, CKA_NETSCAPE_SMIME_TIMESTAMP,
    CKA_NETSCAPE_PKCS8_SALT, CKA_NETSCAPE_PASSWORD_CHECK, CKA_NETSCAPE_EXPIRES,
    CKA_NETSCAPE_KRL, CKA_NETSCAPE_PQG_COUNTER, CKA_NETSCAPE_PQG_SEED,
    CKA_NETSCAPE_PQG_H, CKA_NETSCAPE_PQG_SEED_BITS, CKA_NETSCAPE_MODULE_SPEC,
    CKA_TRUST_DIGITAL_SIGNATURE, CKA_TRUST_NON_REPUDIATION,
    CKA_TRUST_KEY_ENCIPHERMENT, CKA_TRUST_DATA_ENCIPHERMENT,
    CKA_TRUST_KEY_AGREEMENT, CKA_TRUST_KEY_CERT_SIGN, CKA_TRUST_CRL_SIGN,
    CKA_TRUST_SERVER_AUTH, CKA_TRUST_CLIENT_AUTH, CKA_TRUST_CODE_SIGNING,
    CKA_TRUST_EMAIL_PROTECTION, CKA_TRUST_IPSEC_END_SYSTEM,
    CKA_TRUST_IPSEC_TUNNEL, CKA_TRUST_IPSEC_USER, CKA_TRUST_TIME_STAMPING,
    CKA_TRUST_STEP_UP_APPROVED, CKA_CERT_SHA1_HASH, CKA_CERT_MD5_HASH,
    CKA_NETSCAPE_DB, CKA_NETSCAPE_TRUST, CKA_NSS_OVERRIDE_EXTENSIONS
};

static int known_attributes_size = sizeof(known_attributes) /
                                   sizeof(known_attributes[0]);

/* Magic for an explicit NULL. NOTE: ideally this should be
 * out of band data. Since it's not completely out of band, pick
 * a value that has no meaning to any existing PKCS #11 attributes.
 * This value is 1) not a valid string (imbedded '\0'). 2) not a U_LONG
 * or a normal key (too short). 3) not a bool (too long). 4) not an RSA
 * public exponent (too many bits).
 */
const unsigned char SQLITE_EXPLICIT_NULL[] = { 0xa5, 0x0, 0x5a };
#define SQLITE_EXPLICIT_NULL_LEN 3

/*
 * determine when we've completed our tasks
 */
static int
sdb_done(int err, int *count)
{
    /* allow as many rows as the database wants to give */
    if (err == SQLITE_ROW) {
        *count = 0;
        return 0;
    }
    if (err != SQLITE_BUSY) {
        return 1;
    }
    /* err == SQLITE_BUSY, Dont' retry forever in this case */
    if (++(*count) >= SDB_MAX_BUSY_RETRIES) {
        return 1;
    }
    return 0;
}

/*
 * find out where sqlite stores the temp tables. We do this by replicating
 * the logic from sqlite.
 */
#if defined(_WIN32)
static char *
sdb_getFallbackTempDir(void)
{
    /* sqlite uses sqlite3_temp_directory if it is not NULL. We don't have
     * access to sqlite3_temp_directory because it is not exported from
     * sqlite3.dll. Assume sqlite3_win32_set_directory isn't called and
     * sqlite3_temp_directory is NULL.
     */
    char path[MAX_PATH];
    DWORD rv;
    size_t len;

    rv = GetTempPathA(MAX_PATH, path);
    if (rv > MAX_PATH || rv == 0)
        return NULL;
    len = strlen(path);
    if (len == 0)
        return NULL;
    /* The returned string ends with a backslash, for example, "C:\TEMP\". */
    if (path[len - 1] == '\\')
        path[len - 1] = '\0';
    return PORT_Strdup(path);
}
#elif defined(XP_UNIX) || defined(XP_OS2)
static char *
sdb_getFallbackTempDir(void)
{
    const char *azDirs[] = {
#if defined(XP_OS2)
        getenv("TEMP"),
        getenv("TMP"),
#else
        NULL,
        NULL,
        "/var/tmp",
        "/usr/tmp",
        "/tmp",
<<<<<<< HEAD
#endif
        NULL     /* List terminator */
=======
        NULL /* List terminator */
>>>>>>> 628bf1da
    };
    unsigned int i;
    struct stat buf;
    const char *zDir = NULL;

#if !defined(XP_OS2)
    azDirs[0] = sqlite3_temp_directory;
<<<<<<< HEAD
    azDirs[1] = getenv("TMPDIR");
#endif
=======
    azDirs[1] = PR_GetEnvSecure("TMPDIR");
>>>>>>> 628bf1da

    for (i = 0; i < PR_ARRAY_SIZE(azDirs); i++) {
        zDir = azDirs[i];
        if (zDir == NULL)
            continue;
        if (stat(zDir, &buf))
            continue;
        if (!S_ISDIR(buf.st_mode))
            continue;
        if (access(zDir, 07))
            continue;
        break;
    }

    if (zDir == NULL)
        return NULL;
    return PORT_Strdup(zDir);
}
#else
#error "sdb_getFallbackTempDir not implemented"
#endif

#ifndef SQLITE_FCNTL_TEMPFILENAME
/* SQLITE_FCNTL_TEMPFILENAME was added in SQLite 3.7.15 */
#define SQLITE_FCNTL_TEMPFILENAME 16
#endif

static char *
sdb_getTempDir(sqlite3 *sqlDB)
{
    int sqlrv;
    char *result = NULL;
    char *tempName = NULL;
    char *foundSeparator = NULL;

    /* Obtain temporary filename in sqlite's directory for temporary tables */
    sqlrv = sqlite3_file_control(sqlDB, 0, SQLITE_FCNTL_TEMPFILENAME,
                                 (void *)&tempName);
    if (sqlrv == SQLITE_NOTFOUND) {
        /* SQLITE_FCNTL_TEMPFILENAME not implemented because we are using
         * an older SQLite. */
        return sdb_getFallbackTempDir();
    }
    if (sqlrv != SQLITE_OK) {
        return NULL;
    }

    /* We'll extract the temporary directory from tempName */
    foundSeparator = PORT_Strrchr(tempName, PR_GetDirectorySeparator());
    if (foundSeparator) {
        /* We shorten the temp filename string to contain only
         * the directory name (including the trailing separator).
         * We know the byte after the foundSeparator position is
         * safe to use, in the shortest scenario it contains the
         * end-of-string byte.
         * By keeping the separator at the found position, it will
         * even work if tempDir consists of the separator, only.
         * (In this case the toplevel directory will be used for
         * access speed testing). */
        ++foundSeparator;
        *foundSeparator = 0;

        /* Now we copy the directory name for our caller */
        result = PORT_Strdup(tempName);
    }

    sqlite3_free(tempName);
    return result;
}

/*
 * Map SQL_LITE errors to PKCS #11 errors as best we can.
 */
static CK_RV
sdb_mapSQLError(sdbDataType type, int sqlerr)
{
    switch (sqlerr) {
        /* good matches */
        case SQLITE_OK:
        case SQLITE_DONE:
            return CKR_OK;
        case SQLITE_NOMEM:
            return CKR_HOST_MEMORY;
        case SQLITE_READONLY:
            return CKR_TOKEN_WRITE_PROTECTED;
        /* close matches */
        case SQLITE_AUTH:
        case SQLITE_PERM:
        /*return CKR_USER_NOT_LOGGED_IN; */
        case SQLITE_CANTOPEN:
        case SQLITE_NOTFOUND:
            /* NSS distiguishes between failure to open the cert and the key db */
            return type == SDB_CERT ? CKR_NETSCAPE_CERTDB_FAILED : CKR_NETSCAPE_KEYDB_FAILED;
        case SQLITE_IOERR:
            return CKR_DEVICE_ERROR;
        default:
            break;
    }
    return CKR_GENERAL_ERROR;
}

/*
 * build up database name from a directory, prefix, name, version and flags.
 */
static char *
sdb_BuildFileName(const char *directory,
                  const char *prefix, const char *type,
                  int version)
{
    char *dbname = NULL;
    /* build the full dbname */
    dbname = sqlite3_mprintf("%s%c%s%s%d.db", directory,
                             (int)(unsigned char)PR_GetDirectorySeparator(),
                             prefix, type, version);
    return dbname;
}

/*
 * find out how expensive the access system call is for non-existant files
 * in the given directory.  Return the number of operations done in 33 ms.
 */
static PRUint32
sdb_measureAccess(const char *directory)
{
    PRUint32 i;
    PRIntervalTime time;
    PRIntervalTime delta;
    PRIntervalTime duration = PR_MillisecondsToInterval(33);
    const char *doesntExistName = "_dOeSnotExist_.db";
    char *temp, *tempStartOfFilename;
    size_t maxTempLen, maxFileNameLen, directoryLength;

    /* no directory, just return one */
    if (directory == NULL) {
        return 1;
    }

    /* our calculation assumes time is a 4 bytes == 32 bit integer */
    PORT_Assert(sizeof(time) == 4);

    directoryLength = strlen(directory);

    maxTempLen = directoryLength + strlen(doesntExistName) + 1 /* potential additional separator char */
                 + 11                                          /* max chars for 32 bit int plus potential sign */
                 + 1;                                          /* zero terminator */

    temp = PORT_Alloc(maxTempLen);
    if (!temp) {
        return 1;
    }

    /* We'll copy directory into temp just once, then ensure it ends
     * with the directory separator, then remember the position after
     * the separator, and calculate the number of remaining bytes. */

    strcpy(temp, directory);
    if (directory[directoryLength - 1] != PR_GetDirectorySeparator()) {
        temp[directoryLength++] = PR_GetDirectorySeparator();
    }
    tempStartOfFilename = temp + directoryLength;
    maxFileNameLen = maxTempLen - directoryLength;

    /* measure number of Access operations that can be done in 33 milliseconds
     * (1/30'th of a second), or 10000 operations, which ever comes first.
     */
    time = PR_IntervalNow();
    for (i = 0; i < 10000u; i++) {
        PRIntervalTime next;

        /* We'll use the variable part first in the filename string, just in
         * case it's longer than assumed, so if anything gets cut off, it
         * will be cut off from the constant part.
         * This code assumes the directory name at the beginning of
         * temp remains unchanged during our loop. */
        PR_snprintf(tempStartOfFilename, maxFileNameLen,
                    ".%lu%s", (PRUint32)(time + i), doesntExistName);
        PR_Access(temp, PR_ACCESS_EXISTS);
        next = PR_IntervalNow();
        delta = next - time;
        if (delta >= duration)
            break;
    }

    PORT_Free(temp);

    /* always return 1 or greater */
    return i ? i : 1u;
}

/*
 * some file sytems are very slow to run sqlite3 on, particularly if the
 * access count is pretty high. On these filesystems is faster to create
 * a temporary database on the local filesystem and access that. This
 * code uses a temporary table to create that cache. Temp tables are
 * automatically cleared when the database handle it was created on
 * Is freed.
 */
static const char DROP_CACHE_CMD[] = "DROP TABLE %s";
static const char CREATE_CACHE_CMD[] =
    "CREATE TEMPORARY TABLE %s AS SELECT * FROM %s";
static const char CREATE_ISSUER_INDEX_CMD[] =
    "CREATE INDEX issuer ON %s (a81)";
static const char CREATE_SUBJECT_INDEX_CMD[] =
    "CREATE INDEX subject ON %s (a101)";
static const char CREATE_LABEL_INDEX_CMD[] = "CREATE INDEX label ON %s (a3)";
static const char CREATE_ID_INDEX_CMD[] = "CREATE INDEX ckaid ON %s (a102)";

static CK_RV
sdb_buildCache(sqlite3 *sqlDB, sdbDataType type,
               const char *cacheTable, const char *table)
{
    char *newStr;
    int sqlerr = SQLITE_OK;

    newStr = sqlite3_mprintf(CREATE_CACHE_CMD, cacheTable, table);
    if (newStr == NULL) {
        return CKR_HOST_MEMORY;
    }
    sqlerr = sqlite3_exec(sqlDB, newStr, NULL, 0, NULL);
    sqlite3_free(newStr);
    if (sqlerr != SQLITE_OK) {
        return sdb_mapSQLError(type, sqlerr);
    }
    /* failure to create the indexes is not an issue */
    newStr = sqlite3_mprintf(CREATE_ISSUER_INDEX_CMD, cacheTable);
    if (newStr == NULL) {
        return CKR_OK;
    }
    sqlerr = sqlite3_exec(sqlDB, newStr, NULL, 0, NULL);
    sqlite3_free(newStr);
    newStr = sqlite3_mprintf(CREATE_SUBJECT_INDEX_CMD, cacheTable);
    if (newStr == NULL) {
        return CKR_OK;
    }
    sqlerr = sqlite3_exec(sqlDB, newStr, NULL, 0, NULL);
    sqlite3_free(newStr);
    newStr = sqlite3_mprintf(CREATE_LABEL_INDEX_CMD, cacheTable);
    if (newStr == NULL) {
        return CKR_OK;
    }
    sqlerr = sqlite3_exec(sqlDB, newStr, NULL, 0, NULL);
    sqlite3_free(newStr);
    newStr = sqlite3_mprintf(CREATE_ID_INDEX_CMD, cacheTable);
    if (newStr == NULL) {
        return CKR_OK;
    }
    sqlerr = sqlite3_exec(sqlDB, newStr, NULL, 0, NULL);
    sqlite3_free(newStr);
    return CKR_OK;
}

/*
 * update the cache and the data records describing it.
 *  The cache is updated by dropping the temp database and recreating it.
 */
static CK_RV
sdb_updateCache(SDBPrivate *sdb_p)
{
    int sqlerr = SQLITE_OK;
    CK_RV error = CKR_OK;
    char *newStr;

    /* drop the old table */
    newStr = sqlite3_mprintf(DROP_CACHE_CMD, sdb_p->cacheTable);
    if (newStr == NULL) {
        return CKR_HOST_MEMORY;
    }
    sqlerr = sqlite3_exec(sdb_p->sqlReadDB, newStr, NULL, 0, NULL);
    sqlite3_free(newStr);
    if ((sqlerr != SQLITE_OK) && (sqlerr != SQLITE_ERROR)) {
        /* something went wrong with the drop, don't try to refresh...
         * NOTE: SQLITE_ERROR is returned if the table doesn't exist. In
         * that case, we just continue on and try to reload it */
        return sdb_mapSQLError(sdb_p->type, sqlerr);
    }

    /* set up the new table */
    error = sdb_buildCache(sdb_p->sqlReadDB, sdb_p->type,
                           sdb_p->cacheTable, sdb_p->table);
    if (error == CKR_OK) {
        /* we have a new cache! */
        sdb_p->lastUpdateTime = PR_IntervalNow();
    }
    return error;
}

/*
 *  The sharing of sqlite3 handles across threads is tricky. Older versions
 *  couldn't at all, but newer ones can under strict conditions. Basically
 *  no 2 threads can use the same handle while another thread has an open
 *  stmt running. Once the sqlite3_stmt is finalized, another thread can then
 *  use the database handle.
 *
 *  We use monitors to protect against trying to use a database before
 *  it's sqlite3_stmt is finalized. This is preferable to the opening and
 *  closing the database each operation because there is significant overhead
 *  in the open and close. Also continually opening and closing the database
 *  defeats the cache code as the cache table is lost on close (thus
 *  requiring us to have to reinitialize the cache every operation).
 *
 *  An execption to the shared handle is transations. All writes happen
 *  through a transaction. When we are in  a transaction, we must use the
 *  same database pointer for that entire transation. In this case we save
 *  the transaction database and use it for all accesses on the transaction
 *  thread. Other threads use the common database.
 *
 *  There can only be once active transaction on the database at a time.
 *
 *  sdb_openDBLocal() provides us with a valid database handle for whatever
 *  state we are in (reading or in a transaction), and acquires any locks
 *  appropriate to that state. It also decides when it's time to refresh
 *  the cache before we start an operation. Any database handle returned
 *  just eventually be closed with sdb_closeDBLocal().
 *
 *  The table returned either points to the database's physical table, or
 *  to the cached shadow. Tranactions always return the physical table
 *  and read operations return either the physical table or the cache
 *  depending on whether or not the cache exists.
 */
static CK_RV
sdb_openDBLocal(SDBPrivate *sdb_p, sqlite3 **sqlDB, const char **table)
{
    *sqlDB = NULL;

    PR_EnterMonitor(sdb_p->dbMon);

    if (table) {
        *table = sdb_p->table;
    }

    /* We're in a transaction, use the transaction DB */
    if ((sdb_p->sqlXactDB) && (sdb_p->sqlXactThread == PR_GetCurrentThread())) {
        *sqlDB = sdb_p->sqlXactDB;
        /* only one thread can get here, safe to unlock */
        PR_ExitMonitor(sdb_p->dbMon);
        return CKR_OK;
    }

    /*
     * if we are just reading from the table, we may have the table
     * cached in a temporary table (especially if it's on a shared FS).
     * In that case we want to see updates to the table, the the granularity
     * is on order of human scale, not computer scale.
     */
    if (table && sdb_p->cacheTable) {
        PRIntervalTime now = PR_IntervalNow();
        if ((now - sdb_p->lastUpdateTime) > sdb_p->updateInterval) {
            sdb_updateCache(sdb_p);
        }
        *table = sdb_p->cacheTable;
    }

    *sqlDB = sdb_p->sqlReadDB;

    /* leave holding the lock. only one thread can actually use a given
     * database connection at once */

    return CKR_OK;
}

/* closing the local database currenly means unlocking the monitor */
static CK_RV
sdb_closeDBLocal(SDBPrivate *sdb_p, sqlite3 *sqlDB)
{
    if (sdb_p->sqlXactDB != sqlDB) {
        /* if we weren't in a transaction, we got a lock */
        PR_ExitMonitor(sdb_p->dbMon);
    }
    return CKR_OK;
}

/*
 * wrapper to sqlite3_open which also sets the busy_timeout
 */
static int
sdb_openDB(const char *name, sqlite3 **sqlDB, int flags)
{
    int sqlerr;
    /*
     * in sqlite3 3.5.0, there is a new open call that allows us
     * to specify read only. Most new OS's are still on 3.3.x (including
     * NSS's internal version and the version shipped with Firefox).
     */
    *sqlDB = NULL;
    sqlerr = sqlite3_open(name, sqlDB);
    if (sqlerr != SQLITE_OK) {
        return sqlerr;
    }

    sqlerr = sqlite3_busy_timeout(*sqlDB, SDB_SQLITE_BUSY_TIMEOUT);
    if (sqlerr != SQLITE_OK) {
        sqlite3_close(*sqlDB);
        *sqlDB = NULL;
        return sqlerr;
    }
    return SQLITE_OK;
}

/* Sigh, if we created a new table since we opened the database,
 * the database handle will not see the new table, we need to close this
 * database and reopen it. Caller must be in a transaction or holding
 * the dbMon. sqlDB is changed on success. */
static int
sdb_reopenDBLocal(SDBPrivate *sdb_p, sqlite3 **sqlDB)
{
    sqlite3 *newDB;
    int sqlerr;

    /* open a new database */
    sqlerr = sdb_openDB(sdb_p->sqlDBName, &newDB, SDB_RDONLY);
    if (sqlerr != SQLITE_OK) {
        return sqlerr;
    }

    /* if we are in a transaction, we may not be holding the monitor.
     * grab it before we update the transaction database. This is
     * safe since are using monitors. */
    PR_EnterMonitor(sdb_p->dbMon);
    /* update our view of the database */
    if (sdb_p->sqlReadDB == *sqlDB) {
        sdb_p->sqlReadDB = newDB;
    } else if (sdb_p->sqlXactDB == *sqlDB) {
        sdb_p->sqlXactDB = newDB;
    }
    PR_ExitMonitor(sdb_p->dbMon);

    /* close the old one */
    sqlite3_close(*sqlDB);

    *sqlDB = newDB;
    return SQLITE_OK;
}

struct SDBFindStr {
    sqlite3 *sqlDB;
    sqlite3_stmt *findstmt;
};

static const char FIND_OBJECTS_CMD[] = "SELECT ALL * FROM %s WHERE %s;";
static const char FIND_OBJECTS_ALL_CMD[] = "SELECT ALL * FROM %s;";
CK_RV
sdb_FindObjectsInit(SDB *sdb, const CK_ATTRIBUTE *template, CK_ULONG count,
                    SDBFind **find)
{
    SDBPrivate *sdb_p = sdb->private;
    sqlite3 *sqlDB = NULL;
    const char *table;
    char *newStr, *findStr = NULL;
    sqlite3_stmt *findstmt = NULL;
    char *join = "";
    int sqlerr = SQLITE_OK;
    CK_RV error = CKR_OK;
    unsigned int i;

    LOCK_SQLITE()
    *find = NULL;
    error = sdb_openDBLocal(sdb_p, &sqlDB, &table);
    if (error != CKR_OK) {
        goto loser;
    }

    findStr = sqlite3_mprintf("");
    for (i = 0; findStr && i < count; i++) {
        newStr = sqlite3_mprintf("%s%sa%x=$DATA%d", findStr, join,
                                 template[i].type, i);
        join = " AND ";
        sqlite3_free(findStr);
        findStr = newStr;
    }

    if (findStr == NULL) {
        error = CKR_HOST_MEMORY;
        goto loser;
    }

    if (count == 0) {
        newStr = sqlite3_mprintf(FIND_OBJECTS_ALL_CMD, table);
    } else {
        newStr = sqlite3_mprintf(FIND_OBJECTS_CMD, table, findStr);
    }
    sqlite3_free(findStr);
    if (newStr == NULL) {
        error = CKR_HOST_MEMORY;
        goto loser;
    }
    sqlerr = sqlite3_prepare_v2(sqlDB, newStr, -1, &findstmt, NULL);
    sqlite3_free(newStr);
    for (i = 0; sqlerr == SQLITE_OK && i < count; i++) {
        const void *blobData = template[i].pValue;
        unsigned int blobSize = template[i].ulValueLen;
        if (blobSize == 0) {
            blobSize = SQLITE_EXPLICIT_NULL_LEN;
            blobData = SQLITE_EXPLICIT_NULL;
        }
        sqlerr = sqlite3_bind_blob(findstmt, i + 1, blobData, blobSize,
                                   SQLITE_TRANSIENT);
    }
    if (sqlerr == SQLITE_OK) {
        *find = PORT_New(SDBFind);
        if (*find == NULL) {
            error = CKR_HOST_MEMORY;
            goto loser;
        }
        (*find)->findstmt = findstmt;
        (*find)->sqlDB = sqlDB;
        UNLOCK_SQLITE()
        return CKR_OK;
    }
    error = sdb_mapSQLError(sdb_p->type, sqlerr);

loser:
    if (findstmt) {
        sqlite3_reset(findstmt);
        sqlite3_finalize(findstmt);
    }
    if (sqlDB) {
        sdb_closeDBLocal(sdb_p, sqlDB);
    }
    UNLOCK_SQLITE()
    return error;
}

CK_RV
sdb_FindObjects(SDB *sdb, SDBFind *sdbFind, CK_OBJECT_HANDLE *object,
                CK_ULONG arraySize, CK_ULONG *count)
{
    SDBPrivate *sdb_p = sdb->private;
    sqlite3_stmt *stmt = sdbFind->findstmt;
    int sqlerr = SQLITE_OK;
    int retry = 0;

    *count = 0;

    if (arraySize == 0) {
        return CKR_OK;
    }
    LOCK_SQLITE()

    do {
        sqlerr = sqlite3_step(stmt);
        if (sqlerr == SQLITE_BUSY) {
            PR_Sleep(SDB_BUSY_RETRY_TIME);
        }
        if (sqlerr == SQLITE_ROW) {
            /* only care about the id */
            *object++ = sqlite3_column_int(stmt, 0);
            arraySize--;
            (*count)++;
        }
    } while (!sdb_done(sqlerr, &retry) && (arraySize > 0));

    /* we only have some of the objects, there is probably more,
     * set the sqlerr to an OK value so we return CKR_OK */
    if (sqlerr == SQLITE_ROW && arraySize == 0) {
        sqlerr = SQLITE_DONE;
    }
    UNLOCK_SQLITE()

    return sdb_mapSQLError(sdb_p->type, sqlerr);
}

CK_RV
sdb_FindObjectsFinal(SDB *sdb, SDBFind *sdbFind)
{
    SDBPrivate *sdb_p = sdb->private;
    sqlite3_stmt *stmt = sdbFind->findstmt;
    sqlite3 *sqlDB = sdbFind->sqlDB;
    int sqlerr = SQLITE_OK;

    LOCK_SQLITE()
    if (stmt) {
        sqlite3_reset(stmt);
        sqlerr = sqlite3_finalize(stmt);
    }
    if (sqlDB) {
        sdb_closeDBLocal(sdb_p, sqlDB);
    }
    PORT_Free(sdbFind);

    UNLOCK_SQLITE()
    return sdb_mapSQLError(sdb_p->type, sqlerr);
}

static const char GET_ATTRIBUTE_CMD[] = "SELECT ALL %s FROM %s WHERE id=$ID;";
CK_RV
sdb_GetAttributeValueNoLock(SDB *sdb, CK_OBJECT_HANDLE object_id,
                            CK_ATTRIBUTE *template, CK_ULONG count)
{
    SDBPrivate *sdb_p = sdb->private;
    sqlite3 *sqlDB = NULL;
    sqlite3_stmt *stmt = NULL;
    char *getStr = NULL;
    char *newStr = NULL;
    const char *table = NULL;
    int sqlerr = SQLITE_OK;
    CK_RV error = CKR_OK;
    int found = 0;
    int retry = 0;
    unsigned int i;

    /* open a new db if necessary */
    error = sdb_openDBLocal(sdb_p, &sqlDB, &table);
    if (error != CKR_OK) {
        goto loser;
    }

    for (i = 0; i < count; i++) {
        getStr = sqlite3_mprintf("a%x", template[i].type);

        if (getStr == NULL) {
            error = CKR_HOST_MEMORY;
            goto loser;
        }

        newStr = sqlite3_mprintf(GET_ATTRIBUTE_CMD, getStr, table);
        sqlite3_free(getStr);
        getStr = NULL;
        if (newStr == NULL) {
            error = CKR_HOST_MEMORY;
            goto loser;
        }

        sqlerr = sqlite3_prepare_v2(sqlDB, newStr, -1, &stmt, NULL);
        sqlite3_free(newStr);
        newStr = NULL;
        if (sqlerr == SQLITE_ERROR) {
            template[i].ulValueLen = -1;
            error = CKR_ATTRIBUTE_TYPE_INVALID;
            continue;
        } else if (sqlerr != SQLITE_OK) {
            goto loser;
        }

        sqlerr = sqlite3_bind_int(stmt, 1, object_id);
        if (sqlerr != SQLITE_OK) {
            goto loser;
        }

        do {
            sqlerr = sqlite3_step(stmt);
            if (sqlerr == SQLITE_BUSY) {
                PR_Sleep(SDB_BUSY_RETRY_TIME);
            }
            if (sqlerr == SQLITE_ROW) {
                unsigned int blobSize;
                const char *blobData;

                blobSize = sqlite3_column_bytes(stmt, 0);
                blobData = sqlite3_column_blob(stmt, 0);
                if (blobData == NULL) {
                    template[i].ulValueLen = -1;
                    error = CKR_ATTRIBUTE_TYPE_INVALID;
                    break;
                }
                /* If the blob equals our explicit NULL value, then the
                 * attribute is a NULL. */
                if ((blobSize == SQLITE_EXPLICIT_NULL_LEN) &&
                    (PORT_Memcmp(blobData, SQLITE_EXPLICIT_NULL,
                                 SQLITE_EXPLICIT_NULL_LEN) == 0)) {
                    blobSize = 0;
                }
                if (template[i].pValue) {
                    if (template[i].ulValueLen < blobSize) {
                        template[i].ulValueLen = -1;
                        error = CKR_BUFFER_TOO_SMALL;
                        break;
                    }
                    PORT_Memcpy(template[i].pValue, blobData, blobSize);
                }
                template[i].ulValueLen = blobSize;
                found = 1;
            }
        } while (!sdb_done(sqlerr, &retry));
        sqlite3_reset(stmt);
        sqlite3_finalize(stmt);
        stmt = NULL;
    }

loser:
    /* fix up the error if necessary */
    if (error == CKR_OK) {
        error = sdb_mapSQLError(sdb_p->type, sqlerr);
        if (!found && error == CKR_OK) {
            error = CKR_OBJECT_HANDLE_INVALID;
        }
    }

    if (stmt) {
        sqlite3_reset(stmt);
        sqlite3_finalize(stmt);
    }

    /* if we had to open a new database, free it now */
    if (sqlDB) {
        sdb_closeDBLocal(sdb_p, sqlDB);
    }
    return error;
}

CK_RV
sdb_GetAttributeValue(SDB *sdb, CK_OBJECT_HANDLE object_id,
                      CK_ATTRIBUTE *template, CK_ULONG count)
{
    CK_RV crv;

    if (count == 0) {
        return CKR_OK;
    }

    LOCK_SQLITE()
    crv = sdb_GetAttributeValueNoLock(sdb, object_id, template, count);
    UNLOCK_SQLITE()
    return crv;
}

static const char SET_ATTRIBUTE_CMD[] = "UPDATE %s SET %s WHERE id=$ID;";
CK_RV
sdb_SetAttributeValue(SDB *sdb, CK_OBJECT_HANDLE object_id,
                      const CK_ATTRIBUTE *template, CK_ULONG count)
{
    SDBPrivate *sdb_p = sdb->private;
    sqlite3 *sqlDB = NULL;
    sqlite3_stmt *stmt = NULL;
    char *setStr = NULL;
    char *newStr = NULL;
    int sqlerr = SQLITE_OK;
    int retry = 0;
    CK_RV error = CKR_OK;
    unsigned int i;

    if ((sdb->sdb_flags & SDB_RDONLY) != 0) {
        return CKR_TOKEN_WRITE_PROTECTED;
    }

    if (count == 0) {
        return CKR_OK;
    }

    LOCK_SQLITE()
    setStr = sqlite3_mprintf("");
    for (i = 0; setStr && i < count; i++) {
        if (i == 0) {
            sqlite3_free(setStr);
            setStr = sqlite3_mprintf("a%x=$VALUE%d",
                                     template[i].type, i);
            continue;
        }
        newStr = sqlite3_mprintf("%s,a%x=$VALUE%d", setStr,
                                 template[i].type, i);
        sqlite3_free(setStr);
        setStr = newStr;
    }
    newStr = NULL;

    if (setStr == NULL) {
        return CKR_HOST_MEMORY;
    }
    newStr = sqlite3_mprintf(SET_ATTRIBUTE_CMD, sdb_p->table, setStr);
    sqlite3_free(setStr);
    if (newStr == NULL) {
        UNLOCK_SQLITE()
        return CKR_HOST_MEMORY;
    }
    error = sdb_openDBLocal(sdb_p, &sqlDB, NULL);
    if (error != CKR_OK) {
        goto loser;
    }
    sqlerr = sqlite3_prepare_v2(sqlDB, newStr, -1, &stmt, NULL);
    if (sqlerr != SQLITE_OK)
        goto loser;
    for (i = 0; i < count; i++) {
        if (template[i].ulValueLen != 0) {
            sqlerr = sqlite3_bind_blob(stmt, i + 1, template[i].pValue,
                                       template[i].ulValueLen, SQLITE_STATIC);
        } else {
            sqlerr = sqlite3_bind_blob(stmt, i + 1, SQLITE_EXPLICIT_NULL,
                                       SQLITE_EXPLICIT_NULL_LEN, SQLITE_STATIC);
        }
        if (sqlerr != SQLITE_OK)
            goto loser;
    }
    sqlerr = sqlite3_bind_int(stmt, i + 1, object_id);
    if (sqlerr != SQLITE_OK)
        goto loser;

    do {
        sqlerr = sqlite3_step(stmt);
        if (sqlerr == SQLITE_BUSY) {
            PR_Sleep(SDB_BUSY_RETRY_TIME);
        }
    } while (!sdb_done(sqlerr, &retry));

loser:
    if (newStr) {
        sqlite3_free(newStr);
    }
    if (error == CKR_OK) {
        error = sdb_mapSQLError(sdb_p->type, sqlerr);
    }

    if (stmt) {
        sqlite3_reset(stmt);
        sqlite3_finalize(stmt);
    }

    if (sqlDB) {
        sdb_closeDBLocal(sdb_p, sqlDB);
    }

    UNLOCK_SQLITE()
    return error;
}

/*
 * check to see if a candidate object handle already exists.
 */
static PRBool
sdb_objectExists(SDB *sdb, CK_OBJECT_HANDLE candidate)
{
    CK_RV crv;
    CK_ATTRIBUTE template = { CKA_LABEL, NULL, 0 };

    crv = sdb_GetAttributeValueNoLock(sdb, candidate, &template, 1);
    if (crv == CKR_OBJECT_HANDLE_INVALID) {
        return PR_FALSE;
    }
    return PR_TRUE;
}

/*
 * if we're here, we are in a transaction, so it's safe
 * to examine the current state of the database
 */
static CK_OBJECT_HANDLE
sdb_getObjectId(SDB *sdb)
{
    CK_OBJECT_HANDLE candidate;
    static CK_OBJECT_HANDLE next_obj = CK_INVALID_HANDLE;
    int count;
    /*
     * get an initial object handle to use
     */
    if (next_obj == CK_INVALID_HANDLE) {
        PRTime time;
        time = PR_Now();

        next_obj = (CK_OBJECT_HANDLE)(time & 0x3fffffffL);
    }
    candidate = next_obj++;
    /* detect that we've looped through all the handles... */
    for (count = 0; count < 0x40000000; count++, candidate = next_obj++) {
        /* mask off excess bits */
        candidate &= 0x3fffffff;
        /* if we hit zero, go to the next entry */
        if (candidate == CK_INVALID_HANDLE) {
            continue;
        }
        /* make sure we aren't already using */
        if (!sdb_objectExists(sdb, candidate)) {
            /* this one is free */
            return candidate;
        }
    }

    /* no handle is free, fail */
    return CK_INVALID_HANDLE;
}

static const char CREATE_CMD[] = "INSERT INTO %s (id%s) VALUES($ID%s);";
CK_RV
sdb_CreateObject(SDB *sdb, CK_OBJECT_HANDLE *object_id,
                 const CK_ATTRIBUTE *template, CK_ULONG count)
{
    SDBPrivate *sdb_p = sdb->private;
    sqlite3 *sqlDB = NULL;
    sqlite3_stmt *stmt = NULL;
    char *columnStr = NULL;
    char *valueStr = NULL;
    char *newStr = NULL;
    int sqlerr = SQLITE_OK;
    CK_RV error = CKR_OK;
    CK_OBJECT_HANDLE this_object = CK_INVALID_HANDLE;
    int retry = 0;
    unsigned int i;

    if ((sdb->sdb_flags & SDB_RDONLY) != 0) {
        return CKR_TOKEN_WRITE_PROTECTED;
    }

    LOCK_SQLITE()
    if ((*object_id != CK_INVALID_HANDLE) &&
        !sdb_objectExists(sdb, *object_id)) {
        this_object = *object_id;
    } else {
        this_object = sdb_getObjectId(sdb);
    }
    if (this_object == CK_INVALID_HANDLE) {
        UNLOCK_SQLITE();
        return CKR_HOST_MEMORY;
    }
    columnStr = sqlite3_mprintf("");
    valueStr = sqlite3_mprintf("");
    *object_id = this_object;
    for (i = 0; columnStr && valueStr && i < count; i++) {
        newStr = sqlite3_mprintf("%s,a%x", columnStr, template[i].type);
        sqlite3_free(columnStr);
        columnStr = newStr;
        newStr = sqlite3_mprintf("%s,$VALUE%d", valueStr, i);
        sqlite3_free(valueStr);
        valueStr = newStr;
    }
    newStr = NULL;
    if ((columnStr == NULL) || (valueStr == NULL)) {
        if (columnStr) {
            sqlite3_free(columnStr);
        }
        if (valueStr) {
            sqlite3_free(valueStr);
        }
        UNLOCK_SQLITE()
        return CKR_HOST_MEMORY;
    }
    newStr = sqlite3_mprintf(CREATE_CMD, sdb_p->table, columnStr, valueStr);
    sqlite3_free(columnStr);
    sqlite3_free(valueStr);
    error = sdb_openDBLocal(sdb_p, &sqlDB, NULL);
    if (error != CKR_OK) {
        goto loser;
    }
    sqlerr = sqlite3_prepare_v2(sqlDB, newStr, -1, &stmt, NULL);
    if (sqlerr != SQLITE_OK)
        goto loser;
    sqlerr = sqlite3_bind_int(stmt, 1, *object_id);
    if (sqlerr != SQLITE_OK)
        goto loser;
    for (i = 0; i < count; i++) {
        if (template[i].ulValueLen) {
            sqlerr = sqlite3_bind_blob(stmt, i + 2, template[i].pValue,
                                       template[i].ulValueLen, SQLITE_STATIC);
        } else {
            sqlerr = sqlite3_bind_blob(stmt, i + 2, SQLITE_EXPLICIT_NULL,
                                       SQLITE_EXPLICIT_NULL_LEN, SQLITE_STATIC);
        }
        if (sqlerr != SQLITE_OK)
            goto loser;
    }

    do {
        sqlerr = sqlite3_step(stmt);
        if (sqlerr == SQLITE_BUSY) {
            PR_Sleep(SDB_BUSY_RETRY_TIME);
        }
    } while (!sdb_done(sqlerr, &retry));

loser:
    if (newStr) {
        sqlite3_free(newStr);
    }
    if (error == CKR_OK) {
        error = sdb_mapSQLError(sdb_p->type, sqlerr);
    }

    if (stmt) {
        sqlite3_reset(stmt);
        sqlite3_finalize(stmt);
    }

    if (sqlDB) {
        sdb_closeDBLocal(sdb_p, sqlDB);
    }
    UNLOCK_SQLITE()

    return error;
}

static const char DESTROY_CMD[] = "DELETE FROM %s WHERE (id=$ID);";

CK_RV
sdb_DestroyObject(SDB *sdb, CK_OBJECT_HANDLE object_id)
{
    SDBPrivate *sdb_p = sdb->private;
    sqlite3 *sqlDB = NULL;
    sqlite3_stmt *stmt = NULL;
    char *newStr = NULL;
    int sqlerr = SQLITE_OK;
    CK_RV error = CKR_OK;
    int retry = 0;

    if ((sdb->sdb_flags & SDB_RDONLY) != 0) {
        return CKR_TOKEN_WRITE_PROTECTED;
    }

    LOCK_SQLITE()
    error = sdb_openDBLocal(sdb_p, &sqlDB, NULL);
    if (error != CKR_OK) {
        goto loser;
    }
    newStr = sqlite3_mprintf(DESTROY_CMD, sdb_p->table);
    if (newStr == NULL) {
        error = CKR_HOST_MEMORY;
        goto loser;
    }
    sqlerr = sqlite3_prepare_v2(sqlDB, newStr, -1, &stmt, NULL);
    sqlite3_free(newStr);
    if (sqlerr != SQLITE_OK)
        goto loser;
    sqlerr = sqlite3_bind_int(stmt, 1, object_id);
    if (sqlerr != SQLITE_OK)
        goto loser;

    do {
        sqlerr = sqlite3_step(stmt);
        if (sqlerr == SQLITE_BUSY) {
            PR_Sleep(SDB_BUSY_RETRY_TIME);
        }
    } while (!sdb_done(sqlerr, &retry));

loser:
    if (error == CKR_OK) {
        error = sdb_mapSQLError(sdb_p->type, sqlerr);
    }

    if (stmt) {
        sqlite3_reset(stmt);
        sqlite3_finalize(stmt);
    }

    if (sqlDB) {
        sdb_closeDBLocal(sdb_p, sqlDB);
    }

    UNLOCK_SQLITE()
    return error;
}

static const char BEGIN_CMD[] = "BEGIN IMMEDIATE TRANSACTION;";

/*
 * start a transaction.
 *
 * We need to open a new database, then store that new database into
 * the private data structure. We open the database first, then use locks
 * to protect storing the data to prevent deadlocks.
 */
CK_RV
sdb_Begin(SDB *sdb)
{
    SDBPrivate *sdb_p = sdb->private;
    sqlite3 *sqlDB = NULL;
    sqlite3_stmt *stmt = NULL;
    int sqlerr = SQLITE_OK;
    CK_RV error = CKR_OK;
    int retry = 0;

    if ((sdb->sdb_flags & SDB_RDONLY) != 0) {
        return CKR_TOKEN_WRITE_PROTECTED;
    }

    LOCK_SQLITE()

    /* get a new version that we will use for the entire transaction */
    sqlerr = sdb_openDB(sdb_p->sqlDBName, &sqlDB, SDB_RDWR);
    if (sqlerr != SQLITE_OK) {
        goto loser;
    }

    sqlerr = sqlite3_prepare_v2(sqlDB, BEGIN_CMD, -1, &stmt, NULL);

    do {
        sqlerr = sqlite3_step(stmt);
        if (sqlerr == SQLITE_BUSY) {
            PR_Sleep(SDB_BUSY_RETRY_TIME);
        }
    } while (!sdb_done(sqlerr, &retry));

    if (stmt) {
        sqlite3_reset(stmt);
        sqlite3_finalize(stmt);
    }

loser:
    error = sdb_mapSQLError(sdb_p->type, sqlerr);

    /* we are starting a new transaction,
     * and if we succeeded, then save this database for the rest of
     * our transaction */
    if (error == CKR_OK) {
        /* we hold a 'BEGIN TRANSACTION' and a sdb_p->lock. At this point
         * sdb_p->sqlXactDB MUST be null */
        PR_EnterMonitor(sdb_p->dbMon);
        PORT_Assert(sdb_p->sqlXactDB == NULL);
        sdb_p->sqlXactDB = sqlDB;
        sdb_p->sqlXactThread = PR_GetCurrentThread();
        PR_ExitMonitor(sdb_p->dbMon);
    } else {
        /* we failed to start our transaction,
         * free any databases we opened. */
        if (sqlDB) {
            sqlite3_close(sqlDB);
        }
    }

    UNLOCK_SQLITE()
    return error;
}

/*
 * Complete a transaction. Basically undo everything we did in begin.
 * There are 2 flavors Abort and Commit. Basically the only differerence between
 * these 2 are what the database will show. (no change in to former, change in
 * the latter).
 */
static CK_RV
sdb_complete(SDB *sdb, const char *cmd)
{
    SDBPrivate *sdb_p = sdb->private;
    sqlite3 *sqlDB = NULL;
    sqlite3_stmt *stmt = NULL;
    int sqlerr = SQLITE_OK;
    CK_RV error = CKR_OK;
    int retry = 0;

    if ((sdb->sdb_flags & SDB_RDONLY) != 0) {
        return CKR_TOKEN_WRITE_PROTECTED;
    }

    /* We must have a transation database, or we shouldn't have arrived here */
    PR_EnterMonitor(sdb_p->dbMon);
    PORT_Assert(sdb_p->sqlXactDB);
    if (sdb_p->sqlXactDB == NULL) {
        PR_ExitMonitor(sdb_p->dbMon);
        return CKR_GENERAL_ERROR; /* shouldn't happen */
    }
    PORT_Assert(sdb_p->sqlXactThread == PR_GetCurrentThread());
    if (sdb_p->sqlXactThread != PR_GetCurrentThread()) {
        PR_ExitMonitor(sdb_p->dbMon);
        return CKR_GENERAL_ERROR; /* shouldn't happen */
    }
    sqlDB = sdb_p->sqlXactDB;
    sdb_p->sqlXactDB = NULL; /* no one else can get to this DB,
                              * safe to unlock */
    sdb_p->sqlXactThread = NULL;
    PR_ExitMonitor(sdb_p->dbMon);

    sqlerr = sqlite3_prepare_v2(sqlDB, cmd, -1, &stmt, NULL);

    do {
        sqlerr = sqlite3_step(stmt);
        if (sqlerr == SQLITE_BUSY) {
            PR_Sleep(SDB_BUSY_RETRY_TIME);
        }
    } while (!sdb_done(sqlerr, &retry));

    /* Pending BEGIN TRANSACTIONS Can move forward at this point. */

    if (stmt) {
        sqlite3_reset(stmt);
        sqlite3_finalize(stmt);
    }

    /* we we have a cached DB image, update it as well */
    if (sdb_p->cacheTable) {
        PR_EnterMonitor(sdb_p->dbMon);
        sdb_updateCache(sdb_p);
        PR_ExitMonitor(sdb_p->dbMon);
    }

    error = sdb_mapSQLError(sdb_p->type, sqlerr);

    /* We just finished a transaction.
     * Free the database, and remove it from the list */
    sqlite3_close(sqlDB);

    return error;
}

static const char COMMIT_CMD[] = "COMMIT TRANSACTION;";
CK_RV
sdb_Commit(SDB *sdb)
{
    CK_RV crv;
    LOCK_SQLITE()
    crv = sdb_complete(sdb, COMMIT_CMD);
    UNLOCK_SQLITE()
    return crv;
}

static const char ROLLBACK_CMD[] = "ROLLBACK TRANSACTION;";
CK_RV
sdb_Abort(SDB *sdb)
{
    CK_RV crv;
    LOCK_SQLITE()
    crv = sdb_complete(sdb, ROLLBACK_CMD);
    UNLOCK_SQLITE()
    return crv;
}

static int tableExists(sqlite3 *sqlDB, const char *tableName);

static const char GET_PW_CMD[] = "SELECT ALL * FROM metaData WHERE id=$ID;";
CK_RV
sdb_GetMetaData(SDB *sdb, const char *id, SECItem *item1, SECItem *item2)
{
    SDBPrivate *sdb_p = sdb->private;
    sqlite3 *sqlDB = sdb_p->sqlXactDB;
    sqlite3_stmt *stmt = NULL;
    int sqlerr = SQLITE_OK;
    CK_RV error = CKR_OK;
    int found = 0;
    int retry = 0;

    LOCK_SQLITE()
    error = sdb_openDBLocal(sdb_p, &sqlDB, NULL);
    if (error != CKR_OK) {
        goto loser;
    }

    /* handle 'test' versions of the sqlite db */
    sqlerr = sqlite3_prepare_v2(sqlDB, GET_PW_CMD, -1, &stmt, NULL);
    /* Sigh, if we created a new table since we opened the database,
     * the database handle will not see the new table, we need to close this
     * database and reopen it. This is safe because we are holding the lock
     * still. */
    if (sqlerr == SQLITE_SCHEMA) {
        sqlerr = sdb_reopenDBLocal(sdb_p, &sqlDB);
        if (sqlerr != SQLITE_OK) {
            goto loser;
        }
        sqlerr = sqlite3_prepare_v2(sqlDB, GET_PW_CMD, -1, &stmt, NULL);
    }
    if (sqlerr != SQLITE_OK)
        goto loser;
    sqlerr = sqlite3_bind_text(stmt, 1, id, PORT_Strlen(id), SQLITE_STATIC);
    do {
        sqlerr = sqlite3_step(stmt);
        if (sqlerr == SQLITE_BUSY) {
            PR_Sleep(SDB_BUSY_RETRY_TIME);
        }
        if (sqlerr == SQLITE_ROW) {
            const char *blobData;
            unsigned int len = item1->len;
            item1->len = sqlite3_column_bytes(stmt, 1);
            if (item1->len > len) {
                error = CKR_BUFFER_TOO_SMALL;
                continue;
            }
            blobData = sqlite3_column_blob(stmt, 1);
            PORT_Memcpy(item1->data, blobData, item1->len);
            if (item2) {
                len = item2->len;
                item2->len = sqlite3_column_bytes(stmt, 2);
                if (item2->len > len) {
                    error = CKR_BUFFER_TOO_SMALL;
                    continue;
                }
                blobData = sqlite3_column_blob(stmt, 2);
                PORT_Memcpy(item2->data, blobData, item2->len);
            }
            found = 1;
        }
    } while (!sdb_done(sqlerr, &retry));

loser:
    /* fix up the error if necessary */
    if (error == CKR_OK) {
        error = sdb_mapSQLError(sdb_p->type, sqlerr);
        if (!found && error == CKR_OK) {
            error = CKR_OBJECT_HANDLE_INVALID;
        }
    }

    if (stmt) {
        sqlite3_reset(stmt);
        sqlite3_finalize(stmt);
    }

    if (sqlDB) {
        sdb_closeDBLocal(sdb_p, sqlDB);
    }
    UNLOCK_SQLITE()

    return error;
}

static const char PW_CREATE_TABLE_CMD[] =
    "CREATE TABLE metaData (id PRIMARY KEY UNIQUE ON CONFLICT REPLACE, item1, item2);";
static const char PW_CREATE_CMD[] =
    "INSERT INTO metaData (id,item1,item2) VALUES($ID,$ITEM1,$ITEM2);";
static const char MD_CREATE_CMD[] =
    "INSERT INTO metaData (id,item1) VALUES($ID,$ITEM1);";

CK_RV
sdb_PutMetaData(SDB *sdb, const char *id, const SECItem *item1,
                const SECItem *item2)
{
    SDBPrivate *sdb_p = sdb->private;
    sqlite3 *sqlDB = sdb_p->sqlXactDB;
    sqlite3_stmt *stmt = NULL;
    int sqlerr = SQLITE_OK;
    CK_RV error = CKR_OK;
    int retry = 0;
    const char *cmd = PW_CREATE_CMD;

    if ((sdb->sdb_flags & SDB_RDONLY) != 0) {
        return CKR_TOKEN_WRITE_PROTECTED;
    }

    LOCK_SQLITE()
    error = sdb_openDBLocal(sdb_p, &sqlDB, NULL);
    if (error != CKR_OK) {
        goto loser;
    }

    if (!tableExists(sqlDB, "metaData")) {
        sqlerr = sqlite3_exec(sqlDB, PW_CREATE_TABLE_CMD, NULL, 0, NULL);
        if (sqlerr != SQLITE_OK)
            goto loser;
    }
    if (item2 == NULL) {
        cmd = MD_CREATE_CMD;
    }
    sqlerr = sqlite3_prepare_v2(sqlDB, cmd, -1, &stmt, NULL);
    if (sqlerr != SQLITE_OK)
        goto loser;
    sqlerr = sqlite3_bind_text(stmt, 1, id, PORT_Strlen(id), SQLITE_STATIC);
    if (sqlerr != SQLITE_OK)
        goto loser;
    sqlerr = sqlite3_bind_blob(stmt, 2, item1->data, item1->len, SQLITE_STATIC);
    if (sqlerr != SQLITE_OK)
        goto loser;
    if (item2) {
        sqlerr = sqlite3_bind_blob(stmt, 3, item2->data,
                                   item2->len, SQLITE_STATIC);
        if (sqlerr != SQLITE_OK)
            goto loser;
    }

    do {
        sqlerr = sqlite3_step(stmt);
        if (sqlerr == SQLITE_BUSY) {
            PR_Sleep(SDB_BUSY_RETRY_TIME);
        }
    } while (!sdb_done(sqlerr, &retry));

loser:
    /* fix up the error if necessary */
    if (error == CKR_OK) {
        error = sdb_mapSQLError(sdb_p->type, sqlerr);
    }

    if (stmt) {
        sqlite3_reset(stmt);
        sqlite3_finalize(stmt);
    }

    if (sqlDB) {
        sdb_closeDBLocal(sdb_p, sqlDB);
    }
    UNLOCK_SQLITE()

    return error;
}

static const char RESET_CMD[] = "DROP TABLE IF EXISTS %s;";
CK_RV
sdb_Reset(SDB *sdb)
{
    SDBPrivate *sdb_p = sdb->private;
    sqlite3 *sqlDB = NULL;
    char *newStr;
    int sqlerr = SQLITE_OK;
    CK_RV error = CKR_OK;

    /* only Key databases can be reset */
    if (sdb_p->type != SDB_KEY) {
        return CKR_OBJECT_HANDLE_INVALID;
    }

    LOCK_SQLITE()
    error = sdb_openDBLocal(sdb_p, &sqlDB, NULL);
    if (error != CKR_OK) {
        goto loser;
    }

    /* delete the key table */
    newStr = sqlite3_mprintf(RESET_CMD, sdb_p->table);
    if (newStr == NULL) {
        error = CKR_HOST_MEMORY;
        goto loser;
    }
    sqlerr = sqlite3_exec(sqlDB, newStr, NULL, 0, NULL);
    sqlite3_free(newStr);

    if (sqlerr != SQLITE_OK)
        goto loser;

    /* delete the password entry table */
    sqlerr = sqlite3_exec(sqlDB, "DROP TABLE IF EXISTS metaData;",
                          NULL, 0, NULL);

loser:
    /* fix up the error if necessary */
    if (error == CKR_OK) {
        error = sdb_mapSQLError(sdb_p->type, sqlerr);
    }

    if (sqlDB) {
        sdb_closeDBLocal(sdb_p, sqlDB);
    }

    UNLOCK_SQLITE()
    return error;
}

CK_RV
sdb_Close(SDB *sdb)
{
    SDBPrivate *sdb_p = sdb->private;
    int sqlerr = SQLITE_OK;
    sdbDataType type = sdb_p->type;

    sqlerr = sqlite3_close(sdb_p->sqlReadDB);
    PORT_Free(sdb_p->sqlDBName);
    if (sdb_p->cacheTable) {
        sqlite3_free(sdb_p->cacheTable);
    }
    if (sdb_p->dbMon) {
        PR_DestroyMonitor(sdb_p->dbMon);
    }
    free(sdb_p);
    free(sdb);
    return sdb_mapSQLError(type, sqlerr);
}

/*
 * functions to support open
 */

static const char CHECK_TABLE_CMD[] = "SELECT ALL * FROM %s LIMIT 0;";

/* return 1 if sqlDB contains table 'tableName */
static int
tableExists(sqlite3 *sqlDB, const char *tableName)
{
    char *cmd = sqlite3_mprintf(CHECK_TABLE_CMD, tableName);
    int sqlerr = SQLITE_OK;

    if (cmd == NULL) {
        return 0;
    }

    sqlerr = sqlite3_exec(sqlDB, cmd, NULL, 0, 0);
    sqlite3_free(cmd);

    return (sqlerr == SQLITE_OK) ? 1 : 0;
}

void
sdb_SetForkState(PRBool forked)
{
    /* XXXright now this is a no-op. The global fork state in the softokn3
     * shared library is already taken care of at the PKCS#11 level.
     * If and when we add fork state to the sqlite shared library and extern
     * interface, we will need to set it and reset it from here */
}

/*
 * initialize a single database
 */
static const char INIT_CMD[] =
    "CREATE TABLE %s (id PRIMARY KEY UNIQUE ON CONFLICT ABORT%s)";

CK_RV
sdb_init(char *dbname, char *table, sdbDataType type, int *inUpdate,
         int *newInit, int inFlags, PRUint32 accessOps, SDB **pSdb)
{
    int i;
    char *initStr = NULL;
    char *newStr;
    int inTransaction = 0;
    SDB *sdb = NULL;
    SDBPrivate *sdb_p = NULL;
    sqlite3 *sqlDB = NULL;
    int sqlerr = SQLITE_OK;
    CK_RV error = CKR_OK;
    char *cacheTable = NULL;
    PRIntervalTime now = 0;
    char *env;
    PRBool enableCache = PR_FALSE;
    PRBool create;
    int flags = inFlags & 0x7;

    *pSdb = NULL;
    *inUpdate = 0;

    /* sqlite3 doesn't have a flag to specify that we want to
     * open the database read only. If the db doesn't exist,
     * sqlite3 will always create it.
     */
    LOCK_SQLITE();
    create = (PR_Access(dbname, PR_ACCESS_EXISTS) != PR_SUCCESS);
    if ((flags == SDB_RDONLY) && create) {
        error = sdb_mapSQLError(type, SQLITE_CANTOPEN);
        goto loser;
    }
    sqlerr = sdb_openDB(dbname, &sqlDB, flags);
    if (sqlerr != SQLITE_OK) {
        error = sdb_mapSQLError(type, sqlerr);
        goto loser;
    }

    /*
     * SQL created the file, but it doesn't set appropriate modes for
     * a database.
     *
     * NO NSPR call for chmod? :(
     */
    if (create && chmod(dbname, 0600) != 0) {
        error = sdb_mapSQLError(type, SQLITE_CANTOPEN);
        goto loser;
    }

    if (flags != SDB_RDONLY) {
        sqlerr = sqlite3_exec(sqlDB, BEGIN_CMD, NULL, 0, NULL);
        if (sqlerr != SQLITE_OK) {
            error = sdb_mapSQLError(type, sqlerr);
            goto loser;
        }
        inTransaction = 1;
    }
    if (!tableExists(sqlDB, table)) {
        *newInit = 1;
        if (flags != SDB_CREATE) {
            error = sdb_mapSQLError(type, SQLITE_CANTOPEN);
            goto loser;
        }
        initStr = sqlite3_mprintf("");
        for (i = 0; initStr && i < known_attributes_size; i++) {
            newStr = sqlite3_mprintf("%s, a%x", initStr, known_attributes[i]);
            sqlite3_free(initStr);
            initStr = newStr;
        }
        if (initStr == NULL) {
            error = CKR_HOST_MEMORY;
            goto loser;
        }

        newStr = sqlite3_mprintf(INIT_CMD, table, initStr);
        sqlite3_free(initStr);
        if (newStr == NULL) {
            error = CKR_HOST_MEMORY;
            goto loser;
        }
        sqlerr = sqlite3_exec(sqlDB, newStr, NULL, 0, NULL);
        sqlite3_free(newStr);
        if (sqlerr != SQLITE_OK) {
            error = sdb_mapSQLError(type, sqlerr);
            goto loser;
        }

        newStr = sqlite3_mprintf(CREATE_ISSUER_INDEX_CMD, table);
        if (newStr == NULL) {
            error = CKR_HOST_MEMORY;
            goto loser;
        }
        sqlerr = sqlite3_exec(sqlDB, newStr, NULL, 0, NULL);
        sqlite3_free(newStr);
        if (sqlerr != SQLITE_OK) {
            error = sdb_mapSQLError(type, sqlerr);
            goto loser;
        }

        newStr = sqlite3_mprintf(CREATE_SUBJECT_INDEX_CMD, table);
        if (newStr == NULL) {
            error = CKR_HOST_MEMORY;
            goto loser;
        }
        sqlerr = sqlite3_exec(sqlDB, newStr, NULL, 0, NULL);
        sqlite3_free(newStr);
        if (sqlerr != SQLITE_OK) {
            error = sdb_mapSQLError(type, sqlerr);
            goto loser;
        }

        newStr = sqlite3_mprintf(CREATE_LABEL_INDEX_CMD, table);
        if (newStr == NULL) {
            error = CKR_HOST_MEMORY;
            goto loser;
        }
        sqlerr = sqlite3_exec(sqlDB, newStr, NULL, 0, NULL);
        sqlite3_free(newStr);
        if (sqlerr != SQLITE_OK) {
            error = sdb_mapSQLError(type, sqlerr);
            goto loser;
        }

        newStr = sqlite3_mprintf(CREATE_ID_INDEX_CMD, table);
        if (newStr == NULL) {
            error = CKR_HOST_MEMORY;
            goto loser;
        }
        sqlerr = sqlite3_exec(sqlDB, newStr, NULL, 0, NULL);
        sqlite3_free(newStr);
        if (sqlerr != SQLITE_OK) {
            error = sdb_mapSQLError(type, sqlerr);
            goto loser;
        }
    }
    /*
     * detect the case where we have created the database, but have
     * not yet updated it.
     *
     * We only check the Key database because only the key database has
     * a metaData table. The metaData table is created when a password
     * is set, or in the case of update, when a password is supplied.
     * If no key database exists, then the update would have happened immediately
     * on noticing that the cert database didn't exist (see newInit set above).
     */
    if (type == SDB_KEY && !tableExists(sqlDB, "metaData")) {
        *newInit = 1;
    }

    /* access to network filesystems are significantly slower than local ones
     * for database operations. In those cases we need to create a cached copy
     * of the database in a temporary location on the local disk. SQLITE
     * already provides a way to create a temporary table and initialize it,
     * so we use it for the cache (see sdb_buildCache for how it's done).*/

    /*
      * we decide whether or not to use the cache based on the following input.
      *
      * NSS_SDB_USE_CACHE environment variable is non-existant or set to
      *   anything other than "no" or "yes" ("auto", for instance).
      *   This is the normal case. NSS will measure the performance of access
      *   to the temp database versus the access to the users passed in
      *   database location. If the temp database location is "significantly"
      *   faster we will use the cache.
      *
      * NSS_SDB_USE_CACHE environment variable is set to "no": cache will not
      *   be used.
      *
      * NSS_SDB_USE_CACHE environment variable is set to "yes": cache will
      *   always be used.
      *
      * It is expected that most applications would use the "auto" selection,
      * the environment variable is primarily to simplify testing, and to
      * correct potential corner cases where  */

    env = PR_GetEnvSecure("NSS_SDB_USE_CACHE");

    if (env && PORT_Strcasecmp(env, "no") == 0) {
        enableCache = PR_FALSE;
    } else if (env && PORT_Strcasecmp(env, "yes") == 0) {
        enableCache = PR_TRUE;
    } else {
        char *tempDir = NULL;
        PRUint32 tempOps = 0;
        /*
         *  Use PR_Access to determine how expensive it
         * is to check for the existance of a local file compared to the same
         * check in the temp directory. If the temp directory is faster, cache
         * the database there. */
        tempDir = sdb_getTempDir(sqlDB);
        if (tempDir) {
            tempOps = sdb_measureAccess(tempDir);
            PORT_Free(tempDir);

            /* There is a cost to continually copying the database.
             * Account for that cost  with the arbitrary factor of 10 */
            enableCache = (PRBool)(tempOps > accessOps * 10);
        }
    }

    if (enableCache) {
        /* try to set the temp store to memory.*/
        sqlite3_exec(sqlDB, "PRAGMA temp_store=MEMORY", NULL, 0, NULL);
        /* Failure to set the temp store to memory is not fatal,
         * ignore the error */

        cacheTable = sqlite3_mprintf("%sCache", table);
        if (cacheTable == NULL) {
            error = CKR_HOST_MEMORY;
            goto loser;
        }
        /* build the cache table */
        error = sdb_buildCache(sqlDB, type, cacheTable, table);
        if (error != CKR_OK) {
            goto loser;
        }
        /* initialize the last cache build time */
        now = PR_IntervalNow();
    }

    sdb = (SDB *)malloc(sizeof(SDB));
    sdb_p = (SDBPrivate *)malloc(sizeof(SDBPrivate));

    /* invariant fields */
    sdb_p->sqlDBName = PORT_Strdup(dbname);
    sdb_p->type = type;
    sdb_p->table = table;
    sdb_p->cacheTable = cacheTable;
    sdb_p->lastUpdateTime = now;
    /* set the cache delay time. This is how long we will wait before we
     * decide the existing cache is stale. Currently set to 10 sec */
    sdb_p->updateInterval = PR_SecondsToInterval(10);
    sdb_p->dbMon = PR_NewMonitor();
    /* these fields are protected by the lock */
    sdb_p->sqlXactDB = NULL;
    sdb_p->sqlXactThread = NULL;
    sdb->private = sdb_p;
    sdb->version = 0;
    sdb->sdb_flags = inFlags | SDB_HAS_META;
    sdb->app_private = NULL;
    sdb->sdb_FindObjectsInit = sdb_FindObjectsInit;
    sdb->sdb_FindObjects = sdb_FindObjects;
    sdb->sdb_FindObjectsFinal = sdb_FindObjectsFinal;
    sdb->sdb_GetAttributeValue = sdb_GetAttributeValue;
    sdb->sdb_SetAttributeValue = sdb_SetAttributeValue;
    sdb->sdb_CreateObject = sdb_CreateObject;
    sdb->sdb_DestroyObject = sdb_DestroyObject;
    sdb->sdb_GetMetaData = sdb_GetMetaData;
    sdb->sdb_PutMetaData = sdb_PutMetaData;
    sdb->sdb_Begin = sdb_Begin;
    sdb->sdb_Commit = sdb_Commit;
    sdb->sdb_Abort = sdb_Abort;
    sdb->sdb_Reset = sdb_Reset;
    sdb->sdb_Close = sdb_Close;
    sdb->sdb_SetForkState = sdb_SetForkState;

    if (inTransaction) {
        sqlerr = sqlite3_exec(sqlDB, COMMIT_CMD, NULL, 0, NULL);
        if (sqlerr != SQLITE_OK) {
            error = sdb_mapSQLError(sdb_p->type, sqlerr);
            goto loser;
        }
        inTransaction = 0;
    }

    sdb_p->sqlReadDB = sqlDB;

    *pSdb = sdb;
    UNLOCK_SQLITE();
    return CKR_OK;

loser:
    /* lots of stuff to do */
    if (inTransaction) {
        sqlite3_exec(sqlDB, ROLLBACK_CMD, NULL, 0, NULL);
    }
    if (sdb) {
        free(sdb);
    }
    if (sdb_p) {
        free(sdb_p);
    }
    if (sqlDB) {
        sqlite3_close(sqlDB);
    }
    UNLOCK_SQLITE();
    return error;
}

/* sdbopen */
CK_RV
s_open(const char *directory, const char *certPrefix, const char *keyPrefix,
       int cert_version, int key_version, int flags,
       SDB **certdb, SDB **keydb, int *newInit)
{
    char *cert = sdb_BuildFileName(directory, certPrefix,
                                   "cert", cert_version);
    char *key = sdb_BuildFileName(directory, keyPrefix,
                                  "key", key_version);
    CK_RV error = CKR_OK;
    int inUpdate;
    PRUint32 accessOps;

    if (certdb)
        *certdb = NULL;
    if (keydb)
        *keydb = NULL;
    *newInit = 0;

#ifdef SQLITE_UNSAFE_THREADS
    if (sqlite_lock == NULL) {
        sqlite_lock = PR_NewLock();
        if (sqlite_lock == NULL) {
            error = CKR_HOST_MEMORY;
            goto loser;
        }
    }
#endif

    /* how long does it take to test for a non-existant file in our working
     * directory? Allows us to test if we may be on a network file system */
    accessOps = 1;
    {
        char *env;
        env = PR_GetEnvSecure("NSS_SDB_USE_CACHE");
        /* If the environment variable is set to yes or no, sdb_init() will
         * ignore the value of accessOps, and we can skip the measuring.*/
        if (!env || ((PORT_Strcasecmp(env, "no") != 0) &&
                     (PORT_Strcasecmp(env, "yes") != 0))) {
            accessOps = sdb_measureAccess(directory);
        }
    }

    /*
     * open the cert data base
     */
    if (certdb) {
        /* initialize Certificate database */
        error = sdb_init(cert, "nssPublic", SDB_CERT, &inUpdate,
                         newInit, flags, accessOps, certdb);
        if (error != CKR_OK) {
            goto loser;
        }
    }

    /*
     * open the key data base:
     *  NOTE:if we want to implement a single database, we open
     *  the same database file as the certificate here.
     *
     *  cert an key db's have different tables, so they will not
     *  conflict.
     */
    if (keydb) {
        /* initialize the Key database */
        error = sdb_init(key, "nssPrivate", SDB_KEY, &inUpdate,
                         newInit, flags, accessOps, keydb);
        if (error != CKR_OK) {
            goto loser;
        }
    }

loser:
    if (cert) {
        sqlite3_free(cert);
    }
    if (key) {
        sqlite3_free(key);
    }

    if (error != CKR_OK) {
        /* currently redundant, but could be necessary if more code is added
         * just before loser */
        if (keydb && *keydb) {
            sdb_Close(*keydb);
        }
        if (certdb && *certdb) {
            sdb_Close(*certdb);
        }
    }

    return error;
}

CK_RV
s_shutdown()
{
#ifdef SQLITE_UNSAFE_THREADS
    if (sqlite_lock) {
        PR_DestroyLock(sqlite_lock);
        sqlite_lock = NULL;
    }
#endif
    return CKR_OK;
}<|MERGE_RESOLUTION|>--- conflicted
+++ resolved
@@ -232,12 +232,8 @@
         "/var/tmp",
         "/usr/tmp",
         "/tmp",
-<<<<<<< HEAD
 #endif
-        NULL     /* List terminator */
-=======
         NULL /* List terminator */
->>>>>>> 628bf1da
     };
     unsigned int i;
     struct stat buf;
@@ -245,12 +241,8 @@
 
 #if !defined(XP_OS2)
     azDirs[0] = sqlite3_temp_directory;
-<<<<<<< HEAD
-    azDirs[1] = getenv("TMPDIR");
+    azDirs[1] = PR_GetEnvSecure("TMPDIR");
 #endif
-=======
-    azDirs[1] = PR_GetEnvSecure("TMPDIR");
->>>>>>> 628bf1da
 
     for (i = 0; i < PR_ARRAY_SIZE(azDirs); i++) {
         zDir = azDirs[i];
