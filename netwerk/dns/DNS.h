/* -*- Mode: C++; tab-width: 8; indent-tabs-mode: nil; c-basic-offset: 2 -*- */
/* vim: set ts=8 sts=2 et sw=2 tw=80: */
/* This Source Code Form is subject to the terms of the Mozilla Public
 * License, v. 2.0. If a copy of the MPL was not distributed with this
 * file, You can obtain one at http://mozilla.org/MPL/2.0/. */

#ifndef DNS_h_
#define DNS_h_

#include "nscore.h"
#include "prio.h"
#include "prnetdb.h"
#include "plstr.h"
#include "mozilla/LinkedList.h"
#include "mozilla/MemoryReporting.h"

#if !defined(XP_WIN)
#include <arpa/inet.h>
#endif

#ifdef XP_WIN
#include "winsock2.h"
#endif

#ifndef AF_LOCAL
#define AF_LOCAL 1  // used for named pipe
#endif

#define IPv6ADDR_IS_LOOPBACK(a) \
  (((a)->u32[0] == 0)     &&    \
   ((a)->u32[1] == 0)     &&    \
   ((a)->u32[2] == 0)     &&    \
   ((a)->u8[12] == 0)     &&    \
   ((a)->u8[13] == 0)     &&    \
   ((a)->u8[14] == 0)     &&    \
   ((a)->u8[15] == 0x1U))

#define IPv6ADDR_IS_V4MAPPED(a) \
  (((a)->u32[0] == 0)     &&    \
   ((a)->u32[1] == 0)     &&    \
   ((a)->u8[8] == 0)      &&    \
   ((a)->u8[9] == 0)      &&    \
   ((a)->u8[10] == 0xff)  &&    \
   ((a)->u8[11] == 0xff))

#define IPv6ADDR_V4MAPPED_TO_IPADDR(a) ((a)->u32[3])

#define IPv6ADDR_IS_UNSPECIFIED(a) \
  (((a)->u32[0] == 0)  &&          \
   ((a)->u32[1] == 0)  &&          \
   ((a)->u32[2] == 0)  &&          \
   ((a)->u32[3] == 0))

namespace mozilla {
namespace net {

// Required buffer size for text form of an IP address.
// Includes space for null termination. We make our own contants
// because we don't want higher-level code depending on things
// like INET6_ADDRSTRLEN and having to include the associated
// platform-specific headers.
#ifdef XP_WIN
// Windows requires longer buffers for some reason.
const int kIPv4CStrBufSize = 22;
const int kIPv6CStrBufSize = 65;
const int kNetAddrMaxCStrBufSize = kIPv6CStrBufSize;
#else
const int kIPv4CStrBufSize = 16;
const int kIPv6CStrBufSize = 46;
const int kLocalCStrBufSize = 108;
const int kNetAddrMaxCStrBufSize = kLocalCStrBufSize;
#endif

// This was all created at a time in which we were using NSPR for host
// resolution and we were propagating NSPR types like "PRAddrInfo" and
// "PRNetAddr" all over Gecko. This made it hard to use another host
// resolver -- we were locked into NSPR. The goal here is to get away
// from that. We'll translate what we get from NSPR or any other host
// resolution library into the types below and use them in Gecko.

union IPv6Addr {
  uint8_t  u8[16];
  uint16_t u16[8];
  uint32_t u32[4];
  uint64_t u64[2];
};

// This struct is similar to operating system structs like "sockaddr", used for
// things like "connect" and "getsockname". When tempted to cast or do dumb
// copies of this struct to another struct, bear compiler-computed padding
// in mind. The size of this struct, and the layout of the data in it, may
// not be what you expect.
union NetAddr {
  struct {
    uint16_t family;                /* address family (0x00ff maskable) */
    char data[14];                  /* raw address data */
  } raw;
  struct {
    uint16_t family;                /* address family (AF_INET) */
    uint16_t port;                  /* port number */
    uint32_t ip;                    /* The actual 32 bits of address */
  } inet;
  struct {
    uint16_t family;                /* address family (AF_INET6) */
    uint16_t port;                  /* port number */
    uint32_t flowinfo;              /* routing information */
    IPv6Addr ip;                    /* the actual 128 bits of address */
    uint32_t scope_id;              /* set of interfaces for a scope */
  } inet6;
<<<<<<< HEAD
#if defined(XP_UNIX) || defined(XP_OS2)
  struct {                          /* Unix domain socket address */
=======
#if defined(XP_UNIX) || defined(XP_WIN)
  struct {                          /* Unix domain socket or
                                       Windows Named Pipes address */
>>>>>>> 628bf1da
    uint16_t family;                /* address family (AF_UNIX) */
#ifdef XP_OS2
    char path[108];                 /* null-terminated pathname */
#else
    char path[104];                 /* null-terminated pathname */
#endif
  } local;
#endif
  // introduced to support nsTArray<NetAddr> comparisons and sorting
  bool operator == (const NetAddr& other) const;
  bool operator < (const NetAddr &other) const;
};

// This class wraps a NetAddr union to provide C++ linked list
// capabilities and other methods. It is created from a PRNetAddr,
// which is converted to a mozilla::dns::NetAddr.
class NetAddrElement : public LinkedListElement<NetAddrElement> {
public:
  explicit NetAddrElement(const PRNetAddr *prNetAddr);
  NetAddrElement(const NetAddrElement& netAddr);
  ~NetAddrElement();

  NetAddr mAddress;
};

class AddrInfo {
public:
  // Creates an AddrInfo object. It calls the AddrInfo(const char*, const char*)
  // to initialize the host and the cname.
  AddrInfo(const char *host, const PRAddrInfo *prAddrInfo, bool disableIPv4,
           bool filterNameCollision, const char *cname);

  // Creates a basic AddrInfo object (initialize only the host and the cname).
  AddrInfo(const char *host, const char *cname);
  ~AddrInfo();

  void AddAddress(NetAddrElement *address);

  size_t SizeOfIncludingThis(mozilla::MallocSizeOf mallocSizeOf) const;

  char *mHostName;
  char *mCanonicalName;
  uint16_t ttl;
  static const uint16_t NO_TTL_DATA = (uint16_t) -1;

  LinkedList<NetAddrElement> mAddresses;

private:
  void Init(const char *host, const char *cname);
};

// Copies the contents of a PRNetAddr to a NetAddr.
// Does not do a ptr safety check!
void PRNetAddrToNetAddr(const PRNetAddr *prAddr, NetAddr *addr);

// Copies the contents of a NetAddr to a PRNetAddr.
// Does not do a ptr safety check!
void NetAddrToPRNetAddr(const NetAddr *addr, PRNetAddr *prAddr);

bool NetAddrToString(const NetAddr *addr, char *buf, uint32_t bufSize);

bool IsLoopBackAddress(const NetAddr *addr);

bool IsIPAddrAny(const NetAddr *addr);

bool IsIPAddrV4Mapped(const NetAddr *addr);

bool IsIPAddrLocal(const NetAddr *addr);

nsresult GetPort(const NetAddr *aAddr, uint16_t *aResult);

} // namespace net
} // namespace mozilla

#endif // DNS_h_<|MERGE_RESOLUTION|>--- conflicted
+++ resolved
@@ -107,14 +107,9 @@
     IPv6Addr ip;                    /* the actual 128 bits of address */
     uint32_t scope_id;              /* set of interfaces for a scope */
   } inet6;
-<<<<<<< HEAD
-#if defined(XP_UNIX) || defined(XP_OS2)
-  struct {                          /* Unix domain socket address */
-=======
-#if defined(XP_UNIX) || defined(XP_WIN)
+#if defined(XP_UNIX)  || defined(XP_OS2) || defined(XP_WIN)
   struct {                          /* Unix domain socket or
                                        Windows Named Pipes address */
->>>>>>> 628bf1da
     uint16_t family;                /* address family (AF_UNIX) */
 #ifdef XP_OS2
     char path[108];                 /* null-terminated pathname */
