--- conflicted
+++ resolved
@@ -68,7 +68,7 @@
     memcpy(&addr->inet6.ip, &prAddr->ipv6.ip, sizeof(addr->inet6.ip.u8));
     addr->inet6.scope_id = prAddr->ipv6.scope_id;
   }
-#if defined(XP_UNIX)
+#if defined(XP_UNIX) || defined(XP_OS2)
   else if (prAddr->raw.family == PR_AF_LOCAL) {
     addr->local.family = AF_LOCAL;
     memcpy(addr->local.path, prAddr->local.path, sizeof(addr->local.path));
@@ -92,7 +92,7 @@
     memcpy(&prAddr->ipv6.ip, &addr->inet6.ip, sizeof(addr->inet6.ip.u8));
     prAddr->ipv6.scope_id = addr->inet6.scope_id;
   }
-#if defined(XP_UNIX)
+#if defined(XP_UNIX) || defined(XP_OS2)
   else if (addr->raw.family == AF_LOCAL) {
     prAddr->local.family = PR_AF_LOCAL;
     memcpy(prAddr->local.path, addr->local.path, sizeof(addr->local.path));
@@ -119,12 +119,8 @@
     memcpy(&nativeAddr.s6_addr, &addr->inet6.ip, sizeof(addr->inet6.ip.u8));
     return !!inet_ntop_internal(AF_INET6, &nativeAddr, buf, bufSize);
   }
-<<<<<<< HEAD
 #endif
 #if defined(XP_UNIX) || defined(XP_OS2)
-=======
-#if defined(XP_UNIX)
->>>>>>> 10857939
   else if (addr->raw.family == AF_LOCAL) {
     if (bufSize < sizeof(addr->local.path)) {
       // Many callers don't bother checking our return value, so
@@ -209,6 +205,7 @@
       return true;
     }
   }
+#if !defined(XP_OS2)
   // IPv6 Unique and Link Local Addresses.
   if (addr->raw.family == AF_INET6) {
     uint16_t addr16 = ntohs(addr->inet6.ip.u16[0]);
@@ -217,6 +214,7 @@
       return true;
     }
   }
+#endif
   // Not an IPv4/6 local address.
   return false;
 }
@@ -227,8 +225,10 @@
   uint16_t port;
   if (aAddr->raw.family == PR_AF_INET) {
     port = aAddr->inet.port;
+#if !defined(XP_OS2)
   } else if (aAddr->raw.family == PR_AF_INET6) {
     port = aAddr->inet6.port;
+#endif
   } else {
     return NS_ERROR_NOT_INITIALIZED;
   }
@@ -245,13 +245,15 @@
   } else if (this->raw.family == AF_INET) {
     return (this->inet.port == other.inet.port) &&
            (this->inet.ip == other.inet.ip);
+#if !defined(XP_OS2)
   } else if (this->raw.family == AF_INET6) {
     return (this->inet6.port == other.inet6.port) &&
            (this->inet6.flowinfo == other.inet6.flowinfo) &&
            (memcmp(&this->inet6.ip, &other.inet6.ip,
                    sizeof(this->inet6.ip)) == 0) &&
            (this->inet6.scope_id == other.inet6.scope_id);
-#if defined(XP_UNIX)
+#endif
+#if defined(XP_UNIX) || defined(XP_OS2)
   } else if (this->raw.family == AF_LOCAL) {
     return PL_strncmp(this->local.path, other.local.path,
                       ArrayLength(this->local.path));
