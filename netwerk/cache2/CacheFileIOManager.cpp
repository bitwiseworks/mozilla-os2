/* This Source Code Form is subject to the terms of the Mozilla Public
 * License, v. 2.0. If a copy of the MPL was not distributed with this
 * file, You can obtain one at http://mozilla.org/MPL/2.0/. */

#include "CacheLog.h"
#include "CacheFileIOManager.h"

#include "../cache/nsCacheUtils.h"
#include "CacheHashUtils.h"
#include "CacheStorageService.h"
#include "CacheIndex.h"
#include "CacheFileUtils.h"
#include "nsThreadUtils.h"
#include "CacheFile.h"
#include "CacheObserver.h"
#include "nsIFile.h"
#include "CacheFileContextEvictor.h"
#include "nsITimer.h"
#include "nsISimpleEnumerator.h"
#include "nsIDirectoryEnumerator.h"
#include "nsIObserverService.h"
#include "nsICacheStorageVisitor.h"
#include "nsISizeOf.h"
#include "mozilla/Telemetry.h"
#include "mozilla/DebugOnly.h"
#include "mozilla/Services.h"
#include "nsDirectoryServiceUtils.h"
#include "nsAppDirectoryServiceDefs.h"
#include "private/pprio.h"
#include "mozilla/Preferences.h"
#include "nsNetUtil.h"

// include files for ftruncate (or equivalent)
#if defined(XP_UNIX)
#include <unistd.h>
#elif defined(XP_WIN)
#include <windows.h>
#undef CreateFile
#undef CREATE_NEW
#elif defined(XP_OS2)
#define INCL_BASE
#define INCL_PM
#include <os2.h>
#else
// XXX add necessary include file for ftruncate (or equivalent)
#endif


namespace mozilla {
namespace net {

#define kOpenHandlesLimit        64
#define kMetadataWriteDelay      5000
#define kRemoveTrashStartDelay   60000 // in milliseconds
#define kSmartSizeUpdateInterval 60000 // in milliseconds

#ifdef ANDROID
const uint32_t kMaxCacheSizeKB = 200*1024; // 200 MB
#else
const uint32_t kMaxCacheSizeKB = 350*1024; // 350 MB
#endif

bool
CacheFileHandle::DispatchRelease()
{
  if (CacheFileIOManager::IsOnIOThreadOrCeased()) {
    return false;
  }

  nsCOMPtr<nsIEventTarget> ioTarget = CacheFileIOManager::IOTarget();
  if (!ioTarget) {
    return false;
  }

  RefPtr<nsRunnableMethod<CacheFileHandle, MozExternalRefCountType, false> > event =
    NS_NewNonOwningRunnableMethod(this, &CacheFileHandle::Release);
  nsresult rv = ioTarget->Dispatch(event, nsIEventTarget::DISPATCH_NORMAL);
  if (NS_FAILED(rv)) {
    return false;
  }

  return true;
}

NS_IMPL_ADDREF(CacheFileHandle)
NS_IMETHODIMP_(MozExternalRefCountType)
CacheFileHandle::Release()
{
  nsrefcnt count = mRefCnt - 1;
  if (DispatchRelease()) {
    // Redispatched to the IO thread.
    return count;
  }

  MOZ_ASSERT(CacheFileIOManager::IsOnIOThreadOrCeased());

  LOG(("CacheFileHandle::Release() [this=%p, refcnt=%d]", this, mRefCnt.get()));
  NS_PRECONDITION(0 != mRefCnt, "dup release");
  count = --mRefCnt;
  NS_LOG_RELEASE(this, count, "CacheFileHandle");

  if (0 == count) {
    mRefCnt = 1;
    delete (this);
    return 0;
  }

  return count;
}

NS_INTERFACE_MAP_BEGIN(CacheFileHandle)
  NS_INTERFACE_MAP_ENTRY(nsISupports)
NS_INTERFACE_MAP_END_THREADSAFE

CacheFileHandle::CacheFileHandle(const SHA1Sum::Hash *aHash, bool aPriority, PinningStatus aPinning)
  : mHash(aHash)
  , mPriority(aPriority)
  , mClosed(false)
  , mSpecialFile(false)
  , mInvalid(false)
  , mFileExists(false)
  , mPinning(aPinning)
  , mDoomWhenFoundPinned(false)
  , mDoomWhenFoundNonPinned(false)
  , mFileSize(-1)
  , mFD(nullptr)
{
  // If we initialize mDoomed in the initialization list, that initialization is
  // not guaranteeded to be atomic.  Whereas this assignment here is guaranteed
  // to be atomic.  TSan will see this (atomic) assignment and be satisfied
  // that cross-thread accesses to mIsDoomed are properly synchronized.
  mIsDoomed = false;
  LOG(("CacheFileHandle::CacheFileHandle() [this=%p, hash=%08x%08x%08x%08x%08x]"
       , this, LOGSHA1(aHash)));
}

CacheFileHandle::CacheFileHandle(const nsACString &aKey, bool aPriority, PinningStatus aPinning)
  : mHash(nullptr)
  , mPriority(aPriority)
  , mClosed(false)
  , mSpecialFile(true)
  , mInvalid(false)
  , mFileExists(false)
  , mPinning(aPinning)
  , mDoomWhenFoundPinned(false)
  , mDoomWhenFoundNonPinned(false)
  , mFileSize(-1)
  , mFD(nullptr)
  , mKey(aKey)
{
  // See comment above about the initialization of mIsDoomed.
  mIsDoomed = false;
  LOG(("CacheFileHandle::CacheFileHandle() [this=%p, key=%s]", this,
       PromiseFlatCString(aKey).get()));
}

CacheFileHandle::~CacheFileHandle()
{
  LOG(("CacheFileHandle::~CacheFileHandle() [this=%p]", this));

  MOZ_ASSERT(CacheFileIOManager::IsOnIOThreadOrCeased());

  RefPtr<CacheFileIOManager> ioMan = CacheFileIOManager::gInstance;
  if (!IsClosed() && ioMan) {
    ioMan->CloseHandleInternal(this);
  }
}

void
CacheFileHandle::Log()
{
  nsAutoCString leafName;
  if (mFile) {
    mFile->GetNativeLeafName(leafName);
  }

  if (mSpecialFile) {
    LOG(("CacheFileHandle::Log() - special file [this=%p, isDoomed=%d, "
         "priority=%d, closed=%d, invalid=%d, fileExists=%d, fileSize=%lld, "
         "leafName=%s, key=%s]", this, int(mIsDoomed), mPriority, mClosed, mInvalid,
         mFileExists, mFileSize, leafName.get(), mKey.get()));
  } else {
    LOG(("CacheFileHandle::Log() - entry file [this=%p, hash=%08x%08x%08x%08x"
         "%08x, isDoomed=%d, priority=%d, closed=%d, invalid=%d, fileExists=%d,"
         " fileSize=%lld, leafName=%s, key=%s]", this, LOGSHA1(mHash),
         int(mIsDoomed), mPriority, mClosed, mInvalid, mFileExists, mFileSize,
         leafName.get(), mKey.get()));
  }
}

uint32_t
CacheFileHandle::FileSizeInK() const
{
  MOZ_ASSERT(mFileSize != -1);
  uint64_t size64 = mFileSize;

  size64 += 0x3FF;
  size64 >>= 10;

  uint32_t size;
  if (size64 >> 32) {
    NS_WARNING("CacheFileHandle::FileSizeInK() - FileSize is too large, "
               "truncating to PR_UINT32_MAX");
    size = PR_UINT32_MAX;
  } else {
    size = static_cast<uint32_t>(size64);
  }

  return size;
}

bool
CacheFileHandle::SetPinned(bool aPinned)
{
  LOG(("CacheFileHandle::SetPinned [this=%p, pinned=%d]", this, aPinned));

  MOZ_ASSERT(CacheFileIOManager::IsOnIOThreadOrCeased());

  mPinning = aPinned
    ? PinningStatus::PINNED
    : PinningStatus::NON_PINNED;

  if ((MOZ_UNLIKELY(mDoomWhenFoundPinned) && aPinned) ||
      (MOZ_UNLIKELY(mDoomWhenFoundNonPinned) && !aPinned)) {

    LOG(("  dooming, when: pinned=%d, non-pinned=%d, found: pinned=%d",
      bool(mDoomWhenFoundPinned), bool(mDoomWhenFoundNonPinned), aPinned));

    mDoomWhenFoundPinned = false;
    mDoomWhenFoundNonPinned = false;

    return false;
  }

  return true;
}

// Memory reporting

size_t
CacheFileHandle::SizeOfExcludingThis(mozilla::MallocSizeOf mallocSizeOf) const
{
  size_t n = 0;
  nsCOMPtr<nsISizeOf> sizeOf;

  sizeOf = do_QueryInterface(mFile);
  if (sizeOf) {
    n += sizeOf->SizeOfIncludingThis(mallocSizeOf);
  }

  n += mallocSizeOf(mFD);
  n += mKey.SizeOfExcludingThisIfUnshared(mallocSizeOf);
  return n;
}

size_t
CacheFileHandle::SizeOfIncludingThis(mozilla::MallocSizeOf mallocSizeOf) const
{
  return mallocSizeOf(this) + SizeOfExcludingThis(mallocSizeOf);
}

/******************************************************************************
 *  CacheFileHandles::HandleHashKey
 *****************************************************************************/

void
CacheFileHandles::HandleHashKey::AddHandle(CacheFileHandle* aHandle)
{
  MOZ_ASSERT(CacheFileIOManager::IsOnIOThreadOrCeased());

  mHandles.InsertElementAt(0, aHandle);
}

void
CacheFileHandles::HandleHashKey::RemoveHandle(CacheFileHandle* aHandle)
{
  MOZ_ASSERT(CacheFileIOManager::IsOnIOThreadOrCeased());

  DebugOnly<bool> found;
  found = mHandles.RemoveElement(aHandle);
  MOZ_ASSERT(found);
}

already_AddRefed<CacheFileHandle>
CacheFileHandles::HandleHashKey::GetNewestHandle()
{
  MOZ_ASSERT(CacheFileIOManager::IsOnIOThreadOrCeased());

  RefPtr<CacheFileHandle> handle;
  if (mHandles.Length()) {
    handle = mHandles[0];
  }

  return handle.forget();
}

void
CacheFileHandles::HandleHashKey::GetHandles(nsTArray<RefPtr<CacheFileHandle> > &aResult)
{
  MOZ_ASSERT(CacheFileIOManager::IsOnIOThreadOrCeased());

  for (uint32_t i = 0; i < mHandles.Length(); ++i) {
    CacheFileHandle* handle = mHandles[i];
    aResult.AppendElement(handle);
  }
}

#ifdef DEBUG

void
CacheFileHandles::HandleHashKey::AssertHandlesState()
{
  for (uint32_t i = 0; i < mHandles.Length(); ++i) {
    CacheFileHandle* handle = mHandles[i];
    MOZ_ASSERT(handle->IsDoomed());
  }
}

#endif

size_t
CacheFileHandles::HandleHashKey::SizeOfExcludingThis(mozilla::MallocSizeOf mallocSizeOf) const
{
  MOZ_ASSERT(CacheFileIOManager::IsOnIOThread());

  size_t n = 0;
  n += mallocSizeOf(mHash.get());
  for (uint32_t i = 0; i < mHandles.Length(); ++i) {
    n += mHandles[i]->SizeOfIncludingThis(mallocSizeOf);
  }

  return n;
}

/******************************************************************************
 *  CacheFileHandles
 *****************************************************************************/

CacheFileHandles::CacheFileHandles()
{
  LOG(("CacheFileHandles::CacheFileHandles() [this=%p]", this));
  MOZ_COUNT_CTOR(CacheFileHandles);
}

CacheFileHandles::~CacheFileHandles()
{
  LOG(("CacheFileHandles::~CacheFileHandles() [this=%p]", this));
  MOZ_COUNT_DTOR(CacheFileHandles);
}

nsresult
CacheFileHandles::GetHandle(const SHA1Sum::Hash *aHash,
                            CacheFileHandle **_retval)
{
  MOZ_ASSERT(CacheFileIOManager::IsOnIOThreadOrCeased());
  MOZ_ASSERT(aHash);

#ifdef DEBUG_HANDLES
  LOG(("CacheFileHandles::GetHandle() [hash=%08x%08x%08x%08x%08x]",
       LOGSHA1(aHash)));
#endif

  // find hash entry for key
  HandleHashKey *entry = mTable.GetEntry(*aHash);
  if (!entry) {
    LOG(("CacheFileHandles::GetHandle() hash=%08x%08x%08x%08x%08x "
         "no handle entries found", LOGSHA1(aHash)));
    return NS_ERROR_NOT_AVAILABLE;
  }

#ifdef DEBUG_HANDLES
  Log(entry);
#endif

  // Check if the entry is doomed
  RefPtr<CacheFileHandle> handle = entry->GetNewestHandle();
  if (!handle) {
    LOG(("CacheFileHandles::GetHandle() hash=%08x%08x%08x%08x%08x "
         "no handle found %p, entry %p", LOGSHA1(aHash), handle.get(), entry));
    return NS_ERROR_NOT_AVAILABLE;
  }

  if (handle->IsDoomed()) {
    LOG(("CacheFileHandles::GetHandle() hash=%08x%08x%08x%08x%08x "
         "found doomed handle %p, entry %p", LOGSHA1(aHash), handle.get(), entry));
    return NS_ERROR_NOT_AVAILABLE;
  }

  LOG(("CacheFileHandles::GetHandle() hash=%08x%08x%08x%08x%08x "
       "found handle %p, entry %p", LOGSHA1(aHash), handle.get(), entry));

  handle.forget(_retval);
  return NS_OK;
}


nsresult
CacheFileHandles::NewHandle(const SHA1Sum::Hash *aHash,
                            bool aPriority, CacheFileHandle::PinningStatus aPinning,
                            CacheFileHandle **_retval)
{
  MOZ_ASSERT(CacheFileIOManager::IsOnIOThreadOrCeased());
  MOZ_ASSERT(aHash);

#ifdef DEBUG_HANDLES
  LOG(("CacheFileHandles::NewHandle() [hash=%08x%08x%08x%08x%08x]", LOGSHA1(aHash)));
#endif

  // find hash entry for key
  HandleHashKey *entry = mTable.PutEntry(*aHash);

#ifdef DEBUG_HANDLES
  Log(entry);
#endif

#ifdef DEBUG
  entry->AssertHandlesState();
#endif

  RefPtr<CacheFileHandle> handle = new CacheFileHandle(entry->Hash(), aPriority, aPinning);
  entry->AddHandle(handle);

  LOG(("CacheFileHandles::NewHandle() hash=%08x%08x%08x%08x%08x "
       "created new handle %p, entry=%p", LOGSHA1(aHash), handle.get(), entry));

  handle.forget(_retval);
  return NS_OK;
}

void
CacheFileHandles::RemoveHandle(CacheFileHandle *aHandle)
{
  MOZ_ASSERT(CacheFileIOManager::IsOnIOThreadOrCeased());
  MOZ_ASSERT(aHandle);

  if (!aHandle) {
    return;
  }

#ifdef DEBUG_HANDLES
  LOG(("CacheFileHandles::RemoveHandle() [handle=%p, hash=%08x%08x%08x%08x%08x]"
       , aHandle, LOGSHA1(aHandle->Hash())));
#endif

  // find hash entry for key
  HandleHashKey *entry = mTable.GetEntry(*aHandle->Hash());
  if (!entry) {
    MOZ_ASSERT(CacheFileIOManager::IsShutdown(),
      "Should find entry when removing a handle before shutdown");

    LOG(("CacheFileHandles::RemoveHandle() hash=%08x%08x%08x%08x%08x "
         "no entries found", LOGSHA1(aHandle->Hash())));
    return;
  }

#ifdef DEBUG_HANDLES
  Log(entry);
#endif

  LOG(("CacheFileHandles::RemoveHandle() hash=%08x%08x%08x%08x%08x "
       "removing handle %p", LOGSHA1(entry->Hash()), aHandle));
  entry->RemoveHandle(aHandle);

  if (entry->IsEmpty()) {
    LOG(("CacheFileHandles::RemoveHandle() hash=%08x%08x%08x%08x%08x "
         "list is empty, removing entry %p", LOGSHA1(entry->Hash()), entry));
    mTable.RemoveEntry(*entry->Hash());
  }
}

void
CacheFileHandles::GetAllHandles(nsTArray<RefPtr<CacheFileHandle> > *_retval)
{
  MOZ_ASSERT(CacheFileIOManager::IsOnIOThreadOrCeased());
  for (auto iter = mTable.Iter(); !iter.Done(); iter.Next()) {
    iter.Get()->GetHandles(*_retval);
  }
}

void
CacheFileHandles::GetActiveHandles(
  nsTArray<RefPtr<CacheFileHandle> > *_retval)
{
  MOZ_ASSERT(CacheFileIOManager::IsOnIOThreadOrCeased());
  for (auto iter = mTable.Iter(); !iter.Done(); iter.Next()) {
    RefPtr<CacheFileHandle> handle = iter.Get()->GetNewestHandle();
    MOZ_ASSERT(handle);

    if (!handle->IsDoomed()) {
      _retval->AppendElement(handle);
    }
  }
}

void
CacheFileHandles::ClearAll()
{
  MOZ_ASSERT(CacheFileIOManager::IsOnIOThreadOrCeased());
  mTable.Clear();
}

uint32_t
CacheFileHandles::HandleCount()
{
  return mTable.Count();
}

#ifdef DEBUG_HANDLES
void
CacheFileHandles::Log(CacheFileHandlesEntry *entry)
{
  LOG(("CacheFileHandles::Log() BEGIN [entry=%p]", entry));

  nsTArray<RefPtr<CacheFileHandle> > array;
  aEntry->GetHandles(array);

  for (uint32_t i = 0; i < array.Length(); ++i) {
    CacheFileHandle *handle = array[i];
    handle->Log();
  }

  LOG(("CacheFileHandles::Log() END [entry=%p]", entry));
}
#endif

// Memory reporting

size_t
CacheFileHandles::SizeOfExcludingThis(mozilla::MallocSizeOf mallocSizeOf) const
{
  MOZ_ASSERT(CacheFileIOManager::IsOnIOThread());

  return mTable.SizeOfExcludingThis(mallocSizeOf);
}

// Events

class ShutdownEvent : public nsRunnable {
public:
  ShutdownEvent(mozilla::Mutex *aLock, mozilla::CondVar *aCondVar)
    : mLock(aLock)
    , mCondVar(aCondVar)
    , mPrepare(true)
  {
    MOZ_COUNT_CTOR(ShutdownEvent);
  }

protected:
  ~ShutdownEvent()
  {
    MOZ_COUNT_DTOR(ShutdownEvent);
  }

public:
  NS_IMETHOD Run()
  {
    if (mPrepare) {
      MOZ_ASSERT(CacheFileIOManager::gInstance->mIOThread->IsCurrentThread());

      mPrepare = false;

      // This event is first posted to the XPCOM level (executed ASAP) of the IO thread
      // and sets the timestamp of the shutdown start.  This will cause some operations
      // to be bypassed when due (actually leak most of the open files).
      CacheFileIOManager::gInstance->mShutdownDemandedTime = TimeStamp::NowLoRes();

      // Redispatch to the right level to proceed with shutdown.
      CacheFileIOManager::gInstance->mIOThread->Dispatch(this, CacheIOThread::CLOSE);
      return NS_OK;
    }

    MutexAutoLock lock(*mLock);

    CacheFileIOManager::gInstance->ShutdownInternal();

    mCondVar->Notify();
    return NS_OK;
  }

protected:
  mozilla::Mutex   *mLock;
  mozilla::CondVar *mCondVar;
  bool              mPrepare;
};

class OpenFileEvent : public nsRunnable {
public:
  OpenFileEvent(const nsACString &aKey, uint32_t aFlags,
                CacheFileIOListener *aCallback)
    : mFlags(aFlags)
    , mCallback(aCallback)
    , mKey(aKey)
  {
    MOZ_COUNT_CTOR(OpenFileEvent);
    mIOMan = CacheFileIOManager::gInstance;
  }

protected:
  ~OpenFileEvent()
  {
    MOZ_COUNT_DTOR(OpenFileEvent);
  }

public:
  NS_IMETHOD Run()
  {
    nsresult rv = NS_OK;

    if (!(mFlags & CacheFileIOManager::SPECIAL_FILE)) {
      SHA1Sum sum;
      sum.update(mKey.BeginReading(), mKey.Length());
      sum.finish(mHash);
    }

    if (!mIOMan) {
      rv = NS_ERROR_NOT_INITIALIZED;
    } else {
      if (mFlags & CacheFileIOManager::SPECIAL_FILE) {
        rv = mIOMan->OpenSpecialFileInternal(mKey, mFlags,
                                             getter_AddRefs(mHandle));
      } else {
        rv = mIOMan->OpenFileInternal(&mHash, mKey, mFlags,
                                      getter_AddRefs(mHandle));
      }
      mIOMan = nullptr;
      if (mHandle) {
        if (mHandle->Key().IsEmpty()) {
          mHandle->Key() = mKey;
        }
      }
    }

    mCallback->OnFileOpened(mHandle, rv);
    return NS_OK;
  }

protected:
  SHA1Sum::Hash                 mHash;
  uint32_t                      mFlags;
  nsCOMPtr<CacheFileIOListener> mCallback;
  RefPtr<CacheFileIOManager>    mIOMan;
  RefPtr<CacheFileHandle>       mHandle;
  nsCString                     mKey;
};

class ReadEvent : public nsRunnable {
public:
  ReadEvent(CacheFileHandle *aHandle, int64_t aOffset, char *aBuf,
            int32_t aCount, CacheFileIOListener *aCallback)
    : mHandle(aHandle)
    , mOffset(aOffset)
    , mBuf(aBuf)
    , mCount(aCount)
    , mCallback(aCallback)
  {
    MOZ_COUNT_CTOR(ReadEvent);
  }

protected:
  ~ReadEvent()
  {
    MOZ_COUNT_DTOR(ReadEvent);
  }

public:
  NS_IMETHOD Run()
  {
    nsresult rv;

    if (mHandle->IsClosed()) {
      rv = NS_ERROR_NOT_INITIALIZED;
    } else {
      rv = CacheFileIOManager::gInstance->ReadInternal(
        mHandle, mOffset, mBuf, mCount);
    }

    mCallback->OnDataRead(mHandle, mBuf, rv);
    return NS_OK;
  }

protected:
  RefPtr<CacheFileHandle>       mHandle;
  int64_t                       mOffset;
  char                         *mBuf;
  int32_t                       mCount;
  nsCOMPtr<CacheFileIOListener> mCallback;
};

class WriteEvent : public nsRunnable {
public:
  WriteEvent(CacheFileHandle *aHandle, int64_t aOffset, const char *aBuf,
             int32_t aCount, bool aValidate, bool aTruncate,
             CacheFileIOListener *aCallback)
    : mHandle(aHandle)
    , mOffset(aOffset)
    , mBuf(aBuf)
    , mCount(aCount)
    , mValidate(aValidate)
    , mTruncate(aTruncate)
    , mCallback(aCallback)
  {
    MOZ_COUNT_CTOR(WriteEvent);
  }

protected:
  ~WriteEvent()
  {
    MOZ_COUNT_DTOR(WriteEvent);

    if (!mCallback && mBuf) {
      free(const_cast<char *>(mBuf));
    }
  }

public:
  NS_IMETHOD Run()
  {
    nsresult rv;

    if (mHandle->IsClosed()) {
      // We usually get here only after the internal shutdown
      // (i.e. mShuttingDown == true).  Pretend write has succeeded
      // to avoid any past-shutdown file dooming.
      rv = (CacheFileIOManager::gInstance->IsPastShutdownIOLag() ||
            CacheFileIOManager::gInstance->mShuttingDown)
        ? NS_OK
        : NS_ERROR_NOT_INITIALIZED;
    } else {
      rv = CacheFileIOManager::gInstance->WriteInternal(
          mHandle, mOffset, mBuf, mCount, mValidate, mTruncate);
      if (NS_FAILED(rv) && !mCallback) {
        // No listener is going to handle the error, doom the file
        CacheFileIOManager::gInstance->DoomFileInternal(mHandle);
      }
    }
    if (mCallback) {
      mCallback->OnDataWritten(mHandle, mBuf, rv);
    } else {
      free(const_cast<char *>(mBuf));
      mBuf = nullptr;
    }

    return NS_OK;
  }

protected:
  RefPtr<CacheFileHandle>       mHandle;
  int64_t                       mOffset;
  const char                   *mBuf;
  int32_t                       mCount;
  bool                          mValidate : 1;
  bool                          mTruncate : 1;
  nsCOMPtr<CacheFileIOListener> mCallback;
};

class DoomFileEvent : public nsRunnable {
public:
  DoomFileEvent(CacheFileHandle *aHandle,
                CacheFileIOListener *aCallback)
    : mCallback(aCallback)
    , mHandle(aHandle)
  {
    MOZ_COUNT_CTOR(DoomFileEvent);
  }

protected:
  ~DoomFileEvent()
  {
    MOZ_COUNT_DTOR(DoomFileEvent);
  }

public:
  NS_IMETHOD Run()
  {
    nsresult rv;

    if (mHandle->IsClosed()) {
      rv = NS_ERROR_NOT_INITIALIZED;
    } else {
      rv = CacheFileIOManager::gInstance->DoomFileInternal(mHandle);
    }

    if (mCallback) {
      mCallback->OnFileDoomed(mHandle, rv);
    }

    return NS_OK;
  }

protected:
  nsCOMPtr<CacheFileIOListener>              mCallback;
  nsCOMPtr<nsIEventTarget>                   mTarget;
  RefPtr<CacheFileHandle>                    mHandle;
};

class DoomFileByKeyEvent : public nsRunnable {
public:
  DoomFileByKeyEvent(const nsACString &aKey,
                     CacheFileIOListener *aCallback)
    : mCallback(aCallback)
  {
    MOZ_COUNT_CTOR(DoomFileByKeyEvent);

    SHA1Sum sum;
    sum.update(aKey.BeginReading(), aKey.Length());
    sum.finish(mHash);

    mIOMan = CacheFileIOManager::gInstance;
  }

protected:
  ~DoomFileByKeyEvent()
  {
    MOZ_COUNT_DTOR(DoomFileByKeyEvent);
  }

public:
  NS_IMETHOD Run()
  {
    nsresult rv;

    if (!mIOMan) {
      rv = NS_ERROR_NOT_INITIALIZED;
    } else {
      rv = mIOMan->DoomFileByKeyInternal(&mHash);
      mIOMan = nullptr;
    }

    if (mCallback) {
      mCallback->OnFileDoomed(nullptr, rv);
    }

    return NS_OK;
  }

protected:
  SHA1Sum::Hash                 mHash;
  nsCOMPtr<CacheFileIOListener> mCallback;
  RefPtr<CacheFileIOManager>    mIOMan;
};

class ReleaseNSPRHandleEvent : public nsRunnable {
public:
  explicit ReleaseNSPRHandleEvent(CacheFileHandle *aHandle)
    : mHandle(aHandle)
  {
    MOZ_COUNT_CTOR(ReleaseNSPRHandleEvent);
  }

protected:
  ~ReleaseNSPRHandleEvent()
  {
    MOZ_COUNT_DTOR(ReleaseNSPRHandleEvent);
  }

public:
  NS_IMETHOD Run()
  {
    if (mHandle->mFD && !mHandle->IsClosed()) {
      CacheFileIOManager::gInstance->ReleaseNSPRHandleInternal(mHandle);
    }

    return NS_OK;
  }

protected:
  RefPtr<CacheFileHandle>       mHandle;
};

class TruncateSeekSetEOFEvent : public nsRunnable {
public:
  TruncateSeekSetEOFEvent(CacheFileHandle *aHandle, int64_t aTruncatePos,
                          int64_t aEOFPos, CacheFileIOListener *aCallback)
    : mHandle(aHandle)
    , mTruncatePos(aTruncatePos)
    , mEOFPos(aEOFPos)
    , mCallback(aCallback)
  {
    MOZ_COUNT_CTOR(TruncateSeekSetEOFEvent);
  }

protected:
  ~TruncateSeekSetEOFEvent()
  {
    MOZ_COUNT_DTOR(TruncateSeekSetEOFEvent);
  }

public:
  NS_IMETHOD Run()
  {
    nsresult rv;

    if (mHandle->IsClosed()) {
      rv = NS_ERROR_NOT_INITIALIZED;
    } else {
      rv = CacheFileIOManager::gInstance->TruncateSeekSetEOFInternal(
        mHandle, mTruncatePos, mEOFPos);
    }

    if (mCallback) {
      mCallback->OnEOFSet(mHandle, rv);
    }

    return NS_OK;
  }

protected:
  RefPtr<CacheFileHandle>       mHandle;
  int64_t                       mTruncatePos;
  int64_t                       mEOFPos;
  nsCOMPtr<CacheFileIOListener> mCallback;
};

class RenameFileEvent : public nsRunnable {
public:
  RenameFileEvent(CacheFileHandle *aHandle, const nsACString &aNewName,
                  CacheFileIOListener *aCallback)
    : mHandle(aHandle)
    , mNewName(aNewName)
    , mCallback(aCallback)
  {
    MOZ_COUNT_CTOR(RenameFileEvent);
  }

protected:
  ~RenameFileEvent()
  {
    MOZ_COUNT_DTOR(RenameFileEvent);
  }

public:
  NS_IMETHOD Run()
  {
    nsresult rv;

    if (mHandle->IsClosed()) {
      rv = NS_ERROR_NOT_INITIALIZED;
    } else {
      rv = CacheFileIOManager::gInstance->RenameFileInternal(mHandle,
                                                             mNewName);
    }

    if (mCallback) {
      mCallback->OnFileRenamed(mHandle, rv);
    }

    return NS_OK;
  }

protected:
  RefPtr<CacheFileHandle>       mHandle;
  nsCString                     mNewName;
  nsCOMPtr<CacheFileIOListener> mCallback;
};

class InitIndexEntryEvent : public nsRunnable {
public:
  InitIndexEntryEvent(CacheFileHandle *aHandle, uint32_t aAppId,
                      bool aAnonymous, bool aInBrowser, bool aPinning)
    : mHandle(aHandle)
    , mAppId(aAppId)
    , mAnonymous(aAnonymous)
    , mInBrowser(aInBrowser)
    , mPinning(aPinning)
  {
    MOZ_COUNT_CTOR(InitIndexEntryEvent);
  }

protected:
  ~InitIndexEntryEvent()
  {
    MOZ_COUNT_DTOR(InitIndexEntryEvent);
  }

public:
  NS_IMETHOD Run()
  {
    if (mHandle->IsClosed() || mHandle->IsDoomed()) {
      return NS_OK;
    }

    CacheIndex::InitEntry(mHandle->Hash(), mAppId, mAnonymous, mInBrowser, mPinning);

    // We cannot set the filesize before we init the entry. If we're opening
    // an existing entry file, frecency and expiration time will be set after
    // parsing the entry file, but we must set the filesize here since nobody is
    // going to set it if there is no write to the file.
    uint32_t sizeInK = mHandle->FileSizeInK();
    CacheIndex::UpdateEntry(mHandle->Hash(), nullptr, nullptr, &sizeInK);

    return NS_OK;
  }

protected:
  RefPtr<CacheFileHandle> mHandle;
  uint32_t                  mAppId;
  bool                      mAnonymous;
  bool                      mInBrowser;
  bool                      mPinning;
};

class UpdateIndexEntryEvent : public nsRunnable {
public:
  UpdateIndexEntryEvent(CacheFileHandle *aHandle, const uint32_t *aFrecency,
                        const uint32_t *aExpirationTime)
    : mHandle(aHandle)
    , mHasFrecency(false)
    , mHasExpirationTime(false)
  {
    MOZ_COUNT_CTOR(UpdateIndexEntryEvent);
    if (aFrecency) {
      mHasFrecency = true;
      mFrecency = *aFrecency;
    }
    if (aExpirationTime) {
      mHasExpirationTime = true;
      mExpirationTime = *aExpirationTime;
    }
  }

protected:
  ~UpdateIndexEntryEvent()
  {
    MOZ_COUNT_DTOR(UpdateIndexEntryEvent);
  }

public:
  NS_IMETHOD Run()
  {
    if (mHandle->IsClosed() || mHandle->IsDoomed()) {
      return NS_OK;
    }

    CacheIndex::UpdateEntry(mHandle->Hash(),
                            mHasFrecency ? &mFrecency : nullptr,
                            mHasExpirationTime ? &mExpirationTime : nullptr,
                            nullptr);
    return NS_OK;
  }

protected:
  RefPtr<CacheFileHandle> mHandle;
  bool                      mHasFrecency;
  bool                      mHasExpirationTime;
  uint32_t                  mFrecency;
  uint32_t                  mExpirationTime;
};

class MetadataWriteScheduleEvent : public nsRunnable
{
public:
  enum EMode {
    SCHEDULE,
    UNSCHEDULE,
    SHUTDOWN
  } mMode;

  RefPtr<CacheFile> mFile;
  RefPtr<CacheFileIOManager> mIOMan;

  MetadataWriteScheduleEvent(CacheFileIOManager * aManager,
                             CacheFile * aFile,
                             EMode aMode)
    : mMode(aMode)
    , mFile(aFile)
    , mIOMan(aManager)
  { }

  virtual ~MetadataWriteScheduleEvent() { }

  NS_IMETHOD Run()
  {
    RefPtr<CacheFileIOManager> ioMan = CacheFileIOManager::gInstance;
    if (!ioMan) {
      NS_WARNING("CacheFileIOManager already gone in MetadataWriteScheduleEvent::Run()");
      return NS_OK;
    }

    switch (mMode)
    {
    case SCHEDULE:
      ioMan->ScheduleMetadataWriteInternal(mFile);
      break;
    case UNSCHEDULE:
      ioMan->UnscheduleMetadataWriteInternal(mFile);
      break;
    case SHUTDOWN:
      ioMan->ShutdownMetadataWriteSchedulingInternal();
      break;
    }
    return NS_OK;
  }
};

CacheFileIOManager * CacheFileIOManager::gInstance = nullptr;

NS_IMPL_ISUPPORTS(CacheFileIOManager, nsITimerCallback)

CacheFileIOManager::CacheFileIOManager()
  : mShuttingDown(false)
  , mTreeCreated(false)
  , mOverLimitEvicting(false)
  , mRemovingTrashDirs(false)
{
  LOG(("CacheFileIOManager::CacheFileIOManager [this=%p]", this));
  MOZ_COUNT_CTOR(CacheFileIOManager);
  MOZ_ASSERT(!gInstance, "multiple CacheFileIOManager instances!");
}

CacheFileIOManager::~CacheFileIOManager()
{
  LOG(("CacheFileIOManager::~CacheFileIOManager [this=%p]", this));
  MOZ_COUNT_DTOR(CacheFileIOManager);
}

// static
nsresult
CacheFileIOManager::Init()
{
  LOG(("CacheFileIOManager::Init()"));

  MOZ_ASSERT(NS_IsMainThread());

  if (gInstance) {
    return NS_ERROR_ALREADY_INITIALIZED;
  }

  RefPtr<CacheFileIOManager> ioMan = new CacheFileIOManager();

  nsresult rv = ioMan->InitInternal();
  NS_ENSURE_SUCCESS(rv, rv);

  ioMan.swap(gInstance);
  return NS_OK;
}

nsresult
CacheFileIOManager::InitInternal()
{
  nsresult rv;

  mIOThread = new CacheIOThread();

  rv = mIOThread->Init();
  MOZ_ASSERT(NS_SUCCEEDED(rv), "Can't create background thread");
  NS_ENSURE_SUCCESS(rv, rv);

  mStartTime = TimeStamp::NowLoRes();

  return NS_OK;
}

// static
nsresult
CacheFileIOManager::Shutdown()
{
  LOG(("CacheFileIOManager::Shutdown() [gInstance=%p]", gInstance));

  MOZ_ASSERT(NS_IsMainThread());

  if (!gInstance) {
    return NS_ERROR_NOT_INITIALIZED;
  }

  Telemetry::AutoTimer<Telemetry::NETWORK_DISK_CACHE_SHUTDOWN_V2> shutdownTimer;

  CacheIndex::PreShutdown();

  ShutdownMetadataWriteScheduling();

  {
    mozilla::Mutex lock("CacheFileIOManager::Shutdown() lock");
    mozilla::CondVar condVar(lock, "CacheFileIOManager::Shutdown() condVar");

    MutexAutoLock autoLock(lock);
    RefPtr<ShutdownEvent> ev = new ShutdownEvent(&lock, &condVar);
    DebugOnly<nsresult> rv;
    nsCOMPtr<nsIEventTarget> ioTarget = gInstance->mIOThread->Target();
    MOZ_ASSERT(ioTarget);
    rv = ioTarget->Dispatch(ev, nsIEventTarget::DISPATCH_NORMAL);
    MOZ_ASSERT(NS_SUCCEEDED(rv));
    condVar.Wait();
  }

  MOZ_ASSERT(gInstance->mHandles.HandleCount() == 0);
  MOZ_ASSERT(gInstance->mHandlesByLastUsed.Length() == 0);

  if (gInstance->mIOThread) {
    gInstance->mIOThread->Shutdown();
  }

  CacheIndex::Shutdown();

  if (CacheObserver::ClearCacheOnShutdown()) {
    Telemetry::AutoTimer<Telemetry::NETWORK_DISK_CACHE2_SHUTDOWN_CLEAR_PRIVATE> totalTimer;
    gInstance->SyncRemoveAllCacheFiles();
  }

  RefPtr<CacheFileIOManager> ioMan;
  ioMan.swap(gInstance);

  return NS_OK;
}

nsresult
CacheFileIOManager::ShutdownInternal()
{
  LOG(("CacheFileIOManager::ShutdownInternal() [this=%p]", this));

  MOZ_ASSERT(mIOThread->IsCurrentThread());

  // No new handles can be created after this flag is set
  mShuttingDown = true;

  // close all handles and delete all associated files
  nsTArray<RefPtr<CacheFileHandle> > handles;
  mHandles.GetAllHandles(&handles);
  handles.AppendElements(mSpecialHandles);

  for (uint32_t i=0 ; i<handles.Length() ; i++) {
    CacheFileHandle *h = handles[i];
    h->mClosed = true;

    h->Log();

    // Close file handle
    if (h->mFD) {
      ReleaseNSPRHandleInternal(h);
    }

    // Remove file if entry is doomed or invalid
    if (h->mFileExists && (h->mIsDoomed || h->mInvalid)) {
      LOG(("CacheFileIOManager::ShutdownInternal() - Removing file from disk"));
      h->mFile->Remove(false);
    }

    if (!h->IsSpecialFile() && !h->mIsDoomed &&
        (h->mInvalid || !h->mFileExists)) {
      CacheIndex::RemoveEntry(h->Hash());
    }

    // Remove the handle from mHandles/mSpecialHandles
    if (h->IsSpecialFile()) {
      mSpecialHandles.RemoveElement(h);
    } else {
      mHandles.RemoveHandle(h);
    }

    // Pointer to the hash is no longer valid once the last handle with the
    // given hash is released. Null out the pointer so that we crash if there
    // is a bug in this code and we dereference the pointer after this point.
    if (!h->IsSpecialFile()) {
      h->mHash = nullptr;
    }
  }

  // Assert the table is empty. When we are here, no new handles can be added
  // and handles will no longer remove them self from this table and we don't 
  // want to keep invalid handles here. Also, there is no lookup after this 
  // point to happen.
  MOZ_ASSERT(mHandles.HandleCount() == 0);

  // Release trash directory enumerator
  if (mTrashDirEnumerator) {
    mTrashDirEnumerator->Close();
    mTrashDirEnumerator = nullptr;
  }

  return NS_OK;
}

bool
CacheFileIOManager::IsPastShutdownIOLag()
{
#ifdef DEBUG
  return false;
#endif

  if (mShutdownDemandedTime.IsNull()) {
    return false;
  }

  TimeDuration const& preferredIOLag = CacheObserver::MaxShutdownIOLag();
  if (preferredIOLag < TimeDuration(0)) {
    return false;
  }

  TimeDuration currentIOLag = TimeStamp::NowLoRes() - mShutdownDemandedTime;
  return currentIOLag > preferredIOLag;
}

// static
nsresult
CacheFileIOManager::OnProfile()
{
  LOG(("CacheFileIOManager::OnProfile() [gInstance=%p]", gInstance));

  RefPtr<CacheFileIOManager> ioMan = gInstance;
  if (!ioMan) {
    // CacheFileIOManager::Init() failed, probably could not create the IO
    // thread, just go with it...
    return NS_ERROR_NOT_INITIALIZED;
  }

  nsresult rv;

  nsCOMPtr<nsIFile> directory;

  CacheObserver::ParentDirOverride(getter_AddRefs(directory));

#if defined(MOZ_WIDGET_ANDROID)
  nsCOMPtr<nsIFile> profilelessDirectory;
  char* cachePath = getenv("CACHE_DIRECTORY");
  if (!directory && cachePath && *cachePath) {
    rv = NS_NewNativeLocalFile(nsDependentCString(cachePath),
                               true, getter_AddRefs(directory));
    if (NS_SUCCEEDED(rv)) {
      // Save this directory as the profileless path.
      rv = directory->Clone(getter_AddRefs(profilelessDirectory));
      NS_ENSURE_SUCCESS(rv, rv);

      // Add profile leaf name to the directory name to distinguish
      // multiple profiles Fennec supports.
      nsCOMPtr<nsIFile> profD;
      rv = NS_GetSpecialDirectory(NS_APP_USER_PROFILE_50_DIR,
                                  getter_AddRefs(profD));

      nsAutoCString leafName;
      if (NS_SUCCEEDED(rv)) {
        rv = profD->GetNativeLeafName(leafName);
      }
      if (NS_SUCCEEDED(rv)) {
        rv = directory->AppendNative(leafName);
      }
      if (NS_FAILED(rv)) {
        directory = nullptr;
      }
    }
  }
#endif

  if (!directory) {
    rv = NS_GetSpecialDirectory(NS_APP_CACHE_PARENT_DIR,
                                getter_AddRefs(directory));
  }

  if (!directory) {
    rv = NS_GetSpecialDirectory(NS_APP_USER_PROFILE_LOCAL_50_DIR,
                                getter_AddRefs(directory));
  }

  if (directory) {
    rv = directory->Append(NS_LITERAL_STRING("cache2"));
    NS_ENSURE_SUCCESS(rv, rv);
  }

  // All functions return a clone.
  ioMan->mCacheDirectory.swap(directory);

#if defined(MOZ_WIDGET_ANDROID)
  if (profilelessDirectory) {
    rv = profilelessDirectory->Append(NS_LITERAL_STRING("cache2"));
    NS_ENSURE_SUCCESS(rv, rv);
  }

  ioMan->mCacheProfilelessDirectory.swap(profilelessDirectory);
#endif

  if (ioMan->mCacheDirectory) {
    CacheIndex::Init(ioMan->mCacheDirectory);
  }

  return NS_OK;
}

// static
already_AddRefed<nsIEventTarget>
CacheFileIOManager::IOTarget()
{
  nsCOMPtr<nsIEventTarget> target;
  if (gInstance && gInstance->mIOThread) {
    target = gInstance->mIOThread->Target();
  }

  return target.forget();
}

// static
already_AddRefed<CacheIOThread>
CacheFileIOManager::IOThread()
{
  RefPtr<CacheIOThread> thread;
  if (gInstance) {
    thread = gInstance->mIOThread;
  }

  return thread.forget();
}

// static
bool
CacheFileIOManager::IsOnIOThread()
{
  RefPtr<CacheFileIOManager> ioMan = gInstance;
  if (ioMan && ioMan->mIOThread) {
    return ioMan->mIOThread->IsCurrentThread();
  }

  return false;
}

// static
bool
CacheFileIOManager::IsOnIOThreadOrCeased()
{
  RefPtr<CacheFileIOManager> ioMan = gInstance;
  if (ioMan && ioMan->mIOThread) {
    return ioMan->mIOThread->IsCurrentThread();
  }

  // Ceased...
  return true;
}

// static
bool
CacheFileIOManager::IsShutdown()
{
  if (!gInstance) {
    return true;
  }
  return gInstance->mShuttingDown;
}

// static
nsresult
CacheFileIOManager::ScheduleMetadataWrite(CacheFile * aFile)
{
  RefPtr<CacheFileIOManager> ioMan = gInstance;
  NS_ENSURE_TRUE(ioMan, NS_ERROR_NOT_INITIALIZED);

  NS_ENSURE_TRUE(!ioMan->mShuttingDown, NS_ERROR_NOT_INITIALIZED);

  RefPtr<MetadataWriteScheduleEvent> event = new MetadataWriteScheduleEvent(
    ioMan, aFile, MetadataWriteScheduleEvent::SCHEDULE);
  nsCOMPtr<nsIEventTarget> target = ioMan->IOTarget();
  NS_ENSURE_TRUE(target, NS_ERROR_UNEXPECTED);
  return target->Dispatch(event, nsIEventTarget::DISPATCH_NORMAL);
}

nsresult
CacheFileIOManager::ScheduleMetadataWriteInternal(CacheFile * aFile)
{
  MOZ_ASSERT(IsOnIOThreadOrCeased());

  nsresult rv;

  if (!mMetadataWritesTimer) {
    mMetadataWritesTimer = do_CreateInstance("@mozilla.org/timer;1", &rv);
    NS_ENSURE_SUCCESS(rv, rv);

    rv = mMetadataWritesTimer->InitWithCallback(
      this, kMetadataWriteDelay, nsITimer::TYPE_ONE_SHOT);
    NS_ENSURE_SUCCESS(rv, rv);
  }

  if (mScheduledMetadataWrites.IndexOf(aFile) !=
      mScheduledMetadataWrites.NoIndex) {
    return NS_OK;
  }

  mScheduledMetadataWrites.AppendElement(aFile);

  return NS_OK;
}

// static
nsresult
CacheFileIOManager::UnscheduleMetadataWrite(CacheFile * aFile)
{
  RefPtr<CacheFileIOManager> ioMan = gInstance;
  NS_ENSURE_TRUE(ioMan, NS_ERROR_NOT_INITIALIZED);

  NS_ENSURE_TRUE(!ioMan->mShuttingDown, NS_ERROR_NOT_INITIALIZED);

  RefPtr<MetadataWriteScheduleEvent> event = new MetadataWriteScheduleEvent(
    ioMan, aFile, MetadataWriteScheduleEvent::UNSCHEDULE);
  nsCOMPtr<nsIEventTarget> target = ioMan->IOTarget();
  NS_ENSURE_TRUE(target, NS_ERROR_UNEXPECTED);
  return target->Dispatch(event, nsIEventTarget::DISPATCH_NORMAL);
}

nsresult
CacheFileIOManager::UnscheduleMetadataWriteInternal(CacheFile * aFile)
{
  MOZ_ASSERT(IsOnIOThreadOrCeased());

  mScheduledMetadataWrites.RemoveElement(aFile);

  if (mScheduledMetadataWrites.Length() == 0 &&
      mMetadataWritesTimer) {
    mMetadataWritesTimer->Cancel();
    mMetadataWritesTimer = nullptr;
  }

  return NS_OK;
}

// static
nsresult
CacheFileIOManager::ShutdownMetadataWriteScheduling()
{
  RefPtr<CacheFileIOManager> ioMan = gInstance;
  NS_ENSURE_TRUE(ioMan, NS_ERROR_NOT_INITIALIZED);

  RefPtr<MetadataWriteScheduleEvent> event = new MetadataWriteScheduleEvent(
    ioMan, nullptr, MetadataWriteScheduleEvent::SHUTDOWN);
  nsCOMPtr<nsIEventTarget> target = ioMan->IOTarget();
  NS_ENSURE_TRUE(target, NS_ERROR_UNEXPECTED);
  return target->Dispatch(event, nsIEventTarget::DISPATCH_NORMAL);
}

nsresult
CacheFileIOManager::ShutdownMetadataWriteSchedulingInternal()
{
  MOZ_ASSERT(IsOnIOThreadOrCeased());

  nsTArray<RefPtr<CacheFile> > files;
  files.SwapElements(mScheduledMetadataWrites);
  for (uint32_t i = 0; i < files.Length(); ++i) {
    CacheFile * file = files[i];
    file->WriteMetadataIfNeeded();
  }

  if (mMetadataWritesTimer) {
    mMetadataWritesTimer->Cancel();
    mMetadataWritesTimer = nullptr;
  }

  return NS_OK;
}

NS_IMETHODIMP
CacheFileIOManager::Notify(nsITimer * aTimer)
{
  MOZ_ASSERT(IsOnIOThreadOrCeased());
  MOZ_ASSERT(mMetadataWritesTimer == aTimer);

  mMetadataWritesTimer = nullptr;

  nsTArray<RefPtr<CacheFile> > files;
  files.SwapElements(mScheduledMetadataWrites);
  for (uint32_t i = 0; i < files.Length(); ++i) {
    CacheFile * file = files[i];
    file->WriteMetadataIfNeeded();
  }

  return NS_OK;
}

// static
nsresult
CacheFileIOManager::OpenFile(const nsACString &aKey,
                             uint32_t aFlags, CacheFileIOListener *aCallback)
{
  LOG(("CacheFileIOManager::OpenFile() [key=%s, flags=%d, listener=%p]",
       PromiseFlatCString(aKey).get(), aFlags, aCallback));

  nsresult rv;
  RefPtr<CacheFileIOManager> ioMan = gInstance;

  if (!ioMan) {
    return NS_ERROR_NOT_INITIALIZED;
  }

  bool priority = aFlags & CacheFileIOManager::PRIORITY;
  RefPtr<OpenFileEvent> ev = new OpenFileEvent(aKey, aFlags, aCallback);
  rv = ioMan->mIOThread->Dispatch(ev, priority
    ? CacheIOThread::OPEN_PRIORITY
    : CacheIOThread::OPEN);
  NS_ENSURE_SUCCESS(rv, rv);

  return NS_OK;
}

nsresult
CacheFileIOManager::OpenFileInternal(const SHA1Sum::Hash *aHash,
                                     const nsACString &aKey,
                                     uint32_t aFlags,
                                     CacheFileHandle **_retval)
{
  LOG(("CacheFileIOManager::OpenFileInternal() [hash=%08x%08x%08x%08x%08x, "
       "key=%s, flags=%d]", LOGSHA1(aHash), PromiseFlatCString(aKey).get(),
       aFlags));

  MOZ_ASSERT(CacheFileIOManager::IsOnIOThread());

  nsresult rv;

  if (mShuttingDown) {
    return NS_ERROR_NOT_INITIALIZED;
  }

  if (!mTreeCreated) {
    rv = CreateCacheTree();
    if (NS_FAILED(rv)) return rv;
  }

  CacheFileHandle::PinningStatus pinning = aFlags & PINNED
    ? CacheFileHandle::PinningStatus::PINNED
    : CacheFileHandle::PinningStatus::NON_PINNED;

  nsCOMPtr<nsIFile> file;
  rv = GetFile(aHash, getter_AddRefs(file));
  NS_ENSURE_SUCCESS(rv, rv);

  RefPtr<CacheFileHandle> handle;
  mHandles.GetHandle(aHash, getter_AddRefs(handle));

  if ((aFlags & (OPEN | CREATE | CREATE_NEW)) == CREATE_NEW) {
    if (handle) {
      rv = DoomFileInternal(handle);
      NS_ENSURE_SUCCESS(rv, rv);
      handle = nullptr;
    }

    rv = mHandles.NewHandle(aHash, aFlags & PRIORITY, pinning, getter_AddRefs(handle));
    NS_ENSURE_SUCCESS(rv, rv);

    bool exists;
    rv = file->Exists(&exists);
    NS_ENSURE_SUCCESS(rv, rv);

    if (exists) {
      CacheIndex::RemoveEntry(aHash);

      LOG(("CacheFileIOManager::OpenFileInternal() - Removing old file from "
           "disk"));
      rv = file->Remove(false);
      if (NS_FAILED(rv)) {
        NS_WARNING("Cannot remove old entry from the disk");
        LOG(("CacheFileIOManager::OpenFileInternal() - Removing old file failed"
             ". [rv=0x%08x]", rv));
      }
    }

    CacheIndex::AddEntry(aHash);
    handle->mFile.swap(file);
    handle->mFileSize = 0;
  }

  if (handle) {
    handle.swap(*_retval);
    return NS_OK;
  }

  bool exists, evictedAsPinned = false, evictedAsNonPinned = false;
  rv = file->Exists(&exists);
  NS_ENSURE_SUCCESS(rv, rv);

  if (exists && mContextEvictor) {
    if (mContextEvictor->ContextsCount() == 0) {
      mContextEvictor = nullptr;
    } else {
      mContextEvictor->WasEvicted(aKey, file, &evictedAsPinned, &evictedAsNonPinned);
    }
  }

  if (!exists && (aFlags & (OPEN | CREATE | CREATE_NEW)) == OPEN) {
    return NS_ERROR_NOT_AVAILABLE;
  }

  if (exists) {
    // For existing files we determine the pinning status later, after the metadata gets parsed.
    pinning = CacheFileHandle::PinningStatus::UNKNOWN;
  }

  rv = mHandles.NewHandle(aHash, aFlags & PRIORITY, pinning, getter_AddRefs(handle));
  NS_ENSURE_SUCCESS(rv, rv);

  if (exists) {
    // If this file has been found evicted through the context file evictor above for
    // any of pinned or non-pinned state, these calls ensure we doom the handle ASAP
    // we know the real pinning state after metadta has been parsed.  DoomFileInternal
    // on the |handle| doesn't doom right now, since the pinning state is unknown
    // and we pass down a pinning restriction.
    if (evictedAsPinned) {
      rv = DoomFileInternal(handle, DOOM_WHEN_PINNED);
      MOZ_ASSERT(!handle->IsDoomed() && NS_SUCCEEDED(rv));
    }
    if (evictedAsNonPinned) {
      rv = DoomFileInternal(handle, DOOM_WHEN_NON_PINNED);
      MOZ_ASSERT(!handle->IsDoomed() && NS_SUCCEEDED(rv));
    }

    rv = file->GetFileSize(&handle->mFileSize);
    NS_ENSURE_SUCCESS(rv, rv);

    handle->mFileExists = true;

    CacheIndex::EnsureEntryExists(aHash);
  } else {
    handle->mFileSize = 0;

    CacheIndex::AddEntry(aHash);
  }

  handle->mFile.swap(file);
  handle.swap(*_retval);
  return NS_OK;
}

nsresult
CacheFileIOManager::OpenSpecialFileInternal(const nsACString &aKey,
                                            uint32_t aFlags,
                                            CacheFileHandle **_retval)
{
  LOG(("CacheFileIOManager::OpenSpecialFileInternal() [key=%s, flags=%d]",
       PromiseFlatCString(aKey).get(), aFlags));

  MOZ_ASSERT(CacheFileIOManager::IsOnIOThread());

  nsresult rv;

  if (mShuttingDown) {
    return NS_ERROR_NOT_INITIALIZED;
  }

  if (!mTreeCreated) {
    rv = CreateCacheTree();
    if (NS_FAILED(rv)) return rv;
  }

  nsCOMPtr<nsIFile> file;
  rv = GetSpecialFile(aKey, getter_AddRefs(file));
  NS_ENSURE_SUCCESS(rv, rv);

  RefPtr<CacheFileHandle> handle;
  for (uint32_t i = 0 ; i < mSpecialHandles.Length() ; i++) {
    if (!mSpecialHandles[i]->IsDoomed() && mSpecialHandles[i]->Key() == aKey) {
      handle = mSpecialHandles[i];
      break;
    }
  }

  if ((aFlags & (OPEN | CREATE | CREATE_NEW)) == CREATE_NEW) {
    if (handle) {
      rv = DoomFileInternal(handle);
      NS_ENSURE_SUCCESS(rv, rv);
      handle = nullptr;
    }

    handle = new CacheFileHandle(aKey, aFlags & PRIORITY, CacheFileHandle::PinningStatus::NON_PINNED);
    mSpecialHandles.AppendElement(handle);

    bool exists;
    rv = file->Exists(&exists);
    NS_ENSURE_SUCCESS(rv, rv);

    if (exists) {
      LOG(("CacheFileIOManager::OpenSpecialFileInternal() - Removing file from "
           "disk"));
      rv = file->Remove(false);
      if (NS_FAILED(rv)) {
        NS_WARNING("Cannot remove old entry from the disk");
        LOG(("CacheFileIOManager::OpenSpecialFileInternal() - Removing file "
             "failed. [rv=0x%08x]", rv));
      }
    }

    handle->mFile.swap(file);
    handle->mFileSize = 0;
  }

  if (handle) {
    handle.swap(*_retval);
    return NS_OK;
  }

  bool exists;
  rv = file->Exists(&exists);
  NS_ENSURE_SUCCESS(rv, rv);

  if (!exists && (aFlags & (OPEN | CREATE | CREATE_NEW)) == OPEN) {
    return NS_ERROR_NOT_AVAILABLE;
  }

  handle = new CacheFileHandle(aKey, aFlags & PRIORITY, CacheFileHandle::PinningStatus::NON_PINNED);
  mSpecialHandles.AppendElement(handle);

  if (exists) {
    rv = file->GetFileSize(&handle->mFileSize);
    NS_ENSURE_SUCCESS(rv, rv);

    handle->mFileExists = true;
  } else {
    handle->mFileSize = 0;
  }

  handle->mFile.swap(file);
  handle.swap(*_retval);
  return NS_OK;
}

nsresult
CacheFileIOManager::CloseHandleInternal(CacheFileHandle *aHandle)
{
  LOG(("CacheFileIOManager::CloseHandleInternal() [handle=%p]", aHandle));

  MOZ_ASSERT(!aHandle->IsClosed());

  aHandle->Log();

  MOZ_ASSERT(CacheFileIOManager::IsOnIOThreadOrCeased());

  // Close file handle
  if (aHandle->mFD) {
    ReleaseNSPRHandleInternal(aHandle);
  }

  // Delete the file if the entry was doomed or invalid
  if (aHandle->mIsDoomed || aHandle->mInvalid) {
    LOG(("CacheFileIOManager::CloseHandleInternal() - Removing file from "
         "disk"));
    aHandle->mFile->Remove(false);
  }

  if (!aHandle->IsSpecialFile() && !aHandle->mIsDoomed &&
      (aHandle->mInvalid || !aHandle->mFileExists)) {
    CacheIndex::RemoveEntry(aHandle->Hash());
  }

  // Don't remove handles after shutdown
  if (!mShuttingDown) {
    if (aHandle->IsSpecialFile()) {
      mSpecialHandles.RemoveElement(aHandle);
    } else {
      mHandles.RemoveHandle(aHandle);
    }
  }

  return NS_OK;
}

// static
nsresult
CacheFileIOManager::Read(CacheFileHandle *aHandle, int64_t aOffset,
                         char *aBuf, int32_t aCount,
                         CacheFileIOListener *aCallback)
{
  LOG(("CacheFileIOManager::Read() [handle=%p, offset=%lld, count=%d, "
       "listener=%p]", aHandle, aOffset, aCount, aCallback));

  nsresult rv;
  RefPtr<CacheFileIOManager> ioMan = gInstance;

  if (aHandle->IsClosed() || !ioMan) {
    return NS_ERROR_NOT_INITIALIZED;
  }

  RefPtr<ReadEvent> ev = new ReadEvent(aHandle, aOffset, aBuf, aCount,
                                         aCallback);
  rv = ioMan->mIOThread->Dispatch(ev, aHandle->IsPriority()
    ? CacheIOThread::READ_PRIORITY
    : CacheIOThread::READ);
  NS_ENSURE_SUCCESS(rv, rv);

  return NS_OK;
}

nsresult
CacheFileIOManager::ReadInternal(CacheFileHandle *aHandle, int64_t aOffset,
                                 char *aBuf, int32_t aCount)
{
  LOG(("CacheFileIOManager::ReadInternal() [handle=%p, offset=%lld, count=%d]",
       aHandle, aOffset, aCount));

  nsresult rv;

  if (!aHandle->mFileExists) {
    NS_WARNING("Trying to read from non-existent file");
    return NS_ERROR_NOT_AVAILABLE;
  }

  if (!aHandle->mFD) {
    rv = OpenNSPRHandle(aHandle);
    NS_ENSURE_SUCCESS(rv, rv);
  } else {
    NSPRHandleUsed(aHandle);
  }

  // Check again, OpenNSPRHandle could figure out the file was gone.
  if (!aHandle->mFileExists) {
    NS_WARNING("Trying to read from non-existent file");
    return NS_ERROR_NOT_AVAILABLE;
  }

  int64_t offset = PR_Seek64(aHandle->mFD, aOffset, PR_SEEK_SET);
  if (offset == -1) {
    return NS_ERROR_FAILURE;
  }

  int32_t bytesRead = PR_Read(aHandle->mFD, aBuf, aCount);
  if (bytesRead != aCount) {
    return NS_ERROR_FAILURE;
  }

  return NS_OK;
}

// static
nsresult
CacheFileIOManager::Write(CacheFileHandle *aHandle, int64_t aOffset,
                          const char *aBuf, int32_t aCount, bool aValidate,
                          bool aTruncate, CacheFileIOListener *aCallback)
{
  LOG(("CacheFileIOManager::Write() [handle=%p, offset=%lld, count=%d, "
       "validate=%d, truncate=%d, listener=%p]", aHandle, aOffset, aCount,
       aValidate, aTruncate, aCallback));

  nsresult rv;
  RefPtr<CacheFileIOManager> ioMan = gInstance;

  if (aHandle->IsClosed() || !ioMan) {
    if (!aCallback) {
      // When no callback is provided, CacheFileIOManager is responsible for
      // releasing the buffer. We must release it even in case of failure.
      free(const_cast<char *>(aBuf));
    }
    return NS_ERROR_NOT_INITIALIZED;
  }

  RefPtr<WriteEvent> ev = new WriteEvent(aHandle, aOffset, aBuf, aCount,
                                           aValidate, aTruncate, aCallback);
  rv = ioMan->mIOThread->Dispatch(ev, CacheIOThread::WRITE);
  NS_ENSURE_SUCCESS(rv, rv);

  return NS_OK;
}

static nsresult
TruncFile(PRFileDesc *aFD, int64_t aEOF)
{
#if defined(XP_UNIX)
  if (ftruncate(PR_FileDesc2NativeHandle(aFD), aEOF) != 0) {
    NS_ERROR("ftruncate failed");
    return NS_ERROR_FAILURE;
  }
#elif defined(XP_WIN)
  int64_t cnt = PR_Seek64(aFD, aEOF, PR_SEEK_SET);
  if (cnt == -1) {
    return NS_ERROR_FAILURE;
  }
  if (!SetEndOfFile((HANDLE) PR_FileDesc2NativeHandle(aFD))) {
    NS_ERROR("SetEndOfFile failed");
    return NS_ERROR_FAILURE;
  }
#else
  MOZ_ASSERT(false, "Not implemented!");
  return NS_ERROR_NOT_IMPLEMENTED;
#endif

  return NS_OK;
}

nsresult
CacheFileIOManager::WriteInternal(CacheFileHandle *aHandle, int64_t aOffset,
                                  const char *aBuf, int32_t aCount,
                                  bool aValidate, bool aTruncate)
{
  LOG(("CacheFileIOManager::WriteInternal() [handle=%p, offset=%lld, count=%d, "
       "validate=%d, truncate=%d]", aHandle, aOffset, aCount, aValidate,
       aTruncate));

  nsresult rv;

  if (IsPastShutdownIOLag()) {
    LOG(("  past the shutdown I/O lag, nothing written"));
    // Pretend the write has succeeded, otherwise upper layers will doom
    // the file and we end up with I/O anyway.
    return NS_OK;
  }

  if (!aHandle->mFileExists) {
    rv = CreateFile(aHandle);
    NS_ENSURE_SUCCESS(rv, rv);
  }

  if (!aHandle->mFD) {
    rv = OpenNSPRHandle(aHandle);
    NS_ENSURE_SUCCESS(rv, rv);
  } else {
    NSPRHandleUsed(aHandle);
  }

  // Check again, OpenNSPRHandle could figure out the file was gone.
  if (!aHandle->mFileExists) {
    return NS_ERROR_NOT_AVAILABLE;
  }

  // Check whether this write would cause critical low disk space.
  if (aHandle->mFileSize < aOffset + aCount) {
    int64_t freeSpace = -1;
    rv = mCacheDirectory->GetDiskSpaceAvailable(&freeSpace);
    if (NS_WARN_IF(NS_FAILED(rv))) {
      LOG(("CacheFileIOManager::WriteInternal() - GetDiskSpaceAvailable() "
           "failed! [rv=0x%08x]", rv));
    } else {
      uint32_t limit = CacheObserver::DiskFreeSpaceHardLimit();
      if (freeSpace - aOffset - aCount + aHandle->mFileSize < limit) {
        LOG(("CacheFileIOManager::WriteInternal() - Low free space, refusing "
             "to write! [freeSpace=%lld, limit=%u]", freeSpace, limit));
        return NS_ERROR_FILE_DISK_FULL;
      }
    }
  }

  // Write invalidates the entry by default
  aHandle->mInvalid = true;

  int64_t offset = PR_Seek64(aHandle->mFD, aOffset, PR_SEEK_SET);
  if (offset == -1) {
    return NS_ERROR_FAILURE;
  }

  int32_t bytesWritten = PR_Write(aHandle->mFD, aBuf, aCount);

  if (bytesWritten != -1) {
    uint32_t oldSizeInK = aHandle->FileSizeInK();
    int64_t writeEnd = aOffset + bytesWritten;

    if (aTruncate) {
      rv = TruncFile(aHandle->mFD, writeEnd);
      NS_ENSURE_SUCCESS(rv, rv);

      aHandle->mFileSize = writeEnd;
    } else {
      if (aHandle->mFileSize < writeEnd) {
        aHandle->mFileSize = writeEnd;
      }
    }

    uint32_t newSizeInK = aHandle->FileSizeInK();

    if (oldSizeInK != newSizeInK && !aHandle->IsDoomed() &&
        !aHandle->IsSpecialFile()) {
      CacheIndex::UpdateEntry(aHandle->Hash(), nullptr, nullptr, &newSizeInK);

      if (oldSizeInK < newSizeInK) {
        EvictIfOverLimitInternal();
      }
    }
  }

  if (bytesWritten != aCount) {
    return NS_ERROR_FAILURE;
  }

  // Write was successful and this write validates the entry (i.e. metadata)
  if (aValidate) {
    aHandle->mInvalid = false;
  }

  return NS_OK;
}

// static
nsresult
CacheFileIOManager::DoomFile(CacheFileHandle *aHandle,
                             CacheFileIOListener *aCallback)
{
  LOG(("CacheFileIOManager::DoomFile() [handle=%p, listener=%p]",
       aHandle, aCallback));

  nsresult rv;
  RefPtr<CacheFileIOManager> ioMan = gInstance;

  if (aHandle->IsClosed() || !ioMan) {
    return NS_ERROR_NOT_INITIALIZED;
  }

  RefPtr<DoomFileEvent> ev = new DoomFileEvent(aHandle, aCallback);
  rv = ioMan->mIOThread->Dispatch(ev, aHandle->IsPriority()
    ? CacheIOThread::OPEN_PRIORITY
    : CacheIOThread::OPEN);
  NS_ENSURE_SUCCESS(rv, rv);

  return NS_OK;
}

nsresult
CacheFileIOManager::DoomFileInternal(CacheFileHandle *aHandle,
                                     PinningDoomRestriction aPinningDoomRestriction)
{
  LOG(("CacheFileIOManager::DoomFileInternal() [handle=%p]", aHandle));
  aHandle->Log();

  MOZ_ASSERT(CacheFileIOManager::IsOnIOThreadOrCeased());

  nsresult rv;

  if (aHandle->IsDoomed()) {
    return NS_OK;
  }

  if (aPinningDoomRestriction > NO_RESTRICTION) {
    switch (aHandle->mPinning) {
    case CacheFileHandle::PinningStatus::NON_PINNED:
      if (MOZ_LIKELY(aPinningDoomRestriction != DOOM_WHEN_NON_PINNED)) {
        LOG(("  not dooming, it's a non-pinned handle"));
        return NS_OK;
      }
      // Doom now
      break;

    case CacheFileHandle::PinningStatus::PINNED:
      if (MOZ_UNLIKELY(aPinningDoomRestriction != DOOM_WHEN_PINNED)) {
        LOG(("  not dooming, it's a pinned handle"));
        return NS_OK;
      }
      // Doom now
      break;

    case CacheFileHandle::PinningStatus::UNKNOWN:
      if (MOZ_LIKELY(aPinningDoomRestriction == DOOM_WHEN_NON_PINNED)) {
        LOG(("  doom when non-pinned set"));
        aHandle->mDoomWhenFoundNonPinned = true;
      } else if (MOZ_UNLIKELY(aPinningDoomRestriction == DOOM_WHEN_PINNED)) {
        LOG(("  doom when pinned set"));
        aHandle->mDoomWhenFoundPinned = true;
      }

      LOG(("  pinning status not known, deferring doom decision"));
      return NS_OK;
    }
  }

  if (aHandle->mFileExists) {
    // we need to move the current file to the doomed directory
    if (aHandle->mFD) {
      ReleaseNSPRHandleInternal(aHandle, true);
    }

    // find unused filename
    nsCOMPtr<nsIFile> file;
    rv = GetDoomedFile(getter_AddRefs(file));
    NS_ENSURE_SUCCESS(rv, rv);

    nsCOMPtr<nsIFile> parentDir;
    rv = file->GetParent(getter_AddRefs(parentDir));
    NS_ENSURE_SUCCESS(rv, rv);

    nsAutoCString leafName;
    rv = file->GetNativeLeafName(leafName);
    NS_ENSURE_SUCCESS(rv, rv);

    rv = aHandle->mFile->MoveToNative(parentDir, leafName);
    if (NS_ERROR_FILE_NOT_FOUND == rv || NS_ERROR_FILE_TARGET_DOES_NOT_EXIST == rv) {
      LOG(("  file already removed under our hands"));
      aHandle->mFileExists = false;
      rv = NS_OK;
    } else {
      NS_ENSURE_SUCCESS(rv, rv);
      aHandle->mFile.swap(file);
    }
  }

  if (!aHandle->IsSpecialFile()) {
    CacheIndex::RemoveEntry(aHandle->Hash());
  }

  aHandle->mIsDoomed = true;

  if (!aHandle->IsSpecialFile()) {
    RefPtr<CacheStorageService> storageService = CacheStorageService::Self();
    if (storageService) {
      nsAutoCString idExtension, url;
      nsCOMPtr<nsILoadContextInfo> info =
        CacheFileUtils::ParseKey(aHandle->Key(), &idExtension, &url);
      MOZ_ASSERT(info);
      if (info) {
        storageService->CacheFileDoomed(info, idExtension, url);
      }
    }
  }

  return NS_OK;
}

// static
nsresult
CacheFileIOManager::DoomFileByKey(const nsACString &aKey,
                                  CacheFileIOListener *aCallback)
{
  LOG(("CacheFileIOManager::DoomFileByKey() [key=%s, listener=%p]",
       PromiseFlatCString(aKey).get(), aCallback));

  nsresult rv;
  RefPtr<CacheFileIOManager> ioMan = gInstance;

  if (!ioMan) {
    return NS_ERROR_NOT_INITIALIZED;
  }

  RefPtr<DoomFileByKeyEvent> ev = new DoomFileByKeyEvent(aKey, aCallback);
  rv = ioMan->mIOThread->DispatchAfterPendingOpens(ev);
  NS_ENSURE_SUCCESS(rv, rv);

  return NS_OK;
}

nsresult
CacheFileIOManager::DoomFileByKeyInternal(const SHA1Sum::Hash *aHash)
{
  LOG(("CacheFileIOManager::DoomFileByKeyInternal() [hash=%08x%08x%08x%08x%08x]"
       , LOGSHA1(aHash)));

  MOZ_ASSERT(CacheFileIOManager::IsOnIOThreadOrCeased());

  nsresult rv;

  if (mShuttingDown) {
    return NS_ERROR_NOT_INITIALIZED;
  }

  if (!mCacheDirectory) {
    return NS_ERROR_FILE_INVALID_PATH;
  }

  // Find active handle
  RefPtr<CacheFileHandle> handle;
  mHandles.GetHandle(aHash, getter_AddRefs(handle));

  if (handle) {
    handle->Log();

    return DoomFileInternal(handle);
  }

  // There is no handle for this file, delete the file if exists
  nsCOMPtr<nsIFile> file;
  rv = GetFile(aHash, getter_AddRefs(file));
  NS_ENSURE_SUCCESS(rv, rv);

  bool exists;
  rv = file->Exists(&exists);
  NS_ENSURE_SUCCESS(rv, rv);

  if (!exists) {
    return NS_ERROR_NOT_AVAILABLE;
  }

  LOG(("CacheFileIOManager::DoomFileByKeyInternal() - Removing file from "
       "disk"));
  rv = file->Remove(false);
  if (NS_FAILED(rv)) {
    NS_WARNING("Cannot remove old entry from the disk");
    LOG(("CacheFileIOManager::DoomFileByKeyInternal() - Removing file failed. "
         "[rv=0x%08x]", rv));
  }

  CacheIndex::RemoveEntry(aHash);

  return NS_OK;
}

// static
nsresult
CacheFileIOManager::ReleaseNSPRHandle(CacheFileHandle *aHandle)
{
  LOG(("CacheFileIOManager::ReleaseNSPRHandle() [handle=%p]", aHandle));

  nsresult rv;
  RefPtr<CacheFileIOManager> ioMan = gInstance;

  if (aHandle->IsClosed() || !ioMan) {
    return NS_ERROR_NOT_INITIALIZED;
  }

  RefPtr<ReleaseNSPRHandleEvent> ev = new ReleaseNSPRHandleEvent(aHandle);
  rv = ioMan->mIOThread->Dispatch(ev, CacheIOThread::CLOSE);
  NS_ENSURE_SUCCESS(rv, rv);

  return NS_OK;
}

nsresult
CacheFileIOManager::ReleaseNSPRHandleInternal(CacheFileHandle *aHandle,
                                              bool aIgnoreShutdownLag)
{
  LOG(("CacheFileIOManager::ReleaseNSPRHandleInternal() [handle=%p]", aHandle));

  MOZ_ASSERT(CacheFileIOManager::IsOnIOThreadOrCeased());
  MOZ_ASSERT(aHandle->mFD);

  DebugOnly<bool> found;
  found = mHandlesByLastUsed.RemoveElement(aHandle);
  MOZ_ASSERT(found);

  if (aIgnoreShutdownLag || !IsPastShutdownIOLag()) {
    PR_Close(aHandle->mFD);
  } else {
    // Pretend this file has been validated (the metadata has been written)
    // to prevent removal I/O on this apparently used file.  The entry will
    // never be used, since it doesn't have correct metadata, thus we don't
    // need to worry about removing it.
    aHandle->mInvalid = false;
    LOG(("  past the shutdown I/O lag, leaking file handle"));
  }

  aHandle->mFD = nullptr;

  return NS_OK;
}

// static
nsresult
CacheFileIOManager::TruncateSeekSetEOF(CacheFileHandle *aHandle,
                                       int64_t aTruncatePos, int64_t aEOFPos,
                                       CacheFileIOListener *aCallback)
{
  LOG(("CacheFileIOManager::TruncateSeekSetEOF() [handle=%p, truncatePos=%lld, "
       "EOFPos=%lld, listener=%p]", aHandle, aTruncatePos, aEOFPos, aCallback));

  nsresult rv;
  RefPtr<CacheFileIOManager> ioMan = gInstance;

  if (aHandle->IsClosed() || !ioMan) {
    return NS_ERROR_NOT_INITIALIZED;
  }

  RefPtr<TruncateSeekSetEOFEvent> ev = new TruncateSeekSetEOFEvent(
                                           aHandle, aTruncatePos, aEOFPos,
                                           aCallback);
  rv = ioMan->mIOThread->Dispatch(ev, CacheIOThread::WRITE);
  NS_ENSURE_SUCCESS(rv, rv);

  return NS_OK;
}

// static
void CacheFileIOManager::GetCacheDirectory(nsIFile** result)
{
  *result = nullptr;

  RefPtr<CacheFileIOManager> ioMan = gInstance;
  if (!ioMan) {
    return;
  }

  ioMan->mCacheDirectory->Clone(result);
}

#if defined(MOZ_WIDGET_ANDROID)

// static
void CacheFileIOManager::GetProfilelessCacheDirectory(nsIFile** result)
{
  *result = nullptr;

  RefPtr<CacheFileIOManager> ioMan = gInstance;
  if (!ioMan || !ioMan->mCacheProfilelessDirectory) {
    return;
  }

  ioMan->mCacheProfilelessDirectory->Clone(result);
}

#endif

// static
nsresult
CacheFileIOManager::GetEntryInfo(const SHA1Sum::Hash *aHash,
                                 CacheStorageService::EntryInfoCallback *aCallback)
{
  MOZ_ASSERT(CacheFileIOManager::IsOnIOThread());

  nsresult rv;

  RefPtr<CacheFileIOManager> ioMan = gInstance;
  if (!ioMan) {
    return NS_ERROR_NOT_INITIALIZED;
  }

  nsAutoCString enhanceId;
  nsAutoCString uriSpec;

  RefPtr<CacheFileHandle> handle;
  ioMan->mHandles.GetHandle(aHash, getter_AddRefs(handle));
  if (handle) {
    RefPtr<nsILoadContextInfo> info =
      CacheFileUtils::ParseKey(handle->Key(), &enhanceId, &uriSpec);

    MOZ_ASSERT(info);
    if (!info) {
      return NS_OK; // ignore
    }

    RefPtr<CacheStorageService> service = CacheStorageService::Self();
    if (!service) {
      return NS_ERROR_NOT_INITIALIZED;
    }

    // Invokes OnCacheEntryInfo when an existing entry is found
    if (service->GetCacheEntryInfo(info, enhanceId, uriSpec, aCallback)) {
      return NS_OK;
    }

    // When we are here, there is no existing entry and we need
    // to synchrnously load metadata from a disk file.
  }

  // Locate the actual file
  nsCOMPtr<nsIFile> file;
  ioMan->GetFile(aHash, getter_AddRefs(file));

  // Read metadata from the file synchronously
  RefPtr<CacheFileMetadata> metadata = new CacheFileMetadata();
  rv = metadata->SyncReadMetadata(file);
  if (NS_FAILED(rv)) {
    return NS_OK;
  }

  // Now get the context + enhance id + URL from the key.
  nsAutoCString key;
  metadata->GetKey(key);

  RefPtr<nsILoadContextInfo> info =
    CacheFileUtils::ParseKey(key, &enhanceId, &uriSpec);
  MOZ_ASSERT(info);
  if (!info) {
    return NS_OK;
  }

  // Pick all data to pass to the callback.
  int64_t dataSize = metadata->Offset();
  uint32_t fetchCount;
  if (NS_FAILED(metadata->GetFetchCount(&fetchCount))) {
    fetchCount = 0;
  }
  uint32_t expirationTime;
  if (NS_FAILED(metadata->GetExpirationTime(&expirationTime))) {
    expirationTime = 0;
  }
  uint32_t lastModified;
  if (NS_FAILED(metadata->GetLastModified(&lastModified))) {
    lastModified = 0;
  }

  // Call directly on the callback.
  aCallback->OnEntryInfo(uriSpec, enhanceId, dataSize, fetchCount,
<<<<<<< HEAD
                         lastModified, expirationTime);

  return NS_OK;
}

static nsresult
TruncFile(PRFileDesc *aFD, uint32_t aEOF)
{
#if defined(XP_UNIX)
  if (ftruncate(PR_FileDesc2NativeHandle(aFD), aEOF) != 0) {
    NS_ERROR("ftruncate failed");
    return NS_ERROR_FAILURE;
  }
#elif defined(XP_WIN)
  int32_t cnt = PR_Seek(aFD, aEOF, PR_SEEK_SET);
  if (cnt == -1) {
    return NS_ERROR_FAILURE;
  }
  if (!SetEndOfFile((HANDLE) PR_FileDesc2NativeHandle(aFD))) {
    NS_ERROR("SetEndOfFile failed");
    return NS_ERROR_FAILURE;
  }
#elif defined(XP_OS2)
  if (DosSetFileSize((HFILE) PR_FileDesc2NativeHandle(aFD), aEOF) != NO_ERROR) {
    NS_ERROR("DosSetFileSize failed");
    return NS_ERROR_FAILURE;
  }
#else
  MOZ_ASSERT(false, "Not implemented!");
#endif
=======
                         lastModified, expirationTime, metadata->Pinned());
>>>>>>> 00eb1a28

  return NS_OK;
}

nsresult
CacheFileIOManager::TruncateSeekSetEOFInternal(CacheFileHandle *aHandle,
                                               int64_t aTruncatePos,
                                               int64_t aEOFPos)
{
  LOG(("CacheFileIOManager::TruncateSeekSetEOFInternal() [handle=%p, "
       "truncatePos=%lld, EOFPos=%lld]", aHandle, aTruncatePos, aEOFPos));

  nsresult rv;

  if (!aHandle->mFileExists) {
    rv = CreateFile(aHandle);
    NS_ENSURE_SUCCESS(rv, rv);
  }

  if (!aHandle->mFD) {
    rv = OpenNSPRHandle(aHandle);
    NS_ENSURE_SUCCESS(rv, rv);
  } else {
    NSPRHandleUsed(aHandle);
  }

  // Check again, OpenNSPRHandle could figure out the file was gone.
  if (!aHandle->mFileExists) {
    return NS_ERROR_NOT_AVAILABLE;
  }

  // Check whether this operation would cause critical low disk space.
  if (aHandle->mFileSize < aEOFPos) {
    int64_t freeSpace = -1;
    rv = mCacheDirectory->GetDiskSpaceAvailable(&freeSpace);
    if (NS_WARN_IF(NS_FAILED(rv))) {
      LOG(("CacheFileIOManager::TruncateSeekSetEOFInternal() - "
           "GetDiskSpaceAvailable() failed! [rv=0x%08x]", rv));
    } else {
      uint32_t limit = CacheObserver::DiskFreeSpaceHardLimit();
      if (freeSpace - aEOFPos + aHandle->mFileSize < limit) {
        LOG(("CacheFileIOManager::TruncateSeekSetEOFInternal() - Low free space"
             ", refusing to write! [freeSpace=%lld, limit=%u]", freeSpace,
             limit));
        return NS_ERROR_FILE_DISK_FULL;
      }
    }
  }

  // This operation always invalidates the entry
  aHandle->mInvalid = true;

  rv = TruncFile(aHandle->mFD, aTruncatePos);
  NS_ENSURE_SUCCESS(rv, rv);

  if (aTruncatePos != aEOFPos) {
    rv = TruncFile(aHandle->mFD, aEOFPos);
    NS_ENSURE_SUCCESS(rv, rv);
  }

  uint32_t oldSizeInK = aHandle->FileSizeInK();
  aHandle->mFileSize = aEOFPos;
  uint32_t newSizeInK = aHandle->FileSizeInK();

  if (oldSizeInK != newSizeInK && !aHandle->IsDoomed() &&
      !aHandle->IsSpecialFile()) {
    CacheIndex::UpdateEntry(aHandle->Hash(), nullptr, nullptr, &newSizeInK);

    if (oldSizeInK < newSizeInK) {
      EvictIfOverLimitInternal();
    }
  }

  return NS_OK;
}

// static
nsresult
CacheFileIOManager::RenameFile(CacheFileHandle *aHandle,
                               const nsACString &aNewName,
                               CacheFileIOListener *aCallback)
{
  LOG(("CacheFileIOManager::RenameFile() [handle=%p, newName=%s, listener=%p]",
       aHandle, PromiseFlatCString(aNewName).get(), aCallback));

  nsresult rv;
  RefPtr<CacheFileIOManager> ioMan = gInstance;

  if (aHandle->IsClosed() || !ioMan) {
    return NS_ERROR_NOT_INITIALIZED;
  }

  if (!aHandle->IsSpecialFile()) {
    return NS_ERROR_UNEXPECTED;
  }

  RefPtr<RenameFileEvent> ev = new RenameFileEvent(aHandle, aNewName,
                                                     aCallback);
  rv = ioMan->mIOThread->Dispatch(ev, CacheIOThread::WRITE);
  NS_ENSURE_SUCCESS(rv, rv);

  return NS_OK;
}

nsresult
CacheFileIOManager::RenameFileInternal(CacheFileHandle *aHandle,
                                       const nsACString &aNewName)
{
  LOG(("CacheFileIOManager::RenameFileInternal() [handle=%p, newName=%s]",
       aHandle, PromiseFlatCString(aNewName).get()));

  nsresult rv;

  MOZ_ASSERT(aHandle->IsSpecialFile());

  if (aHandle->IsDoomed()) {
    return NS_ERROR_NOT_AVAILABLE;
  }

  // Doom old handle if it exists and is not doomed
  for (uint32_t i = 0 ; i < mSpecialHandles.Length() ; i++) {
    if (!mSpecialHandles[i]->IsDoomed() &&
        mSpecialHandles[i]->Key() == aNewName) {
      MOZ_ASSERT(aHandle != mSpecialHandles[i]);
      rv = DoomFileInternal(mSpecialHandles[i]);
      NS_ENSURE_SUCCESS(rv, rv);
      break;
    }
  }

  nsCOMPtr<nsIFile> file;
  rv = GetSpecialFile(aNewName, getter_AddRefs(file));
  NS_ENSURE_SUCCESS(rv, rv);

  bool exists;
  rv = file->Exists(&exists);
  NS_ENSURE_SUCCESS(rv, rv);

  if (exists) {
    LOG(("CacheFileIOManager::RenameFileInternal() - Removing old file from "
         "disk"));
    rv = file->Remove(false);
    if (NS_FAILED(rv)) {
      NS_WARNING("Cannot remove file from the disk");
      LOG(("CacheFileIOManager::RenameFileInternal() - Removing old file failed"
           ". [rv=0x%08x]", rv));
    }
  }

  if (!aHandle->FileExists()) {
    aHandle->mKey = aNewName;
    return NS_OK;
  }

  if (aHandle->mFD) {
    ReleaseNSPRHandleInternal(aHandle, true);
  }

  rv = aHandle->mFile->MoveToNative(nullptr, aNewName);
  NS_ENSURE_SUCCESS(rv, rv);

  aHandle->mKey = aNewName;
  return NS_OK;
}

// static
nsresult
CacheFileIOManager::EvictIfOverLimit()
{
  LOG(("CacheFileIOManager::EvictIfOverLimit()"));

  nsresult rv;
  RefPtr<CacheFileIOManager> ioMan = gInstance;

  if (!ioMan) {
    return NS_ERROR_NOT_INITIALIZED;
  }

  nsCOMPtr<nsIRunnable> ev;
  ev = NS_NewRunnableMethod(ioMan,
                            &CacheFileIOManager::EvictIfOverLimitInternal);

  rv = ioMan->mIOThread->Dispatch(ev, CacheIOThread::EVICT);
  NS_ENSURE_SUCCESS(rv, rv);

  return NS_OK;
}

nsresult
CacheFileIOManager::EvictIfOverLimitInternal()
{
  LOG(("CacheFileIOManager::EvictIfOverLimitInternal()"));

  nsresult rv;

  MOZ_ASSERT(mIOThread->IsCurrentThread());

  if (mShuttingDown) {
    return NS_ERROR_NOT_INITIALIZED;
  }

  if (mOverLimitEvicting) {
    LOG(("CacheFileIOManager::EvictIfOverLimitInternal() - Eviction already "
         "running."));
    return NS_OK;
  }

  int64_t freeSpace;
  rv = mCacheDirectory->GetDiskSpaceAvailable(&freeSpace);
  if (NS_WARN_IF(NS_FAILED(rv))) {
    freeSpace = -1;

    // Do not change smart size.
    LOG(("CacheFileIOManager::EvictIfOverLimitInternal() - "
         "GetDiskSpaceAvailable() failed! [rv=0x%08x]", rv));
  } else {
    UpdateSmartCacheSize(freeSpace);
  }

  uint32_t cacheUsage;
  rv = CacheIndex::GetCacheSize(&cacheUsage);
  NS_ENSURE_SUCCESS(rv, rv);

  uint32_t cacheLimit = CacheObserver::DiskCacheCapacity() >> 10;
  uint32_t freeSpaceLimit = CacheObserver::DiskFreeSpaceSoftLimit();

  if (cacheUsage <= cacheLimit &&
      (freeSpace == -1 || freeSpace >= freeSpaceLimit)) {
    LOG(("CacheFileIOManager::EvictIfOverLimitInternal() - Cache size and free "
         "space in limits. [cacheSize=%ukB, cacheSizeLimit=%ukB, "
         "freeSpace=%lld, freeSpaceLimit=%u]", cacheUsage, cacheLimit,
         freeSpace, freeSpaceLimit));
    return NS_OK;
  }

  LOG(("CacheFileIOManager::EvictIfOverLimitInternal() - Cache size exceeded "
       "limit. Starting overlimit eviction. [cacheSize=%u, limit=%u]",
       cacheUsage, cacheLimit));

  nsCOMPtr<nsIRunnable> ev;
  ev = NS_NewRunnableMethod(this,
                            &CacheFileIOManager::OverLimitEvictionInternal);

  rv = mIOThread->Dispatch(ev, CacheIOThread::EVICT);
  NS_ENSURE_SUCCESS(rv, rv);

  mOverLimitEvicting = true;
  return NS_OK;
}

nsresult
CacheFileIOManager::OverLimitEvictionInternal()
{
  LOG(("CacheFileIOManager::OverLimitEvictionInternal()"));

  nsresult rv;

  MOZ_ASSERT(mIOThread->IsCurrentThread());

  // mOverLimitEvicting is accessed only on IO thread, so we can set it to false
  // here and set it to true again once we dispatch another event that will
  // continue with the eviction. The reason why we do so is that we can fail
  // early anywhere in this method and the variable will contain a correct
  // value. Otherwise we would need to set it to false on every failing place.
  mOverLimitEvicting = false;

  if (mShuttingDown) {
    return NS_ERROR_NOT_INITIALIZED;
  }

  while (true) {
    int64_t freeSpace = -1;
    rv = mCacheDirectory->GetDiskSpaceAvailable(&freeSpace);
    if (NS_WARN_IF(NS_FAILED(rv))) {
      // Do not change smart size.
      LOG(("CacheFileIOManager::EvictIfOverLimitInternal() - "
           "GetDiskSpaceAvailable() failed! [rv=0x%08x]", rv));
    } else {
      UpdateSmartCacheSize(freeSpace);
    }

    uint32_t cacheUsage;
    rv = CacheIndex::GetCacheSize(&cacheUsage);
    NS_ENSURE_SUCCESS(rv, rv);

    uint32_t cacheLimit = CacheObserver::DiskCacheCapacity() >> 10;
    uint32_t freeSpaceLimit = CacheObserver::DiskFreeSpaceSoftLimit();

    if (cacheUsage > cacheLimit) {
      LOG(("CacheFileIOManager::OverLimitEvictionInternal() - Cache size over "
           "limit. [cacheSize=%u, limit=%u]", cacheUsage, cacheLimit));
    } else if (freeSpace != 1 && freeSpace < freeSpaceLimit) {
      LOG(("CacheFileIOManager::OverLimitEvictionInternal() - Free space under "
           "limit. [freeSpace=%lld, freeSpaceLimit=%u]", freeSpace,
           freeSpaceLimit));
    } else {
      LOG(("CacheFileIOManager::OverLimitEvictionInternal() - Cache size and "
           "free space in limits. [cacheSize=%ukB, cacheSizeLimit=%ukB, "
           "freeSpace=%lld, freeSpaceLimit=%u]", cacheUsage, cacheLimit,
           freeSpace, freeSpaceLimit));
      return NS_OK;
    }

    if (CacheIOThread::YieldAndRerun()) {
      LOG(("CacheFileIOManager::OverLimitEvictionInternal() - Breaking loop "
           "for higher level events."));
      mOverLimitEvicting = true;
      return NS_OK;
    }

    SHA1Sum::Hash hash;
    uint32_t cnt;
    static uint32_t consecutiveFailures = 0;
    rv = CacheIndex::GetEntryForEviction(false, &hash, &cnt);
    NS_ENSURE_SUCCESS(rv, rv);

    rv = DoomFileByKeyInternal(&hash);
    if (NS_SUCCEEDED(rv)) {
      consecutiveFailures = 0;
    } else if (rv == NS_ERROR_NOT_AVAILABLE) {
      LOG(("CacheFileIOManager::OverLimitEvictionInternal() - "
           "DoomFileByKeyInternal() failed. [rv=0x%08x]", rv));
      // TODO index is outdated, start update

      // Make sure index won't return the same entry again
      CacheIndex::RemoveEntry(&hash);
      consecutiveFailures = 0;
    } else {
      // This shouldn't normally happen, but the eviction must not fail
      // completely if we ever encounter this problem.
      NS_WARNING("CacheFileIOManager::OverLimitEvictionInternal() - Unexpected "
                 "failure of DoomFileByKeyInternal()");

      LOG(("CacheFileIOManager::OverLimitEvictionInternal() - "
           "DoomFileByKeyInternal() failed. [rv=0x%08x]", rv));

      // Normally, CacheIndex::UpdateEntry() is called only to update newly
      // created/opened entries which are always fresh and UpdateEntry() expects
      // and checks this flag. The way we use UpdateEntry() here is a kind of
      // hack and we must make sure the flag is set by calling
      // EnsureEntryExists().
      rv = CacheIndex::EnsureEntryExists(&hash);
      NS_ENSURE_SUCCESS(rv, rv);

      // Move the entry at the end of both lists to make sure we won't end up
      // failing on one entry forever.
      uint32_t frecency = 0;
      uint32_t expTime = nsICacheEntry::NO_EXPIRATION_TIME;
      rv = CacheIndex::UpdateEntry(&hash, &frecency, &expTime, nullptr);
      NS_ENSURE_SUCCESS(rv, rv);

      consecutiveFailures++;
      if (consecutiveFailures >= cnt) {
        // This doesn't necessarily mean that we've tried to doom every entry
        // but we've reached a sane number of tries. It is likely that another
        // eviction will start soon. And as said earlier, this normally doesn't
        // happen at all.
        return NS_OK;
      }
    }
  }

  NS_NOTREACHED("We should never get here");
  return NS_OK;
}

// static
nsresult
CacheFileIOManager::EvictAll()
{
  LOG(("CacheFileIOManager::EvictAll()"));

  nsresult rv;
  RefPtr<CacheFileIOManager> ioMan = gInstance;

  if (!ioMan) {
    return NS_ERROR_NOT_INITIALIZED;
  }

  nsCOMPtr<nsIRunnable> ev;
  ev = NS_NewRunnableMethod(ioMan, &CacheFileIOManager::EvictAllInternal);

  rv = ioMan->mIOThread->DispatchAfterPendingOpens(ev);
  if (NS_WARN_IF(NS_FAILED(rv))) {
    return rv;
  }

  return NS_OK;
}

namespace {

class EvictionNotifierRunnable : public nsRunnable
{
public:
  NS_DECL_NSIRUNNABLE
};

NS_IMETHODIMP
EvictionNotifierRunnable::Run()
{
  nsCOMPtr<nsIObserverService> obsSvc = mozilla::services::GetObserverService();
  if (obsSvc) {
    obsSvc->NotifyObservers(nullptr, "cacheservice:empty-cache", nullptr);
  }
  return NS_OK;
}

} // namespace

nsresult
CacheFileIOManager::EvictAllInternal()
{
  LOG(("CacheFileIOManager::EvictAllInternal()"));

  nsresult rv;

  MOZ_ASSERT(mIOThread->IsCurrentThread());

  RefPtr<EvictionNotifierRunnable> r = new EvictionNotifierRunnable();

  if (!mCacheDirectory) {
    // This is a kind of hack. Somebody called EvictAll() without a profile.
    // This happens in xpcshell tests that use cache without profile. We need
    // to notify observers in this case since the tests are waiting for it.
    NS_DispatchToMainThread(r);
    return NS_ERROR_FILE_INVALID_PATH;
  }

  if (mShuttingDown) {
    return NS_ERROR_NOT_INITIALIZED;
  }

  if (!mTreeCreated) {
    rv = CreateCacheTree();
    if (NS_FAILED(rv)) {
      return rv;
    }
  }

  // Doom all active handles
  nsTArray<RefPtr<CacheFileHandle> > handles;
  mHandles.GetActiveHandles(&handles);

  for (uint32_t i = 0; i < handles.Length(); ++i) {
    rv = DoomFileInternal(handles[i]);
    if (NS_WARN_IF(NS_FAILED(rv))) {
      LOG(("CacheFileIOManager::EvictAllInternal() - Cannot doom handle "
           "[handle=%p]", handles[i].get()));
    }
  }

  nsCOMPtr<nsIFile> file;
  rv = mCacheDirectory->Clone(getter_AddRefs(file));
  if (NS_WARN_IF(NS_FAILED(rv))) {
    return rv;
  }

  rv = file->AppendNative(NS_LITERAL_CSTRING(ENTRIES_DIR));
  if (NS_WARN_IF(NS_FAILED(rv))) {
    return rv;
  }

  // Trash current entries directory
  rv = TrashDirectory(file);
  if (NS_WARN_IF(NS_FAILED(rv))) {
    return rv;
  }

  // Files are now inaccessible in entries directory, notify observers.
  NS_DispatchToMainThread(r);

  // Create a new empty entries directory
  rv = CheckAndCreateDir(mCacheDirectory, ENTRIES_DIR, false);
  if (NS_WARN_IF(NS_FAILED(rv))) {
    return rv;
  }

  CacheIndex::RemoveAll();

  return NS_OK;
}

// static
nsresult
CacheFileIOManager::EvictByContext(nsILoadContextInfo *aLoadContextInfo, bool aPinned)
{
  LOG(("CacheFileIOManager::EvictByContext() [loadContextInfo=%p]",
       aLoadContextInfo));

  nsresult rv;
  RefPtr<CacheFileIOManager> ioMan = gInstance;

  if (!ioMan) {
    return NS_ERROR_NOT_INITIALIZED;
  }

  nsCOMPtr<nsIRunnable> ev;
  ev = NS_NewRunnableMethodWithArgs<nsCOMPtr<nsILoadContextInfo>, bool>
         (ioMan, &CacheFileIOManager::EvictByContextInternal, aLoadContextInfo, aPinned);

  rv = ioMan->mIOThread->DispatchAfterPendingOpens(ev);
  if (NS_WARN_IF(NS_FAILED(rv))) {
    return rv;
  }

  return NS_OK;
}

nsresult
CacheFileIOManager::EvictByContextInternal(nsILoadContextInfo *aLoadContextInfo, bool aPinned)
{
  LOG(("CacheFileIOManager::EvictByContextInternal() [loadContextInfo=%p, pinned=%d]",
      aLoadContextInfo, aPinned));

  nsresult rv;

  if (aLoadContextInfo) {
    nsAutoCString suffix;
    aLoadContextInfo->OriginAttributesPtr()->CreateSuffix(suffix);
    LOG(("  anonymous=%u, suffix=%s]", aLoadContextInfo->IsAnonymous(), suffix.get()));

    MOZ_ASSERT(mIOThread->IsCurrentThread());

    MOZ_ASSERT(!aLoadContextInfo->IsPrivate());
    if (aLoadContextInfo->IsPrivate()) {
      return NS_ERROR_INVALID_ARG;
    }
  }

  if (!mCacheDirectory) {
    // This is a kind of hack. Somebody called EvictAll() without a profile.
    // This happens in xpcshell tests that use cache without profile. We need
    // to notify observers in this case since the tests are waiting for it.
    // Also notify for aPinned == true, those are interested as well.
    if (!aLoadContextInfo) {
      RefPtr<EvictionNotifierRunnable> r = new EvictionNotifierRunnable();
      NS_DispatchToMainThread(r);
    }
    return NS_ERROR_FILE_INVALID_PATH;
  }

  if (mShuttingDown) {
    return NS_ERROR_NOT_INITIALIZED;
  }

  if (!mTreeCreated) {
    rv = CreateCacheTree();
    if (NS_FAILED(rv)) {
      return rv;
    }
  }

  // Doom all active handles that matches the load context
  nsTArray<RefPtr<CacheFileHandle> > handles;
  mHandles.GetActiveHandles(&handles);

  for (uint32_t i = 0; i < handles.Length(); ++i) {
    CacheFileHandle* handle = handles[i];

    if (aLoadContextInfo) {
      bool equals;
      rv = CacheFileUtils::KeyMatchesLoadContextInfo(handle->Key(),
                                                     aLoadContextInfo,
                                                     &equals);
      if (NS_FAILED(rv)) {
        LOG(("CacheFileIOManager::EvictByContextInternal() - Cannot parse key in "
             "handle! [handle=%p, key=%s]", handle, handle->Key().get()));
        MOZ_CRASH("Unexpected error!");
      }

      if (!equals) {
        continue;
      }
    }

    // handle will be doomed only when pinning status is known and equal or
    // doom decision will be deferred until pinning status is determined.
    rv = DoomFileInternal(handle, aPinned
                                  ? CacheFileIOManager::DOOM_WHEN_PINNED
                                  : CacheFileIOManager::DOOM_WHEN_NON_PINNED);
    if (NS_WARN_IF(NS_FAILED(rv))) {
      LOG(("CacheFileIOManager::EvictByContextInternal() - Cannot doom handle"
            " [handle=%p]", handle));
    }
  }

  if (!aLoadContextInfo) {
    RefPtr<EvictionNotifierRunnable> r = new EvictionNotifierRunnable();
    NS_DispatchToMainThread(r);
  }

  if (!mContextEvictor) {
    mContextEvictor = new CacheFileContextEvictor();
    mContextEvictor->Init(mCacheDirectory);
  }

  mContextEvictor->AddContext(aLoadContextInfo, aPinned);

  return NS_OK;
}

// static
nsresult
CacheFileIOManager::CacheIndexStateChanged()
{
  LOG(("CacheFileIOManager::CacheIndexStateChanged()"));

  nsresult rv;

  // CacheFileIOManager lives longer than CacheIndex so gInstance must be
  // non-null here.
  MOZ_ASSERT(gInstance);

  // We have to re-distatch even if we are on IO thread to prevent reentering
  // the lock in CacheIndex
  nsCOMPtr<nsIRunnable> ev;
  ev = NS_NewRunnableMethod(
    gInstance, &CacheFileIOManager::CacheIndexStateChangedInternal);

  nsCOMPtr<nsIEventTarget> ioTarget = IOTarget();
  MOZ_ASSERT(ioTarget);

  rv = ioTarget->Dispatch(ev, nsIEventTarget::DISPATCH_NORMAL);
  if (NS_WARN_IF(NS_FAILED(rv))) {
    return rv;
  }

  return NS_OK;
}

nsresult
CacheFileIOManager::CacheIndexStateChangedInternal()
{
  if (mShuttingDown) {
    // ignore notification during shutdown
    return NS_OK;
  }

  if (!mContextEvictor) {
    return NS_OK;
  }

  mContextEvictor->CacheIndexStateChanged();
  return NS_OK;
}

nsresult
CacheFileIOManager::TrashDirectory(nsIFile *aFile)
{
  nsAutoCString path;
  aFile->GetNativePath(path);
  LOG(("CacheFileIOManager::TrashDirectory() [file=%s]", path.get()));

  nsresult rv;

  MOZ_ASSERT(mIOThread->IsCurrentThread());
  MOZ_ASSERT(mCacheDirectory);

  // When the directory is empty, it is cheaper to remove it directly instead of
  // using the trash mechanism.
  bool isEmpty;
  rv = IsEmptyDirectory(aFile, &isEmpty);
  NS_ENSURE_SUCCESS(rv, rv);

  if (isEmpty) {
    rv = aFile->Remove(false);
    LOG(("CacheFileIOManager::TrashDirectory() - Directory removed [rv=0x%08x]",
         rv));
    return rv;
  }

#ifdef DEBUG
  nsCOMPtr<nsIFile> dirCheck;
  rv = aFile->GetParent(getter_AddRefs(dirCheck));
  NS_ENSURE_SUCCESS(rv, rv);

  bool equals = false;
  rv = dirCheck->Equals(mCacheDirectory, &equals);
  NS_ENSURE_SUCCESS(rv, rv);

  MOZ_ASSERT(equals);
#endif

  nsCOMPtr<nsIFile> dir, trash;
  nsAutoCString leaf;

  rv = aFile->Clone(getter_AddRefs(dir));
  NS_ENSURE_SUCCESS(rv, rv);

  rv = aFile->Clone(getter_AddRefs(trash));
  NS_ENSURE_SUCCESS(rv, rv);

  srand(static_cast<unsigned>(PR_Now()));
  while (true) {
    leaf = TRASH_DIR;
    leaf.AppendInt(rand());
    rv = trash->SetNativeLeafName(leaf);
    NS_ENSURE_SUCCESS(rv, rv);

    bool exists;
    if (NS_SUCCEEDED(trash->Exists(&exists)) && !exists) {
      break;
    }
  }

  LOG(("CacheFileIOManager::TrashDirectory() - Renaming directory [leaf=%s]",
       leaf.get()));

  rv = dir->MoveToNative(nullptr, leaf);
  NS_ENSURE_SUCCESS(rv, rv);

  StartRemovingTrash();
  return NS_OK;
}

// static
void
CacheFileIOManager::OnTrashTimer(nsITimer *aTimer, void *aClosure)
{
  LOG(("CacheFileIOManager::OnTrashTimer() [timer=%p, closure=%p]", aTimer,
       aClosure));

  RefPtr<CacheFileIOManager> ioMan = gInstance;

  if (!ioMan) {
    return;
  }

  ioMan->mTrashTimer = nullptr;
  ioMan->StartRemovingTrash();
}

nsresult
CacheFileIOManager::StartRemovingTrash()
{
  LOG(("CacheFileIOManager::StartRemovingTrash()"));

  nsresult rv;

  MOZ_ASSERT(mIOThread->IsCurrentThread());

  if (mShuttingDown) {
    return NS_ERROR_NOT_INITIALIZED;
  }

  if (!mCacheDirectory) {
    return NS_ERROR_FILE_INVALID_PATH;
  }

  if (mTrashTimer) {
    LOG(("CacheFileIOManager::StartRemovingTrash() - Trash timer exists."));
    return NS_OK;
  }

  if (mRemovingTrashDirs) {
    LOG(("CacheFileIOManager::StartRemovingTrash() - Trash removing in "
         "progress."));
    return NS_OK;
  }

  uint32_t elapsed = (TimeStamp::NowLoRes() - mStartTime).ToMilliseconds();
  if (elapsed < kRemoveTrashStartDelay) {
    nsCOMPtr<nsITimer> timer = do_CreateInstance("@mozilla.org/timer;1", &rv);
    NS_ENSURE_SUCCESS(rv, rv);

    nsCOMPtr<nsIEventTarget> ioTarget = IOTarget();
    MOZ_ASSERT(ioTarget);

    rv = timer->SetTarget(ioTarget);
    NS_ENSURE_SUCCESS(rv, rv);

    rv = timer->InitWithFuncCallback(CacheFileIOManager::OnTrashTimer, nullptr,
                                     kRemoveTrashStartDelay - elapsed,
                                     nsITimer::TYPE_ONE_SHOT);
    NS_ENSURE_SUCCESS(rv, rv);

    mTrashTimer.swap(timer);
    return NS_OK;
  }

  nsCOMPtr<nsIRunnable> ev;
  ev = NS_NewRunnableMethod(this,
                            &CacheFileIOManager::RemoveTrashInternal);

  rv = mIOThread->Dispatch(ev, CacheIOThread::EVICT);
  NS_ENSURE_SUCCESS(rv, rv);

  mRemovingTrashDirs = true;
  return NS_OK;
}

nsresult
CacheFileIOManager::RemoveTrashInternal()
{
  LOG(("CacheFileIOManager::RemoveTrashInternal()"));

  nsresult rv;

  MOZ_ASSERT(mIOThread->IsCurrentThread());

  if (mShuttingDown) {
    return NS_ERROR_NOT_INITIALIZED;
  }

  MOZ_ASSERT(!mTrashTimer);
  MOZ_ASSERT(mRemovingTrashDirs);

  if (!mTreeCreated) {
    rv = CreateCacheTree();
    if (NS_FAILED(rv)) {
      return rv;
    }
  }

  // mRemovingTrashDirs is accessed only on IO thread, so we can drop the flag
  // here and set it again once we dispatch a continuation event. By doing so,
  // we don't have to drop the flag on any possible early return.
  mRemovingTrashDirs = false;

  while (true) {
    if (CacheIOThread::YieldAndRerun()) {
      LOG(("CacheFileIOManager::RemoveTrashInternal() - Breaking loop for "
           "higher level events."));
      mRemovingTrashDirs = true;
      return NS_OK;
    }

    // Find some trash directory
    if (!mTrashDir) {
      MOZ_ASSERT(!mTrashDirEnumerator);

      rv = FindTrashDirToRemove();
      if (rv == NS_ERROR_NOT_AVAILABLE) {
        LOG(("CacheFileIOManager::RemoveTrashInternal() - No trash directory "
             "found."));
        return NS_OK;
      }
      NS_ENSURE_SUCCESS(rv, rv);

      nsCOMPtr<nsISimpleEnumerator> enumerator;
      rv = mTrashDir->GetDirectoryEntries(getter_AddRefs(enumerator));
      if (NS_SUCCEEDED(rv)) {
        mTrashDirEnumerator = do_QueryInterface(enumerator, &rv);
        NS_ENSURE_SUCCESS(rv, rv);
      }

      continue; // check elapsed time
    }

    // We null out mTrashDirEnumerator once we remove all files in the
    // directory, so remove the trash directory if we don't have enumerator.
    if (!mTrashDirEnumerator) {
      rv = mTrashDir->Remove(false);
      if (NS_FAILED(rv)) {
        // There is no reason why removing an empty directory should fail, but
        // if it does, we should continue and try to remove all other trash
        // directories.
        nsAutoCString leafName;
        mTrashDir->GetNativeLeafName(leafName);
        mFailedTrashDirs.AppendElement(leafName);
        LOG(("CacheFileIOManager::RemoveTrashInternal() - Cannot remove "
             "trashdir. [name=%s]", leafName.get()));
      }

      mTrashDir = nullptr;
      continue; // check elapsed time
    }

    nsCOMPtr<nsIFile> file;
    rv = mTrashDirEnumerator->GetNextFile(getter_AddRefs(file));
    if (!file) {
      mTrashDirEnumerator->Close();
      mTrashDirEnumerator = nullptr;
      continue; // check elapsed time
    } else {
      bool isDir = false;
      file->IsDirectory(&isDir);
      if (isDir) {
        NS_WARNING("Found a directory in a trash directory! It will be removed "
                   "recursively, but this can block IO thread for a while!");
        if (LOG_ENABLED()) {
          nsAutoCString path;
          file->GetNativePath(path);
          LOG(("CacheFileIOManager::RemoveTrashInternal() - Found a directory in a trash "
              "directory! It will be removed recursively, but this can block IO "
              "thread for a while! [file=%s]", path.get()));
        }
      }
      file->Remove(isDir);
    }
  }

  NS_NOTREACHED("We should never get here");
  return NS_OK;
}

nsresult
CacheFileIOManager::FindTrashDirToRemove()
{
  LOG(("CacheFileIOManager::FindTrashDirToRemove()"));

  nsresult rv;

  // We call this method on the main thread during shutdown when user wants to
  // remove all cache files.
  MOZ_ASSERT(mIOThread->IsCurrentThread() || mShuttingDown);

  nsCOMPtr<nsISimpleEnumerator> iter;
  rv = mCacheDirectory->GetDirectoryEntries(getter_AddRefs(iter));
  NS_ENSURE_SUCCESS(rv, rv);

  bool more;
  nsCOMPtr<nsISupports> elem;

  while (NS_SUCCEEDED(iter->HasMoreElements(&more)) && more) {
    rv = iter->GetNext(getter_AddRefs(elem));
    if (NS_FAILED(rv)) {
      continue;
    }

    nsCOMPtr<nsIFile> file = do_QueryInterface(elem);
    if (!file) {
      continue;
    }

    bool isDir = false;
    file->IsDirectory(&isDir);
    if (!isDir) {
      continue;
    }

    nsAutoCString leafName;
    rv = file->GetNativeLeafName(leafName);
    if (NS_FAILED(rv)) {
      continue;
    }

    if (leafName.Length() < strlen(TRASH_DIR)) {
      continue;
    }

    if (!StringBeginsWith(leafName, NS_LITERAL_CSTRING(TRASH_DIR))) {
      continue;
    }

    if (mFailedTrashDirs.Contains(leafName)) {
      continue;
    }

    LOG(("CacheFileIOManager::FindTrashDirToRemove() - Returning directory %s",
         leafName.get()));

    mTrashDir = file;
    return NS_OK;
  }

  // When we're here we've tried to delete all trash directories. Clear
  // mFailedTrashDirs so we will try to delete them again when we start removing
  // trash directories next time.
  mFailedTrashDirs.Clear();
  return NS_ERROR_NOT_AVAILABLE;
}

// static
nsresult
CacheFileIOManager::InitIndexEntry(CacheFileHandle *aHandle,
                                   uint32_t         aAppId,
                                   bool             aAnonymous,
                                   bool             aInBrowser,
                                   bool             aPinning)
{
  LOG(("CacheFileIOManager::InitIndexEntry() [handle=%p, appId=%u, anonymous=%d"
       ", inBrowser=%d, pinned=%d]", aHandle, aAppId, aAnonymous, aInBrowser, aPinning));

  nsresult rv;
  RefPtr<CacheFileIOManager> ioMan = gInstance;

  if (aHandle->IsClosed() || !ioMan) {
    return NS_ERROR_NOT_INITIALIZED;
  }

  if (aHandle->IsSpecialFile()) {
    return NS_ERROR_UNEXPECTED;
  }

  RefPtr<InitIndexEntryEvent> ev =
    new InitIndexEntryEvent(aHandle, aAppId, aAnonymous, aInBrowser, aPinning);
  rv = ioMan->mIOThread->Dispatch(ev, CacheIOThread::WRITE);
  NS_ENSURE_SUCCESS(rv, rv);

  return NS_OK;
}

// static
nsresult
CacheFileIOManager::UpdateIndexEntry(CacheFileHandle *aHandle,
                                     const uint32_t  *aFrecency,
                                     const uint32_t  *aExpirationTime)
{
  LOG(("CacheFileIOManager::UpdateIndexEntry() [handle=%p, frecency=%s, "
       "expirationTime=%s]", aHandle,
       aFrecency ? nsPrintfCString("%u", *aFrecency).get() : "",
       aExpirationTime ? nsPrintfCString("%u", *aExpirationTime).get() : ""));

  nsresult rv;
  RefPtr<CacheFileIOManager> ioMan = gInstance;

  if (aHandle->IsClosed() || !ioMan) {
    return NS_ERROR_NOT_INITIALIZED;
  }

  if (aHandle->IsSpecialFile()) {
    return NS_ERROR_UNEXPECTED;
  }

  RefPtr<UpdateIndexEntryEvent> ev =
    new UpdateIndexEntryEvent(aHandle, aFrecency, aExpirationTime);
  rv = ioMan->mIOThread->Dispatch(ev, CacheIOThread::WRITE);
  NS_ENSURE_SUCCESS(rv, rv);

  return NS_OK;
}

nsresult
CacheFileIOManager::CreateFile(CacheFileHandle *aHandle)
{
  MOZ_ASSERT(!aHandle->mFD);
  MOZ_ASSERT(aHandle->mFile);

  nsresult rv;

  if (aHandle->IsDoomed()) {
    nsCOMPtr<nsIFile> file;

    rv = GetDoomedFile(getter_AddRefs(file));
    NS_ENSURE_SUCCESS(rv, rv);

    aHandle->mFile.swap(file);
  } else {
    bool exists;
    if (NS_SUCCEEDED(aHandle->mFile->Exists(&exists)) && exists) {
      NS_WARNING("Found a file that should not exist!");
    }
  }

  rv = OpenNSPRHandle(aHandle, true);
  NS_ENSURE_SUCCESS(rv, rv);

  aHandle->mFileSize = 0;
  return NS_OK;
}

// static
void
CacheFileIOManager::HashToStr(const SHA1Sum::Hash *aHash, nsACString &_retval)
{
  _retval.Truncate();
  const char hexChars[] = {'0', '1', '2', '3', '4', '5', '6', '7',
                           '8', '9', 'A', 'B', 'C', 'D', 'E', 'F'};
  for (uint32_t i=0 ; i<sizeof(SHA1Sum::Hash) ; i++) {
    _retval.Append(hexChars[(*aHash)[i] >> 4]);
    _retval.Append(hexChars[(*aHash)[i] & 0xF]);
  }
}

// static
nsresult
CacheFileIOManager::StrToHash(const nsACString &aHash, SHA1Sum::Hash *_retval)
{
  if (aHash.Length() != 2*sizeof(SHA1Sum::Hash)) {
    return NS_ERROR_INVALID_ARG;
  }

  for (uint32_t i=0 ; i<aHash.Length() ; i++) {
    uint8_t value;

    if (aHash[i] >= '0' && aHash[i] <= '9') {
      value = aHash[i] - '0';
    } else if (aHash[i] >= 'A' && aHash[i] <= 'F') {
      value = aHash[i] - 'A' + 10;
    } else if (aHash[i] >= 'a' && aHash[i] <= 'f') {
      value = aHash[i] - 'a' + 10;
    } else {
      return NS_ERROR_INVALID_ARG;
    }

    if (i%2 == 0) {
      (reinterpret_cast<uint8_t *>(_retval))[i/2] = value << 4;
    } else {
      (reinterpret_cast<uint8_t *>(_retval))[i/2] += value;
    }
  }

  return NS_OK;
}

nsresult
CacheFileIOManager::GetFile(const SHA1Sum::Hash *aHash, nsIFile **_retval)
{
  nsresult rv;
  nsCOMPtr<nsIFile> file;
  rv = mCacheDirectory->Clone(getter_AddRefs(file));
  NS_ENSURE_SUCCESS(rv, rv);

  rv = file->AppendNative(NS_LITERAL_CSTRING(ENTRIES_DIR));
  NS_ENSURE_SUCCESS(rv, rv);

  nsAutoCString leafName;
  HashToStr(aHash, leafName);

  rv = file->AppendNative(leafName);
  NS_ENSURE_SUCCESS(rv, rv);

  file.swap(*_retval);
  return NS_OK;
}

nsresult
CacheFileIOManager::GetSpecialFile(const nsACString &aKey, nsIFile **_retval)
{
  nsresult rv;
  nsCOMPtr<nsIFile> file;
  rv = mCacheDirectory->Clone(getter_AddRefs(file));
  NS_ENSURE_SUCCESS(rv, rv);

  rv = file->AppendNative(aKey);
  NS_ENSURE_SUCCESS(rv, rv);

  file.swap(*_retval);
  return NS_OK;
}

nsresult
CacheFileIOManager::GetDoomedFile(nsIFile **_retval)
{
  nsresult rv;
  nsCOMPtr<nsIFile> file;
  rv = mCacheDirectory->Clone(getter_AddRefs(file));
  NS_ENSURE_SUCCESS(rv, rv);

  rv = file->AppendNative(NS_LITERAL_CSTRING(DOOMED_DIR));
  NS_ENSURE_SUCCESS(rv, rv);

  rv = file->AppendNative(NS_LITERAL_CSTRING("dummyleaf"));
  NS_ENSURE_SUCCESS(rv, rv);

  srand(static_cast<unsigned>(PR_Now()));
  nsAutoCString leafName;
  uint32_t iter=0;
  while (true) {
    iter++;
    leafName.AppendInt(rand());
    rv = file->SetNativeLeafName(leafName);
    NS_ENSURE_SUCCESS(rv, rv);

    bool exists;
    if (NS_SUCCEEDED(file->Exists(&exists)) && !exists) {
      break;
    }

    leafName.Truncate();
  }

//  Telemetry::Accumulate(Telemetry::DISK_CACHE_GETDOOMEDFILE_ITERATIONS, iter);

  file.swap(*_retval);
  return NS_OK;
}

nsresult
CacheFileIOManager::IsEmptyDirectory(nsIFile *aFile, bool *_retval)
{
  MOZ_ASSERT(mIOThread->IsCurrentThread());

  nsresult rv;

  nsCOMPtr<nsISimpleEnumerator> enumerator;
  rv = aFile->GetDirectoryEntries(getter_AddRefs(enumerator));
  NS_ENSURE_SUCCESS(rv, rv);

  bool hasMoreElements = false;
  rv = enumerator->HasMoreElements(&hasMoreElements);
  NS_ENSURE_SUCCESS(rv, rv);

  *_retval = !hasMoreElements;
  return NS_OK;
}

nsresult
CacheFileIOManager::CheckAndCreateDir(nsIFile *aFile, const char *aDir,
                                      bool aEnsureEmptyDir)
{
  nsresult rv;

  nsCOMPtr<nsIFile> file;
  if (!aDir) {
    file = aFile;
  } else {
    nsAutoCString dir(aDir);
    rv = aFile->Clone(getter_AddRefs(file));
    NS_ENSURE_SUCCESS(rv, rv);
    rv = file->AppendNative(dir);
    NS_ENSURE_SUCCESS(rv, rv);
  }

  bool exists = false;
  rv = file->Exists(&exists);
  if (NS_SUCCEEDED(rv) && exists) {
    bool isDirectory = false;
    rv = file->IsDirectory(&isDirectory);
    if (NS_FAILED(rv) || !isDirectory) {
      // Try to remove the file
      rv = file->Remove(false);
      if (NS_SUCCEEDED(rv)) {
        exists = false;
      }
    }
    NS_ENSURE_SUCCESS(rv, rv);
  }

  if (aEnsureEmptyDir && NS_SUCCEEDED(rv) && exists) {
    bool isEmpty;
    rv = IsEmptyDirectory(file, &isEmpty);
    NS_ENSURE_SUCCESS(rv, rv);

    if (!isEmpty) {
      rv = TrashDirectory(file);
      NS_ENSURE_SUCCESS(rv, rv);

      exists = false;
    }
  }

  if (NS_SUCCEEDED(rv) && !exists) {
    rv = file->Create(nsIFile::DIRECTORY_TYPE, 0700);
  }
  if (NS_FAILED(rv)) {
    NS_WARNING("Cannot create directory");
    return NS_ERROR_FAILURE;
  }

  return NS_OK;
}

nsresult
CacheFileIOManager::CreateCacheTree()
{
  MOZ_ASSERT(mIOThread->IsCurrentThread());
  MOZ_ASSERT(!mTreeCreated);

  if (!mCacheDirectory) {
    return NS_ERROR_FILE_INVALID_PATH;
  }

  nsresult rv;

  // ensure parent directory exists
  nsCOMPtr<nsIFile> parentDir;
  rv = mCacheDirectory->GetParent(getter_AddRefs(parentDir));
  NS_ENSURE_SUCCESS(rv, rv);
  rv = CheckAndCreateDir(parentDir, nullptr, false);
  NS_ENSURE_SUCCESS(rv, rv);

  // ensure cache directory exists
  rv = CheckAndCreateDir(mCacheDirectory, nullptr, false);
  NS_ENSURE_SUCCESS(rv, rv);

  // ensure entries directory exists
  rv = CheckAndCreateDir(mCacheDirectory, ENTRIES_DIR, false);
  NS_ENSURE_SUCCESS(rv, rv);

  // ensure doomed directory exists
  rv = CheckAndCreateDir(mCacheDirectory, DOOMED_DIR, true);
  NS_ENSURE_SUCCESS(rv, rv);

  mTreeCreated = true;

  if (!mContextEvictor) {
    RefPtr<CacheFileContextEvictor> contextEvictor;
    contextEvictor = new CacheFileContextEvictor();

    // Init() method will try to load unfinished contexts from the disk. Store
    // the evictor as a member only when there is some unfinished job.
    contextEvictor->Init(mCacheDirectory);
    if (contextEvictor->ContextsCount()) {
      contextEvictor.swap(mContextEvictor);
    }
  }

  StartRemovingTrash();

  if (!CacheObserver::CacheFSReported()) {
    uint32_t fsType = 4; // Other OS

#ifdef XP_WIN
    nsAutoString target;
    nsresult rv = mCacheDirectory->GetTarget(target);
    if (NS_FAILED(rv)) {
      return NS_OK;
    }

    wchar_t volume_path[MAX_PATH + 1] = { 0 };
    if (!::GetVolumePathNameW(target.get(),
                              volume_path,
                              mozilla::ArrayLength(volume_path))) {
      return NS_OK;
    }

    wchar_t fsName[6] = { 0 };
    if (!::GetVolumeInformationW(volume_path, nullptr, 0, nullptr, nullptr,
                                 nullptr, fsName,
                                 mozilla::ArrayLength(fsName))) {
      return NS_OK;
    }

    if (wcscmp(fsName, L"NTFS") == 0) {
      fsType = 0;
    } else if (wcscmp(fsName, L"FAT32") == 0) {
      fsType = 1;
    } else if (wcscmp(fsName, L"FAT") == 0) {
      fsType = 2;
    } else {
      fsType = 3;
    }
#endif

    Telemetry::Accumulate(Telemetry::NETWORK_CACHE_FS_TYPE, fsType);
    CacheObserver::SetCacheFSReported();
  }

  return NS_OK;
}

nsresult
CacheFileIOManager::OpenNSPRHandle(CacheFileHandle *aHandle, bool aCreate)
{
  MOZ_ASSERT(CacheFileIOManager::IsOnIOThreadOrCeased());
  MOZ_ASSERT(!aHandle->mFD);
  MOZ_ASSERT(mHandlesByLastUsed.IndexOf(aHandle) == mHandlesByLastUsed.NoIndex);
  MOZ_ASSERT(mHandlesByLastUsed.Length() <= kOpenHandlesLimit);
  MOZ_ASSERT((aCreate && !aHandle->mFileExists) ||
             (!aCreate && aHandle->mFileExists));

  nsresult rv;

  if (mHandlesByLastUsed.Length() == kOpenHandlesLimit) {
    // close handle that hasn't been used for the longest time
    rv = ReleaseNSPRHandleInternal(mHandlesByLastUsed[0], true);
    NS_ENSURE_SUCCESS(rv, rv);
  }

  if (aCreate) {
    rv = aHandle->mFile->OpenNSPRFileDesc(
           PR_RDWR | PR_CREATE_FILE | PR_TRUNCATE, 0600, &aHandle->mFD);
    if (rv == NS_ERROR_FILE_ALREADY_EXISTS ||  // error from nsLocalFileWin
        rv == NS_ERROR_FILE_NO_DEVICE_SPACE) { // error from nsLocalFileUnix
      LOG(("CacheFileIOManager::OpenNSPRHandle() - Cannot create a new file, we"
           " might reached a limit on FAT32. Will evict a single entry and try "
           "again. [hash=%08x%08x%08x%08x%08x]", LOGSHA1(aHandle->Hash())));

      SHA1Sum::Hash hash;
      uint32_t cnt;

      rv = CacheIndex::GetEntryForEviction(true, &hash, &cnt);
      if (NS_SUCCEEDED(rv)) {
        rv = DoomFileByKeyInternal(&hash);
      }
      if (NS_SUCCEEDED(rv)) {
        rv = aHandle->mFile->OpenNSPRFileDesc(
               PR_RDWR | PR_CREATE_FILE | PR_TRUNCATE, 0600, &aHandle->mFD);
        LOG(("CacheFileIOManager::OpenNSPRHandle() - Successfully evicted entry"
             " with hash %08x%08x%08x%08x%08x. %s to create the new file.",
             LOGSHA1(&hash), NS_SUCCEEDED(rv) ? "Succeeded" : "Failed"));

        // Report the full size only once per session
        static bool sSizeReported = false;
        if (!sSizeReported) {
          uint32_t cacheUsage;
          if (NS_SUCCEEDED(CacheIndex::GetCacheSize(&cacheUsage))) {
            cacheUsage >>= 10;
            Telemetry::Accumulate(Telemetry::NETWORK_CACHE_SIZE_FULL_FAT,
                                  cacheUsage);
            sSizeReported = true;
          }
        }
      } else {
        LOG(("CacheFileIOManager::OpenNSPRHandle() - Couldn't evict an existing"
             " entry."));
        rv = NS_ERROR_FILE_NO_DEVICE_SPACE;
      }
    }
    NS_ENSURE_SUCCESS(rv, rv);

    aHandle->mFileExists = true;
  } else {
    rv = aHandle->mFile->OpenNSPRFileDesc(PR_RDWR, 0600, &aHandle->mFD);
    if (NS_ERROR_FILE_NOT_FOUND == rv) {
      LOG(("  file doesn't exists"));
      aHandle->mFileExists = false;
      return DoomFileInternal(aHandle);
    }
    NS_ENSURE_SUCCESS(rv, rv);
  }

  mHandlesByLastUsed.AppendElement(aHandle);
  return NS_OK;
}

void
CacheFileIOManager::NSPRHandleUsed(CacheFileHandle *aHandle)
{
  MOZ_ASSERT(CacheFileIOManager::IsOnIOThreadOrCeased());
  MOZ_ASSERT(aHandle->mFD);

  DebugOnly<bool> found;
  found = mHandlesByLastUsed.RemoveElement(aHandle);
  MOZ_ASSERT(found);

  mHandlesByLastUsed.AppendElement(aHandle);
}

nsresult
CacheFileIOManager::SyncRemoveDir(nsIFile *aFile, const char *aDir)
{
  nsresult rv;
  nsCOMPtr<nsIFile> file;

  if (!aDir) {
    file = aFile;
  } else {
    rv = aFile->Clone(getter_AddRefs(file));
    if (NS_WARN_IF(NS_FAILED(rv))) {
      return rv;
    }

    rv = file->AppendNative(nsDependentCString(aDir));
    if (NS_WARN_IF(NS_FAILED(rv))) {
      return rv;
    }
  }

  if (LOG_ENABLED()) {
    nsAutoCString path;
    file->GetNativePath(path);
    LOG(("CacheFileIOManager::SyncRemoveDir() - Removing directory %s",
         path.get()));
  }

  rv = file->Remove(true);
  if (NS_WARN_IF(NS_FAILED(rv))) {
    LOG(("CacheFileIOManager::SyncRemoveDir() - Removing failed! [rv=0x%08x]",
         rv));
  }

  return rv;
}

void
CacheFileIOManager::SyncRemoveAllCacheFiles()
{
  LOG(("CacheFileIOManager::SyncRemoveAllCacheFiles()"));

  nsresult rv;

  SyncRemoveDir(mCacheDirectory, ENTRIES_DIR);
  SyncRemoveDir(mCacheDirectory, DOOMED_DIR);

  // Clear any intermediate state of trash dir enumeration.
  mFailedTrashDirs.Clear();
  mTrashDir = nullptr;

  while (true) {
    // FindTrashDirToRemove() fills mTrashDir if there is any trash directory.
    rv = FindTrashDirToRemove();
    if (rv == NS_ERROR_NOT_AVAILABLE) {
      LOG(("CacheFileIOManager::SyncRemoveAllCacheFiles() - No trash directory "
           "found."));
      break;
    }
    if (NS_WARN_IF(NS_FAILED(rv))) {
      LOG(("CacheFileIOManager::SyncRemoveAllCacheFiles() - "
           "FindTrashDirToRemove() returned an unexpected error. [rv=0x%08x]",
           rv));
      break;
    }

    rv = SyncRemoveDir(mTrashDir, nullptr);
    if (NS_FAILED(rv)) {
      nsAutoCString leafName;
      mTrashDir->GetNativeLeafName(leafName);
      mFailedTrashDirs.AppendElement(leafName);
    }
  }
}

// Returns default ("smart") size (in KB) of cache, given available disk space
// (also in KB)
static uint32_t
SmartCacheSize(const uint32_t availKB)
{
  uint32_t maxSize = kMaxCacheSizeKB;

  if (availKB > 100 * 1024 * 1024) {
    return maxSize;  // skip computing if we're over 100 GB
  }

  // Grow/shrink in 10 MB units, deliberately, so that in the common case we
  // don't shrink cache and evict items every time we startup (it's important
  // that we don't slow down startup benchmarks).
  uint32_t sz10MBs = 0;
  uint32_t avail10MBs = availKB / (1024*10);

  // .5% of space above 25 GB
  if (avail10MBs > 2500) {
    sz10MBs += static_cast<uint32_t>((avail10MBs - 2500)*.005);
    avail10MBs = 2500;
  }
  // 1% of space between 7GB -> 25 GB
  if (avail10MBs > 700) {
    sz10MBs += static_cast<uint32_t>((avail10MBs - 700)*.01);
    avail10MBs = 700;
  }
  // 5% of space between 500 MB -> 7 GB
  if (avail10MBs > 50) {
    sz10MBs += static_cast<uint32_t>((avail10MBs - 50)*.05);
    avail10MBs = 50;
  }

#ifdef ANDROID
  // On Android, smaller/older devices may have very little storage and
  // device owners may be sensitive to storage footprint: Use a smaller
  // percentage of available space and a smaller minimum.

  // 20% of space up to 500 MB (10 MB min)
  sz10MBs += std::max<uint32_t>(1, static_cast<uint32_t>(avail10MBs * .2));
#else
  // 40% of space up to 500 MB (50 MB min)
  sz10MBs += std::max<uint32_t>(5, static_cast<uint32_t>(avail10MBs * .4));
#endif

  return std::min<uint32_t>(maxSize, sz10MBs * 10 * 1024);
}

nsresult
CacheFileIOManager::UpdateSmartCacheSize(int64_t aFreeSpace)
{
  MOZ_ASSERT(mIOThread->IsCurrentThread());

  nsresult rv;

  if (!CacheObserver::UseNewCache()) {
    return NS_ERROR_NOT_AVAILABLE;
  }

  if (!CacheObserver::SmartCacheSizeEnabled()) {
    return NS_ERROR_NOT_AVAILABLE;
  }

  // Wait at least kSmartSizeUpdateInterval before recomputing smart size.
  static const TimeDuration kUpdateLimit =
    TimeDuration::FromMilliseconds(kSmartSizeUpdateInterval);
  if (!mLastSmartSizeTime.IsNull() &&
      (TimeStamp::NowLoRes() - mLastSmartSizeTime) < kUpdateLimit) {
    return NS_OK;
  }

  // Do not compute smart size when cache size is not reliable.
  bool isUpToDate = false;
  CacheIndex::IsUpToDate(&isUpToDate);
  if (!isUpToDate) {
    return NS_ERROR_NOT_AVAILABLE;
  }

  uint32_t cacheUsage;
  rv = CacheIndex::GetCacheSize(&cacheUsage);
  if (NS_WARN_IF(NS_FAILED(rv))) {
    LOG(("CacheFileIOManager::UpdateSmartCacheSize() - Cannot get cacheUsage! "
         "[rv=0x%08x]", rv));
    return rv;
  }

  mLastSmartSizeTime = TimeStamp::NowLoRes();

  uint32_t smartSize = SmartCacheSize(static_cast<uint32_t>(aFreeSpace / 1024) +
                                      cacheUsage);

  if (smartSize == (CacheObserver::DiskCacheCapacity() >> 10)) {
    // Smart size has not changed.
    return NS_OK;
  }

  CacheObserver::SetDiskCacheCapacity(smartSize << 10);

  return NS_OK;
}

// Memory reporting

namespace {

// A helper class that dispatches and waits for an event that gets result of
// CacheFileIOManager->mHandles.SizeOfExcludingThis() on the I/O thread
// to safely get handles memory report.
// We must do this, since the handle list is only accessed and managed w/o
// locking on the I/O thread.  That is by design.
class SizeOfHandlesRunnable : public nsRunnable
{
public:
  SizeOfHandlesRunnable(mozilla::MallocSizeOf mallocSizeOf,
                        CacheFileHandles const &handles,
                        nsTArray<CacheFileHandle *> const &specialHandles)
    : mMonitor("SizeOfHandlesRunnable.mMonitor")
    , mMallocSizeOf(mallocSizeOf)
    , mHandles(handles)
    , mSpecialHandles(specialHandles)
  {
  }

  size_t Get(CacheIOThread* thread)
  {
    nsCOMPtr<nsIEventTarget> target = thread->Target();
    if (!target) {
      NS_ERROR("If we have the I/O thread we also must have the I/O target");
      return 0;
    }

    mozilla::MonitorAutoLock mon(mMonitor);
    nsresult rv = target->Dispatch(this, nsIEventTarget::DISPATCH_NORMAL);
    if (NS_FAILED(rv)) {
      NS_ERROR("Dispatch failed, cannot do memory report of CacheFileHandles");
      return 0;
    }

    mon.Wait();
    return mSize;
  }

  NS_IMETHOD Run()
  {
    mozilla::MonitorAutoLock mon(mMonitor);
    // Excluding this since the object itself is a member of CacheFileIOManager
    // reported in CacheFileIOManager::SizeOfIncludingThis as part of |this|.
    mSize = mHandles.SizeOfExcludingThis(mMallocSizeOf);
    for (uint32_t i = 0; i < mSpecialHandles.Length(); ++i) {
      mSize += mSpecialHandles[i]->SizeOfIncludingThis(mMallocSizeOf);
    }

    mon.Notify();
    return NS_OK;
  }

private:
  mozilla::Monitor mMonitor;
  mozilla::MallocSizeOf mMallocSizeOf;
  CacheFileHandles const &mHandles;
  nsTArray<CacheFileHandle *> const &mSpecialHandles;
  size_t mSize;
};

} // namespace

size_t
CacheFileIOManager::SizeOfExcludingThisInternal(mozilla::MallocSizeOf mallocSizeOf) const
{
  size_t n = 0;
  nsCOMPtr<nsISizeOf> sizeOf;

  if (mIOThread) {
    n += mIOThread->SizeOfIncludingThis(mallocSizeOf);

    // mHandles and mSpecialHandles must be accessed only on the I/O thread,
    // must sync dispatch.
    RefPtr<SizeOfHandlesRunnable> sizeOfHandlesRunnable =
      new SizeOfHandlesRunnable(mallocSizeOf, mHandles, mSpecialHandles);
    n += sizeOfHandlesRunnable->Get(mIOThread);
  }

  // mHandlesByLastUsed just refers handles reported by mHandles.

  sizeOf = do_QueryInterface(mCacheDirectory);
  if (sizeOf)
    n += sizeOf->SizeOfIncludingThis(mallocSizeOf);

  sizeOf = do_QueryInterface(mMetadataWritesTimer);
  if (sizeOf)
    n += sizeOf->SizeOfIncludingThis(mallocSizeOf);

  sizeOf = do_QueryInterface(mTrashTimer);
  if (sizeOf)
    n += sizeOf->SizeOfIncludingThis(mallocSizeOf);

  sizeOf = do_QueryInterface(mTrashDir);
  if (sizeOf)
    n += sizeOf->SizeOfIncludingThis(mallocSizeOf);

  for (uint32_t i = 0; i < mFailedTrashDirs.Length(); ++i) {
    n += mFailedTrashDirs[i].SizeOfExcludingThisIfUnshared(mallocSizeOf);
  }

  return n;
}

// static
size_t
CacheFileIOManager::SizeOfExcludingThis(mozilla::MallocSizeOf mallocSizeOf)
{
  if (!gInstance)
    return 0;

  return gInstance->SizeOfExcludingThisInternal(mallocSizeOf);
}

// static
size_t
CacheFileIOManager::SizeOfIncludingThis(mozilla::MallocSizeOf mallocSizeOf)
{
  return mallocSizeOf(gInstance) + SizeOfExcludingThis(mallocSizeOf);
}

} // namespace net
} // namespace mozilla<|MERGE_RESOLUTION|>--- conflicted
+++ resolved
@@ -1941,7 +1941,7 @@
 static nsresult
 TruncFile(PRFileDesc *aFD, int64_t aEOF)
 {
-#if defined(XP_UNIX)
+#if defined(XP_UNIX) || defined(XP_OS2)
   if (ftruncate(PR_FileDesc2NativeHandle(aFD), aEOF) != 0) {
     NS_ERROR("ftruncate failed");
     return NS_ERROR_FAILURE;
@@ -2449,40 +2449,7 @@
 
   // Call directly on the callback.
   aCallback->OnEntryInfo(uriSpec, enhanceId, dataSize, fetchCount,
-<<<<<<< HEAD
-                         lastModified, expirationTime);
-
-  return NS_OK;
-}
-
-static nsresult
-TruncFile(PRFileDesc *aFD, uint32_t aEOF)
-{
-#if defined(XP_UNIX)
-  if (ftruncate(PR_FileDesc2NativeHandle(aFD), aEOF) != 0) {
-    NS_ERROR("ftruncate failed");
-    return NS_ERROR_FAILURE;
-  }
-#elif defined(XP_WIN)
-  int32_t cnt = PR_Seek(aFD, aEOF, PR_SEEK_SET);
-  if (cnt == -1) {
-    return NS_ERROR_FAILURE;
-  }
-  if (!SetEndOfFile((HANDLE) PR_FileDesc2NativeHandle(aFD))) {
-    NS_ERROR("SetEndOfFile failed");
-    return NS_ERROR_FAILURE;
-  }
-#elif defined(XP_OS2)
-  if (DosSetFileSize((HFILE) PR_FileDesc2NativeHandle(aFD), aEOF) != NO_ERROR) {
-    NS_ERROR("DosSetFileSize failed");
-    return NS_ERROR_FAILURE;
-  }
-#else
-  MOZ_ASSERT(false, "Not implemented!");
-#endif
-=======
                          lastModified, expirationTime, metadata->Pinned());
->>>>>>> 00eb1a28
 
   return NS_OK;
 }
