/* -*- Mode: C++; tab-width: 4; indent-tabs-mode: nil; c-basic-offset: 4 -*- */
/* vim:set ts=4 sw=4 et cindent: */
/* This Source Code Form is subject to the terms of the Mozilla Public
 * License, v. 2.0. If a copy of the MPL was not distributed with this
 * file, You can obtain one at http://mozilla.org/MPL/2.0/. */

#include "nsSocketTransport2.h"

#include "mozilla/Attributes.h"
#include "mozilla/Telemetry.h"
#include "nsIOService.h"
#include "nsStreamUtils.h"
#include "nsNetSegmentUtils.h"
#include "nsNetAddr.h"
#include "nsTransportUtils.h"
#include "nsProxyInfo.h"
#include "nsNetCID.h"
#include "nsNetUtil.h"
#include "nsAutoPtr.h"
#include "nsCOMPtr.h"
#include "plstr.h"
#include "prerr.h"
#include "NetworkActivityMonitor.h"
#include "NSSErrorsService.h"
#include "mozilla/dom/ToJSValue.h"
#include "mozilla/net/NeckoChild.h"
#include "nsThreadUtils.h"
#include "nsISocketProviderService.h"
#include "nsISocketProvider.h"
#include "nsISSLSocketControl.h"
#include "nsIPipe.h"
#include "nsIClassInfoImpl.h"
#include "nsURLHelper.h"
#include "nsIDNSService.h"
#include "nsIDNSRecord.h"
#include "nsICancelable.h"
#include <algorithm>

#include "nsPrintfCString.h"
#include "xpcpublic.h"

#if defined(XP_WIN)
#include "mozilla/WindowsVersion.h"
#include "ShutdownLayer.h"
#endif

/* Following inclusions required for keepalive config not supported by NSPR. */
#include "private/pprio.h"
#if defined(XP_WIN)
#include <winsock2.h>
#include <mstcpip.h>
#elif defined(XP_UNIX) || defined(XP_OS2)
#include <errno.h>
#include <netinet/tcp.h>
#endif
/* End keepalive config inclusions. */

#define SUCCESSFUL_CONNECTING_TO_IPV4_ADDRESS 0
#define UNSUCCESSFUL_CONNECTING_TO_IPV4_ADDRESS 1
#define SUCCESSFUL_CONNECTING_TO_IPV6_ADDRESS 2
#define UNSUCCESSFUL_CONNECTING_TO_IPV6_ADDRESS 3

//-----------------------------------------------------------------------------

static NS_DEFINE_CID(kSocketProviderServiceCID, NS_SOCKETPROVIDERSERVICE_CID);
static NS_DEFINE_CID(kDNSServiceCID, NS_DNSSERVICE_CID);

//-----------------------------------------------------------------------------

namespace mozilla {
namespace net {

class nsSocketEvent : public Runnable
{
public:
    nsSocketEvent(nsSocketTransport *transport, uint32_t type,
                  nsresult status = NS_OK, nsISupports *param = nullptr)
        : mTransport(transport)
        , mType(type)
        , mStatus(status)
        , mParam(param)
    {}

    NS_IMETHOD Run() override
    {
        mTransport->OnSocketEvent(mType, mStatus, mParam);
        return NS_OK;
    }

private:
    RefPtr<nsSocketTransport> mTransport;

    uint32_t              mType;
    nsresult              mStatus;
    nsCOMPtr<nsISupports> mParam;
};

//-----------------------------------------------------------------------------

//#define TEST_CONNECT_ERRORS
#ifdef TEST_CONNECT_ERRORS
#include <stdlib.h>
static PRErrorCode RandomizeConnectError(PRErrorCode code)
{
    //
    // To test out these errors, load http://www.yahoo.com/.  It should load
    // correctly despite the random occurrence of these errors.
    //
    int n = rand();
    if (n > RAND_MAX/2) {
        struct {
            PRErrorCode err_code;
            const char *err_name;
        } 
        errors[] = {
            //
            // These errors should be recoverable provided there is another
            // IP address in mDNSRecord.
            //
            { PR_CONNECT_REFUSED_ERROR, "PR_CONNECT_REFUSED_ERROR" },
            { PR_CONNECT_TIMEOUT_ERROR, "PR_CONNECT_TIMEOUT_ERROR" },
            //
            // This error will cause this socket transport to error out;
            // however, if the consumer is HTTP, then the HTTP transaction
            // should be restarted when this error occurs.
            //
            { PR_CONNECT_RESET_ERROR, "PR_CONNECT_RESET_ERROR" },
        };
        n = n % (sizeof(errors)/sizeof(errors[0]));
        code = errors[n].err_code;
        SOCKET_LOG(("simulating NSPR error %d [%s]\n", code, errors[n].err_name));
    }
    return code;
}
#endif

//-----------------------------------------------------------------------------

nsresult
ErrorAccordingToNSPR(PRErrorCode errorCode)
{
    nsresult rv = NS_ERROR_FAILURE;
    switch (errorCode) {
    case PR_WOULD_BLOCK_ERROR:
        rv = NS_BASE_STREAM_WOULD_BLOCK;
        break;
    case PR_CONNECT_ABORTED_ERROR:
    case PR_CONNECT_RESET_ERROR:
        rv = NS_ERROR_NET_RESET;
        break;
    case PR_END_OF_FILE_ERROR: // XXX document this correlation
        rv = NS_ERROR_NET_INTERRUPT;
        break;
    case PR_CONNECT_REFUSED_ERROR:
    // We lump the following NSPR codes in with PR_CONNECT_REFUSED_ERROR. We
    // could get better diagnostics by adding distinct XPCOM error codes for
    // each of these, but there are a lot of places in Gecko that check
    // specifically for NS_ERROR_CONNECTION_REFUSED, all of which would need to
    // be checked.
    case PR_NETWORK_UNREACHABLE_ERROR:
    case PR_HOST_UNREACHABLE_ERROR:
    case PR_ADDRESS_NOT_AVAILABLE_ERROR:
    // Treat EACCES as a soft error since (at least on Linux) connect() returns
    // EACCES when an IPv6 connection is blocked by a firewall. See bug 270784.
    case PR_NO_ACCESS_RIGHTS_ERROR:
        rv = NS_ERROR_CONNECTION_REFUSED;
        break;
    case PR_ADDRESS_NOT_SUPPORTED_ERROR:
        rv = NS_ERROR_SOCKET_ADDRESS_NOT_SUPPORTED;
        break;
    case PR_IO_TIMEOUT_ERROR:
    case PR_CONNECT_TIMEOUT_ERROR:
        rv = NS_ERROR_NET_TIMEOUT;
        break;
    case PR_OUT_OF_MEMORY_ERROR:
    // These really indicate that the descriptor table filled up, or that the
    // kernel ran out of network buffers - but nobody really cares which part of
    // the system ran out of memory.
    case PR_PROC_DESC_TABLE_FULL_ERROR:
    case PR_SYS_DESC_TABLE_FULL_ERROR:
    case PR_INSUFFICIENT_RESOURCES_ERROR:
        rv = NS_ERROR_OUT_OF_MEMORY;
        break;
    case PR_ADDRESS_IN_USE_ERROR:
        rv = NS_ERROR_SOCKET_ADDRESS_IN_USE;
        break;
    // These filename-related errors can arise when using Unix-domain sockets.
    case PR_FILE_NOT_FOUND_ERROR:
        rv = NS_ERROR_FILE_NOT_FOUND;
        break;
    case PR_IS_DIRECTORY_ERROR:
        rv = NS_ERROR_FILE_IS_DIRECTORY;
        break;
    case PR_LOOP_ERROR:
        rv = NS_ERROR_FILE_UNRESOLVABLE_SYMLINK;
        break;
    case PR_NAME_TOO_LONG_ERROR:
        rv = NS_ERROR_FILE_NAME_TOO_LONG;
        break;
    case PR_NO_DEVICE_SPACE_ERROR:
        rv = NS_ERROR_FILE_NO_DEVICE_SPACE;
        break;
    case PR_NOT_DIRECTORY_ERROR:
        rv = NS_ERROR_FILE_NOT_DIRECTORY;
        break;
    case PR_READ_ONLY_FILESYSTEM_ERROR:
        rv = NS_ERROR_FILE_READ_ONLY;
        break;
    default:
        if (psm::IsNSSErrorCode(errorCode)) {
            rv = psm::GetXPCOMFromNSSError(errorCode);
        }
        break;

    // NSPR's socket code can return these, but they're not worth breaking out
    // into their own error codes, distinct from NS_ERROR_FAILURE:
    //
    // PR_BAD_DESCRIPTOR_ERROR
    // PR_INVALID_ARGUMENT_ERROR
    // PR_NOT_SOCKET_ERROR
    // PR_NOT_TCP_SOCKET_ERROR
    //   These would indicate a bug internal to the component.
    //
    // PR_PROTOCOL_NOT_SUPPORTED_ERROR
    //   This means that we can't use the given "protocol" (like
    //   IPPROTO_TCP or IPPROTO_UDP) with a socket of the given type. As
    //   above, this indicates an internal bug.
    //
    // PR_IS_CONNECTED_ERROR
    //   This indicates that we've applied a system call like 'bind' or
    //   'connect' to a socket that is already connected. The socket
    //   components manage each file descriptor's state, and in some cases
    //   handle this error result internally. We shouldn't be returning
    //   this to our callers.
    //
    // PR_IO_ERROR
    //   This is so vague that NS_ERROR_FAILURE is just as good.
    }
    SOCKET_LOG(("ErrorAccordingToNSPR [in=%d out=%x]\n", errorCode, rv));
    return rv;
}

//-----------------------------------------------------------------------------
// socket input stream impl 
//-----------------------------------------------------------------------------

nsSocketInputStream::nsSocketInputStream(nsSocketTransport *trans)
    : mTransport(trans)
    , mReaderRefCnt(0)
    , mCondition(NS_OK)
    , mCallbackFlags(0)
    , mByteCount(0)
{
}

nsSocketInputStream::~nsSocketInputStream()
{
}

// called on the socket transport thread...
//
//   condition : failure code if socket has been closed
//
void
nsSocketInputStream::OnSocketReady(nsresult condition)
{
    SOCKET_LOG(("nsSocketInputStream::OnSocketReady [this=%p cond=%x]\n",
        this, condition));

    NS_ASSERTION(PR_GetCurrentThread() == gSocketThread, "wrong thread");

    nsCOMPtr<nsIInputStreamCallback> callback;
    {
        MutexAutoLock lock(mTransport->mLock);

        // update condition, but be careful not to erase an already
        // existing error condition.
        if (NS_SUCCEEDED(mCondition))
            mCondition = condition;

        // ignore event if only waiting for closure and not closed.
        if (NS_FAILED(mCondition) || !(mCallbackFlags & WAIT_CLOSURE_ONLY)) {
            callback = mCallback;
            mCallback = nullptr;
            mCallbackFlags = 0;
        }
    }

    if (callback)
        callback->OnInputStreamReady(this);
}

NS_IMPL_QUERY_INTERFACE(nsSocketInputStream,
                        nsIInputStream,
                        nsIAsyncInputStream)

NS_IMETHODIMP_(MozExternalRefCountType)
nsSocketInputStream::AddRef()
{
    ++mReaderRefCnt;
    return mTransport->AddRef();
}

NS_IMETHODIMP_(MozExternalRefCountType)
nsSocketInputStream::Release()
{
    if (--mReaderRefCnt == 0)
        Close();
    return mTransport->Release();
}

NS_IMETHODIMP
nsSocketInputStream::Close()
{
    return CloseWithStatus(NS_BASE_STREAM_CLOSED);
}

NS_IMETHODIMP
nsSocketInputStream::Available(uint64_t *avail)
{
    SOCKET_LOG(("nsSocketInputStream::Available [this=%p]\n", this));

    *avail = 0;

    PRFileDesc *fd;
    {
        MutexAutoLock lock(mTransport->mLock);

        if (NS_FAILED(mCondition))
            return mCondition;

        fd = mTransport->GetFD_Locked();
        if (!fd)
            return NS_OK;
    }

    // cannot hold lock while calling NSPR.  (worried about the fact that PSM
    // synchronously proxies notifications over to the UI thread, which could
    // mistakenly try to re-enter this code.)
    int32_t n = PR_Available(fd);

    // PSM does not implement PR_Available() so do a best approximation of it
    // with MSG_PEEK
    if ((n == -1) && (PR_GetError() == PR_NOT_IMPLEMENTED_ERROR)) {
        char c;

        n = PR_Recv(fd, &c, 1, PR_MSG_PEEK, 0);
        SOCKET_LOG(("nsSocketInputStream::Available [this=%p] "
                    "using PEEK backup n=%d]\n", this, n));
    }

    nsresult rv;
    {
        MutexAutoLock lock(mTransport->mLock);

        mTransport->ReleaseFD_Locked(fd);

        if (n >= 0)
            *avail = n;
        else {
            PRErrorCode code = PR_GetError();
            if (code == PR_WOULD_BLOCK_ERROR)
                return NS_OK;
            mCondition = ErrorAccordingToNSPR(code);
        }
        rv = mCondition;
    }
    if (NS_FAILED(rv))
        mTransport->OnInputClosed(rv);
    return rv;
}

NS_IMETHODIMP
nsSocketInputStream::Read(char *buf, uint32_t count, uint32_t *countRead)
{
    SOCKET_LOG(("nsSocketInputStream::Read [this=%p count=%u]\n", this, count));

    *countRead = 0;

    PRFileDesc* fd = nullptr;
    {
        MutexAutoLock lock(mTransport->mLock);

        if (NS_FAILED(mCondition))
            return (mCondition == NS_BASE_STREAM_CLOSED) ? NS_OK : mCondition;

        fd = mTransport->GetFD_Locked();
        if (!fd)
            return NS_BASE_STREAM_WOULD_BLOCK;
    }

    SOCKET_LOG(("  calling PR_Read [count=%u]\n", count));

    // cannot hold lock while calling NSPR.  (worried about the fact that PSM
    // synchronously proxies notifications over to the UI thread, which could
    // mistakenly try to re-enter this code.)
    int32_t n = PR_Read(fd, buf, count);

    SOCKET_LOG(("  PR_Read returned [n=%d]\n", n));

    nsresult rv = NS_OK;
    {
        MutexAutoLock lock(mTransport->mLock);

#ifdef ENABLE_SOCKET_TRACING
        if (n > 0)
            mTransport->TraceInBuf(buf, n);
#endif

        mTransport->ReleaseFD_Locked(fd);

        if (n > 0)
            mByteCount += (*countRead = n);
        else if (n < 0) {
            PRErrorCode code = PR_GetError();
            if (code == PR_WOULD_BLOCK_ERROR)
                return NS_BASE_STREAM_WOULD_BLOCK;
            mCondition = ErrorAccordingToNSPR(code);
        }
        rv = mCondition;
    }
    if (NS_FAILED(rv))
        mTransport->OnInputClosed(rv);

    // only send this notification if we have indeed read some data.
    // see bug 196827 for an example of why this is important.
    if (n > 0)
        mTransport->SendStatus(NS_NET_STATUS_RECEIVING_FROM);
    return rv;
}

NS_IMETHODIMP
nsSocketInputStream::ReadSegments(nsWriteSegmentFun writer, void *closure,
                                  uint32_t count, uint32_t *countRead)
{
    // socket stream is unbuffered
    return NS_ERROR_NOT_IMPLEMENTED;
}

NS_IMETHODIMP
nsSocketInputStream::IsNonBlocking(bool *nonblocking)
{
    *nonblocking = true;
    return NS_OK;
}

NS_IMETHODIMP
nsSocketInputStream::CloseWithStatus(nsresult reason)
{
    SOCKET_LOG(("nsSocketInputStream::CloseWithStatus [this=%p reason=%x]\n", this, reason));

    // may be called from any thread
 
    nsresult rv;
    {
        MutexAutoLock lock(mTransport->mLock);

        if (NS_SUCCEEDED(mCondition))
            rv = mCondition = reason;
        else
            rv = NS_OK;
    }
    if (NS_FAILED(rv))
        mTransport->OnInputClosed(rv);
    return NS_OK;
}

NS_IMETHODIMP
nsSocketInputStream::AsyncWait(nsIInputStreamCallback *callback,
                               uint32_t flags,
                               uint32_t amount,
                               nsIEventTarget *target)
{
    SOCKET_LOG(("nsSocketInputStream::AsyncWait [this=%p]\n", this));

    bool hasError = false;
    {
        MutexAutoLock lock(mTransport->mLock);

        if (callback && target) {
            //
            // build event proxy
            //
            mCallback = NS_NewInputStreamReadyEvent(callback, target);
        }
        else
            mCallback = callback;
        mCallbackFlags = flags;

        hasError = NS_FAILED(mCondition);
    } // unlock mTransport->mLock

    if (hasError) {
        // OnSocketEvent will call OnInputStreamReady with an error code after
        // going through the event loop. We do this because most socket callers
        // do not expect AsyncWait() to synchronously execute the OnInputStreamReady
        // callback.
        mTransport->PostEvent(nsSocketTransport::MSG_INPUT_PENDING);
    } else {
        mTransport->OnInputPending();
    }

    return NS_OK;
}

//-----------------------------------------------------------------------------
// socket output stream impl 
//-----------------------------------------------------------------------------

nsSocketOutputStream::nsSocketOutputStream(nsSocketTransport *trans)
    : mTransport(trans)
    , mWriterRefCnt(0)
    , mCondition(NS_OK)
    , mCallbackFlags(0)
    , mByteCount(0)
{
}

nsSocketOutputStream::~nsSocketOutputStream()
{
}

// called on the socket transport thread...
//
//   condition : failure code if socket has been closed
//
void
nsSocketOutputStream::OnSocketReady(nsresult condition)
{
    SOCKET_LOG(("nsSocketOutputStream::OnSocketReady [this=%p cond=%x]\n",
        this, condition));

    NS_ASSERTION(PR_GetCurrentThread() == gSocketThread, "wrong thread");

    nsCOMPtr<nsIOutputStreamCallback> callback;
    {
        MutexAutoLock lock(mTransport->mLock);

        // update condition, but be careful not to erase an already
        // existing error condition.
        if (NS_SUCCEEDED(mCondition))
            mCondition = condition;

        // ignore event if only waiting for closure and not closed.
        if (NS_FAILED(mCondition) || !(mCallbackFlags & WAIT_CLOSURE_ONLY)) {
            callback = mCallback;
            mCallback = nullptr;
            mCallbackFlags = 0;
        }
    }

    if (callback)
        callback->OnOutputStreamReady(this);
}

NS_IMPL_QUERY_INTERFACE(nsSocketOutputStream,
                        nsIOutputStream,
                        nsIAsyncOutputStream)

NS_IMETHODIMP_(MozExternalRefCountType)
nsSocketOutputStream::AddRef()
{
    ++mWriterRefCnt;
    return mTransport->AddRef();
}

NS_IMETHODIMP_(MozExternalRefCountType)
nsSocketOutputStream::Release()
{
    if (--mWriterRefCnt == 0)
        Close();
    return mTransport->Release();
}

NS_IMETHODIMP
nsSocketOutputStream::Close()
{
    return CloseWithStatus(NS_BASE_STREAM_CLOSED);
}

NS_IMETHODIMP
nsSocketOutputStream::Flush()
{
    return NS_OK;
}

NS_IMETHODIMP
nsSocketOutputStream::Write(const char *buf, uint32_t count, uint32_t *countWritten)
{
    SOCKET_LOG(("nsSocketOutputStream::Write [this=%p count=%u]\n", this, count));

    *countWritten = 0;

    // A write of 0 bytes can be used to force the initial SSL handshake, so do
    // not reject that.

    PRFileDesc* fd = nullptr;
    {
        MutexAutoLock lock(mTransport->mLock);

        if (NS_FAILED(mCondition))
            return mCondition;
        
        fd = mTransport->GetFD_Locked();
        if (!fd)
            return NS_BASE_STREAM_WOULD_BLOCK;
    }

    SOCKET_LOG(("  calling PR_Write [count=%u]\n", count));

    // cannot hold lock while calling NSPR.  (worried about the fact that PSM
    // synchronously proxies notifications over to the UI thread, which could
    // mistakenly try to re-enter this code.)
    int32_t n = PR_Write(fd, buf, count);

    SOCKET_LOG(("  PR_Write returned [n=%d]\n", n));

    nsresult rv = NS_OK;
    {
        MutexAutoLock lock(mTransport->mLock);

#ifdef ENABLE_SOCKET_TRACING
        if (n > 0)
            mTransport->TraceOutBuf(buf, n);
#endif

        mTransport->ReleaseFD_Locked(fd);

        if (n > 0)
            mByteCount += (*countWritten = n);
        else if (n < 0) {
            PRErrorCode code = PR_GetError();
            if (code == PR_WOULD_BLOCK_ERROR)
                return NS_BASE_STREAM_WOULD_BLOCK;
            mCondition = ErrorAccordingToNSPR(code);
        }
        rv = mCondition;
    }
    if (NS_FAILED(rv))
        mTransport->OnOutputClosed(rv);

    // only send this notification if we have indeed written some data.
    // see bug 196827 for an example of why this is important.
    if (n > 0)
        mTransport->SendStatus(NS_NET_STATUS_SENDING_TO);
    return rv;
}

NS_IMETHODIMP
nsSocketOutputStream::WriteSegments(nsReadSegmentFun reader, void *closure,
                                    uint32_t count, uint32_t *countRead)
{
    // socket stream is unbuffered
    return NS_ERROR_NOT_IMPLEMENTED;
}

nsresult
nsSocketOutputStream::WriteFromSegments(nsIInputStream *input,
                                        void *closure,
                                        const char *fromSegment,
                                        uint32_t offset,
                                        uint32_t count,
                                        uint32_t *countRead)
{
    nsSocketOutputStream *self = (nsSocketOutputStream *) closure;
    return self->Write(fromSegment, count, countRead);
}

NS_IMETHODIMP
nsSocketOutputStream::WriteFrom(nsIInputStream *stream, uint32_t count, uint32_t *countRead)
{
    return stream->ReadSegments(WriteFromSegments, this, count, countRead);
}

NS_IMETHODIMP
nsSocketOutputStream::IsNonBlocking(bool *nonblocking)
{
    *nonblocking = true;
    return NS_OK;
}

NS_IMETHODIMP
nsSocketOutputStream::CloseWithStatus(nsresult reason)
{
    SOCKET_LOG(("nsSocketOutputStream::CloseWithStatus [this=%p reason=%x]\n", this, reason));

    // may be called from any thread
 
    nsresult rv;
    {
        MutexAutoLock lock(mTransport->mLock);

        if (NS_SUCCEEDED(mCondition))
            rv = mCondition = reason;
        else
            rv = NS_OK;
    }
    if (NS_FAILED(rv))
        mTransport->OnOutputClosed(rv);
    return NS_OK;
}

NS_IMETHODIMP
nsSocketOutputStream::AsyncWait(nsIOutputStreamCallback *callback,
                                uint32_t flags,
                                uint32_t amount,
                                nsIEventTarget *target)
{
    SOCKET_LOG(("nsSocketOutputStream::AsyncWait [this=%p]\n", this));

    {
        MutexAutoLock lock(mTransport->mLock);

        if (callback && target) {
            //
            // build event proxy
            //
            mCallback = NS_NewOutputStreamReadyEvent(callback, target);
        }
        else
            mCallback = callback;

        mCallbackFlags = flags;
    }
    mTransport->OnOutputPending();
    return NS_OK;
}

//-----------------------------------------------------------------------------
// socket transport impl
//-----------------------------------------------------------------------------

nsSocketTransport::nsSocketTransport()
    : mTypes(nullptr)
    , mTypeCount(0)
    , mPort(0)
    , mProxyPort(0)
    , mOriginPort(0)
    , mProxyTransparent(false)
    , mProxyTransparentResolvesHost(false)
    , mHttpsProxy(false)
    , mConnectionFlags(0)
    , mState(STATE_CLOSED)
    , mAttached(false)
    , mInputClosed(true)
    , mOutputClosed(true)
    , mResolving(false)
    , mNetAddrIsSet(false)
    , mSelfAddrIsSet(false)
    , mNetAddrPreResolved(false)
    , mLock("nsSocketTransport.mLock")
    , mFD(this)
    , mFDref(0)
    , mFDconnected(false)
    , mSocketTransportService(gSocketTransportService)
    , mInput(this)
    , mOutput(this)
    , mQoSBits(0x00)
    , mKeepaliveEnabled(false)
    , mKeepaliveIdleTimeS(-1)
    , mKeepaliveRetryIntervalS(-1)
    , mKeepaliveProbeCount(-1)
    , mDoNotRetryToConnect(false)
{
    SOCKET_LOG(("creating nsSocketTransport @%p\n", this));

    mTimeouts[TIMEOUT_CONNECT]    = UINT16_MAX; // no timeout
    mTimeouts[TIMEOUT_READ_WRITE] = UINT16_MAX; // no timeout
}

nsSocketTransport::~nsSocketTransport()
{
    SOCKET_LOG(("destroying nsSocketTransport @%p\n", this));

    CleanupTypes();
}

void
nsSocketTransport::CleanupTypes()
{
    // cleanup socket type info
    if (mTypes) {
        for (uint32_t i = 0; i < mTypeCount; ++i) {
            PL_strfree(mTypes[i]);
        }
        free(mTypes);
        mTypes = nullptr;
    }
    mTypeCount = 0;
}

nsresult
nsSocketTransport::Init(const char **types, uint32_t typeCount,
                        const nsACString &host, uint16_t port,
                        const nsACString &hostRoute, uint16_t portRoute,
                        nsIProxyInfo *givenProxyInfo)
{
    nsCOMPtr<nsProxyInfo> proxyInfo;
    if (givenProxyInfo) {
        proxyInfo = do_QueryInterface(givenProxyInfo);
        NS_ENSURE_ARG(proxyInfo);
    }

    // init socket type info

    mOriginHost = host;
    mOriginPort = port;
    if (!hostRoute.IsEmpty()) {
        mHost = hostRoute;
        mPort = portRoute;
    } else {
        mHost = host;
        mPort = port;
    }

    if (proxyInfo) {
        mHttpsProxy = proxyInfo->IsHTTPS();
    }

    const char *proxyType = nullptr;
    mProxyInfo = proxyInfo;
    if (proxyInfo) {
        mProxyPort = proxyInfo->Port();
        mProxyHost = proxyInfo->Host();
        // grab proxy type (looking for "socks" for example)
        proxyType = proxyInfo->Type();
        if (proxyType && (proxyInfo->IsHTTP() ||
                          proxyInfo->IsHTTPS() ||
                          proxyInfo->IsDirect() ||
                          !strcmp(proxyType, "unknown"))) {
            proxyType = nullptr;
        }
    }

    SOCKET_LOG(("nsSocketTransport::Init [this=%p host=%s:%hu origin=%s:%d proxy=%s:%hu]\n",
                this, mHost.get(), mPort, mOriginHost.get(), mOriginPort,
                mProxyHost.get(), mProxyPort));

    // include proxy type as a socket type if proxy type is not "http"
    mTypeCount = typeCount + (proxyType != nullptr);
    if (!mTypeCount)
        return NS_OK;

    // if we have socket types, then the socket provider service had
    // better exist!
    nsresult rv;
    nsCOMPtr<nsISocketProviderService> spserv =
        do_GetService(kSocketProviderServiceCID, &rv);
    if (NS_FAILED(rv)) return rv;

    mTypes = (char **) malloc(mTypeCount * sizeof(char *));
    if (!mTypes)
        return NS_ERROR_OUT_OF_MEMORY;

    // now verify that each socket type has a registered socket provider.
    for (uint32_t i = 0, type = 0; i < mTypeCount; ++i) {
        // store socket types
        if (i == 0 && proxyType)
            mTypes[i] = PL_strdup(proxyType);
        else
            mTypes[i] = PL_strdup(types[type++]);

        if (!mTypes[i]) {
            mTypeCount = i;
            return NS_ERROR_OUT_OF_MEMORY;
        }
        nsCOMPtr<nsISocketProvider> provider;
        rv = spserv->GetSocketProvider(mTypes[i], getter_AddRefs(provider));
        if (NS_FAILED(rv)) {
            NS_WARNING("no registered socket provider");
            return rv;
        }

        // note if socket type corresponds to a transparent proxy
        // XXX don't hardcode SOCKS here (use proxy info's flags instead).
        if ((strcmp(mTypes[i], "socks") == 0) ||
            (strcmp(mTypes[i], "socks4") == 0)) {
            mProxyTransparent = true;

            if (proxyInfo->Flags() & nsIProxyInfo::TRANSPARENT_PROXY_RESOLVES_HOST) {
                // we want the SOCKS layer to send the hostname
                // and port to the proxy and let it do the DNS.
                mProxyTransparentResolvesHost = true;
            }
        }
    }

    return NS_OK;
}

nsresult
nsSocketTransport::InitPreResolved(const char **socketTypes, uint32_t typeCount,
                                   const nsACString &host, uint16_t port,
                                   const nsACString &hostRoute, uint16_t portRoute,
                                   nsIProxyInfo *proxyInfo,
                                   const mozilla::net::NetAddr* addr)
{
  nsresult rv = Init(socketTypes, typeCount, host, port, hostRoute, portRoute, proxyInfo);
  if (NS_WARN_IF(NS_FAILED(rv))) {
    return rv;
  }

  mNetAddr = *addr;
  mNetAddrPreResolved = true;
  return NS_OK;
}

nsresult
nsSocketTransport::InitWithFilename(const char *filename)
{
#if defined(XP_UNIX) || defined(XP_OS2)
    size_t filenameLength = strlen(filename);

    if (filenameLength > sizeof(mNetAddr.local.path) - 1)
        return NS_ERROR_FILE_NAME_TOO_LONG;

    mHost.Assign(filename);
    mPort = 0;
    mTypeCount = 0;

    mNetAddr.local.family = AF_LOCAL;
    memcpy(mNetAddr.local.path, filename, filenameLength);
    mNetAddr.local.path[filenameLength] = '\0';
    mNetAddrIsSet = true;

    return NS_OK;
#else
    return NS_ERROR_SOCKET_ADDRESS_NOT_SUPPORTED;
#endif
}

nsresult
nsSocketTransport::InitWithConnectedSocket(PRFileDesc *fd, const NetAddr *addr)
{
    MOZ_ASSERT(PR_GetCurrentThread() == gSocketThread, "wrong thread");
    NS_ASSERTION(!mFD.IsInitialized(), "already initialized");

    char buf[kNetAddrMaxCStrBufSize];
    NetAddrToString(addr, buf, sizeof(buf));
    mHost.Assign(buf);

    uint16_t port;
    if (addr->raw.family == AF_INET)
        port = addr->inet.port;
    else if (addr->raw.family == AF_INET6)
        port = addr->inet6.port;
    else
        port = 0;
    mPort = ntohs(port);

    memcpy(&mNetAddr, addr, sizeof(NetAddr));

    mPollFlags = (PR_POLL_READ | PR_POLL_WRITE | PR_POLL_EXCEPT);
    mPollTimeout = mTimeouts[TIMEOUT_READ_WRITE];
    mState = STATE_TRANSFERRING;
    SetSocketName(fd);
    mNetAddrIsSet = true;

    {
        MutexAutoLock lock(mLock);

        mFD = fd;
        mFDref = 1;
        mFDconnected = 1;
    }

    // make sure new socket is non-blocking
    PRSocketOptionData opt;
    opt.option = PR_SockOpt_Nonblocking;
    opt.value.non_blocking = true;
    PR_SetSocketOption(fd, &opt);

    SOCKET_LOG(("nsSocketTransport::InitWithConnectedSocket [this=%p addr=%s:%hu]\n",
        this, mHost.get(), mPort));

    // jump to InitiateSocket to get ourselves attached to the STS poll list.
    return PostEvent(MSG_RETRY_INIT_SOCKET);
}

nsresult
nsSocketTransport::InitWithConnectedSocket(PRFileDesc* aFD,
                                           const NetAddr* aAddr,
                                           nsISupports* aSecInfo)
{
    mSecInfo = aSecInfo;
    return InitWithConnectedSocket(aFD, aAddr);
}

nsresult
nsSocketTransport::PostEvent(uint32_t type, nsresult status, nsISupports *param)
{
    SOCKET_LOG(("nsSocketTransport::PostEvent [this=%p type=%u status=%x param=%p]\n",
        this, type, status, param));

    nsCOMPtr<nsIRunnable> event = new nsSocketEvent(this, type, status, param);
    if (!event)
        return NS_ERROR_OUT_OF_MEMORY;

    return mSocketTransportService->Dispatch(event, NS_DISPATCH_NORMAL);
}

void
nsSocketTransport::SendStatus(nsresult status)
{
    SOCKET_LOG(("nsSocketTransport::SendStatus [this=%p status=%x]\n", this, status));

    nsCOMPtr<nsITransportEventSink> sink;
    uint64_t progress;
    {
        MutexAutoLock lock(mLock);
        sink = mEventSink;
        switch (status) {
        case NS_NET_STATUS_SENDING_TO:
            progress = mOutput.ByteCount();
            break;
        case NS_NET_STATUS_RECEIVING_FROM:
            progress = mInput.ByteCount();
            break;
        default:
            progress = 0;
            break;
        }
    }
    if (sink) {
        sink->OnTransportStatus(this, status, progress, -1);
    }
}

nsresult
nsSocketTransport::ResolveHost()
{
    SOCKET_LOG(("nsSocketTransport::ResolveHost [this=%p %s:%d%s]\n",
                this, SocketHost().get(), SocketPort(),
                mConnectionFlags & nsSocketTransport::BYPASS_CACHE ?
                " bypass cache" : ""));

    nsresult rv;

    if (mNetAddrPreResolved) {
        mState = STATE_RESOLVING;
        return PostEvent(MSG_DNS_LOOKUP_COMPLETE, NS_OK, nullptr);
    }

    if (!mProxyHost.IsEmpty()) {
        if (!mProxyTransparent || mProxyTransparentResolvesHost) {
#if defined(XP_UNIX) || defined(XP_OS2)
            MOZ_ASSERT(!mNetAddrIsSet || mNetAddr.raw.family != AF_LOCAL,
                       "Unix domain sockets can't be used with proxies");
#endif
            // When not resolving mHost locally, we still want to ensure that
            // it only contains valid characters.  See bug 304904 for details.
            // Sometimes the end host is not yet known and mHost is *
            if (!net_IsValidHostName(mHost) &&
                !mHost.Equals(NS_LITERAL_CSTRING("*"))) {
                SOCKET_LOG(("  invalid hostname %s\n", mHost.get()));
                return NS_ERROR_UNKNOWN_HOST;
            }
        }
        if (mProxyTransparentResolvesHost) {
            // Name resolution is done on the server side.  Just pretend
            // client resolution is complete, this will get picked up later.
            // since we don't need to do DNS now, we bypass the resolving
            // step by initializing mNetAddr to an empty address, but we
            // must keep the port. The SOCKS IO layer will use the hostname
            // we send it when it's created, rather than the empty address
            // we send with the connect call.
            mState = STATE_RESOLVING;
            mNetAddr.raw.family = AF_INET;
            mNetAddr.inet.port = htons(SocketPort());
            mNetAddr.inet.ip = htonl(INADDR_ANY);
            return PostEvent(MSG_DNS_LOOKUP_COMPLETE, NS_OK, nullptr);
        }
    }

    nsCOMPtr<nsIDNSService> dns = do_GetService(kDNSServiceCID, &rv);
    if (NS_FAILED(rv)) return rv;

    mResolving = true;

    uint32_t dnsFlags = 0;
    if (mConnectionFlags & nsSocketTransport::BYPASS_CACHE)
        dnsFlags = nsIDNSService::RESOLVE_BYPASS_CACHE;
    if (mConnectionFlags & nsSocketTransport::DISABLE_IPV6)
        dnsFlags |= nsIDNSService::RESOLVE_DISABLE_IPV6;
    if (mConnectionFlags & nsSocketTransport::DISABLE_IPV4)
        dnsFlags |= nsIDNSService::RESOLVE_DISABLE_IPV4;

    NS_ASSERTION(!(dnsFlags & nsIDNSService::RESOLVE_DISABLE_IPV6) ||
                 !(dnsFlags & nsIDNSService::RESOLVE_DISABLE_IPV4),
                 "Setting both RESOLVE_DISABLE_IPV6 and RESOLVE_DISABLE_IPV4");

    SendStatus(NS_NET_STATUS_RESOLVING_HOST);

    if (!SocketHost().Equals(mOriginHost)) {
        SOCKET_LOG(("nsSocketTransport %p origin %s doing dns for %s\n",
                    this, mOriginHost.get(), SocketHost().get()));
    }
    rv = dns->AsyncResolveExtended(SocketHost(), dnsFlags, mNetworkInterfaceId, this,
                                   nullptr, getter_AddRefs(mDNSRequest));
    if (NS_SUCCEEDED(rv)) {
        SOCKET_LOG(("  advancing to STATE_RESOLVING\n"));
        mState = STATE_RESOLVING;
    }
    return rv;
}

nsresult
nsSocketTransport::BuildSocket(PRFileDesc *&fd, bool &proxyTransparent, bool &usingSSL)
{
    SOCKET_LOG(("nsSocketTransport::BuildSocket [this=%p]\n", this));

    nsresult rv;

    proxyTransparent = false;
    usingSSL = false;

    if (mTypeCount == 0) {
        fd = PR_OpenTCPSocket(mNetAddr.raw.family);
        rv = fd ? NS_OK : NS_ERROR_OUT_OF_MEMORY;
    }
    else {
#if defined(XP_UNIX) || defined(XP_OS2)
        MOZ_ASSERT(!mNetAddrIsSet || mNetAddr.raw.family != AF_LOCAL,
                   "Unix domain sockets can't be used with socket types");
#endif

        fd = nullptr;

        nsCOMPtr<nsISocketProviderService> spserv =
            do_GetService(kSocketProviderServiceCID, &rv);
        if (NS_FAILED(rv)) return rv;

        // by setting host to mOriginHost, instead of mHost we send the
        // SocketProvider (e.g. PSM) the origin hostname but can still do DNS
        // on an explicit alternate service host name
        const char *host       = mOriginHost.get();
        int32_t     port       = (int32_t) mOriginPort;
        nsCOMPtr<nsIProxyInfo> proxyInfo = mProxyInfo;
        uint32_t    controlFlags = 0;

        uint32_t i;
        for (i=0; i<mTypeCount; ++i) {
            nsCOMPtr<nsISocketProvider> provider;

            SOCKET_LOG(("  pushing io layer [%u:%s]\n", i, mTypes[i]));

            rv = spserv->GetSocketProvider(mTypes[i], getter_AddRefs(provider));
            if (NS_FAILED(rv))
                break;

            if (mProxyTransparentResolvesHost)
                controlFlags |= nsISocketProvider::PROXY_RESOLVES_HOST;
            
            if (mConnectionFlags & nsISocketTransport::ANONYMOUS_CONNECT)
                controlFlags |= nsISocketProvider::ANONYMOUS_CONNECT;

            if (mConnectionFlags & nsISocketTransport::NO_PERMANENT_STORAGE)
                controlFlags |= nsISocketProvider::NO_PERMANENT_STORAGE;

            if (mConnectionFlags & nsISocketTransport::MITM_OK)
                controlFlags |= nsISocketProvider::MITM_OK;

            if (mConnectionFlags & nsISocketTransport::BE_CONSERVATIVE)
                controlFlags |= nsISocketProvider::BE_CONSERVATIVE;

            nsCOMPtr<nsISupports> secinfo;
            if (i == 0) {
                // if this is the first type, we'll want the 
                // service to allocate a new socket

                // when https proxying we want to just connect to the proxy as if
                // it were the end host (i.e. expect the proxy's cert)

                rv = provider->NewSocket(mNetAddr.raw.family,
                                         mHttpsProxy ? mProxyHost.get() : host,
                                         mHttpsProxy ? mProxyPort : port,
                                         proxyInfo, mOriginAttributes,
                                         controlFlags, &fd,
                                         getter_AddRefs(secinfo));

                if (NS_SUCCEEDED(rv) && !fd) {
                    NS_NOTREACHED("NewSocket succeeded but failed to create a PRFileDesc");
                    rv = NS_ERROR_UNEXPECTED;
                }
            }
            else {
                // the socket has already been allocated, 
                // so we just want the service to add itself
                // to the stack (such as pushing an io layer)
                rv = provider->AddToSocket(mNetAddr.raw.family,
                                           host, port, proxyInfo,
                                           mOriginAttributes, controlFlags, fd,
                                           getter_AddRefs(secinfo));
            }

            // controlFlags = 0; not used below this point...
            if (NS_FAILED(rv))
                break;

            // if the service was ssl or starttls, we want to hold onto the socket info
            bool isSSL = (strcmp(mTypes[i], "ssl") == 0);
            if (isSSL || (strcmp(mTypes[i], "starttls") == 0)) {
                // remember security info and give notification callbacks to PSM...
                nsCOMPtr<nsIInterfaceRequestor> callbacks;
                {
                    MutexAutoLock lock(mLock);
                    mSecInfo = secinfo;
                    callbacks = mCallbacks;
                    SOCKET_LOG(("  [secinfo=%x callbacks=%x]\n", mSecInfo.get(), mCallbacks.get()));
                }
                // don't call into PSM while holding mLock!!
                nsCOMPtr<nsISSLSocketControl> secCtrl(do_QueryInterface(secinfo));
                if (secCtrl)
                    secCtrl->SetNotificationCallbacks(callbacks);
                // remember if socket type is SSL so we can ProxyStartSSL if need be.
                usingSSL = isSSL;
            }
            else if ((strcmp(mTypes[i], "socks") == 0) ||
                     (strcmp(mTypes[i], "socks4") == 0)) {
                // since socks is transparent, any layers above
                // it do not have to worry about proxy stuff
                proxyInfo = nullptr;
                proxyTransparent = true;
            }
        }

        if (NS_FAILED(rv)) {
            SOCKET_LOG(("  error pushing io layer [%u:%s rv=%x]\n", i, mTypes[i], rv));
            if (fd) {
                CloseSocket(fd,
                    mSocketTransportService->IsTelemetryEnabledAndNotSleepPhase());
            }
        }
    }

    return rv;
}

nsresult
nsSocketTransport::InitiateSocket()
{
    SOCKET_LOG(("nsSocketTransport::InitiateSocket [this=%p]\n", this));

    nsresult rv;
    bool isLocal;
    IsLocal(&isLocal);

    if (gIOService->IsNetTearingDown()) {
        return NS_ERROR_ABORT;
    }
    if (gIOService->IsOffline()) {
        if (!isLocal)
            return NS_ERROR_OFFLINE;
    } else if (!isLocal) {

#ifdef DEBUG
        // all IP networking has to be done from the parent
        if (NS_SUCCEEDED(mCondition) &&
            ((mNetAddr.raw.family == AF_INET) || (mNetAddr.raw.family == AF_INET6))) {
            MOZ_ASSERT(!IsNeckoChild());
        }
#endif

        if (NS_SUCCEEDED(mCondition) &&
            xpc::AreNonLocalConnectionsDisabled() &&
            !(IsIPAddrAny(&mNetAddr) || IsIPAddrLocal(&mNetAddr))) {
            nsAutoCString ipaddr;
            RefPtr<nsNetAddr> netaddr = new nsNetAddr(&mNetAddr);
            netaddr->GetAddress(ipaddr);
            fprintf_stderr(stderr,
                           "FATAL ERROR: Non-local network connections are disabled and a connection "
                           "attempt to %s (%s) was made.\nYou should only access hostnames "
                           "available via the test networking proxy (if running mochitests) "
                           "or from a test-specific httpd.js server (if running xpcshell tests). "
                           "Browser services should be disabled or redirected to a local server.\n",
                           mHost.get(), ipaddr.get());
            MOZ_CRASH("Attempting to connect to non-local address!");
        }
    }

    // Hosts/Proxy Hosts that are Local IP Literals should not be speculatively
    // connected - Bug 853423.
    if (mConnectionFlags & nsISocketTransport::DISABLE_RFC1918 &&
        IsIPAddrLocal(&mNetAddr)) {
        if (SOCKET_LOG_ENABLED()) {
            nsAutoCString netAddrCString;
            netAddrCString.SetCapacity(kIPv6CStrBufSize);
            if (!NetAddrToString(&mNetAddr,
                                 netAddrCString.BeginWriting(),
                                 kIPv6CStrBufSize))
                netAddrCString = NS_LITERAL_CSTRING("<IP-to-string failed>");
            SOCKET_LOG(("nsSocketTransport::InitiateSocket skipping "
                        "speculative connection for host [%s:%d] proxy "
                        "[%s:%d] with Local IP address [%s]",
                        mHost.get(), mPort, mProxyHost.get(), mProxyPort,
                        netAddrCString.get()));
        }
        mCondition = NS_ERROR_CONNECTION_REFUSED;
        OnSocketDetached(nullptr);
        return mCondition;
    }

    //
    // find out if it is going to be ok to attach another socket to the STS.
    // if not then we have to wait for the STS to tell us that it is ok.
    // the notification is asynchronous, which means that when we could be
    // in a race to call AttachSocket once notified.  for this reason, when
    // we get notified, we just re-enter this function.  as a result, we are
    // sure to ask again before calling AttachSocket.  in this way we deal
    // with the race condition.  though it isn't the most elegant solution,
    // it is far simpler than trying to build a system that would guarantee
    // FIFO ordering (which wouldn't even be that valuable IMO).  see bug
    // 194402 for more info.
    //
    if (!mSocketTransportService->CanAttachSocket()) {
        nsCOMPtr<nsIRunnable> event =
                new nsSocketEvent(this, MSG_RETRY_INIT_SOCKET);
        if (!event)
            return NS_ERROR_OUT_OF_MEMORY;
        return mSocketTransportService->NotifyWhenCanAttachSocket(event);
    }

    //
    // if we already have a connected socket, then just attach and return.
    //
    if (mFD.IsInitialized()) {
        rv = mSocketTransportService->AttachSocket(mFD, this);
        if (NS_SUCCEEDED(rv))
            mAttached = true;
        return rv;
    }

    //
    // create new socket fd, push io layers, etc.
    //
    PRFileDesc *fd;
    bool proxyTransparent;
    bool usingSSL;

    rv = BuildSocket(fd, proxyTransparent, usingSSL);
    if (NS_FAILED(rv)) {
        SOCKET_LOG(("  BuildSocket failed [rv=%x]\n", rv));
        return rv;
    }

    // Attach network activity monitor
    NetworkActivityMonitor::AttachIOLayer(fd);

    PRStatus status;

    // Make the socket non-blocking...
    PRSocketOptionData opt;
    opt.option = PR_SockOpt_Nonblocking;
    opt.value.non_blocking = true;
    status = PR_SetSocketOption(fd, &opt);
    NS_ASSERTION(status == PR_SUCCESS, "unable to make socket non-blocking");

    // disable the nagle algorithm - if we rely on it to coalesce writes into
    // full packets the final packet of a multi segment POST/PUT or pipeline
    // sequence is delayed a full rtt
    opt.option = PR_SockOpt_NoDelay;
    opt.value.no_delay = true;
    PR_SetSocketOption(fd, &opt);

    // if the network.tcp.sendbuffer preference is set, use it to size SO_SNDBUF
    // The Windows default of 8KB is too small and as of vista sp1, autotuning
    // only applies to receive window
    int32_t sndBufferSize;
    mSocketTransportService->GetSendBufferSize(&sndBufferSize);
    if (sndBufferSize > 0) {
        opt.option = PR_SockOpt_SendBufferSize;
        opt.value.send_buffer_size = sndBufferSize;
        PR_SetSocketOption(fd, &opt);
    }

    if (mQoSBits) {
        opt.option = PR_SockOpt_IpTypeOfService;
        opt.value.tos = mQoSBits;
        PR_SetSocketOption(fd, &opt);
    }

#if defined(XP_WIN)
    // The linger is turned off by default. This is not a hard close, but
    // closesocket should return immediately and operating system tries to send
    // remaining data for certain, implementation specific, amount of time.
    // https://msdn.microsoft.com/en-us/library/ms739165.aspx
    //
    // Turn the linger option on an set the interval to 0. This will cause hard
    // close of the socket.
    opt.option =  PR_SockOpt_Linger;
    opt.value.linger.polarity = 1;
    opt.value.linger.linger = 0;
    PR_SetSocketOption(fd, &opt);
#endif

    // inform socket transport about this newly created socket...
    rv = mSocketTransportService->AttachSocket(fd, this);
    if (NS_FAILED(rv)) {
        CloseSocket(fd,
            mSocketTransportService->IsTelemetryEnabledAndNotSleepPhase());
        return rv;
    }
    mAttached = true;

    // assign mFD so that we can properly handle OnSocketDetached before we've
    // established a connection.
    {
        MutexAutoLock lock(mLock);
        mFD = fd;
        mFDref = 1;
        mFDconnected = false;
    }

    SOCKET_LOG(("  advancing to STATE_CONNECTING\n"));
    mState = STATE_CONNECTING;
    mPollTimeout = mTimeouts[TIMEOUT_CONNECT];
    SendStatus(NS_NET_STATUS_CONNECTING_TO);

    if (SOCKET_LOG_ENABLED()) {
        char buf[kNetAddrMaxCStrBufSize];
        NetAddrToString(&mNetAddr, buf, sizeof(buf));
        SOCKET_LOG(("  trying address: %s\n", buf));
    }

    //
    // Initiate the connect() to the host...
    //
    PRNetAddr prAddr;
    {
        if (mBindAddr) {
            MutexAutoLock lock(mLock);
            NetAddrToPRNetAddr(mBindAddr.get(), &prAddr);
            status = PR_Bind(fd, &prAddr);
            if (status != PR_SUCCESS) {
                return NS_ERROR_FAILURE;
            }
            mBindAddr = nullptr;
        }
    }

    NetAddrToPRNetAddr(&mNetAddr, &prAddr);

#ifdef XP_WIN
    // Find the real tcp socket and set non-blocking once again!
    // Bug 1158189.
    PRFileDesc *bottom = PR_GetIdentitiesLayer(fd, PR_NSPR_IO_LAYER);
    if (bottom) {
      PROsfd osfd = PR_FileDesc2NativeHandle(bottom);
      u_long nonblocking = 1;
      if (ioctlsocket(osfd, FIONBIO, &nonblocking) != 0) {
        NS_WARNING("Socket could not be set non-blocking!");
        return NS_ERROR_FAILURE;
      }
    }
#endif

    // We use PRIntervalTime here because we need
    // nsIOService::LastOfflineStateChange time and
    // nsIOService::LastConectivityChange time to be atomic.
    PRIntervalTime connectStarted = 0;
    if (gSocketTransportService->IsTelemetryEnabledAndNotSleepPhase()) {
        connectStarted = PR_IntervalNow();
    }

    status = PR_Connect(fd, &prAddr, NS_SOCKET_CONNECT_TIMEOUT);

    if (gSocketTransportService->IsTelemetryEnabledAndNotSleepPhase() &&
        connectStarted) {
        SendPRBlockingTelemetry(connectStarted,
            Telemetry::PRCONNECT_BLOCKING_TIME_NORMAL,
            Telemetry::PRCONNECT_BLOCKING_TIME_SHUTDOWN,
            Telemetry::PRCONNECT_BLOCKING_TIME_CONNECTIVITY_CHANGE,
            Telemetry::PRCONNECT_BLOCKING_TIME_LINK_CHANGE,
            Telemetry::PRCONNECT_BLOCKING_TIME_OFFLINE);
    }

    if (status == PR_SUCCESS) {
        // 
        // we are connected!
        //
        OnSocketConnected();
    }
    else {
        PRErrorCode code = PR_GetError();
#if defined(TEST_CONNECT_ERRORS)
        code = RandomizeConnectError(code);
#endif
        //
        // If the PR_Connect(...) would block, then poll for a connection.
        //
        if ((PR_WOULD_BLOCK_ERROR == code) || (PR_IN_PROGRESS_ERROR == code))
            mPollFlags = (PR_POLL_EXCEPT | PR_POLL_WRITE);
        //
        // If the socket is already connected, then return success...
        //
        else if (PR_IS_CONNECTED_ERROR == code) {
            //
            // we are connected!
            //
            OnSocketConnected();

            if (mSecInfo && !mProxyHost.IsEmpty() && proxyTransparent && usingSSL) {
                // if the connection phase is finished, and the ssl layer has
                // been pushed, and we were proxying (transparently; ie. nothing
                // has to happen in the protocol layer above us), it's time for
                // the ssl to start doing it's thing.
                nsCOMPtr<nsISSLSocketControl> secCtrl =
                    do_QueryInterface(mSecInfo);
                if (secCtrl) {
                    SOCKET_LOG(("  calling ProxyStartSSL()\n"));
                    secCtrl->ProxyStartSSL();
                }
                // XXX what if we were forced to poll on the socket for a successful
                // connection... wouldn't we need to call ProxyStartSSL after a call
                // to PR_ConnectContinue indicates that we are connected?
                //
                // XXX this appears to be what the old socket transport did.  why
                // isn't this broken?
            }
        }
        //
        // A SOCKS request was rejected; get the actual error code from
        // the OS error
        //
        else if (PR_UNKNOWN_ERROR == code &&
                 mProxyTransparent &&
                 !mProxyHost.IsEmpty()) {
            code = PR_GetOSError();
            rv = ErrorAccordingToNSPR(code);
        }
        //
        // The connection was refused...
        //
        else {
            if (gSocketTransportService->IsTelemetryEnabledAndNotSleepPhase() &&
                connectStarted) {
                SendPRBlockingTelemetry(connectStarted,
                    Telemetry::PRCONNECT_FAIL_BLOCKING_TIME_NORMAL,
                    Telemetry::PRCONNECT_FAIL_BLOCKING_TIME_SHUTDOWN,
                    Telemetry::PRCONNECT_FAIL_BLOCKING_TIME_CONNECTIVITY_CHANGE,
                    Telemetry::PRCONNECT_FAIL_BLOCKING_TIME_LINK_CHANGE,
                    Telemetry::PRCONNECT_FAIL_BLOCKING_TIME_OFFLINE);
            }

            rv = ErrorAccordingToNSPR(code);
            if ((rv == NS_ERROR_CONNECTION_REFUSED) && !mProxyHost.IsEmpty())
                rv = NS_ERROR_PROXY_CONNECTION_REFUSED;
        }
    }
    return rv;
}

bool
nsSocketTransport::RecoverFromError()
{
    NS_ASSERTION(NS_FAILED(mCondition), "there should be something wrong");

    SOCKET_LOG(("nsSocketTransport::RecoverFromError [this=%p state=%x cond=%x]\n",
        this, mState, mCondition));

<<<<<<< HEAD
#if defined(XP_UNIX) || defined(XP_OS2)
=======
    if (mDoNotRetryToConnect) {
        SOCKET_LOG(("nsSocketTransport::RecoverFromError do not retry because "
                    "mDoNotRetryToConnect is set [this=%p]\n",
                    this));
        return false;
    }

#if defined(XP_UNIX)
>>>>>>> 628bf1da
    // Unix domain connections don't have multiple addresses to try,
    // so the recovery techniques here don't apply.
    if (mNetAddrIsSet && mNetAddr.raw.family == AF_LOCAL)
        return false;
#endif

    // can only recover from errors in these states
    if (mState != STATE_RESOLVING && mState != STATE_CONNECTING)
        return false;

    nsresult rv;

    // OK to check this outside mLock
    NS_ASSERTION(!mFDconnected, "socket should not be connected");

    // all connection failures need to be reported to DNS so that the next
    // time we will use a different address if available.
    if (mState == STATE_CONNECTING && mDNSRecord) {
        mDNSRecord->ReportUnusable(SocketPort());
    }

    // can only recover from these errors
    if (mCondition != NS_ERROR_CONNECTION_REFUSED &&
        mCondition != NS_ERROR_PROXY_CONNECTION_REFUSED &&
        mCondition != NS_ERROR_NET_TIMEOUT &&
        mCondition != NS_ERROR_UNKNOWN_HOST &&
        mCondition != NS_ERROR_UNKNOWN_PROXY_HOST)
        return false;

    bool tryAgain = false;

    if ((mState == STATE_CONNECTING) && mDNSRecord &&
        mSocketTransportService->IsTelemetryEnabledAndNotSleepPhase()) {
        if (mNetAddr.raw.family == AF_INET) {
            Telemetry::Accumulate(Telemetry::IPV4_AND_IPV6_ADDRESS_CONNECTIVITY,
                                  UNSUCCESSFUL_CONNECTING_TO_IPV4_ADDRESS);
        } else if (mNetAddr.raw.family == AF_INET6) {
            Telemetry::Accumulate(Telemetry::IPV4_AND_IPV6_ADDRESS_CONNECTIVITY,
                                  UNSUCCESSFUL_CONNECTING_TO_IPV6_ADDRESS);
        }
    }

    if (mConnectionFlags & (DISABLE_IPV6 | DISABLE_IPV4) &&
        mCondition == NS_ERROR_UNKNOWN_HOST &&
        mState == STATE_RESOLVING &&
        !mProxyTransparentResolvesHost) {
        SOCKET_LOG(("  trying lookup again with both ipv4/ipv6 enabled\n"));
        mConnectionFlags &= ~(DISABLE_IPV6 | DISABLE_IPV4);
        tryAgain = true;
    }

    // try next ip address only if past the resolver stage...
    if (mState == STATE_CONNECTING && mDNSRecord) {
        nsresult rv = mDNSRecord->GetNextAddr(SocketPort(), &mNetAddr);
        if (NS_SUCCEEDED(rv)) {
            SOCKET_LOG(("  trying again with next ip address\n"));
            tryAgain = true;
        }
        else if (mConnectionFlags & (DISABLE_IPV6 | DISABLE_IPV4)) {
            // Drop state to closed.  This will trigger new round of DNS
            // resolving bellow.
            // XXX Could be optimized to only switch the flags to save duplicate
            // connection attempts.
            SOCKET_LOG(("  failed to connect all ipv4-only or ipv6-only hosts,"
                        " trying lookup/connect again with both ipv4/ipv6\n"));
            mState = STATE_CLOSED;
            mConnectionFlags &= ~(DISABLE_IPV6 | DISABLE_IPV4);
            tryAgain = true;
        }
    }

    // prepare to try again.
    if (tryAgain) {
        uint32_t msg;

        if (mState == STATE_CONNECTING) {
            mState = STATE_RESOLVING;
            msg = MSG_DNS_LOOKUP_COMPLETE;
        }
        else {
            mState = STATE_CLOSED;
            msg = MSG_ENSURE_CONNECT;
        }

        rv = PostEvent(msg, NS_OK);
        if (NS_FAILED(rv))
            tryAgain = false;
    }

    return tryAgain;
}

// called on the socket thread only
void
nsSocketTransport::OnMsgInputClosed(nsresult reason)
{
    SOCKET_LOG(("nsSocketTransport::OnMsgInputClosed [this=%p reason=%x]\n",
        this, reason));

    NS_ASSERTION(PR_GetCurrentThread() == gSocketThread, "wrong thread");

    mInputClosed = true;
    // check if event should affect entire transport
    if (NS_FAILED(reason) && (reason != NS_BASE_STREAM_CLOSED))
        mCondition = reason;                // XXX except if NS_FAILED(mCondition), right??
    else if (mOutputClosed)
        mCondition = NS_BASE_STREAM_CLOSED; // XXX except if NS_FAILED(mCondition), right??
    else {
        if (mState == STATE_TRANSFERRING)
            mPollFlags &= ~PR_POLL_READ;
        mInput.OnSocketReady(reason);
    }
}

// called on the socket thread only
void
nsSocketTransport::OnMsgOutputClosed(nsresult reason)
{
    SOCKET_LOG(("nsSocketTransport::OnMsgOutputClosed [this=%p reason=%x]\n",
        this, reason));

    NS_ASSERTION(PR_GetCurrentThread() == gSocketThread, "wrong thread");

    mOutputClosed = true;
    // check if event should affect entire transport
    if (NS_FAILED(reason) && (reason != NS_BASE_STREAM_CLOSED))
        mCondition = reason;                // XXX except if NS_FAILED(mCondition), right??
    else if (mInputClosed)
        mCondition = NS_BASE_STREAM_CLOSED; // XXX except if NS_FAILED(mCondition), right??
    else {
        if (mState == STATE_TRANSFERRING)
            mPollFlags &= ~PR_POLL_WRITE;
        mOutput.OnSocketReady(reason);
    }
}

void
nsSocketTransport::OnSocketConnected()
{
    MOZ_ASSERT(PR_GetCurrentThread() == gSocketThread, "wrong thread");
    SOCKET_LOG(("  advancing to STATE_TRANSFERRING\n"));

    mPollFlags = (PR_POLL_READ | PR_POLL_WRITE | PR_POLL_EXCEPT);
    mPollTimeout = mTimeouts[TIMEOUT_READ_WRITE];
    mState = STATE_TRANSFERRING;

    // Set the m*AddrIsSet flags only when state has reached TRANSFERRING
    // because we need to make sure its value does not change due to failover
    mNetAddrIsSet = true;

    // assign mFD (must do this within the transport lock), but take care not
    // to trample over mFDref if mFD is already set.
    {
        MutexAutoLock lock(mLock);
        NS_ASSERTION(mFD.IsInitialized(), "no socket");
        NS_ASSERTION(mFDref == 1, "wrong socket ref count");
        SetSocketName(mFD);
        mFDconnected = true;

#ifdef XP_WIN
        if (!IsWin2003OrLater()) { // windows xp
            PRSocketOptionData opt;
            opt.option = PR_SockOpt_RecvBufferSize;
            if (PR_GetSocketOption(mFD, &opt) == PR_SUCCESS) {
                SOCKET_LOG(("%p checking rwin on xp originally=%u\n",
                            this, opt.value.recv_buffer_size));
                if (opt.value.recv_buffer_size < 65535) {
                    opt.value.recv_buffer_size = 65535;
                    PR_SetSocketOption(mFD, &opt);
                }
            }
        }
#endif
    }

    // Ensure keepalive is configured correctly if previously enabled.
    if (mKeepaliveEnabled) {
        nsresult rv = SetKeepaliveEnabledInternal(true);
        if (NS_WARN_IF(NS_FAILED(rv))) {
            SOCKET_LOG(("  SetKeepaliveEnabledInternal failed rv[0x%x]", rv));
        }
    }

    SendStatus(NS_NET_STATUS_CONNECTED_TO);
}

void
nsSocketTransport::SetSocketName(PRFileDesc *fd)
{
    MOZ_ASSERT(PR_GetCurrentThread() == gSocketThread, "wrong thread");
    if (mSelfAddrIsSet) {
        return;
    }

    PRNetAddr prAddr;
    memset(&prAddr, 0, sizeof(prAddr));
    if (PR_GetSockName(fd, &prAddr) == PR_SUCCESS) {
        PRNetAddrToNetAddr(&prAddr, &mSelfAddr);
        mSelfAddrIsSet = true;
    }
}

PRFileDesc *
nsSocketTransport::GetFD_Locked()
{
    mLock.AssertCurrentThreadOwns();

    // mFD is not available to the streams while disconnected.
    if (!mFDconnected)
        return nullptr;

    if (mFD.IsInitialized())
        mFDref++;

    return mFD;
}

class ThunkPRClose : public Runnable
{
public:
  explicit ThunkPRClose(PRFileDesc *fd) : mFD(fd) {}

  NS_IMETHOD Run() override
  {
    nsSocketTransport::CloseSocket(mFD,
      gSocketTransportService->IsTelemetryEnabledAndNotSleepPhase());
    return NS_OK;
  }
private:
  PRFileDesc *mFD;
};

void
STS_PRCloseOnSocketTransport(PRFileDesc *fd)
{
  if (gSocketTransportService) {
    // Can't PR_Close() a socket off STS thread. Thunk it to STS to die
    // FIX - Should use RUN_ON_THREAD once it's generally available
    // RUN_ON_THREAD(gSocketThread,WrapRunnableNM(&PR_Close, mFD);
    gSocketTransportService->Dispatch(new ThunkPRClose(fd), NS_DISPATCH_NORMAL);
  } else {
    // something horrible has happened
    NS_ASSERTION(gSocketTransportService, "No STS service");
  }
}

void
nsSocketTransport::ReleaseFD_Locked(PRFileDesc *fd)
{
    mLock.AssertCurrentThreadOwns();

    NS_ASSERTION(mFD == fd, "wrong fd");
    SOCKET_LOG(("JIMB: ReleaseFD_Locked: mFDref = %d\n", mFDref));

    if (--mFDref == 0) {
        if (gIOService->IsNetTearingDown() &&
            ((PR_IntervalNow() - gIOService->NetTearingDownStarted()) >
             gSocketTransportService->MaxTimeForPrClosePref())) {
          // If shutdown last to long, let the socket leak and do not close it.
          SOCKET_LOG(("Intentional leak"));
        } else if (PR_GetCurrentThread() == gSocketThread) {
            SOCKET_LOG(("nsSocketTransport: calling PR_Close [this=%p]\n", this));
            CloseSocket(mFD,
                mSocketTransportService->IsTelemetryEnabledAndNotSleepPhase());
        } else {
            // Can't PR_Close() a socket off STS thread. Thunk it to STS to die
            STS_PRCloseOnSocketTransport(mFD);
        }
        mFD = nullptr;
    }
}

//-----------------------------------------------------------------------------
// socket event handler impl

void
nsSocketTransport::OnSocketEvent(uint32_t type, nsresult status, nsISupports *param)
{
    SOCKET_LOG(("nsSocketTransport::OnSocketEvent [this=%p type=%u status=%x param=%p]\n",
        this, type, status, param));

    if (NS_FAILED(mCondition)) {
        // block event since we're apparently already dead.
        SOCKET_LOG(("  blocking event [condition=%x]\n", mCondition));
        //
        // notify input/output streams in case either has a pending notify.
        //
        mInput.OnSocketReady(mCondition);
        mOutput.OnSocketReady(mCondition);
        return;
    }

    switch (type) {
    case MSG_ENSURE_CONNECT:
        SOCKET_LOG(("  MSG_ENSURE_CONNECT\n"));
        //
        // ensure that we have created a socket, attached it, and have a
        // connection.
        //
        if (mState == STATE_CLOSED) {
            // Unix domain sockets are ready to connect; mNetAddr is all we
            // need. Internet address families require a DNS lookup (or possibly
            // several) before we can connect.
#if defined(XP_UNIX) || defined(XP_OS2)
            if (mNetAddrIsSet && mNetAddr.raw.family == AF_LOCAL)
                mCondition = InitiateSocket();
            else
#endif
                mCondition = ResolveHost();

        } else {
            SOCKET_LOG(("  ignoring redundant event\n"));
        }
        break;

    case MSG_DNS_LOOKUP_COMPLETE:
        if (mDNSRequest)  // only send this if we actually resolved anything
            SendStatus(NS_NET_STATUS_RESOLVED_HOST);

        SOCKET_LOG(("  MSG_DNS_LOOKUP_COMPLETE\n"));
        mDNSRequest = nullptr;
        if (param) {
            mDNSRecord = static_cast<nsIDNSRecord *>(param);
            mDNSRecord->GetNextAddr(SocketPort(), &mNetAddr);
        }
        // status contains DNS lookup status
        if (NS_FAILED(status)) {
            // When using a HTTP proxy, NS_ERROR_UNKNOWN_HOST means the HTTP 
            // proxy host is not found, so we fixup the error code.
            // For SOCKS proxies (mProxyTransparent == true), the socket 
            // transport resolves the real host here, so there's no fixup 
            // (see bug 226943).
            if ((status == NS_ERROR_UNKNOWN_HOST) && !mProxyTransparent &&
                !mProxyHost.IsEmpty())
                mCondition = NS_ERROR_UNKNOWN_PROXY_HOST;
            else
                mCondition = status;
        }
        else if (mState == STATE_RESOLVING) {
            mCondition = InitiateSocket();
        }
        break;

    case MSG_RETRY_INIT_SOCKET:
        mCondition = InitiateSocket();
        break;

    case MSG_INPUT_CLOSED:
        SOCKET_LOG(("  MSG_INPUT_CLOSED\n"));
        OnMsgInputClosed(status);
        break;

    case MSG_INPUT_PENDING:
        SOCKET_LOG(("  MSG_INPUT_PENDING\n"));
        OnMsgInputPending();
        break;

    case MSG_OUTPUT_CLOSED:
        SOCKET_LOG(("  MSG_OUTPUT_CLOSED\n"));
        OnMsgOutputClosed(status);
        break;

    case MSG_OUTPUT_PENDING:
        SOCKET_LOG(("  MSG_OUTPUT_PENDING\n"));
        OnMsgOutputPending();
        break;
    case MSG_TIMEOUT_CHANGED:
        SOCKET_LOG(("  MSG_TIMEOUT_CHANGED\n"));
        mPollTimeout = mTimeouts[(mState == STATE_TRANSFERRING)
          ? TIMEOUT_READ_WRITE : TIMEOUT_CONNECT];
        break;
    default:
        SOCKET_LOG(("  unhandled event!\n"));
    }
    
    if (NS_FAILED(mCondition)) {
        SOCKET_LOG(("  after event [this=%p cond=%x]\n", this, mCondition));
        if (!mAttached) // need to process this error ourselves...
            OnSocketDetached(nullptr);
    }
    else if (mPollFlags == PR_POLL_EXCEPT)
        mPollFlags = 0; // make idle
}

//-----------------------------------------------------------------------------
// socket handler impl

void
nsSocketTransport::OnSocketReady(PRFileDesc *fd, int16_t outFlags)
{
    SOCKET_LOG(("nsSocketTransport::OnSocketReady [this=%p outFlags=%hd]\n",
        this, outFlags));

    if (outFlags == -1) {
        SOCKET_LOG(("socket timeout expired\n"));
        mCondition = NS_ERROR_NET_TIMEOUT;
        return;
    }

    if (mState == STATE_TRANSFERRING) {
        // if waiting to write and socket is writable or hit an exception.
        if ((mPollFlags & PR_POLL_WRITE) && (outFlags & ~PR_POLL_READ)) {
            // assume that we won't need to poll any longer (the stream will
            // request that we poll again if it is still pending).
            mPollFlags &= ~PR_POLL_WRITE;
            mOutput.OnSocketReady(NS_OK);
        }
        // if waiting to read and socket is readable or hit an exception.
        if ((mPollFlags & PR_POLL_READ) && (outFlags & ~PR_POLL_WRITE)) {
            // assume that we won't need to poll any longer (the stream will
            // request that we poll again if it is still pending).
            mPollFlags &= ~PR_POLL_READ;
            mInput.OnSocketReady(NS_OK);
        }
        // Update poll timeout in case it was changed
        mPollTimeout = mTimeouts[TIMEOUT_READ_WRITE];
    }
    else if ((mState == STATE_CONNECTING) && !gIOService->IsNetTearingDown()) {
        // We do not need to do PR_ConnectContinue when we are already
        // shutting down.

        // We use PRIntervalTime here because we need
        // nsIOService::LastOfflineStateChange time and
        // nsIOService::LastConectivityChange time to be atomic.
        PRIntervalTime connectStarted = 0;
        if (gSocketTransportService->IsTelemetryEnabledAndNotSleepPhase()) {
            connectStarted = PR_IntervalNow();
        }

        PRStatus status = PR_ConnectContinue(fd, outFlags);

        if (gSocketTransportService->IsTelemetryEnabledAndNotSleepPhase() &&
            connectStarted) {
            SendPRBlockingTelemetry(connectStarted,
                Telemetry::PRCONNECTCONTINUE_BLOCKING_TIME_NORMAL,
                Telemetry::PRCONNECTCONTINUE_BLOCKING_TIME_SHUTDOWN,
                Telemetry::PRCONNECTCONTINUE_BLOCKING_TIME_CONNECTIVITY_CHANGE,
                Telemetry::PRCONNECTCONTINUE_BLOCKING_TIME_LINK_CHANGE,
                Telemetry::PRCONNECTCONTINUE_BLOCKING_TIME_OFFLINE);
        }

        if (status == PR_SUCCESS) {
            //
            // we are connected!
            //
            OnSocketConnected();

            if (mSocketTransportService->IsTelemetryEnabledAndNotSleepPhase()) {
                if (mNetAddr.raw.family == AF_INET) {
                    Telemetry::Accumulate(
                        Telemetry::IPV4_AND_IPV6_ADDRESS_CONNECTIVITY,
                        SUCCESSFUL_CONNECTING_TO_IPV4_ADDRESS);
                } else if (mNetAddr.raw.family == AF_INET6) {
                    Telemetry::Accumulate(
                        Telemetry::IPV4_AND_IPV6_ADDRESS_CONNECTIVITY,
                        SUCCESSFUL_CONNECTING_TO_IPV6_ADDRESS);
                }
            }
        }
        else {
            PRErrorCode code = PR_GetError();
#if defined(TEST_CONNECT_ERRORS)
            code = RandomizeConnectError(code);
#endif
            //
            // If the connect is still not ready, then continue polling...
            //
            if ((PR_WOULD_BLOCK_ERROR == code) || (PR_IN_PROGRESS_ERROR == code)) {
                // Set up the select flags for connect...
                mPollFlags = (PR_POLL_EXCEPT | PR_POLL_WRITE);
                // Update poll timeout in case it was changed
                mPollTimeout = mTimeouts[TIMEOUT_CONNECT];
            }
            //
            // The SOCKS proxy rejected our request. Find out why.
            //
            else if (PR_UNKNOWN_ERROR == code &&
                     mProxyTransparent &&
                     !mProxyHost.IsEmpty()) {
                code = PR_GetOSError();
                mCondition = ErrorAccordingToNSPR(code);
            }
            else {
                //
                // else, the connection failed...
                //
                mCondition = ErrorAccordingToNSPR(code);
                if ((mCondition == NS_ERROR_CONNECTION_REFUSED) && !mProxyHost.IsEmpty())
                    mCondition = NS_ERROR_PROXY_CONNECTION_REFUSED;
                SOCKET_LOG(("  connection failed! [reason=%x]\n", mCondition));
            }
        }
    }
    else if ((mState == STATE_CONNECTING) && gIOService->IsNetTearingDown()) {
        // We do not need to do PR_ConnectContinue when we are already
        // shutting down.
        SOCKET_LOG(("We are in shutdown so skip PR_ConnectContinue and set "
                    "and error.\n"));
        mCondition = NS_ERROR_ABORT;
    }
    else {
        NS_ERROR("unexpected socket state");
        mCondition = NS_ERROR_UNEXPECTED;
    }

    if (mPollFlags == PR_POLL_EXCEPT)
        mPollFlags = 0; // make idle
}

// called on the socket thread only
void
nsSocketTransport::OnSocketDetached(PRFileDesc *fd)
{
    SOCKET_LOG(("nsSocketTransport::OnSocketDetached [this=%p cond=%x]\n",
        this, mCondition));

    NS_ASSERTION(PR_GetCurrentThread() == gSocketThread, "wrong thread");

    // if we didn't initiate this detach, then be sure to pass an error
    // condition up to our consumers.  (e.g., STS is shutting down.)
    if (NS_SUCCEEDED(mCondition)) {
        if (gIOService->IsOffline()) {
          mCondition = NS_ERROR_OFFLINE;
        }
        else {
          mCondition = NS_ERROR_ABORT;
        }
    }

    // If we are not shutting down try again.
    if (!gIOService->IsNetTearingDown() && RecoverFromError())
        mCondition = NS_OK;
    else {
        mState = STATE_CLOSED;

        // make sure there isn't any pending DNS request
        if (mDNSRequest) {
            mDNSRequest->Cancel(NS_ERROR_ABORT);
            mDNSRequest = nullptr;
        }

        //
        // notify input/output streams
        //
        mInput.OnSocketReady(mCondition);
        mOutput.OnSocketReady(mCondition);
    }

    // break any potential reference cycle between the security info object
    // and ourselves by resetting its notification callbacks object.  see
    // bug 285991 for details.
    nsCOMPtr<nsISSLSocketControl> secCtrl = do_QueryInterface(mSecInfo);
    if (secCtrl)
        secCtrl->SetNotificationCallbacks(nullptr);

    // finally, release our reference to the socket (must do this within
    // the transport lock) possibly closing the socket. Also release our
    // listeners to break potential refcount cycles.

    // We should be careful not to release mEventSink and mCallbacks while
    // we're locked, because releasing it might require acquiring the lock
    // again, so we just null out mEventSink and mCallbacks while we're
    // holding the lock, and let the stack based objects' destuctors take
    // care of destroying it if needed.
    nsCOMPtr<nsIInterfaceRequestor> ourCallbacks;
    nsCOMPtr<nsITransportEventSink> ourEventSink;
    {
        MutexAutoLock lock(mLock);
        if (mFD.IsInitialized()) {
            ReleaseFD_Locked(mFD);
            // flag mFD as unusable; this prevents other consumers from 
            // acquiring a reference to mFD.
            mFDconnected = false;
        }

        // We must release mCallbacks and mEventSink to avoid memory leak
        // but only when RecoverFromError() above failed. Otherwise we lose
        // link with UI and security callbacks on next connection attempt 
        // round. That would lead e.g. to a broken certificate exception page.
        if (NS_FAILED(mCondition)) {
            mCallbacks.swap(ourCallbacks);
            mEventSink.swap(ourEventSink);
        }
    }
}

void
nsSocketTransport::IsLocal(bool *aIsLocal)
{
    {
        MutexAutoLock lock(mLock);

#if defined(XP_UNIX) || defined(XP_OS2)
        // Unix-domain sockets are always local.
        if (mNetAddr.raw.family == PR_AF_LOCAL)
        {
            *aIsLocal = true;
            return;
        }
#endif

        *aIsLocal = IsLoopBackAddress(&mNetAddr);
    }
}

//-----------------------------------------------------------------------------
// xpcom api

NS_IMPL_ISUPPORTS(nsSocketTransport,
                  nsISocketTransport,
                  nsITransport,
                  nsIDNSListener,
                  nsIClassInfo,
                  nsIInterfaceRequestor)
NS_IMPL_CI_INTERFACE_GETTER(nsSocketTransport,
                            nsISocketTransport,
                            nsITransport,
                            nsIDNSListener,
                            nsIInterfaceRequestor)

NS_IMETHODIMP
nsSocketTransport::OpenInputStream(uint32_t flags,
                                   uint32_t segsize,
                                   uint32_t segcount,
                                   nsIInputStream **result)
{
    SOCKET_LOG(("nsSocketTransport::OpenInputStream [this=%p flags=%x]\n",
        this, flags));

    NS_ENSURE_TRUE(!mInput.IsReferenced(), NS_ERROR_UNEXPECTED);

    nsresult rv;
    nsCOMPtr<nsIAsyncInputStream> pipeIn;

    if (!(flags & OPEN_UNBUFFERED) || (flags & OPEN_BLOCKING)) {
        // XXX if the caller wants blocking, then the caller also gets buffered!
        //bool openBuffered = !(flags & OPEN_UNBUFFERED);
        bool openBlocking =  (flags & OPEN_BLOCKING);

        net_ResolveSegmentParams(segsize, segcount);

        // create a pipe
        nsCOMPtr<nsIAsyncOutputStream> pipeOut;
        rv = NS_NewPipe2(getter_AddRefs(pipeIn), getter_AddRefs(pipeOut),
                         !openBlocking, true, segsize, segcount);
        if (NS_FAILED(rv)) return rv;

        // async copy from socket to pipe
        rv = NS_AsyncCopy(&mInput, pipeOut, mSocketTransportService,
                          NS_ASYNCCOPY_VIA_WRITESEGMENTS, segsize);
        if (NS_FAILED(rv)) return rv;

        *result = pipeIn;
    }
    else
        *result = &mInput;

    // flag input stream as open
    mInputClosed = false;

    rv = PostEvent(MSG_ENSURE_CONNECT);
    if (NS_FAILED(rv)) return rv;

    NS_ADDREF(*result);
    return NS_OK;
}

NS_IMETHODIMP
nsSocketTransport::OpenOutputStream(uint32_t flags,
                                    uint32_t segsize,
                                    uint32_t segcount,
                                    nsIOutputStream **result)
{
    SOCKET_LOG(("nsSocketTransport::OpenOutputStream [this=%p flags=%x]\n",
        this, flags));

    NS_ENSURE_TRUE(!mOutput.IsReferenced(), NS_ERROR_UNEXPECTED);

    nsresult rv;
    nsCOMPtr<nsIAsyncOutputStream> pipeOut;
    if (!(flags & OPEN_UNBUFFERED) || (flags & OPEN_BLOCKING)) {
        // XXX if the caller wants blocking, then the caller also gets buffered!
        //bool openBuffered = !(flags & OPEN_UNBUFFERED);
        bool openBlocking =  (flags & OPEN_BLOCKING);

        net_ResolveSegmentParams(segsize, segcount);

        // create a pipe
        nsCOMPtr<nsIAsyncInputStream> pipeIn;
        rv = NS_NewPipe2(getter_AddRefs(pipeIn), getter_AddRefs(pipeOut),
                         true, !openBlocking, segsize, segcount);
        if (NS_FAILED(rv)) return rv;

        // async copy from socket to pipe
        rv = NS_AsyncCopy(pipeIn, &mOutput, mSocketTransportService,
                          NS_ASYNCCOPY_VIA_READSEGMENTS, segsize);
        if (NS_FAILED(rv)) return rv;

        *result = pipeOut;
    }
    else
        *result = &mOutput;

    // flag output stream as open
    mOutputClosed = false;

    rv = PostEvent(MSG_ENSURE_CONNECT);
    if (NS_FAILED(rv)) return rv;

    NS_ADDREF(*result);
    return NS_OK;
}

NS_IMETHODIMP
nsSocketTransport::Close(nsresult reason)
{
    if (NS_SUCCEEDED(reason))
        reason = NS_BASE_STREAM_CLOSED;

    mDoNotRetryToConnect = true;

    mInput.CloseWithStatus(reason);
    mOutput.CloseWithStatus(reason);
    return NS_OK;
}

NS_IMETHODIMP
nsSocketTransport::GetSecurityInfo(nsISupports **secinfo)
{
    MutexAutoLock lock(mLock);
    NS_IF_ADDREF(*secinfo = mSecInfo);
    return NS_OK;
}

NS_IMETHODIMP
nsSocketTransport::GetSecurityCallbacks(nsIInterfaceRequestor **callbacks)
{
    MutexAutoLock lock(mLock);
    NS_IF_ADDREF(*callbacks = mCallbacks);
    return NS_OK;
}

NS_IMETHODIMP
nsSocketTransport::SetSecurityCallbacks(nsIInterfaceRequestor *callbacks)
{
    nsCOMPtr<nsIInterfaceRequestor> threadsafeCallbacks;
    NS_NewNotificationCallbacksAggregation(callbacks, nullptr,
                                           NS_GetCurrentThread(),
                                           getter_AddRefs(threadsafeCallbacks));

    nsCOMPtr<nsISupports> secinfo;
    {
        MutexAutoLock lock(mLock);
        mCallbacks = threadsafeCallbacks;
        SOCKET_LOG(("Reset callbacks for secinfo=%p callbacks=%p\n",
                    mSecInfo.get(), mCallbacks.get()));

        secinfo = mSecInfo;
    }

    // don't call into PSM while holding mLock!!
    nsCOMPtr<nsISSLSocketControl> secCtrl(do_QueryInterface(secinfo));
    if (secCtrl)
        secCtrl->SetNotificationCallbacks(threadsafeCallbacks);

    return NS_OK;
}

NS_IMETHODIMP
nsSocketTransport::SetEventSink(nsITransportEventSink *sink,
                                nsIEventTarget *target)
{
    nsCOMPtr<nsITransportEventSink> temp;
    if (target) {
        nsresult rv = net_NewTransportEventSinkProxy(getter_AddRefs(temp),
                                                     sink, target);
        if (NS_FAILED(rv))
            return rv;
        sink = temp.get();
    }

    MutexAutoLock lock(mLock);
    mEventSink = sink;
    return NS_OK;
}

NS_IMETHODIMP
nsSocketTransport::IsAlive(bool *result)
{
    *result = false;

    nsresult conditionWhileLocked = NS_OK;
    PRFileDescAutoLock fd(this, &conditionWhileLocked);
    if (NS_FAILED(conditionWhileLocked) || !fd.IsInitialized()) {
        return NS_OK;
    }

    // XXX do some idle-time based checks??

    char c;
    int32_t rval = PR_Recv(fd, &c, 1, PR_MSG_PEEK, 0);

    if ((rval > 0) || (rval < 0 && PR_GetError() == PR_WOULD_BLOCK_ERROR))
        *result = true;

    return NS_OK;
}

NS_IMETHODIMP
nsSocketTransport::GetHost(nsACString &host)
{
    host = SocketHost();
    return NS_OK;
}

NS_IMETHODIMP
nsSocketTransport::GetPort(int32_t *port)
{
    *port = (int32_t) SocketPort();
    return NS_OK;
}

NS_IMETHODIMP
nsSocketTransport::GetNetworkInterfaceId(nsACString_internal &aNetworkInterfaceId)
{
    MOZ_ASSERT(PR_GetCurrentThread() == gSocketThread, "wrong thread");
    aNetworkInterfaceId = mNetworkInterfaceId;
    return NS_OK;
}

NS_IMETHODIMP
nsSocketTransport::SetNetworkInterfaceId(const nsACString_internal &aNetworkInterfaceId)
{
    MOZ_ASSERT(PR_GetCurrentThread() == gSocketThread, "wrong thread");
    mNetworkInterfaceId = aNetworkInterfaceId;
    return NS_OK;
}

NS_IMETHODIMP
nsSocketTransport::GetScriptableOriginAttributes(JSContext* aCx,
    JS::MutableHandle<JS::Value> aOriginAttributes)
{
    if (NS_WARN_IF(!ToJSValue(aCx, mOriginAttributes, aOriginAttributes))) {
        return NS_ERROR_FAILURE;
    }
    return NS_OK;
}

NS_IMETHODIMP
nsSocketTransport::SetScriptableOriginAttributes(JSContext* aCx,
    JS::Handle<JS::Value> aOriginAttributes)
{
    MutexAutoLock lock(mLock);
    NS_ENSURE_FALSE(mFD.IsInitialized(), NS_ERROR_FAILURE);

    NeckoOriginAttributes attrs;
    if (!aOriginAttributes.isObject() || !attrs.Init(aCx, aOriginAttributes)) {
        return NS_ERROR_INVALID_ARG;
    }

    mOriginAttributes = attrs;
    return NS_OK;
}

nsresult
nsSocketTransport::GetOriginAttributes(NeckoOriginAttributes* aOriginAttributes)
{
    NS_ENSURE_ARG(aOriginAttributes);
    *aOriginAttributes = mOriginAttributes;
    return NS_OK;
}

nsresult
nsSocketTransport::SetOriginAttributes(const NeckoOriginAttributes& aOriginAttributes)
{
    MutexAutoLock lock(mLock);
    NS_ENSURE_FALSE(mFD.IsInitialized(), NS_ERROR_FAILURE);

    mOriginAttributes = aOriginAttributes;
    return NS_OK;
}

NS_IMETHODIMP
nsSocketTransport::GetPeerAddr(NetAddr *addr)
{
    // once we are in the connected state, mNetAddr will not change.
    // so if we can verify that we are in the connected state, then
    // we can freely access mNetAddr from any thread without being
    // inside a critical section.

    if (!mNetAddrIsSet) {
        SOCKET_LOG(("nsSocketTransport::GetPeerAddr [this=%p state=%d] "
                    "NOT_AVAILABLE because not yet connected.", this, mState));
        return NS_ERROR_NOT_AVAILABLE;
    }

    memcpy(addr, &mNetAddr, sizeof(NetAddr));
    return NS_OK;
}

NS_IMETHODIMP
nsSocketTransport::GetSelfAddr(NetAddr *addr)
{
    // once we are in the connected state, mSelfAddr will not change.
    // so if we can verify that we are in the connected state, then
    // we can freely access mSelfAddr from any thread without being
    // inside a critical section.

    if (!mSelfAddrIsSet) {
        SOCKET_LOG(("nsSocketTransport::GetSelfAddr [this=%p state=%d] "
                    "NOT_AVAILABLE because not yet connected.", this, mState));
        return NS_ERROR_NOT_AVAILABLE;
    }

    memcpy(addr, &mSelfAddr, sizeof(NetAddr));
    return NS_OK;
}

NS_IMETHODIMP
nsSocketTransport::Bind(NetAddr *aLocalAddr)
{
    NS_ENSURE_ARG(aLocalAddr);

    MutexAutoLock lock(mLock);
    if (mAttached) {
        return NS_ERROR_FAILURE;
    }

    mBindAddr = new NetAddr();
    memcpy(mBindAddr.get(), aLocalAddr, sizeof(NetAddr));

    return NS_OK;
}

NS_IMETHODIMP
nsSocketTransport::GetScriptablePeerAddr(nsINetAddr * *addr)
{
    NetAddr rawAddr;

    nsresult rv;
    rv = GetPeerAddr(&rawAddr);
    if (NS_FAILED(rv))
        return rv;

    NS_ADDREF(*addr = new nsNetAddr(&rawAddr));

    return NS_OK;
}

NS_IMETHODIMP
nsSocketTransport::GetScriptableSelfAddr(nsINetAddr * *addr)
{
    NetAddr rawAddr;

    nsresult rv;
    rv = GetSelfAddr(&rawAddr);
    if (NS_FAILED(rv))
        return rv;

    NS_ADDREF(*addr = new nsNetAddr(&rawAddr));

    return NS_OK;
}

NS_IMETHODIMP
nsSocketTransport::GetTimeout(uint32_t type, uint32_t *value)
{
    NS_ENSURE_ARG_MAX(type, nsISocketTransport::TIMEOUT_READ_WRITE);
    *value = (uint32_t) mTimeouts[type];
    return NS_OK;
}

NS_IMETHODIMP
nsSocketTransport::SetTimeout(uint32_t type, uint32_t value)
{
    NS_ENSURE_ARG_MAX(type, nsISocketTransport::TIMEOUT_READ_WRITE);
    // truncate overly large timeout values.
    mTimeouts[type] = (uint16_t) std::min<uint32_t>(value, UINT16_MAX);
    PostEvent(MSG_TIMEOUT_CHANGED);
    return NS_OK;
}

NS_IMETHODIMP
nsSocketTransport::SetQoSBits(uint8_t aQoSBits)
{
    // Don't do any checking here of bits.  Why?  Because as of RFC-4594
    // several different Class Selector and Assured Forwarding values
    // have been defined, but that isn't to say more won't be added later.
    // In that case, any checking would be an impediment to interoperating
    // with newer QoS definitions.

    mQoSBits = aQoSBits;
    return NS_OK;
}

NS_IMETHODIMP
nsSocketTransport::GetQoSBits(uint8_t *aQoSBits)
{
    *aQoSBits = mQoSBits;
    return NS_OK;
}

NS_IMETHODIMP
nsSocketTransport::GetRecvBufferSize(uint32_t *aSize)
{
    PRFileDescAutoLock fd(this);
    if (!fd.IsInitialized())
        return NS_ERROR_NOT_CONNECTED;

    nsresult rv = NS_OK;
    PRSocketOptionData opt;
    opt.option = PR_SockOpt_RecvBufferSize;
    if (PR_GetSocketOption(fd, &opt) == PR_SUCCESS)
        *aSize = opt.value.recv_buffer_size;
    else
        rv = NS_ERROR_FAILURE;

    return rv;
}

NS_IMETHODIMP
nsSocketTransport::GetSendBufferSize(uint32_t *aSize)
{
    PRFileDescAutoLock fd(this);
    if (!fd.IsInitialized())
        return NS_ERROR_NOT_CONNECTED;

    nsresult rv = NS_OK;
    PRSocketOptionData opt;
    opt.option = PR_SockOpt_SendBufferSize;
    if (PR_GetSocketOption(fd, &opt) == PR_SUCCESS)
        *aSize = opt.value.send_buffer_size;
    else
        rv = NS_ERROR_FAILURE;

    return rv;
}

NS_IMETHODIMP
nsSocketTransport::SetRecvBufferSize(uint32_t aSize)
{
    PRFileDescAutoLock fd(this);
    if (!fd.IsInitialized())
        return NS_ERROR_NOT_CONNECTED;

    nsresult rv = NS_OK;
    PRSocketOptionData opt;
    opt.option = PR_SockOpt_RecvBufferSize;
    opt.value.recv_buffer_size = aSize;
    if (PR_SetSocketOption(fd, &opt) != PR_SUCCESS)
        rv = NS_ERROR_FAILURE;

    return rv;
}

NS_IMETHODIMP
nsSocketTransport::SetSendBufferSize(uint32_t aSize)
{
    PRFileDescAutoLock fd(this);
    if (!fd.IsInitialized())
        return NS_ERROR_NOT_CONNECTED;

    nsresult rv = NS_OK;
    PRSocketOptionData opt;
    opt.option = PR_SockOpt_SendBufferSize;
    opt.value.send_buffer_size = aSize;
    if (PR_SetSocketOption(fd, &opt) != PR_SUCCESS)
        rv = NS_ERROR_FAILURE;

    return rv;
}

NS_IMETHODIMP
nsSocketTransport::OnLookupComplete(nsICancelable *request,
                                    nsIDNSRecord  *rec,
                                    nsresult       status)
{
    // flag host lookup complete for the benefit of the ResolveHost method.
    mResolving = false;

    nsresult rv = PostEvent(MSG_DNS_LOOKUP_COMPLETE, status, rec);

    // if posting a message fails, then we should assume that the socket
    // transport has been shutdown.  this should never happen!  if it does
    // it means that the socket transport service was shutdown before the
    // DNS service.
    if (NS_FAILED(rv))
        NS_WARNING("unable to post DNS lookup complete message");

    return NS_OK;
}

// nsIInterfaceRequestor
NS_IMETHODIMP
nsSocketTransport::GetInterface(const nsIID &iid, void **result)
{
    if (iid.Equals(NS_GET_IID(nsIDNSRecord))) {
        return mDNSRecord ?
            mDNSRecord->QueryInterface(iid, result) : NS_ERROR_NO_INTERFACE;
    }
    return this->QueryInterface(iid, result);
}

NS_IMETHODIMP
nsSocketTransport::GetInterfaces(uint32_t *count, nsIID * **array)
{
    return NS_CI_INTERFACE_GETTER_NAME(nsSocketTransport)(count, array);
}

NS_IMETHODIMP
nsSocketTransport::GetScriptableHelper(nsIXPCScriptable **_retval)
{
    *_retval = nullptr;
    return NS_OK;
}

NS_IMETHODIMP
nsSocketTransport::GetContractID(char * *aContractID)
{
    *aContractID = nullptr;
    return NS_OK;
}

NS_IMETHODIMP
nsSocketTransport::GetClassDescription(char * *aClassDescription)
{
    *aClassDescription = nullptr;
    return NS_OK;
}

NS_IMETHODIMP
nsSocketTransport::GetClassID(nsCID * *aClassID)
{
    *aClassID = nullptr;
    return NS_OK;
}

NS_IMETHODIMP
nsSocketTransport::GetFlags(uint32_t *aFlags)
{
    *aFlags = nsIClassInfo::THREADSAFE;
    return NS_OK;
}

NS_IMETHODIMP
nsSocketTransport::GetClassIDNoAlloc(nsCID *aClassIDNoAlloc)
{
    return NS_ERROR_NOT_AVAILABLE;
}


NS_IMETHODIMP
nsSocketTransport::GetConnectionFlags(uint32_t *value)
{
    *value = mConnectionFlags;
    return NS_OK;
}

NS_IMETHODIMP
nsSocketTransport::SetConnectionFlags(uint32_t value)
{
    mConnectionFlags = value;
    mIsPrivate = value & nsISocketTransport::NO_PERMANENT_STORAGE;
    return NS_OK;
}

void
nsSocketTransport::OnKeepaliveEnabledPrefChange(bool aEnabled)
{
    MOZ_ASSERT(PR_GetCurrentThread() == gSocketThread, "wrong thread");

    // The global pref toggles keepalive as a system feature; it only affects
    // an individual socket if keepalive has been specifically enabled for it.
    // So, ensure keepalive is configured correctly if previously enabled.
    if (mKeepaliveEnabled) {
        nsresult rv = SetKeepaliveEnabledInternal(aEnabled);
        if (NS_WARN_IF(NS_FAILED(rv))) {
            SOCKET_LOG(("  SetKeepaliveEnabledInternal [%s] failed rv[0x%x]",
                        aEnabled ? "enable" : "disable", rv));
        }
    }
}

nsresult
nsSocketTransport::SetKeepaliveEnabledInternal(bool aEnable)
{
    MOZ_ASSERT(mKeepaliveIdleTimeS > 0 &&
               mKeepaliveIdleTimeS <= kMaxTCPKeepIdle);
    MOZ_ASSERT(mKeepaliveRetryIntervalS > 0 &&
               mKeepaliveRetryIntervalS <= kMaxTCPKeepIntvl);
    MOZ_ASSERT(mKeepaliveProbeCount > 0 &&
               mKeepaliveProbeCount <= kMaxTCPKeepCount);

    PRFileDescAutoLock fd(this);
    if (NS_WARN_IF(!fd.IsInitialized())) {
        return NS_ERROR_NOT_INITIALIZED;
    }

    // Only enable if keepalives are globally enabled, but ensure other
    // options are set correctly on the fd.
    bool enable = aEnable && mSocketTransportService->IsKeepaliveEnabled();
    nsresult rv = fd.SetKeepaliveVals(enable,
                                      mKeepaliveIdleTimeS,
                                      mKeepaliveRetryIntervalS,
                                      mKeepaliveProbeCount);
    if (NS_WARN_IF(NS_FAILED(rv))) {
        SOCKET_LOG(("  SetKeepaliveVals failed rv[0x%x]", rv));
        return rv;
    }
    rv = fd.SetKeepaliveEnabled(enable);
    if (NS_WARN_IF(NS_FAILED(rv))) {
        SOCKET_LOG(("  SetKeepaliveEnabled failed rv[0x%x]", rv));
        return rv;
    }
    return NS_OK;
}

NS_IMETHODIMP
nsSocketTransport::GetKeepaliveEnabled(bool *aResult)
{
    MOZ_ASSERT(aResult);

    *aResult = mKeepaliveEnabled;
    return NS_OK;
}

nsresult
nsSocketTransport::EnsureKeepaliveValsAreInitialized()
{
    nsresult rv = NS_OK;
    int32_t val = -1;
    if (mKeepaliveIdleTimeS == -1) {
        rv = mSocketTransportService->GetKeepaliveIdleTime(&val);
        if (NS_WARN_IF(NS_FAILED(rv))) {
            return rv;
        }
        mKeepaliveIdleTimeS = val;
    }
    if (mKeepaliveRetryIntervalS == -1) {
        rv = mSocketTransportService->GetKeepaliveRetryInterval(&val);
        if (NS_WARN_IF(NS_FAILED(rv))) {
            return rv;
        }
        mKeepaliveRetryIntervalS = val;
    }
    if (mKeepaliveProbeCount == -1) {
        rv = mSocketTransportService->GetKeepaliveProbeCount(&val);
        if (NS_WARN_IF(NS_FAILED(rv))) {
            return rv;
        }
        mKeepaliveProbeCount = val;
    }
    return NS_OK;
}

NS_IMETHODIMP
nsSocketTransport::SetKeepaliveEnabled(bool aEnable)
{
#if defined(XP_WIN) || defined(XP_UNIX) || defined(XP_MACOSX)
    MOZ_ASSERT(PR_GetCurrentThread() == gSocketThread, "wrong thread");

    if (aEnable == mKeepaliveEnabled) {
        SOCKET_LOG(("nsSocketTransport::SetKeepaliveEnabled [%p] already %s.",
                    this, aEnable ? "enabled" : "disabled"));
        return NS_OK;
    }

    nsresult rv = NS_OK;
    if (aEnable) {
        rv = EnsureKeepaliveValsAreInitialized();
        if (NS_WARN_IF(NS_FAILED(rv))) {
            SOCKET_LOG(("  SetKeepaliveEnabled [%p] "
                        "error [0x%x] initializing keepalive vals",
                        this, rv));
            return rv;
        }
    }
    SOCKET_LOG(("nsSocketTransport::SetKeepaliveEnabled [%p] "
                "%s, idle time[%ds] retry interval[%ds] packet count[%d]: "
                "globally %s.",
                this, aEnable ? "enabled" : "disabled",
                mKeepaliveIdleTimeS, mKeepaliveRetryIntervalS,
                mKeepaliveProbeCount,
                mSocketTransportService->IsKeepaliveEnabled() ?
                "enabled" : "disabled"));

    // Set mKeepaliveEnabled here so that state is maintained; it is possible
    // that we're in between fds, e.g. the 1st IP address failed, so we're about
    // to retry on a 2nd from the DNS record.
    mKeepaliveEnabled = aEnable;

    rv = SetKeepaliveEnabledInternal(aEnable);
    if (NS_WARN_IF(NS_FAILED(rv))) {
        SOCKET_LOG(("  SetKeepaliveEnabledInternal failed rv[0x%x]", rv));
        return rv;
    }

    return NS_OK;
#else /* !(defined(XP_WIN) || defined(XP_UNIX) || defined(XP_MACOSX)) */
    SOCKET_LOG(("nsSocketTransport::SetKeepaliveEnabled unsupported platform"));
    return NS_ERROR_NOT_IMPLEMENTED;
#endif
}

NS_IMETHODIMP
nsSocketTransport::SetKeepaliveVals(int32_t aIdleTime,
                                    int32_t aRetryInterval)
{
#if defined(XP_WIN) || defined(XP_UNIX) || defined(XP_MACOSX)
    MOZ_ASSERT(PR_GetCurrentThread() == gSocketThread, "wrong thread");
    if (NS_WARN_IF(aIdleTime <= 0 || kMaxTCPKeepIdle < aIdleTime)) {
        return NS_ERROR_INVALID_ARG;
    }
    if (NS_WARN_IF(aRetryInterval <= 0 ||
                   kMaxTCPKeepIntvl < aRetryInterval)) {
        return NS_ERROR_INVALID_ARG;
    }

    if (aIdleTime == mKeepaliveIdleTimeS &&
        aRetryInterval == mKeepaliveRetryIntervalS) {
        SOCKET_LOG(("nsSocketTransport::SetKeepaliveVals [%p] idle time "
                    "already %ds and retry interval already %ds.",
                    this, mKeepaliveIdleTimeS,
                    mKeepaliveRetryIntervalS));
        return NS_OK;
    }
    mKeepaliveIdleTimeS = aIdleTime;
    mKeepaliveRetryIntervalS = aRetryInterval;

    nsresult rv = NS_OK;
    if (mKeepaliveProbeCount == -1) {
        int32_t val = -1;
        nsresult rv = mSocketTransportService->GetKeepaliveProbeCount(&val);
        if (NS_WARN_IF(NS_FAILED(rv))) {
            return rv;
        }
        mKeepaliveProbeCount = val;
    }

    SOCKET_LOG(("nsSocketTransport::SetKeepaliveVals [%p] "
                "keepalive %s, idle time[%ds] retry interval[%ds] "
                "packet count[%d]",
                this, mKeepaliveEnabled ? "enabled" : "disabled",
                mKeepaliveIdleTimeS, mKeepaliveRetryIntervalS,
                mKeepaliveProbeCount));

    PRFileDescAutoLock fd(this);
    if (NS_WARN_IF(!fd.IsInitialized())) {
        return NS_ERROR_NULL_POINTER;
    }

    rv = fd.SetKeepaliveVals(mKeepaliveEnabled,
                             mKeepaliveIdleTimeS,
                             mKeepaliveRetryIntervalS,
                             mKeepaliveProbeCount);
    if (NS_WARN_IF(NS_FAILED(rv))) {
        return rv;
    }
    return NS_OK;
#else
    SOCKET_LOG(("nsSocketTransport::SetKeepaliveVals unsupported platform"));
    return NS_ERROR_NOT_IMPLEMENTED;
#endif
}

#ifdef ENABLE_SOCKET_TRACING

#include <stdio.h>
#include <ctype.h>
#include "prenv.h"

static void
DumpBytesToFile(const char *path, const char *header, const char *buf, int32_t n)
{
    FILE *fp = fopen(path, "a");

    fprintf(fp, "\n%s [%d bytes]\n", header, n);

    const unsigned char *p;
    while (n) {
        p = (const unsigned char *) buf;

        int32_t i, row_max = std::min(16, n);

        for (i = 0; i < row_max; ++i)
            fprintf(fp, "%02x  ", *p++);
        for (i = row_max; i < 16; ++i)
            fprintf(fp, "    ");

        p = (const unsigned char *) buf;
        for (i = 0; i < row_max; ++i, ++p) {
            if (isprint(*p))
                fprintf(fp, "%c", *p);
            else
                fprintf(fp, ".");
        }

        fprintf(fp, "\n");
        buf += row_max;
        n -= row_max;
    }

    fprintf(fp, "\n");
    fclose(fp);
}

void
nsSocketTransport::TraceInBuf(const char *buf, int32_t n)
{
    char *val = PR_GetEnv("NECKO_SOCKET_TRACE_LOG");
    if (!val || !*val)
        return;

    nsAutoCString header;
    header.AssignLiteral("Reading from: ");
    header.Append(mHost);
    header.Append(':');
    header.AppendInt(mPort);

    DumpBytesToFile(val, header.get(), buf, n);
}

void
nsSocketTransport::TraceOutBuf(const char *buf, int32_t n)
{
    char *val = PR_GetEnv("NECKO_SOCKET_TRACE_LOG");
    if (!val || !*val)
        return;

    nsAutoCString header;
    header.AssignLiteral("Writing to: ");
    header.Append(mHost);
    header.Append(':');
    header.AppendInt(mPort);

    DumpBytesToFile(val, header.get(), buf, n);
}

#endif

static void LogNSPRError(const char* aPrefix, const void *aObjPtr)
{
#if defined(DEBUG)
    PRErrorCode errCode = PR_GetError();
    int errLen = PR_GetErrorTextLength();
    nsAutoCString errStr;
    if (errLen > 0) {
        errStr.SetLength(errLen);
        PR_GetErrorText(errStr.BeginWriting());
    }
    NS_WARNING(nsPrintfCString(
               "%s [%p] NSPR error[0x%x] %s.",
               aPrefix ? aPrefix : "nsSocketTransport", aObjPtr, errCode,
               errLen > 0 ? errStr.BeginReading() : "<no error text>").get());
#endif
}

nsresult
nsSocketTransport::PRFileDescAutoLock::SetKeepaliveEnabled(bool aEnable)
{
    MOZ_ASSERT(PR_GetCurrentThread() == gSocketThread, "wrong thread");
    MOZ_ASSERT(!(aEnable && !gSocketTransportService->IsKeepaliveEnabled()),
               "Cannot enable keepalive if global pref is disabled!");
    if (aEnable && !gSocketTransportService->IsKeepaliveEnabled()) {
        return NS_ERROR_ILLEGAL_VALUE;
    }

    PRSocketOptionData opt;

    opt.option = PR_SockOpt_Keepalive;
    opt.value.keep_alive = aEnable;
    PRStatus status = PR_SetSocketOption(mFd, &opt);
    if (NS_WARN_IF(status != PR_SUCCESS)) {
        LogNSPRError("nsSocketTransport::PRFileDescAutoLock::SetKeepaliveEnabled",
                     mSocketTransport);
        return ErrorAccordingToNSPR(PR_GetError());
    }
    return NS_OK;
}

static void LogOSError(const char *aPrefix, const void *aObjPtr)
{
#if defined(DEBUG)
    MOZ_ASSERT(PR_GetCurrentThread() == gSocketThread, "wrong thread");

#ifdef XP_WIN
    DWORD errCode = WSAGetLastError();
    LPVOID errMessage;
    FormatMessage(FORMAT_MESSAGE_ALLOCATE_BUFFER |
                  FORMAT_MESSAGE_FROM_SYSTEM |
                  FORMAT_MESSAGE_IGNORE_INSERTS,
                  NULL,
                  errCode,
                  MAKELANGID(LANG_NEUTRAL, SUBLANG_DEFAULT),
                  (LPTSTR) &errMessage,
                  0, NULL);
#else
    int errCode = errno;
    char *errMessage = strerror(errno);
#endif
    NS_WARNING(nsPrintfCString(
               "%s [%p] OS error[0x%x] %s",
               aPrefix ? aPrefix : "nsSocketTransport", aObjPtr, errCode,
               errMessage ? errMessage : "<no error text>").get());
#ifdef XP_WIN
    LocalFree(errMessage);
#endif
#endif
}

/* XXX PR_SetSockOpt does not support setting keepalive values, so native
 * handles and platform specific apis (setsockopt, WSAIOCtl) are used in this
 * file. Requires inclusion of NSPR private/pprio.h, and platform headers.
 */

nsresult
nsSocketTransport::PRFileDescAutoLock::SetKeepaliveVals(bool aEnabled,
                                                        int aIdleTime,
                                                        int aRetryInterval,
                                                        int aProbeCount)
{
#if defined(XP_WIN) || defined(XP_UNIX) || defined(XP_MACOSX)
    MOZ_ASSERT(PR_GetCurrentThread() == gSocketThread, "wrong thread");
    if (NS_WARN_IF(aIdleTime <= 0 || kMaxTCPKeepIdle < aIdleTime)) {
        return NS_ERROR_INVALID_ARG;
    }
    if (NS_WARN_IF(aRetryInterval <= 0 ||
                   kMaxTCPKeepIntvl < aRetryInterval)) {
        return NS_ERROR_INVALID_ARG;
    }
    if (NS_WARN_IF(aProbeCount <= 0 || kMaxTCPKeepCount < aProbeCount)) {
        return NS_ERROR_INVALID_ARG;
    }

    PROsfd sock = PR_FileDesc2NativeHandle(mFd);
    if (NS_WARN_IF(sock == -1)) {
        LogNSPRError("nsSocketTransport::PRFileDescAutoLock::SetKeepaliveVals",
                     mSocketTransport);
        return ErrorAccordingToNSPR(PR_GetError());
    }
#endif

#if defined(XP_WIN)
    // Windows allows idle time and retry interval to be set; NOT ping count.
    struct tcp_keepalive keepalive_vals = {
        (u_long)aEnabled,
        // Windows uses msec.
        (u_long)(aIdleTime * 1000UL),
        (u_long)(aRetryInterval * 1000UL)
    };
    DWORD bytes_returned;
    int err = WSAIoctl(sock, SIO_KEEPALIVE_VALS, &keepalive_vals,
                       sizeof(keepalive_vals), NULL, 0, &bytes_returned, NULL,
                       NULL);
    if (NS_WARN_IF(err)) {
        LogOSError("nsSocketTransport WSAIoctl failed", mSocketTransport);
        return NS_ERROR_UNEXPECTED;
    }
    return NS_OK;

#elif defined(XP_DARWIN)
    // Darwin uses sec; only supports idle time being set.
    int err = setsockopt(sock, IPPROTO_TCP, TCP_KEEPALIVE,
                         &aIdleTime, sizeof(aIdleTime));
    if (NS_WARN_IF(err)) {
        LogOSError("nsSocketTransport Failed setting TCP_KEEPALIVE",
                   mSocketTransport);
        return NS_ERROR_UNEXPECTED;
    }
    return NS_OK;

#elif defined(XP_UNIX)
    // Not all *nix OSes support the following setsockopt() options
    // ... but we assume they are supported in the Android kernel;
    // build errors will tell us if they are not.
#if defined(ANDROID) || defined(TCP_KEEPIDLE)
    // Idle time until first keepalive probe; interval between ack'd probes; seconds.
    int err = setsockopt(sock, IPPROTO_TCP, TCP_KEEPIDLE,
                         &aIdleTime, sizeof(aIdleTime));
    if (NS_WARN_IF(err)) {
        LogOSError("nsSocketTransport Failed setting TCP_KEEPIDLE",
                   mSocketTransport);
        return NS_ERROR_UNEXPECTED;
    }

#endif
#if defined(ANDROID) || defined(TCP_KEEPINTVL)
    // Interval between unack'd keepalive probes; seconds.
    err = setsockopt(sock, IPPROTO_TCP, TCP_KEEPINTVL,
                        &aRetryInterval, sizeof(aRetryInterval));
    if (NS_WARN_IF(err)) {
        LogOSError("nsSocketTransport Failed setting TCP_KEEPINTVL",
                   mSocketTransport);
        return NS_ERROR_UNEXPECTED;
    }

#endif
#if defined(ANDROID) || defined(TCP_KEEPCNT)
    // Number of unack'd keepalive probes before connection times out.
    err = setsockopt(sock, IPPROTO_TCP, TCP_KEEPCNT,
                     &aProbeCount, sizeof(aProbeCount));
    if (NS_WARN_IF(err)) {
        LogOSError("nsSocketTransport Failed setting TCP_KEEPCNT",
                   mSocketTransport);
        return NS_ERROR_UNEXPECTED;
    }

#endif
    return NS_OK;
#else
    MOZ_ASSERT(false, "nsSocketTransport::PRFileDescAutoLock::SetKeepaliveVals "
               "called on unsupported platform!");
    return NS_ERROR_UNEXPECTED;
#endif
}

void
nsSocketTransport::CloseSocket(PRFileDesc *aFd, bool aTelemetryEnabled)
{
#if defined(XP_WIN)
    AttachShutdownLayer(aFd);
#endif

    // We use PRIntervalTime here because we need
    // nsIOService::LastOfflineStateChange time and
    // nsIOService::LastConectivityChange time to be atomic.
    PRIntervalTime closeStarted;
    if (aTelemetryEnabled) {
        closeStarted = PR_IntervalNow();
    }

    PR_Close(aFd);

    if (aTelemetryEnabled) {
        SendPRBlockingTelemetry(closeStarted,
            Telemetry::PRCLOSE_TCP_BLOCKING_TIME_NORMAL,
            Telemetry::PRCLOSE_TCP_BLOCKING_TIME_SHUTDOWN,
            Telemetry::PRCLOSE_TCP_BLOCKING_TIME_CONNECTIVITY_CHANGE,
            Telemetry::PRCLOSE_TCP_BLOCKING_TIME_LINK_CHANGE,
            Telemetry::PRCLOSE_TCP_BLOCKING_TIME_OFFLINE);
    }
}

void
nsSocketTransport::SendPRBlockingTelemetry(PRIntervalTime aStart,
                                           Telemetry::ID aIDNormal,
                                           Telemetry::ID aIDShutdown,
                                           Telemetry::ID aIDConnectivityChange,
                                           Telemetry::ID aIDLinkChange,
                                           Telemetry::ID aIDOffline)
{
    PRIntervalTime now = PR_IntervalNow();
    if (gIOService->IsNetTearingDown()) {
        Telemetry::Accumulate(aIDShutdown,
                              PR_IntervalToMilliseconds(now - aStart));

    } else if (PR_IntervalToSeconds(now - gIOService->LastConnectivityChange())
               < 60) {
        Telemetry::Accumulate(aIDConnectivityChange,
                              PR_IntervalToMilliseconds(now - aStart));
    } else if (PR_IntervalToSeconds(now - gIOService->LastNetworkLinkChange())
               < 60) {
        Telemetry::Accumulate(aIDLinkChange,
                              PR_IntervalToMilliseconds(now - aStart));

    } else if (PR_IntervalToSeconds(now - gIOService->LastOfflineStateChange())
               < 60) {
        Telemetry::Accumulate(aIDOffline,
                              PR_IntervalToMilliseconds(now - aStart));
    } else {
        Telemetry::Accumulate(aIDNormal,
                              PR_IntervalToMilliseconds(now - aStart));
    }
}

} // namespace net
} // namespace mozilla<|MERGE_RESOLUTION|>--- conflicted
+++ resolved
@@ -1558,9 +1558,6 @@
     SOCKET_LOG(("nsSocketTransport::RecoverFromError [this=%p state=%x cond=%x]\n",
         this, mState, mCondition));
 
-<<<<<<< HEAD
-#if defined(XP_UNIX) || defined(XP_OS2)
-=======
     if (mDoNotRetryToConnect) {
         SOCKET_LOG(("nsSocketTransport::RecoverFromError do not retry because "
                     "mDoNotRetryToConnect is set [this=%p]\n",
@@ -1568,8 +1565,7 @@
         return false;
     }
 
-#if defined(XP_UNIX)
->>>>>>> 628bf1da
+#if defined(XP_UNIX) || defined(XP_OS2)
     // Unix domain connections don't have multiple addresses to try,
     // so the recovery techniques here don't apply.
     if (mNetAddrIsSet && mNetAddr.raw.family == AF_LOCAL)
