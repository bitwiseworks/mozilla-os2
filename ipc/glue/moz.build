--- conflicted
+++ resolved
@@ -195,14 +195,10 @@
             'MOZ_CHILD_PROCESS_BUNDLE', 'DLL_PREFIX', 'DLL_SUFFIX'):
     DEFINES[var] = '"%s"' % CONFIG[var]
 
-<<<<<<< HEAD
 LOCAL_INCLUDES += [
     '/media/webrtc/trunk',
-    '/toolkit/crashreporter',
-]
-
-=======
->>>>>>> 628bf1da
+]
+
 if CONFIG['MOZ_SANDBOX'] and CONFIG['OS_ARCH'] == 'WINNT':
     LOCAL_INCLUDES += [
         '/security/sandbox/chromium',
