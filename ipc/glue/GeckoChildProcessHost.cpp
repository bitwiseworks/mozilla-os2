/* -*- Mode: C++; tab-width: 8; indent-tabs-mode: nil; c-basic-offset: 2 -*-
 */
/* This Source Code Form is subject to the terms of the Mozilla Public
 * License, v. 2.0. If a copy of the MPL was not distributed with this
 * file, You can obtain one at http://mozilla.org/MPL/2.0/. */

#include "GeckoChildProcessHost.h"

#if defined(XP_WIN) && defined(MOZ_CONTENT_SANDBOX)
#include "sandboxBroker.h"
#endif

#include "base/command_line.h"
#include "base/path_service.h"
#include "base/string_util.h"
#include "chrome/common/chrome_switches.h"
#include "chrome/common/process_watcher.h"
#ifdef MOZ_WIDGET_COCOA
#include "chrome/common/mach_ipc_mac.h"
#include "base/rand_util.h"
#include "nsILocalFileMac.h"
#endif

#include "MainThreadUtils.h"
#include "prprf.h"
#include "prenv.h"

#include "nsExceptionHandler.h"

#include "nsDirectoryServiceDefs.h"
#include "nsIFile.h"

#include "mozilla/ClearOnShutdown.h"
#include "mozilla/ipc/BrowserProcessSubThread.h"
#include "mozilla/Omnijar.h"
#include <sys/stat.h>

#ifdef XP_WIN
#include "nsIWinTaskbar.h"
#define NS_TASKBAR_CONTRACTID "@mozilla.org/windows-taskbar;1"
#endif

#include "nsTArray.h"
#include "nsClassHashtable.h"
#include "nsHashKeys.h"

using mozilla::MonitorAutoLock;
using mozilla::ipc::GeckoChildProcessHost;

#ifdef ANDROID
// Like its predecessor in nsExceptionHandler.cpp, this is
// the magic number of a file descriptor remapping we must
// preserve for the child process.
static const int kMagicAndroidSystemPropFd = 5;
#endif

static const bool kLowRightsSubprocesses =
  // We currently only attempt to drop privileges on gonk, because we
  // have no plugins or extensions to worry about breaking.
#ifdef MOZ_WIDGET_GONK
  true
#else
  false
#endif
  ;

mozilla::StaticRefPtr<nsIFile> GeckoChildProcessHost::sGreDir;
mozilla::DebugOnly<bool> GeckoChildProcessHost::sGreDirCached;

static bool
ShouldHaveDirectoryService()
{
  return GeckoProcessType_Default == XRE_GetProcessType();
}

template<>
struct RunnableMethodTraits<GeckoChildProcessHost>
{
    static void RetainCallee(GeckoChildProcessHost* obj) { }
    static void ReleaseCallee(GeckoChildProcessHost* obj) { }
};

/*static*/
base::ChildPrivileges
GeckoChildProcessHost::DefaultChildPrivileges()
{
  return (kLowRightsSubprocesses ?
          base::PRIVILEGES_UNPRIVILEGED : base::PRIVILEGES_INHERIT);
}

GeckoChildProcessHost::GeckoChildProcessHost(GeckoProcessType aProcessType,
                                             ChildPrivileges aPrivileges)
  : ChildProcessHost(RENDER_PROCESS), // FIXME/cjones: we should own this enum
    mProcessType(aProcessType),
    mSandboxEnabled(true),
    mPrivileges(aPrivileges),
    mMonitor("mozilla.ipc.GeckChildProcessHost.mMonitor"),
    mProcessState(CREATING_CHANNEL),
    mDelegate(nullptr),
    mChildProcessHandle(0)
#if defined(MOZ_WIDGET_COCOA)
  , mChildTask(MACH_PORT_NULL)
#endif
{
    MOZ_COUNT_CTOR(GeckoChildProcessHost);
<<<<<<< HEAD

    MessageLoop* ioLoop = XRE_GetIOMessageLoop();
    ioLoop->PostTask(FROM_HERE,
                     NewRunnableMethod(this,
                                       &GeckoChildProcessHost::InitializeChannel));
=======
>>>>>>> 10857939
}

GeckoChildProcessHost::~GeckoChildProcessHost()

{
  AssertIOThread();

  MOZ_COUNT_DTOR(GeckoChildProcessHost);

  if (mChildProcessHandle > 0)
    ProcessWatcher::EnsureProcessTerminated(mChildProcessHandle
#if defined(NS_BUILD_REFCNT_LOGGING)
                                            , false // don't "force"
#endif
    );

#if defined(MOZ_WIDGET_COCOA)
  if (mChildTask != MACH_PORT_NULL)
    mach_port_deallocate(mach_task_self(), mChildTask);
#endif
}

//static
void
GeckoChildProcessHost::GetPathToBinary(FilePath& exePath)
{
  if (ShouldHaveDirectoryService()) {
    MOZ_ASSERT(sGreDirCached);
    if (sGreDir) {
#ifdef OS_WIN
      nsString path;
      MOZ_ALWAYS_TRUE(NS_SUCCEEDED(sGreDir->GetPath(path)));
#else
      nsCString path;
      MOZ_ALWAYS_TRUE(NS_SUCCEEDED(sGreDir->GetNativePath(path)));
#endif
      exePath = FilePath(path.get());
#ifdef MOZ_WIDGET_COCOA
      // We need to use an App Bundle on OS X so that we can hide
      // the dock icon. See Bug 557225.
      exePath = exePath.AppendASCII(MOZ_CHILD_PROCESS_BUNDLE);
#endif
    }
  }

  if (exePath.empty()) {
#ifdef OS_WIN
    exePath = FilePath::FromWStringHack(CommandLine::ForCurrentProcess()->program());
#else
    exePath = FilePath(CommandLine::ForCurrentProcess()->argv()[0]);
#endif
    exePath = exePath.DirName();
  }

  exePath = exePath.AppendASCII(MOZ_CHILD_PROCESS_NAME);
}

#ifdef MOZ_WIDGET_COCOA
class AutoCFTypeObject {
public:
  AutoCFTypeObject(CFTypeRef object)
  {
    mObject = object;
  }
  ~AutoCFTypeObject()
  {
    ::CFRelease(mObject);
  }
private:
  CFTypeRef mObject;
};
#endif

nsresult GeckoChildProcessHost::GetArchitecturesForBinary(const char *path, uint32_t *result)
{
  *result = 0;

#ifdef MOZ_WIDGET_COCOA
  CFURLRef url = ::CFURLCreateFromFileSystemRepresentation(kCFAllocatorDefault,
                                                           (const UInt8*)path,
                                                           strlen(path),
                                                           false);
  if (!url) {
    return NS_ERROR_FAILURE;
  }
  AutoCFTypeObject autoPluginContainerURL(url);

  CFArrayRef pluginContainerArchs = ::CFBundleCopyExecutableArchitecturesForURL(url);
  if (!pluginContainerArchs) {
    return NS_ERROR_FAILURE;
  }
  AutoCFTypeObject autoPluginContainerArchs(pluginContainerArchs);

  CFIndex pluginArchCount = ::CFArrayGetCount(pluginContainerArchs);
  for (CFIndex i = 0; i < pluginArchCount; i++) {
    CFNumberRef currentArch = static_cast<CFNumberRef>(::CFArrayGetValueAtIndex(pluginContainerArchs, i));
    int currentArchInt = 0;
    if (!::CFNumberGetValue(currentArch, kCFNumberIntType, &currentArchInt)) {
      continue;
    }
    switch (currentArchInt) {
      case kCFBundleExecutableArchitectureI386:
        *result |= base::PROCESS_ARCH_I386;
        break;
      case kCFBundleExecutableArchitectureX86_64:
        *result |= base::PROCESS_ARCH_X86_64;
        break;
      case kCFBundleExecutableArchitecturePPC:
        *result |= base::PROCESS_ARCH_PPC;
        break;
      default:
        break;
    }
  }

  return (*result ? NS_OK : NS_ERROR_FAILURE);
#else
  return NS_ERROR_NOT_IMPLEMENTED;
#endif
}

uint32_t GeckoChildProcessHost::GetSupportedArchitecturesForProcessType(GeckoProcessType type)
{
#ifdef MOZ_WIDGET_COCOA
  if (type == GeckoProcessType_Plugin) {

    // Cache this, it shouldn't ever change.
    static uint32_t pluginContainerArchs = 0;
    if (pluginContainerArchs == 0) {
      CacheGreDir();
      FilePath exePath;
      GetPathToBinary(exePath);
      nsresult rv = GetArchitecturesForBinary(exePath.value().c_str(), &pluginContainerArchs);
      NS_ASSERTION(NS_SUCCEEDED(rv) && pluginContainerArchs != 0, "Getting architecture of plugin container failed!");
      if (NS_FAILED(rv) || pluginContainerArchs == 0) {
        pluginContainerArchs = base::GetCurrentProcessArchitecture();
      }
    }
    return pluginContainerArchs;
  }
#endif

  return base::GetCurrentProcessArchitecture();
}

void
GeckoChildProcessHost::PrepareLaunch()
{
#ifdef MOZ_CRASHREPORTER
  if (CrashReporter::GetEnabled()) {
    CrashReporter::OOPInit();
  }
#endif

#ifdef XP_WIN
  InitWindowsGroupID();
#endif
  CacheGreDir();
}

//static
void
GeckoChildProcessHost::CacheGreDir()
{
  // PerformAysncLaunchInternal/GetPathToBinary may be called on the IO thread,
  // and they want to use the directory service, which needs to happen on the
  // main thread (in the event that its implemented in JS). So we grab
  // NS_GRE_DIR here and stash it.

#ifdef MOZ_WIDGET_GONK
  // Apparently, this ASSERT should be present on all platforms. Currently,
  // this assert causes mochitest failures on the Mac platform if its left in.

  // B2G overrides the directory service in JS, so this needs to be called
  // on the main thread.
  MOZ_ASSERT(NS_IsMainThread());
#endif

  if (ShouldHaveDirectoryService()) {
    nsCOMPtr<nsIProperties> directoryService(do_GetService(NS_DIRECTORY_SERVICE_CONTRACTID));
    MOZ_ASSERT(directoryService, "Expected XPCOM to be available");
    if (directoryService) {
      // getter_AddRefs doesn't work with StaticRefPtr, so we need to store the
      // result in an nsCOMPtr and copy it over.
      nsCOMPtr<nsIFile> greDir;
      nsresult rv = directoryService->Get(NS_GRE_DIR, NS_GET_IID(nsIFile), getter_AddRefs(greDir));
      if (NS_SUCCEEDED(rv)) {
        sGreDir = greDir;
        mozilla::ClearOnShutdown(&sGreDir);
      }
    }
  }
  sGreDirCached = true;
}

#ifdef XP_WIN
void GeckoChildProcessHost::InitWindowsGroupID()
{
  // On Win7+, pass the application user model to the child, so it can
  // register with it. This insures windows created by the container
  // properly group with the parent app on the Win7 taskbar.
  nsCOMPtr<nsIWinTaskbar> taskbarInfo =
    do_GetService(NS_TASKBAR_CONTRACTID);
  if (taskbarInfo) {
    bool isSupported = false;
    taskbarInfo->GetAvailable(&isSupported);
    nsAutoString appId;
    if (isSupported && NS_SUCCEEDED(taskbarInfo->GetDefaultGroupId(appId))) {
      mGroupId.Append(appId);
    } else {
      mGroupId.AssignLiteral("-");
    }
  }
}
#endif

bool
GeckoChildProcessHost::SyncLaunch(std::vector<std::string> aExtraOpts, int32_t aTimeoutMs, base::ProcessArchitecture arch)
{
  PrepareLaunch();

  PRIntervalTime timeoutTicks = (aTimeoutMs > 0) ?
    PR_MillisecondsToInterval(aTimeoutMs) : PR_INTERVAL_NO_TIMEOUT;
  MessageLoop* ioLoop = XRE_GetIOMessageLoop();
  NS_ASSERTION(MessageLoop::current() != ioLoop, "sync launch from the IO thread NYI");

  ioLoop->PostTask(FROM_HERE,
                   NewRunnableMethod(this,
                                     &GeckoChildProcessHost::RunPerformAsyncLaunch,
                                     aExtraOpts, arch));
  // NB: this uses a different mechanism than the chromium parent
  // class.
  MonitorAutoLock lock(mMonitor);
  PRIntervalTime waitStart = PR_IntervalNow();
  PRIntervalTime current;

  // We'll receive several notifications, we need to exit when we
  // have either successfully launched or have timed out.
  while (mProcessState != PROCESS_CONNECTED) {
    // If there was an error then return it, don't wait out the timeout.
    if (mProcessState == PROCESS_ERROR) {
      break;
    }

    lock.Wait(timeoutTicks);

    if (timeoutTicks != PR_INTERVAL_NO_TIMEOUT) {
      current = PR_IntervalNow();
      PRIntervalTime elapsed = current - waitStart;
      if (elapsed > timeoutTicks) {
        break;
      }
      timeoutTicks = timeoutTicks - elapsed;
      waitStart = current;
    }
  }

  return mProcessState == PROCESS_CONNECTED;
}

bool
GeckoChildProcessHost::AsyncLaunch(std::vector<std::string> aExtraOpts)
{
  PrepareLaunch();

  MessageLoop* ioLoop = XRE_GetIOMessageLoop();
  ioLoop->PostTask(FROM_HERE,
                   NewRunnableMethod(this,
                                     &GeckoChildProcessHost::RunPerformAsyncLaunch,
                                     aExtraOpts, base::GetCurrentProcessArchitecture()));

  // This may look like the sync launch wait, but we only delay as
  // long as it takes to create the channel.
  MonitorAutoLock lock(mMonitor);
  while (mProcessState < CHANNEL_INITIALIZED) {
    lock.Wait();
  }

  return true;
}

bool
GeckoChildProcessHost::LaunchAndWaitForProcessHandle(StringVector aExtraOpts)
{
  PrepareLaunch();

  MessageLoop* ioLoop = XRE_GetIOMessageLoop();
  ioLoop->PostTask(FROM_HERE,
                   NewRunnableMethod(this,
                                     &GeckoChildProcessHost::RunPerformAsyncLaunch,
                                     aExtraOpts, base::GetCurrentProcessArchitecture()));

  MonitorAutoLock lock(mMonitor);
  while (mProcessState < PROCESS_CREATED) {
    lock.Wait();
  }
  MOZ_ASSERT(mProcessState == PROCESS_ERROR || mChildProcessHandle);

  return mProcessState < PROCESS_ERROR;
}

void
GeckoChildProcessHost::InitializeChannel()
{
  CreateChannel();

  MonitorAutoLock lock(mMonitor);
  mProcessState = CHANNEL_INITIALIZED;
  lock.Notify();
}

void
GeckoChildProcessHost::Join()
{
  AssertIOThread();

  if (!mChildProcessHandle) {
    return;
  }

  // If this fails, there's nothing we can do.
  base::KillProcess(mChildProcessHandle, 0, /*wait*/true);
  SetAlreadyDead();
}

void
GeckoChildProcessHost::SetAlreadyDead()
{
  mChildProcessHandle = 0;
}

int32_t GeckoChildProcessHost::mChildCounter = 0;

//
// Wrapper function for handling GECKO_SEPARATE_NSPR_LOGS
//
bool
GeckoChildProcessHost::PerformAsyncLaunch(std::vector<std::string> aExtraOpts, base::ProcessArchitecture arch)
{
  // If NSPR log files are not requested, we're done.
  const char* origLogName = PR_GetEnv("NSPR_LOG_FILE");
  if (!origLogName) {
    return PerformAsyncLaunchInternal(aExtraOpts, arch);
  }

  // We currently have no portable way to launch child with environment
  // different than parent.  So temporarily change NSPR_LOG_FILE so child
  // inherits value we want it to have. (NSPR only looks at NSPR_LOG_FILE at
  // startup, so it's 'safe' to play with the parent's environment this way.)
  nsAutoCString setChildLogName("NSPR_LOG_FILE=");
  setChildLogName.Append(origLogName);

  // remember original value so we can restore it.
  // - buffer needs to be permanently allocated for PR_SetEnv()
  // - Note: this code is not called re-entrantly, nor are restoreOrigLogName
  //   or mChildCounter touched by any other thread, so this is safe.
  static char* restoreOrigLogName = 0;
  if (!restoreOrigLogName)
    restoreOrigLogName = strdup(setChildLogName.get());

  // Append child-specific postfix to name
  setChildLogName.AppendLiteral(".child-");
  setChildLogName.AppendInt(++mChildCounter);

  // Passing temporary to PR_SetEnv is ok here because env gets copied
  // by exec, etc., to permanent storage in child when process launched.
  PR_SetEnv(setChildLogName.get());
  bool retval = PerformAsyncLaunchInternal(aExtraOpts, arch);

  // Revert to original value
  PR_SetEnv(restoreOrigLogName);

  return retval;
}

bool
GeckoChildProcessHost::RunPerformAsyncLaunch(std::vector<std::string> aExtraOpts,
                                             base::ProcessArchitecture aArch)
{
  InitializeChannel();
  return PerformAsyncLaunch(aExtraOpts, aArch);
}

void
#if defined(XP_WIN)
AddAppDirToCommandLine(CommandLine& aCmdLine)
#else
AddAppDirToCommandLine(std::vector<std::string>& aCmdLine)
#endif
{
  // Content processes need access to application resources, so pass
  // the full application directory path to the child process.
  if (ShouldHaveDirectoryService()) {
    nsCOMPtr<nsIProperties> directoryService(do_GetService(NS_DIRECTORY_SERVICE_CONTRACTID));
    NS_ASSERTION(directoryService, "Expected XPCOM to be available");
    if (directoryService) {
      nsCOMPtr<nsIFile> appDir;
      // NS_XPCOM_CURRENT_PROCESS_DIR really means the app dir, not the
      // current process dir.
      nsresult rv = directoryService->Get(NS_XPCOM_CURRENT_PROCESS_DIR,
                                          NS_GET_IID(nsIFile),
                                          getter_AddRefs(appDir));
      if (NS_SUCCEEDED(rv)) {
        nsAutoCString path;
        MOZ_ALWAYS_TRUE(NS_SUCCEEDED(appDir->GetNativePath(path)));
#if defined(XP_WIN)
        aCmdLine.AppendLooseValue(UTF8ToWide("-appdir"));
        aCmdLine.AppendLooseValue(UTF8ToWide(path.get()));
#else
        aCmdLine.push_back("-appdir");
        aCmdLine.push_back(path.get());
#endif
      }
    }
  }
}

bool
GeckoChildProcessHost::PerformAsyncLaunchInternal(std::vector<std::string>& aExtraOpts, base::ProcessArchitecture arch)
{
  // We rely on the fact that InitializeChannel() has already been processed
  // on the IO thread before this point is reached.
  if (!GetChannel()) {
    return false;
  }

  base::ProcessHandle process = 0;

  // send the child the PID so that it can open a ProcessHandle back to us.
  // probably don't want to do this in the long run
  char pidstring[32];
  PR_snprintf(pidstring, sizeof(pidstring) - 1,
	      "%ld", base::Process::Current().pid());

  const char* const childProcessType =
      XRE_ChildProcessTypeToString(mProcessType);

//--------------------------------------------------
#if defined(OS_POSIX)
  // For POSIX, we have to be extremely anal about *not* using
  // std::wstring in code compiled with Mozilla's -fshort-wchar
  // configuration, because chromium is compiled with -fno-short-wchar
  // and passing wstrings from one config to the other is unsafe.  So
  // we split the logic here.

#if defined(OS_LINUX) || defined(OS_MACOSX) || defined(OS_BSD)
  base::environment_map newEnvVars;
  ChildPrivileges privs = mPrivileges;
  if (privs == base::PRIVILEGES_DEFAULT) {
    privs = DefaultChildPrivileges();
  }
  // XPCOM may not be initialized in some subprocesses.  We don't want
  // to initialize XPCOM just for the directory service, especially
  // since LD_LIBRARY_PATH is already set correctly in subprocesses
  // (meaning that we don't need to set that up in the environment).
  if (ShouldHaveDirectoryService()) {
    MOZ_ASSERT(sGreDirCached);
    if (sGreDir) {
      nsCString path;
      MOZ_ALWAYS_TRUE(NS_SUCCEEDED(sGreDir->GetNativePath(path)));
# if defined(OS_LINUX) || defined(OS_BSD)
#  if defined(MOZ_WIDGET_ANDROID)
      path += "/lib";
#  endif  // MOZ_WIDGET_ANDROID
      const char *ld_library_path = PR_GetEnv("LD_LIBRARY_PATH");
      nsCString new_ld_lib_path;
      if (ld_library_path && *ld_library_path) {
          new_ld_lib_path.Assign(path.get());
          new_ld_lib_path.AppendLiteral(":");
          new_ld_lib_path.Append(ld_library_path);
          newEnvVars["LD_LIBRARY_PATH"] = new_ld_lib_path.get();
      } else {
          newEnvVars["LD_LIBRARY_PATH"] = path.get();
      }
# elif OS_MACOSX
      newEnvVars["DYLD_LIBRARY_PATH"] = path.get();
      // XXX DYLD_INSERT_LIBRARIES should only be set when launching a plugin
      //     process, and has no effect on other subprocesses (the hooks in
      //     libplugin_child_interpose.dylib become noops).  But currently it
      //     gets set when launching any kind of subprocess.
      //
      // Trigger "dyld interposing" for the dylib that contains
      // plugin_child_interpose.mm.  This allows us to hook OS calls in the
      // plugin process (ones that don't work correctly in a background
      // process).  Don't break any other "dyld interposing" that has already
      // been set up by whatever may have launched the browser.
      const char* prevInterpose = PR_GetEnv("DYLD_INSERT_LIBRARIES");
      nsCString interpose;
      if (prevInterpose) {
        interpose.Assign(prevInterpose);
        interpose.AppendLiteral(":");
      }
      interpose.Append(path.get());
      interpose.AppendLiteral("/libplugin_child_interpose.dylib");
      newEnvVars["DYLD_INSERT_LIBRARIES"] = interpose.get();
# endif  // OS_LINUX
    }
  }
#endif  // OS_LINUX || OS_MACOSX

  FilePath exePath;
  GetPathToBinary(exePath);

#ifdef MOZ_WIDGET_ANDROID
  // The java wrapper unpacks this for us but can't make it executable
  chmod(exePath.value().c_str(), 0700);
#endif  // MOZ_WIDGET_ANDROID

#ifdef ANDROID
  // Remap the Android property workspace to a well-known int,
  // and update the environment to reflect the new value for the
  // child process.
  const char *apws = getenv("ANDROID_PROPERTY_WORKSPACE");
  if (apws) {
    int fd = atoi(apws);
    mFileMap.push_back(std::pair<int, int>(fd, kMagicAndroidSystemPropFd));

    char buf[32];
    char *szptr = strchr(apws, ',');

    snprintf(buf, sizeof(buf), "%d%s", kMagicAndroidSystemPropFd, szptr);
    newEnvVars["ANDROID_PROPERTY_WORKSPACE"] = buf;
  }
#endif  // ANDROID

#ifdef MOZ_WIDGET_GONK
  if (const char *ldPreloadPath = getenv("LD_PRELOAD")) {
    newEnvVars["LD_PRELOAD"] = ldPreloadPath;
  }
#endif // MOZ_WIDGET_GONK

  // remap the IPC socket fd to a well-known int, as the OS does for
  // STDOUT_FILENO, for example
  int srcChannelFd, dstChannelFd;
  channel().GetClientFileDescriptorMapping(&srcChannelFd, &dstChannelFd);
  mFileMap.push_back(std::pair<int,int>(srcChannelFd, dstChannelFd));

  // no need for kProcessChannelID, the child process inherits the
  // other end of the socketpair() from us

  std::vector<std::string> childArgv;

  childArgv.push_back(exePath.value());

  childArgv.insert(childArgv.end(), aExtraOpts.begin(), aExtraOpts.end());

  if (Omnijar::IsInitialized()) {
    // Make sure that child processes can find the omnijar
    // See XRE_InitCommandLine in nsAppRunner.cpp
    nsAutoCString path;
    nsCOMPtr<nsIFile> file = Omnijar::GetPath(Omnijar::GRE);
    if (file && NS_SUCCEEDED(file->GetNativePath(path))) {
      childArgv.push_back("-greomni");
      childArgv.push_back(path.get());
    }
    file = Omnijar::GetPath(Omnijar::APP);
    if (file && NS_SUCCEEDED(file->GetNativePath(path))) {
      childArgv.push_back("-appomni");
      childArgv.push_back(path.get());
    }
  }

  // Add the application directory path (-appdir path)
  AddAppDirToCommandLine(childArgv);

  childArgv.push_back(pidstring);

#if defined(MOZ_CRASHREPORTER)
#  if defined(OS_LINUX) || defined(OS_BSD)
  int childCrashFd, childCrashRemapFd;
  if (!CrashReporter::CreateNotificationPipeForChild(
        &childCrashFd, &childCrashRemapFd))
    return false;
  if (0 <= childCrashFd) {
    mFileMap.push_back(std::pair<int,int>(childCrashFd, childCrashRemapFd));
    // "true" == crash reporting enabled
    childArgv.push_back("true");
  }
  else {
    // "false" == crash reporting disabled
    childArgv.push_back("false");
  }
#  elif defined(MOZ_WIDGET_COCOA)
  childArgv.push_back(CrashReporter::GetChildNotificationPipe());
#  endif  // OS_LINUX
#endif

#ifdef MOZ_WIDGET_COCOA
  // Add a mach port to the command line so the child can communicate its
  // 'task_t' back to the parent.
  //
  // Put a random number into the channel name, so that a compromised renderer
  // can't pretend being the child that's forked off.
  std::string mach_connection_name = StringPrintf("org.mozilla.machname.%d",
                                                  base::RandInt(0, std::numeric_limits<int>::max()));
  childArgv.push_back(mach_connection_name.c_str());
#endif

  childArgv.push_back(childProcessType);

  base::LaunchApp(childArgv, mFileMap,
#if defined(OS_LINUX) || defined(OS_MACOSX) || defined(OS_BSD)
                  newEnvVars, privs,
#endif
                  false, &process, arch);

  // We're in the parent and the child was launched. Close the child FD in the
  // parent as soon as possible, which will allow the parent to detect when the
  // child closes its FD (either due to normal exit or due to crash).
  GetChannel()->CloseClientFileDescriptor();

#ifdef MOZ_WIDGET_COCOA
  // Wait for the child process to send us its 'task_t' data.
  const int kTimeoutMs = 10000;

  MachReceiveMessage child_message;
  ReceivePort parent_recv_port(mach_connection_name.c_str());
  kern_return_t err = parent_recv_port.WaitForMessage(&child_message, kTimeoutMs);
  if (err != KERN_SUCCESS) {
    std::string errString = StringPrintf("0x%x %s", err, mach_error_string(err));
    CHROMIUM_LOG(ERROR) << "parent WaitForMessage() failed: " << errString;
    return false;
  }

  task_t child_task = child_message.GetTranslatedPort(0);
  if (child_task == MACH_PORT_NULL) {
    CHROMIUM_LOG(ERROR) << "parent GetTranslatedPort(0) failed.";
    return false;
  }

  if (child_message.GetTranslatedPort(1) == MACH_PORT_NULL) {
    CHROMIUM_LOG(ERROR) << "parent GetTranslatedPort(1) failed.";
    return false;
  }
  MachPortSender parent_sender(child_message.GetTranslatedPort(1));

  MachSendMessage parent_message(/* id= */0);
  if (!parent_message.AddDescriptor(bootstrap_port)) {
    CHROMIUM_LOG(ERROR) << "parent AddDescriptor(" << bootstrap_port << ") failed.";
    return false;
  }

  err = parent_sender.SendMessage(parent_message, kTimeoutMs);
  if (err != KERN_SUCCESS) {
    std::string errString = StringPrintf("0x%x %s", err, mach_error_string(err));
    CHROMIUM_LOG(ERROR) << "parent SendMessage() failed: " << errString;
    return false;
  }
#endif

//--------------------------------------------------
#elif defined(OS_WIN)

  FilePath exePath;
  GetPathToBinary(exePath);

  CommandLine cmdLine(exePath.ToWStringHack());
  cmdLine.AppendSwitchWithValue(switches::kProcessChannelID, channel_id());

  for (std::vector<std::string>::iterator it = aExtraOpts.begin();
       it != aExtraOpts.end();
       ++it) {
      cmdLine.AppendLooseValue(UTF8ToWide(*it));
  }

  if (Omnijar::IsInitialized()) {
    // Make sure the child process can find the omnijar
    // See XRE_InitCommandLine in nsAppRunner.cpp
    nsAutoString path;
    nsCOMPtr<nsIFile> file = Omnijar::GetPath(Omnijar::GRE);
    if (file && NS_SUCCEEDED(file->GetPath(path))) {
      cmdLine.AppendLooseValue(UTF8ToWide("-greomni"));
      cmdLine.AppendLooseValue(path.get());
    }
    file = Omnijar::GetPath(Omnijar::APP);
    if (file && NS_SUCCEEDED(file->GetPath(path))) {
      cmdLine.AppendLooseValue(UTF8ToWide("-appomni"));
      cmdLine.AppendLooseValue(path.get());
    }
  }

#if defined(XP_WIN) && defined(MOZ_CONTENT_SANDBOX)
  if (mSandboxEnabled) {
    // Tell the process that it should lower its rights after initialization.
    cmdLine.AppendLooseValue(UTF8ToWide("-sandbox"));
  }
#endif

  // Add the application directory path (-appdir path)
  AddAppDirToCommandLine(cmdLine);

  // XXX Command line params past this point are expected to be at
  // the end of the command line string, and in a specific order.
  // See XRE_InitChildProcess in nsEmbedFunction.

  // Win app model id
  cmdLine.AppendLooseValue(mGroupId.get());

  // Process id
  cmdLine.AppendLooseValue(UTF8ToWide(pidstring));

#if defined(MOZ_CRASHREPORTER)
  cmdLine.AppendLooseValue(
    UTF8ToWide(CrashReporter::GetChildNotificationPipe()));
#endif

  // Process type
  cmdLine.AppendLooseValue(UTF8ToWide(childProcessType));

#if defined(XP_WIN) && defined(MOZ_CONTENT_SANDBOX)
  if (mSandboxEnabled) {

    mozilla::SandboxBroker sandboxBroker;
    sandboxBroker.LaunchApp(cmdLine.program().c_str(),
                            cmdLine.command_line_string().c_str(),
                            &process);
  } else
#endif
  {
    base::LaunchApp(cmdLine, false, false, &process);
  }

#else
#  error Sorry
#endif

  if (!process) {
    MonitorAutoLock lock(mMonitor);
    mProcessState = PROCESS_ERROR;
    lock.Notify();
    return false;
  }
  // NB: on OS X, we block much longer than we need to in order to
  // reach this call, waiting for the child process's task_t.  The
  // best way to fix that is to refactor this file, hard.
  SetHandle(process);
#if defined(MOZ_WIDGET_COCOA)
  mChildTask = child_task;
#endif

  OpenPrivilegedHandle(base::GetProcId(process));
  {
    MonitorAutoLock lock(mMonitor);
    mProcessState = PROCESS_CREATED;
    lock.Notify();
  }

  return true;
}

void
GeckoChildProcessHost::OpenPrivilegedHandle(base::ProcessId aPid)
{
  if (mChildProcessHandle) {
    MOZ_ASSERT(aPid == base::GetProcId(mChildProcessHandle));
    return;
  }
  if (!base::OpenPrivilegedProcessHandle(aPid, &mChildProcessHandle)) {
    NS_RUNTIMEABORT("can't open handle to child process");
  }
}

void
GeckoChildProcessHost::OnChannelConnected(int32_t peer_pid)
{
  OpenPrivilegedHandle(peer_pid);
  {
    MonitorAutoLock lock(mMonitor);
    mProcessState = PROCESS_CONNECTED;
    lock.Notify();
  }
}

void
GeckoChildProcessHost::OnMessageReceived(const IPC::Message& aMsg)
{
  // We never process messages ourself, just save them up for the next
  // listener.
  mQueue.push(aMsg);
}

void
GeckoChildProcessHost::OnChannelError()
{
  // Update the process state to an error state if we have a channel
  // error before we're connected. This fixes certain failures,
  // but does not address the full range of possible issues described
  // in the FIXME comment below.
  MonitorAutoLock lock(mMonitor);
  if (mProcessState < PROCESS_CONNECTED) {
    mProcessState = PROCESS_ERROR;
    lock.Notify();
  }
  // FIXME/bug 773925: save up this error for the next listener.
}

void
GeckoChildProcessHost::GetQueuedMessages(std::queue<IPC::Message>& queue)
{
  // If this is called off the IO thread, bad things will happen.
  DCHECK(MessageLoopForIO::current());
  swap(queue, mQueue);
  // We expect the next listener to take over processing of our queue.
}

void
GeckoChildProcessHost::OnWaitableEventSignaled(base::WaitableEvent *event)
{
  if (mDelegate) {
    mDelegate->OnWaitableEventSignaled(event);
  }
  ChildProcessHost::OnWaitableEventSignaled(event);
}

#ifdef MOZ_NUWA_PROCESS

using mozilla::ipc::GeckoExistingProcessHost;
using mozilla::ipc::FileDescriptor;

GeckoExistingProcessHost::
GeckoExistingProcessHost(GeckoProcessType aProcessType,
                         base::ProcessHandle aProcess,
                         const FileDescriptor& aFileDescriptor,
                         ChildPrivileges aPrivileges)
  : GeckoChildProcessHost(aProcessType, aPrivileges)
  , mExistingProcessHandle(aProcess)
  , mExistingFileDescriptor(aFileDescriptor)
{
  NS_ASSERTION(aFileDescriptor.IsValid(),
               "Expected file descriptor to be valid");
}

GeckoExistingProcessHost::~GeckoExistingProcessHost()
{
  // Bug 943174: If we don't do this, ~GeckoChildProcessHost will try
  // to wait on a process that isn't a direct child, and bad things
  // will happen.
  SetAlreadyDead();
}

bool
GeckoExistingProcessHost::PerformAsyncLaunch(StringVector aExtraOpts,
                                             base::ProcessArchitecture aArch)
{
  SetHandle(mExistingProcessHandle);

  OpenPrivilegedHandle(base::GetProcId(mExistingProcessHandle));

  MonitorAutoLock lock(mMonitor);
  mProcessState = PROCESS_CREATED;
  lock.Notify();

  return true;
}

void
GeckoExistingProcessHost::InitializeChannel()
{
  CreateChannel(mExistingFileDescriptor);

  MonitorAutoLock lock(mMonitor);
  mProcessState = CHANNEL_INITIALIZED;
  lock.Notify();
}

#endif /* MOZ_NUWA_PROCESS */<|MERGE_RESOLUTION|>--- conflicted
+++ resolved
@@ -103,14 +103,6 @@
 #endif
 {
     MOZ_COUNT_CTOR(GeckoChildProcessHost);
-<<<<<<< HEAD
-
-    MessageLoop* ioLoop = XRE_GetIOMessageLoop();
-    ioLoop->PostTask(FROM_HERE,
-                     NewRunnableMethod(this,
-                                       &GeckoChildProcessHost::InitializeChannel));
-=======
->>>>>>> 10857939
 }
 
 GeckoChildProcessHost::~GeckoChildProcessHost()
