--- conflicted
+++ resolved
@@ -7,7 +7,6 @@
 #ifndef __IPC_GLUE_IPCMESSAGEUTILS_H__
 #define __IPC_GLUE_IPCMESSAGEUTILS_H__
 
-<<<<<<< HEAD
 #if defined(OS_OS2)
 // include everything from os2.h early to make sure we have all defs later
 // (once os.2 is included, you can't change the set of included defs)
@@ -16,9 +15,7 @@
 #include <os2.h>
 #endif
 
-=======
 #include "base/process_util.h"
->>>>>>> d6455a3c
 #include "chrome/common/ipc_message_utils.h"
 
 #include "mozilla/TimeStamp.h"
