--- conflicted
+++ resolved
@@ -42,41 +42,6 @@
 include $(topsrcdir)/ipc/chromium/chromium-config.mk
 
 ifdef OS_POSIX # {
-<<<<<<< HEAD
-
-CPPSRCS += \
-  condition_variable_posix.cc \
-  debug_util_posix.cc \
-  event_recorder_stubs.cc \
-  file_descriptor_shuffle.cc \
-  file_util_posix.cc \
-  lock_impl_posix.cc \
-  message_pump_libevent.cc \
-  platform_file_posix.cc \
-  process_posix.cc \
-  process_util_posix.cc \
-  string16.cc \
-  system_monitor_posix.cc \
-  sys_info_posix.cc \
-  thread_local_posix.cc \
-  thread_local_storage_posix.cc \
-  waitable_event_posix.cc \
-  waitable_event_watcher_posix.cc \
-  file_descriptor_set_posix.cc \
-  ipc_channel_posix.cc \
-  process_watcher_posix_sigchld.cc \
-  $(NULL)
-
-ifndef OS_OS2 # {
-CPPSRCS += \
-  rand_util_posix.cc \
-  platform_thread_posix.cc \
-  shared_memory_posix.cc \
-  $(NULL)
-endif # }
-
-=======
->>>>>>> d6455a3c
 ifeq ($(OS_TARGET),Android)
 DEFINES += -DANDROID -D_POSIX_MONOTONIC_CLOCK=0
 endif # Android
@@ -103,56 +68,6 @@
 
 endif # } OS_MACOSX
 
-<<<<<<< HEAD
-ifdef OS_LINUX # {
-
-CPPSRCS += \
-  atomicops_internals_x86_gcc.cc \
-  base_paths_linux.cc \
-  file_version_info_linux.cc \
-  idle_timer_none.cc \
-  process_util_linux.cc \
-  time_posix.cc \
-  $(NULL)
-
-ifdef MOZ_ENABLE_GTK2
-CPPSRCS += \
-  message_pump_glib.cc \
-  $(NULL)
-endif
-
-ifdef MOZ_ENABLE_QT
-MOCSRCS = \
-  moc_message_pump_qt.cc \
-  $(NULL)
-
-CPPSRCS += \
-  $(MOCSRCS) \
-  message_pump_qt.cc \
-  $(NULL)
-endif
-
-endif # } OS_LINUX
-
-ifdef OS_OS2 # {
-CPPSRCS += \
-  atomicops_internals_x86_gcc.cc \
-  platform_thread_os2.cc \
-  shared_memory_os2.cc \
-  base_paths_os2.cc \
-  transport_dib_os2.cc \
-  process_util_linux.cc \
-  process_util_os2.cc \
-  time_posix.cc \
-  sys_info_os2.cc \
-  string_util_os2.cc \
-  rand_util_os2.cc \
-  message_pump_os2.cc \
-  $(NULL)
-endif # } OS_OS2
-
-=======
->>>>>>> d6455a3c
 # libevent
 
 ifndef MOZ_NATIVE_LIBEVENT # {
@@ -208,16 +123,13 @@
   $(NULL)
 endif # }
 
-<<<<<<< HEAD
 ifdef OS_OS2 # {
 LOCAL_INCLUDES += -I$(srcdir)/src/third_party/libevent/os2
 endif # }
 
-=======
 ifdef OS_BSD # {
 ifneq (,$(OS_DRAGONFLY)$(OS_FREEBSD)) # {
 DEFINES += -D_EVENT_HAVE_SENDFILE
->>>>>>> d6455a3c
 endif # }
 LOCAL_INCLUDES += -I$(srcdir)/src/third_party/libevent/bsd
 CSRCS += kqueue.c
