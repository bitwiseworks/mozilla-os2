# This Source Code Form is subject to the terms of the Mozilla Public
# License, v. 2.0. If a copy of the MPL was not distributed with this
# file, You can obtain one at http://mozilla.org/MPL/2.0/.

OS_CXXFLAGS := $(filter-out -fshort-wchar,$(OS_CXXFLAGS))

ACDEFINES =

ifndef MOZ_NATIVE_LIBEVENT # {
vpath %.c \
  $(srcdir)/src/third_party/libevent \
  $(NULL)
endif # }

vpath %.cc \
  $(srcdir)/src/base \
  $(srcdir)/src/chrome/common \
  $(NULL)

vpath %.mm \
  $(srcdir)/src/base \
  $(srcdir)/src/chrome/common \
  $(NULL)

<<<<<<< HEAD
include $(topsrcdir)/config/config.mk
include $(topsrcdir)/ipc/chromium/chromium-config.mk

ifdef OS_POSIX # {
ifeq ($(OS_TARGET),Android)
DEFINES += -DANDROID -D_POSIX_MONOTONIC_CLOCK=0
endif # Android
endif # } OS_POSIX

ifdef OS_MACOSX # {

CMMSRCS += \
  base_paths_mac.mm \
  file_util_mac.mm \
  file_version_info_mac.mm \
  mac_util.mm \
  message_pump_mac.mm \
  platform_thread_mac.mm \
  process_util_mac.mm \
  scoped_nsautorelease_pool.mm \
  sys_string_conversions_mac.mm \
  worker_pool_mac.mm \
  chrome_paths_mac.mm \
  mach_ipc_mac.mm \
  platform_util_mac.mm \
  chrome_application_mac.mm \
  $(NULL)

endif # } OS_MACOSX

# libevent

ifndef MOZ_NATIVE_LIBEVENT # {

ifdef OS_POSIX # {

LOCAL_INCLUDES += -I$(srcdir)/src/third_party/libevent
LOCAL_INCLUDES += -I$(srcdir)/src/third_party/libevent/include
DEFINES += -DHAVE_CONFIG_H

CSRCS += \
  buffer.c \
  bufferevent.c \
  bufferevent_sock.c \
  bufferevent_ratelim.c \
  evdns.c \
  event.c \
  event_tagging.c \
  evmap.c \
  evthread.c \
  evthread_pthread.c \
  evrpc.c \
  evutil.c \
  evutil_rand.c \
  http.c \
  listener.c \
  log.c \
  select.c \
  signal.c \
  strlcpy.c \
  $(NULL)

ifndef OS_OS2 # {
CSRCS += \
  poll.c \
  $(NULL)
endif # }

ifdef OS_MACOSX # {
LOCAL_INCLUDES += -I$(srcdir)/src/third_party/libevent/mac
CSRCS += kqueue.c
endif # }

ifdef OS_LINUX # {
ifeq ($(OS_TARGET),Android) # {
LOCAL_INCLUDES += -I$(srcdir)/src/third_party/libevent/android
else # } else {
LOCAL_INCLUDES += -I$(srcdir)/src/third_party/libevent/linux
endif # }
CSRCS += \
  epoll.c \
  epoll_sub.c \
  $(NULL)
endif # }

ifdef OS_OS2 # {
LOCAL_INCLUDES += -I$(srcdir)/src/third_party/libevent/os2
endif # }

ifdef OS_BSD # {
ifneq (,$(OS_DRAGONFLY)$(OS_FREEBSD)) # {
DEFINES += -D_EVENT_HAVE_SENDFILE
endif # }
LOCAL_INCLUDES += -I$(srcdir)/src/third_party/libevent/bsd
CSRCS += kqueue.c
endif # }

endif # }

endif # }

=======
>>>>>>> 10857939
OS_CXXFLAGS += $(TK_CFLAGS)

include $(topsrcdir)/config/rules.mk

ifdef MOZ_NATIVE_LIBEVENT # {

export-preqs = \
  $(call mkdir_deps,$(CURDIR)/third_party/libevent) \
  $(NULL)

export:: $(export-preqs)
	echo '#include <event.h>' > $(CURDIR)/third_party/libevent/event.h

endif # }<|MERGE_RESOLUTION|>--- conflicted
+++ resolved
@@ -22,110 +22,6 @@
   $(srcdir)/src/chrome/common \
   $(NULL)
 
-<<<<<<< HEAD
-include $(topsrcdir)/config/config.mk
-include $(topsrcdir)/ipc/chromium/chromium-config.mk
-
-ifdef OS_POSIX # {
-ifeq ($(OS_TARGET),Android)
-DEFINES += -DANDROID -D_POSIX_MONOTONIC_CLOCK=0
-endif # Android
-endif # } OS_POSIX
-
-ifdef OS_MACOSX # {
-
-CMMSRCS += \
-  base_paths_mac.mm \
-  file_util_mac.mm \
-  file_version_info_mac.mm \
-  mac_util.mm \
-  message_pump_mac.mm \
-  platform_thread_mac.mm \
-  process_util_mac.mm \
-  scoped_nsautorelease_pool.mm \
-  sys_string_conversions_mac.mm \
-  worker_pool_mac.mm \
-  chrome_paths_mac.mm \
-  mach_ipc_mac.mm \
-  platform_util_mac.mm \
-  chrome_application_mac.mm \
-  $(NULL)
-
-endif # } OS_MACOSX
-
-# libevent
-
-ifndef MOZ_NATIVE_LIBEVENT # {
-
-ifdef OS_POSIX # {
-
-LOCAL_INCLUDES += -I$(srcdir)/src/third_party/libevent
-LOCAL_INCLUDES += -I$(srcdir)/src/third_party/libevent/include
-DEFINES += -DHAVE_CONFIG_H
-
-CSRCS += \
-  buffer.c \
-  bufferevent.c \
-  bufferevent_sock.c \
-  bufferevent_ratelim.c \
-  evdns.c \
-  event.c \
-  event_tagging.c \
-  evmap.c \
-  evthread.c \
-  evthread_pthread.c \
-  evrpc.c \
-  evutil.c \
-  evutil_rand.c \
-  http.c \
-  listener.c \
-  log.c \
-  select.c \
-  signal.c \
-  strlcpy.c \
-  $(NULL)
-
-ifndef OS_OS2 # {
-CSRCS += \
-  poll.c \
-  $(NULL)
-endif # }
-
-ifdef OS_MACOSX # {
-LOCAL_INCLUDES += -I$(srcdir)/src/third_party/libevent/mac
-CSRCS += kqueue.c
-endif # }
-
-ifdef OS_LINUX # {
-ifeq ($(OS_TARGET),Android) # {
-LOCAL_INCLUDES += -I$(srcdir)/src/third_party/libevent/android
-else # } else {
-LOCAL_INCLUDES += -I$(srcdir)/src/third_party/libevent/linux
-endif # }
-CSRCS += \
-  epoll.c \
-  epoll_sub.c \
-  $(NULL)
-endif # }
-
-ifdef OS_OS2 # {
-LOCAL_INCLUDES += -I$(srcdir)/src/third_party/libevent/os2
-endif # }
-
-ifdef OS_BSD # {
-ifneq (,$(OS_DRAGONFLY)$(OS_FREEBSD)) # {
-DEFINES += -D_EVENT_HAVE_SENDFILE
-endif # }
-LOCAL_INCLUDES += -I$(srcdir)/src/third_party/libevent/bsd
-CSRCS += kqueue.c
-endif # }
-
-endif # }
-
-endif # }
-
-=======
->>>>>>> 10857939
 OS_CXXFLAGS += $(TK_CFLAGS)
 
 include $(topsrcdir)/config/rules.mk
