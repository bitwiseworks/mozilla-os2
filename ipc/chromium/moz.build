# -*- Mode: python; c-basic-offset: 4; indent-tabs-mode: nil; tab-width: 40 -*-
# vim: set filetype=python:
# This Source Code Form is subject to the terms of the Mozilla Public
# License, v. 2.0. If a copy of the MPL was not distributed with this
# file, You can obtain one at http://mozilla.org/MPL/2.0/.

os_win = 0
os_posix = 0
os_macosx = 0
os_dragonfly = 0
os_freebsd = 0
os_netbsd = 0
os_openbsd = 0
os_bsd = 0
os_os2 = 0
os_linux = 0

if CONFIG['OS_ARCH'] == 'WINNT':
    os_win = 1
else:
    os_posix = 1
    if CONFIG['OS_ARCH'] == 'Darwin':
        os_macosx = 1
    elif CONFIG['OS_ARCH'] == 'DragonFly':
        os_dragonfly = 1
        os_bsd = 1
    elif CONFIG['OS_ARCH'] in ['FreeBSD', 'GNU_kFreeBSD']:
        os_freebsd = 1
        os_bsd = 1
    elif CONFIG['OS_ARCH'] == 'NetBSD':
        os_netbsd = 1
        os_bsd = 1
    elif CONFIG['OS_ARCH'] == 'OpenBSD':
        os_openbsd = 1
        os_bsd = 1
    elif CONFIG['OS_ARCH'] == 'OS2':
        os_os2 = 1
    else:
        os_linux = 1

UNIFIED_SOURCES += [
    'src/base/at_exit.cc',
    'src/base/base_switches.cc',
    'src/base/command_line.cc',
    'src/base/file_path.cc',
    'src/base/file_util.cc',
    'src/base/histogram.cc',
    'src/base/lock.cc',
    'src/base/logging.cc',
    'src/base/message_loop.cc',
    'src/base/message_pump_default.cc',
    'src/base/non_thread_safe.cc',
    'src/base/pickle.cc',
    'src/base/rand_util.cc',
    'src/base/revocable_store.cc',
    'src/base/scoped_temp_dir.cc',
    'src/base/string_piece.cc',
    'src/base/string_util.cc',
    'src/base/thread.cc',
    'src/base/thread_collision_warner.cc',
    'src/base/time.cc',
    'src/base/timer.cc',
    'src/base/tracked.cc',
    'src/base/tracked_objects.cc',
    'src/chrome/common/child_process.cc',
    'src/chrome/common/child_process_host.cc',
    'src/chrome/common/child_process_info.cc',
    'src/chrome/common/child_thread.cc',
    'src/chrome/common/chrome_switches.cc',
    'src/chrome/common/env_vars.cc',
    'src/chrome/common/ipc_channel.cc',
    'src/chrome/common/ipc_channel_proxy.cc',
    'src/chrome/common/ipc_message.cc',
    'src/chrome/common/ipc_sync_channel.cc',
    'src/chrome/common/ipc_sync_message.cc',
    'src/chrome/common/message_router.cc',
    'src/chrome/common/notification_service.cc',
]

if os_win:
    SOURCES += [
        'src/base/condition_variable_win.cc',
        'src/base/cpu.cc',
        'src/base/file_util_win.cc',
        'src/base/idle_timer.cc',
        'src/base/lock_impl_win.cc',
        'src/base/message_pump_win.cc',
        'src/base/object_watcher.cc',
        'src/base/platform_file_win.cc',
        'src/base/platform_thread_win.cc',
        'src/base/process_util_win.cc',
        'src/base/process_win.cc',
        'src/base/rand_util_win.cc',
        'src/base/registry.cc',
        'src/base/shared_memory_win.cc',
        'src/base/sys_info_win.cc',
        'src/base/sys_string_conversions_win.cc',
        'src/base/thread_local_storage_win.cc',
        'src/base/thread_local_win.cc',
        'src/base/time_win.cc',
        'src/base/waitable_event_watcher_win.cc',
        'src/base/waitable_event_win.cc',
        'src/base/win_util.cc',
        'src/chrome/common/ipc_channel_win.cc',
        'src/chrome/common/process_watcher_win.cc',
        'src/chrome/common/transport_dib_win.cc',
    ]
elif not CONFIG['MOZ_NATIVE_LIBEVENT']:
    SOURCES += [
        'src/third_party/libevent/buffer.c',
        'src/third_party/libevent/bufferevent.c',
        'src/third_party/libevent/bufferevent_ratelim.c',
        'src/third_party/libevent/bufferevent_sock.c',
        'src/third_party/libevent/evdns.c',
        'src/third_party/libevent/event.c',
        'src/third_party/libevent/event_tagging.c',
        'src/third_party/libevent/evmap.c',
        'src/third_party/libevent/evrpc.c',
        'src/third_party/libevent/evthread.c',
        'src/third_party/libevent/evthread_pthread.c',
        'src/third_party/libevent/evutil.c',
        'src/third_party/libevent/evutil_rand.c',
        'src/third_party/libevent/http.c',
        'src/third_party/libevent/listener.c',
        'src/third_party/libevent/log.c',
        'src/third_party/libevent/select.c',
        'src/third_party/libevent/signal.c',
        'src/third_party/libevent/strlcpy.c',
    ]
    if not os_os2:
        SOURCES += [
            'src/third_party/libevent/poll.c',
        ]
    DEFINES['HAVE_CONFIG_H'] = True
    LOCAL_INCLUDES += [
        'src/third_party/libevent',
        'src/third_party/libevent/include',
    ]

if os_posix:
    SOURCES += [
        'src/base/condition_variable_posix.cc',
        'src/base/file_descriptor_shuffle.cc',
        'src/base/file_util_posix.cc',
        'src/base/lock_impl_posix.cc',
        'src/base/message_pump_libevent.cc',
        'src/base/platform_file_posix.cc',
        'src/base/process_posix.cc',
        'src/base/process_util_posix.cc',
        'src/base/string16.cc',
        'src/base/sys_info_posix.cc',
        'src/base/thread_local_posix.cc',
        'src/base/thread_local_storage_posix.cc',
        'src/base/waitable_event_posix.cc',
        'src/base/waitable_event_watcher_posix.cc',
        'src/chrome/common/file_descriptor_set_posix.cc',
        'src/chrome/common/ipc_channel_posix.cc',
        'src/chrome/common/process_watcher_posix_sigchld.cc',
    ]
    if not os_os2:
        SOURCES += [
            'src/base/platform_thread_posix.cc',
            'src/base/rand_util_posix.cc',
            'src/base/shared_memory_posix.cc',
        ]
    if CONFIG['OS_TARGET'] == 'Android':
        SOURCES += [
            'src/base/message_pump_android.cc',
        ]
        DEFINES['ANDROID'] = True
        DEFINES['_POSIX_MONOTONIC_CLOCK'] = 0

if os_macosx:
    UNIFIED_SOURCES += [
        'src/base/idle_timer.cc',
        'src/base/sys_info_mac.cc',
        'src/base/time_mac.cc',
        'src/chrome/common/mach_message_source_mac.cc',
        'src/chrome/common/transport_dib_mac.cc',
    ]
    SOURCES += [
        'src/base/chrome_application_mac.mm',
        'src/base/file_util_mac.mm',
        'src/base/mac_util.mm',
        'src/base/message_pump_mac.mm',
        'src/base/platform_thread_mac.mm',
        'src/base/process_util_mac.mm',
        'src/base/scoped_nsautorelease_pool.mm',
        'src/base/sys_string_conversions_mac.mm',
        'src/chrome/common/mach_ipc_mac.mm',
    ]
    if not CONFIG['MOZ_NATIVE_LIBEVENT']:
        UNIFIED_SOURCES += [
            'src/third_party/libevent/kqueue.c',
        ]
        LOCAL_INCLUDES += ['src/third_party/libevent/mac']

if os_linux:
    SOURCES += [
        'src/base/atomicops_internals_x86_gcc.cc',
        'src/base/idle_timer_none.cc',
        'src/base/process_util_linux.cc',
        'src/base/time_posix.cc',
    ]
    if CONFIG['MOZ_WIDGET_GTK']:
        SOURCES += [
            'src/base/message_pump_glib.cc',
        ]
    if CONFIG['MOZ_ENABLE_QT']:
        SOURCES += [
            'src/base/message_pump_qt.cc',
        ]
        GENERATED_SOURCES += [
            'moc_message_pump_qt.cc',
        ]
    if not CONFIG['MOZ_NATIVE_LIBEVENT']:
        if CONFIG['OS_TARGET'] != 'Android':
            SOURCES += [
                'src/third_party/libevent/epoll_sub.c',
            ]
        SOURCES += [
            'src/third_party/libevent/epoll.c',
        ]
        if CONFIG['OS_TARGET'] == 'Android':
            LOCAL_INCLUDES += ['src/third_party/libevent/android']
        else:
            LOCAL_INCLUDES += ['src/third_party/libevent/linux']

if os_bsd:
    SOURCES += [
        'src/base/atomicops_internals_x86_gcc.cc',
        'src/base/time_posix.cc',
    ]
    if CONFIG['OS_ARCH'] == 'GNU_kFreeBSD':
        SOURCES += [
            'src/base/process_util_linux.cc'
        ]
    else:
        SOURCES += [
            'src/base/process_util_bsd.cc'
        ]
    if CONFIG['MOZ_WIDGET_GTK']:
        SOURCES += [
            'src/base/message_pump_glib.cc',
        ]
    if CONFIG['MOZ_ENABLE_QT']:
        SOURCES += [
            'src/base/message_pump_qt.cc',
        ]
        GENERATED_SOURCES += [
            'moc_message_pump_qt.cc',
        ]
    if not CONFIG['MOZ_NATIVE_LIBEVENT']:
        SOURCES += [
            'src/third_party/libevent/kqueue.c',
        ]
        LOCAL_INCLUDES += ['src/third_party/libevent/bsd']

<<<<<<< HEAD
if os_os2:
    SOURCES += [
        'src/base/atomicops_internals_x86_gcc.cc',
        'src/base/base_paths_os2.cc',
        'src/base/message_pump_os2.cc',
        'src/base/platform_thread_os2.cc',
        'src/base/process_util_linux.cc',
        'src/base/process_util_os2.cc',
        'src/base/rand_util_os2.cc',
        'src/base/shared_memory_os2.cc',
        'src/base/string_util_os2.cc',
        'src/base/sys_info_os2.cc',
        'src/base/time_posix.cc',
        'src/chrome/common/transport_dib_os2.cc',
    ]
    LOCAL_INCLUDES += ['src/third_party/libevent/os2']

if CONFIG['_MSC_VER']:
    SOURCES += [
        'src/base/debug_on_start.cc',
    ]

=======
>>>>>>> 8112532f
ost = CONFIG['OS_TEST']
if ost.find('86') == -1 and ost.find('arm') == -1 and ost.find('mips') == -1:
    SOURCES += [
        'src/base/atomicops_internals_mutex.cc',
    ]

include('/ipc/chromium/chromium-config.mozbuild')

FINAL_LIBRARY = 'xul'<|MERGE_RESOLUTION|>--- conflicted
+++ resolved
@@ -256,7 +256,6 @@
         ]
         LOCAL_INCLUDES += ['src/third_party/libevent/bsd']
 
-<<<<<<< HEAD
 if os_os2:
     SOURCES += [
         'src/base/atomicops_internals_x86_gcc.cc',
@@ -274,13 +273,6 @@
     ]
     LOCAL_INCLUDES += ['src/third_party/libevent/os2']
 
-if CONFIG['_MSC_VER']:
-    SOURCES += [
-        'src/base/debug_on_start.cc',
-    ]
-
-=======
->>>>>>> 8112532f
 ost = CONFIG['OS_TEST']
 if ost.find('86') == -1 and ost.find('arm') == -1 and ost.find('mips') == -1:
     SOURCES += [
