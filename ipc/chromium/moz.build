# -*- Mode: python; c-basic-offset: 4; indent-tabs-mode: nil; tab-width: 40 -*-
# vim: set filetype=python:
# This Source Code Form is subject to the terms of the Mozilla Public
# License, v. 2.0. If a copy of the MPL was not distributed with this
# file, You can obtain one at http://mozilla.org/MPL/2.0/.

<<<<<<< HEAD
os_win = 0
os_posix = 0
os_macosx = 0
os_dragonfly = 0
os_freebsd = 0
os_netbsd = 0
os_openbsd = 0
os_bsd = 0
os_os2 = 0
os_linux = 0

if CONFIG['OS_ARCH'] == 'WINNT':
    os_win = 1
else:
    os_posix = 1
    if CONFIG['OS_ARCH'] == 'Darwin':
        os_macosx = 1
    elif CONFIG['OS_ARCH'] == 'DragonFly':
        os_dragonfly = 1
        os_bsd = 1
    elif CONFIG['OS_ARCH'] in ['FreeBSD', 'GNU_kFreeBSD']:
        os_freebsd = 1
        os_bsd = 1
    elif CONFIG['OS_ARCH'] == 'NetBSD':
        os_netbsd = 1
        os_bsd = 1
    elif CONFIG['OS_ARCH'] == 'OpenBSD':
        os_openbsd = 1
        os_bsd = 1
    elif CONFIG['OS_ARCH'] == 'OS2':
        os_os2 = 1
    else:
        os_linux = 1
=======
libevent_path_prefix = 'src/third_party'
include(libevent_path_prefix + '/libeventcommon.mozbuild')
>>>>>>> 00eb1a28

UNIFIED_SOURCES += [
    'src/base/at_exit.cc',
    'src/base/base_switches.cc',
    'src/base/command_line.cc',
    'src/base/file_path.cc',
    'src/base/file_util.cc',
    'src/base/histogram.cc',
    'src/base/lock.cc',
    'src/base/logging.cc',
    'src/base/message_loop.cc',
    'src/base/message_pump_default.cc',
    'src/base/non_thread_safe.cc',
    'src/base/pickle.cc',
    'src/base/rand_util.cc',
    'src/base/revocable_store.cc',
    'src/base/string_piece.cc',
    'src/base/string_util.cc',
    'src/base/thread.cc',
    'src/base/thread_collision_warner.cc',
    'src/base/time.cc',
    'src/base/timer.cc',
    'src/base/tracked.cc',
    'src/base/tracked_objects.cc',
    'src/chrome/common/child_process.cc',
    'src/chrome/common/child_process_host.cc',
    'src/chrome/common/child_process_info.cc',
    'src/chrome/common/child_thread.cc',
    'src/chrome/common/chrome_switches.cc',
    'src/chrome/common/env_vars.cc',
    'src/chrome/common/ipc_channel.cc',
    'src/chrome/common/ipc_channel_proxy.cc',
    'src/chrome/common/ipc_message.cc',
    'src/chrome/common/ipc_sync_channel.cc',
    'src/chrome/common/ipc_sync_message.cc',
    'src/chrome/common/message_router.cc',
    'src/chrome/common/notification_service.cc',
]

if os_win:
    SOURCES += [
        'src/base/condition_variable_win.cc',
        'src/base/cpu.cc',
        'src/base/file_util_win.cc',
        'src/base/idle_timer.cc',
        'src/base/lock_impl_win.cc',
        'src/base/message_pump_win.cc',
        'src/base/object_watcher.cc',
        'src/base/platform_file_win.cc',
        'src/base/platform_thread_win.cc',
        'src/base/process_util_win.cc',
        'src/base/process_win.cc',
        'src/base/rand_util_win.cc',
        'src/base/registry.cc',
        'src/base/shared_memory_win.cc',
        'src/base/sys_info_win.cc',
        'src/base/sys_string_conversions_win.cc',
        'src/base/thread_local_storage_win.cc',
        'src/base/thread_local_win.cc',
        'src/base/time_win.cc',
        'src/base/waitable_event_watcher_win.cc',
        'src/base/waitable_event_win.cc',
        'src/base/win_util.cc',
        'src/chrome/common/ipc_channel_win.cc',
        'src/chrome/common/process_watcher_win.cc',
        'src/chrome/common/transport_dib_win.cc',
    ]
elif not CONFIG['MOZ_NATIVE_LIBEVENT']:
<<<<<<< HEAD
    SOURCES += [
        'src/third_party/libevent/buffer.c',
        'src/third_party/libevent/bufferevent.c',
        'src/third_party/libevent/bufferevent_ratelim.c',
        'src/third_party/libevent/bufferevent_sock.c',
        'src/third_party/libevent/evdns.c',
        'src/third_party/libevent/event.c',
        'src/third_party/libevent/event_tagging.c',
        'src/third_party/libevent/evmap.c',
        'src/third_party/libevent/evrpc.c',
        'src/third_party/libevent/evthread.c',
        'src/third_party/libevent/evthread_pthread.c',
        'src/third_party/libevent/evutil.c',
        'src/third_party/libevent/evutil_rand.c',
        'src/third_party/libevent/http.c',
        'src/third_party/libevent/listener.c',
        'src/third_party/libevent/log.c',
        'src/third_party/libevent/select.c',
        'src/third_party/libevent/signal.c',
        'src/third_party/libevent/strlcpy.c',
    ]
    if not os_os2:
        SOURCES += [
            'src/third_party/libevent/poll.c',
        ]
    DEFINES['HAVE_CONFIG_H'] = True
    LOCAL_INCLUDES += [
        'src/third_party/libevent',
        'src/third_party/libevent/include',
    ]
=======
    DIRS += ['src/third_party']
>>>>>>> 00eb1a28

if os_posix:
    UNIFIED_SOURCES += [
        'src/base/condition_variable_posix.cc',
        'src/base/file_descriptor_shuffle.cc',
        'src/base/file_util_posix.cc',
        'src/base/lock_impl_posix.cc',
        'src/base/message_pump_libevent.cc',
        'src/base/platform_file_posix.cc',
        'src/base/process_posix.cc',
        'src/base/process_util_posix.cc',
        'src/base/string16.cc',
        'src/base/sys_info_posix.cc',
        'src/base/thread_local_posix.cc',
        'src/base/thread_local_storage_posix.cc',
        'src/base/waitable_event_posix.cc',
        'src/base/waitable_event_watcher_posix.cc',
        'src/chrome/common/file_descriptor_set_posix.cc',
        'src/chrome/common/ipc_channel_posix.cc',
        'src/chrome/common/process_watcher_posix_sigchld.cc',
    ]
<<<<<<< HEAD
    if not os_os2:
        SOURCES += [
            'src/base/platform_thread_posix.cc',
            'src/base/rand_util_posix.cc',
            'src/base/shared_memory_posix.cc',
        ]
    if CONFIG['OS_TARGET'] == 'Android':
        SOURCES += [
            'src/base/message_pump_android.cc',
        ]
        DEFINES['ANDROID'] = True
        DEFINES['_POSIX_MONOTONIC_CLOCK'] = 0
=======
>>>>>>> 00eb1a28

if os_macosx:
    UNIFIED_SOURCES += [
        'src/base/chrome_application_mac.mm',
        'src/base/file_util_mac.mm',
        'src/base/idle_timer.cc',
        'src/base/mac_util.mm',
        'src/base/message_pump_mac.mm',
        'src/base/process_util_mac.mm',
        'src/base/scoped_nsautorelease_pool.mm',
        'src/base/sys_info_mac.cc',
        'src/base/sys_string_conversions_mac.mm',
        'src/base/time_mac.cc',
        'src/chrome/common/mach_ipc_mac.mm',
        'src/chrome/common/mach_message_source_mac.cc',
        'src/chrome/common/transport_dib_mac.cc',
    ]
    SOURCES += [
        # This file cannot be built in unified mode because of the redefinition
        # of NoOp.
        'src/base/platform_thread_mac.mm',
    ]

if os_bsd:
    SOURCES += [
        'src/base/atomicops_internals_x86_gcc.cc',
        'src/base/time_posix.cc',
    ]
    if CONFIG['OS_ARCH'] == 'GNU_kFreeBSD':
        SOURCES += [
            'src/base/process_util_linux.cc'
        ]
    else:
        SOURCES += [
            'src/base/process_util_bsd.cc'
        ]

if os_linux:
    SOURCES += [
        'src/base/atomicops_internals_x86_gcc.cc',
        'src/base/idle_timer_none.cc',
        'src/base/process_util_linux.cc',
        'src/base/time_posix.cc',
    ]
    if CONFIG['OS_TARGET'] == 'Android':
        UNIFIED_SOURCES += [
            'src/base/message_pump_android.cc',
        ]
        DEFINES['ANDROID'] = True
        DEFINES['_POSIX_MONOTONIC_CLOCK'] = 0

if os_bsd or os_linux:
    if CONFIG['MOZ_WIDGET_GTK']:
        SOURCES += [
            'src/base/message_pump_glib.cc',
        ]
    if CONFIG['MOZ_ENABLE_QT']:
        SOURCES += [
            '!moc_message_pump_qt.cc',
            'src/base/message_pump_qt.cc',
        ]

if os_os2:
    SOURCES += [
        'src/base/atomicops_internals_x86_gcc.cc',
        'src/base/message_pump_os2.cc',
        'src/base/platform_thread_os2.cc',
        'src/base/process_util_linux.cc',
        'src/base/process_util_os2.cc',
        'src/base/rand_util_os2.cc',
        'src/base/shared_memory_os2.cc',
        'src/base/string_util_os2.cc',
        'src/base/sys_info_os2.cc',
        'src/base/time_posix.cc',
        'src/chrome/common/transport_dib_os2.cc',
    ]
    LOCAL_INCLUDES += ['src/third_party/libevent/os2']

ost = CONFIG['OS_TEST']
if '86' not in ost and 'arm' not in ost and 'aarch64' != ost and 'mips' not in ost:
    SOURCES += [
        'src/base/atomicops_internals_mutex.cc',
    ]

CXXFLAGS += CONFIG['TK_CFLAGS']

include('/ipc/chromium/chromium-config.mozbuild')

FINAL_LIBRARY = 'xul'<|MERGE_RESOLUTION|>--- conflicted
+++ resolved
@@ -4,44 +4,8 @@
 # License, v. 2.0. If a copy of the MPL was not distributed with this
 # file, You can obtain one at http://mozilla.org/MPL/2.0/.
 
-<<<<<<< HEAD
-os_win = 0
-os_posix = 0
-os_macosx = 0
-os_dragonfly = 0
-os_freebsd = 0
-os_netbsd = 0
-os_openbsd = 0
-os_bsd = 0
-os_os2 = 0
-os_linux = 0
-
-if CONFIG['OS_ARCH'] == 'WINNT':
-    os_win = 1
-else:
-    os_posix = 1
-    if CONFIG['OS_ARCH'] == 'Darwin':
-        os_macosx = 1
-    elif CONFIG['OS_ARCH'] == 'DragonFly':
-        os_dragonfly = 1
-        os_bsd = 1
-    elif CONFIG['OS_ARCH'] in ['FreeBSD', 'GNU_kFreeBSD']:
-        os_freebsd = 1
-        os_bsd = 1
-    elif CONFIG['OS_ARCH'] == 'NetBSD':
-        os_netbsd = 1
-        os_bsd = 1
-    elif CONFIG['OS_ARCH'] == 'OpenBSD':
-        os_openbsd = 1
-        os_bsd = 1
-    elif CONFIG['OS_ARCH'] == 'OS2':
-        os_os2 = 1
-    else:
-        os_linux = 1
-=======
 libevent_path_prefix = 'src/third_party'
 include(libevent_path_prefix + '/libeventcommon.mozbuild')
->>>>>>> 00eb1a28
 
 UNIFIED_SOURCES += [
     'src/base/at_exit.cc',
@@ -110,40 +74,7 @@
         'src/chrome/common/transport_dib_win.cc',
     ]
 elif not CONFIG['MOZ_NATIVE_LIBEVENT']:
-<<<<<<< HEAD
-    SOURCES += [
-        'src/third_party/libevent/buffer.c',
-        'src/third_party/libevent/bufferevent.c',
-        'src/third_party/libevent/bufferevent_ratelim.c',
-        'src/third_party/libevent/bufferevent_sock.c',
-        'src/third_party/libevent/evdns.c',
-        'src/third_party/libevent/event.c',
-        'src/third_party/libevent/event_tagging.c',
-        'src/third_party/libevent/evmap.c',
-        'src/third_party/libevent/evrpc.c',
-        'src/third_party/libevent/evthread.c',
-        'src/third_party/libevent/evthread_pthread.c',
-        'src/third_party/libevent/evutil.c',
-        'src/third_party/libevent/evutil_rand.c',
-        'src/third_party/libevent/http.c',
-        'src/third_party/libevent/listener.c',
-        'src/third_party/libevent/log.c',
-        'src/third_party/libevent/select.c',
-        'src/third_party/libevent/signal.c',
-        'src/third_party/libevent/strlcpy.c',
-    ]
-    if not os_os2:
-        SOURCES += [
-            'src/third_party/libevent/poll.c',
-        ]
-    DEFINES['HAVE_CONFIG_H'] = True
-    LOCAL_INCLUDES += [
-        'src/third_party/libevent',
-        'src/third_party/libevent/include',
-    ]
-=======
     DIRS += ['src/third_party']
->>>>>>> 00eb1a28
 
 if os_posix:
     UNIFIED_SOURCES += [
@@ -165,21 +96,12 @@
         'src/chrome/common/ipc_channel_posix.cc',
         'src/chrome/common/process_watcher_posix_sigchld.cc',
     ]
-<<<<<<< HEAD
     if not os_os2:
-        SOURCES += [
+        UNIFIED_SOURCES += [
             'src/base/platform_thread_posix.cc',
             'src/base/rand_util_posix.cc',
             'src/base/shared_memory_posix.cc',
         ]
-    if CONFIG['OS_TARGET'] == 'Android':
-        SOURCES += [
-            'src/base/message_pump_android.cc',
-        ]
-        DEFINES['ANDROID'] = True
-        DEFINES['_POSIX_MONOTONIC_CLOCK'] = 0
-=======
->>>>>>> 00eb1a28
 
 if os_macosx:
     UNIFIED_SOURCES += [
