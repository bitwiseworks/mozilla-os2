// Copyright (c) 2008 The Chromium Authors. All rights reserved.
// Use of this source code is governed by a BSD-style license that can be
// found in the LICENSE file.

#include "base/process_util.h"

#include <ctype.h>
#include <dirent.h>
#include <fcntl.h>
#include <memory>
#include <unistd.h>
#include <string>
#include <sys/types.h>
#include <sys/wait.h>

#ifdef OS_OS2
#include <process.h>
#endif

#include "base/debug_util.h"
#include "base/eintr_wrapper.h"
#include "base/file_util.h"
#include "base/logging.h"
#include "base/string_tokenizer.h"
#include "base/string_util.h"

#ifdef MOZ_WIDGET_GONK
/*
 * AID_APP is the first application UID used by Android. We're using
 * it as our unprivilegied UID.  This ensure the UID used is not
 * shared with any other processes than our own childs.
 */
# include <private/android_filesystem_config.h>
# define CHILD_UNPRIVILEGED_UID AID_APP
# define CHILD_UNPRIVILEGED_GID AID_APP
#else
/*
 * On platforms that are not gonk based, we fall back to an arbitrary
 * UID. This is generally the UID for user `nobody', albeit it is not
 * always the case.
 */
# define CHILD_UNPRIVILEGED_UID 65534
# define CHILD_UNPRIVILEGED_GID 65534
#endif

#if defined(ANDROID) || defined(OS_OS2)
#include <pthread.h>
/*
 * Currently, PR_DuplicateEnvironment is implemented in
 * mozglue/build/BionicGlue.cpp
 */
#define HAVE_PR_DUPLICATE_ENVIRONMENT

#include "plstr.h"
#include "prenv.h"
#include "prmem.h"
/* Temporary until we have PR_DuplicateEnvironment in prenv.h */
extern "C" { NSPR_API(pthread_mutex_t *)PR_GetEnvLock(void); }
#endif

namespace {

enum ParsingState {
  KEY_NAME,
  KEY_VALUE
};

static mozilla::EnvironmentLog gProcessLog("MOZ_PROCESS_LOG");

}  // namespace

namespace base {

#ifdef HAVE_PR_DUPLICATE_ENVIRONMENT
/*
 * I tried to put PR_DuplicateEnvironment down in mozglue, but on android
 * this winds up failing because the strdup/free calls wind up mismatching.
 */

static char **
PR_DuplicateEnvironment(void)
{
    char **result = NULL;
    char **s;
    char **d;
    pthread_mutex_lock(PR_GetEnvLock());
    for (s = environ; *s != NULL; s++)
      ;
    if ((result = (char **)PR_Malloc(sizeof(char *) * (s - environ + 1))) != NULL) {
      for (s = environ, d = result; *s != NULL; s++, d++) {
        *d = PL_strdup(*s);
      }
      *d = NULL;
    }
    pthread_mutex_unlock(PR_GetEnvLock());
    return result;
}

class EnvironmentEnvp
{
public:
  EnvironmentEnvp()
    : mEnvp(PR_DuplicateEnvironment()) {}

  EnvironmentEnvp(const environment_map &em)
  {
    mEnvp = (char **)PR_Malloc(sizeof(char *) * (em.size() + 1));
    if (!mEnvp) {
      return;
    }
    char **e = mEnvp;
    for (environment_map::const_iterator it = em.begin();
         it != em.end(); ++it, ++e) {
      std::string str = it->first;
      str += "=";
      str += it->second;
      *e = PL_strdup(str.c_str());
    }
    *e = NULL;
  }

  ~EnvironmentEnvp()
  {
    if (!mEnvp) {
      return;
    }
    for (char **e = mEnvp; *e; ++e) {
      PL_strfree(*e);
    }
    PR_Free(mEnvp);
  }

  char * const *AsEnvp() { return mEnvp; }

  void ToMap(environment_map &em)
  {
    if (!mEnvp) {
      return;
    }
    em.clear();
    for (char **e = mEnvp; *e; ++e) {
      const char *eq;
      if ((eq = strchr(*e, '=')) != NULL) {
        std::string varname(*e, eq - *e);
        em[varname.c_str()] = &eq[1];
      }
    }
  }

private:
  char **mEnvp;
};

class Environment : public environment_map
{
public:
  Environment()
  {
    EnvironmentEnvp envp;
    envp.ToMap(*this);
  }

  Environment(const environment_map &m) : environment_map(m)
  {
  }

  char * const *AsEnvp() {
    mEnvp.reset(new EnvironmentEnvp(*this));
    return mEnvp->AsEnvp();
  }

  void Merge(const environment_map &em)
  {
    for (const_iterator it = em.begin(); it != em.end(); ++it) {
      (*this)[it->first] = it->second;
    }
  }
private:
  std::auto_ptr<EnvironmentEnvp> mEnvp;
};
#endif // HAVE_PR_DUPLICATE_ENVIRONMENT

bool LaunchApp(const std::vector<std::string>& argv,
               const file_handle_mapping_vector& fds_to_remap,
               bool wait, ProcessHandle* process_handle, base::ProcessArchitecture arch) {
  return LaunchApp(argv, fds_to_remap, environment_map(),
                   wait, process_handle, arch);
}

bool LaunchApp(const std::vector<std::string>& argv,
               const file_handle_mapping_vector& fds_to_remap,
               const environment_map& env_vars_to_set,
               bool wait, ProcessHandle* process_handle,
               ProcessArchitecture arch) {
  return LaunchApp(argv, fds_to_remap, env_vars_to_set,
<<<<<<< HEAD
                   SAME_PRIVILEGES_AS_PARENT,
                   wait, process_handle, arch);
=======
                   PRIVILEGES_INHERIT,
                   wait, process_handle);
>>>>>>> d6455a3c
}

bool LaunchApp(const std::vector<std::string>& argv,
               const file_handle_mapping_vector& fds_to_remap,
               const environment_map& env_vars_to_set,
               ChildPrivileges privs,
               bool wait, ProcessHandle* process_handle,
               ProcessArchitecture arch) {
  scoped_array<char*> argv_cstr(new char*[argv.size() + 1]);
  for (size_t i = 0; i < argv.size(); i++)
    argv_cstr[i] = const_cast<char*>(argv[i].c_str());
  argv_cstr[argv.size()] = NULL;

  // Illegal to allocate memory after fork and before execvp
  InjectiveMultimap fd_shuffle1, fd_shuffle2;
  fd_shuffle1.reserve(fds_to_remap.size());
  fd_shuffle2.reserve(fds_to_remap.size());

#ifdef HAVE_PR_DUPLICATE_ENVIRONMENT
#ifdef OS_OS2
  Environment env (env_vars_to_set);
#else
  Environment env;
  env.Merge(env_vars_to_set);
#endif
  char * const *envp = env.AsEnvp();
  if (!envp) {
    DLOG(ERROR) << "FAILED to duplicate environment for: " << argv_cstr[0];
    return false;
  }
#endif

#if !defined(OS_OS2)
  pid_t pid = fork();
  if (pid < 0)
    return false;

  if (pid == 0) {
    for (file_handle_mapping_vector::const_iterator
        it = fds_to_remap.begin(); it != fds_to_remap.end(); ++it) {
      fd_shuffle1.push_back(InjectionArc(it->first, it->second, false));
      fd_shuffle2.push_back(InjectionArc(it->first, it->second, false));
    }

    if (!ShuffleFileDescriptors(&fd_shuffle1))
      _exit(127);

    CloseSuperfluousFds(fd_shuffle2);

<<<<<<< HEAD
    if (privs == UNPRIVILEGED) {
      if (setgid(CHILD_UNPRIVILEGED_GID) != 0) {
        DLOG(ERROR) << "FAILED TO setgid() CHILD PROCESS, path: " << argv_cstr[0];
        _exit(127);
      }
      if (setuid(CHILD_UNPRIVILEGED_UID) != 0) {
        DLOG(ERROR) << "FAILED TO setuid() CHILD PROCESS, path: " << argv_cstr[0];
        _exit(127);
      }
      if (chdir("/") != 0)
        gProcessLog.print("==> could not chdir()\n");
    }
=======
    for (size_t i = 0; i < argv.size(); i++)
      argv_cstr[i] = const_cast<char*>(argv[i].c_str());
    argv_cstr[argv.size()] = NULL;

    SetCurrentProcessPrivileges(privs);
>>>>>>> d6455a3c

#ifdef HAVE_PR_DUPLICATE_ENVIRONMENT
    execve(argv_cstr[0], argv_cstr.get(), envp);
#else
    for (environment_map::const_iterator it = env_vars_to_set.begin();
         it != env_vars_to_set.end(); ++it) {
      if (setenv(it->first.c_str(), it->second.c_str(), 1/*overwrite*/))
        _exit(127);
    }
    execv(argv_cstr[0], argv_cstr.get());
#endif
    // if we get here, we're in serious trouble and should complain loudly
    DLOG(ERROR) << "FAILED TO exec() CHILD PROCESS, path: " << argv_cstr[0];
    _exit(127);
  } else
#else // !defined(OS_OS2)

  // Create requested file descriptor duplicates for the child
  for (file_handle_mapping_vector::const_iterator
      it = fds_to_remap.begin(); it != fds_to_remap.end(); ++it) {
    fd_shuffle1.push_back(InjectionArc(it->first, it->second, false));
    fd_shuffle2.push_back(InjectionArc(it->first, it->second, false));
  }
  if (!ShuffleFileDescriptors(&fd_shuffle1))
    return false;

  // Prohibit inheriting all handles but the created ones
  LONG delta = 0;
  ULONG max_fds = 0;
  DosSetRelMaxFH(&delta, &max_fds);
  for (int fd = 0; fd < (LONG)max_fds; ++fd) {
    if (fd == STDIN_FILENO || fd == STDOUT_FILENO || fd == STDERR_FILENO)
      continue;
    InjectiveMultimap::const_iterator j;
    for (j = fd_shuffle2.begin(); j != fd_shuffle2.end(); j++) {
      if (fd == j->dest)
        break;
    }
    if (j != fd_shuffle2.end())
      continue;

    fcntl(fd, F_SETFD, fcntl(fd, F_GETFD) | FD_CLOEXEC);
  }

  pid_t pid = spawnve(P_NOWAIT, argv_cstr[0], argv_cstr.get(), envp);

  // Undo the above: reenable inheritance and close created duplicates
  for (int fd = 0; fd < (LONG)max_fds; ++fd) {
    if (fd == STDIN_FILENO || fd == STDOUT_FILENO || fd == STDERR_FILENO)
      continue;
    InjectiveMultimap::const_iterator j;
    for (j = fd_shuffle2.begin(); j != fd_shuffle2.end(); j++) {
      if (fd == j->dest)
        break;
    }
    if (j != fd_shuffle2.end())
      continue;

    fcntl(fd, F_SETFD, fcntl(fd, F_GETFD) & ~FD_CLOEXEC);
  }
  for (InjectiveMultimap::const_iterator i = fd_shuffle2.begin(); i != fd_shuffle2.end(); i++) {
    HANDLE_EINTR(close(i->dest));
  }
  
  if (pid < 0) {
    return false;
  } else
#endif // !defined(OS_OS2)
  {
    gProcessLog.print("==> process %d launched child process %d\n",
                      GetCurrentProcId(), pid);
    if (wait)
      HANDLE_EINTR(waitpid(pid, 0, 0));

    if (process_handle)
      *process_handle = pid;
  }

  return true;
}

bool LaunchApp(const CommandLine& cl,
               bool wait, bool start_hidden,
               ProcessHandle* process_handle) {
  file_handle_mapping_vector no_files;
  return LaunchApp(cl.argv(), no_files, wait, process_handle);
}

<<<<<<< HEAD
#if !defined(OS_OS2)
=======
void SetCurrentProcessPrivileges(ChildPrivileges privs) {
  if (privs == PRIVILEGES_INHERIT) {
    return;
  }

  gid_t gid = CHILD_UNPRIVILEGED_GID;
  uid_t uid = CHILD_UNPRIVILEGED_UID;
#ifdef MOZ_WIDGET_GONK
  {
    static bool checked_pix_max, pix_max_ok;
    if (!checked_pix_max) {
      checked_pix_max = true;
      int fd = open("/proc/sys/kernel/pid_max", O_CLOEXEC | O_RDONLY);
      if (fd < 0) {
        DLOG(ERROR) << "Failed to open pid_max";
        _exit(127);
      }
      char buf[PATH_MAX];
      ssize_t len = read(fd, buf, sizeof(buf) - 1);
      close(fd);
      if (len < 0) {
        DLOG(ERROR) << "Failed to read pid_max";
        _exit(127);
      }
      buf[len] = '\0';
      int pid_max = atoi(buf);
      pix_max_ok =
        (pid_max + CHILD_UNPRIVILEGED_UID > CHILD_UNPRIVILEGED_UID);
    }
    if (!pix_max_ok) {
      DLOG(ERROR) << "Can't safely get unique uid/gid";
      _exit(127);
    }
    gid += getpid();
    uid += getpid();
  }
  if (privs == PRIVILEGES_CAMERA) {
    gid_t groups[] = { AID_SDCARD_RW };
    if (setgroups(sizeof(groups) / sizeof(groups[0]), groups) != 0) {
      DLOG(ERROR) << "FAILED TO setgroups() CHILD PROCESS";
      _exit(127);
    }
  }
#endif
  if (setgid(gid) != 0) {
    DLOG(ERROR) << "FAILED TO setgid() CHILD PROCESS";
    _exit(127);
  }
  if (setuid(uid) != 0) {
    DLOG(ERROR) << "FAILED TO setuid() CHILD PROCESS";
    _exit(127);
  }
  if (chdir("/") != 0)
    gProcessLog.print("==> could not chdir()\n");
}

>>>>>>> d6455a3c
NamedProcessIterator::NamedProcessIterator(const std::wstring& executable_name,
                                           const ProcessFilter* filter)
    : executable_name_(executable_name), filter_(filter) {
  procfs_dir_ = opendir("/proc");
}

NamedProcessIterator::~NamedProcessIterator() {
  if (procfs_dir_) {
    closedir(procfs_dir_);
    procfs_dir_ = NULL;
  }
}

const ProcessEntry* NamedProcessIterator::NextProcessEntry() {
  bool result = false;
  do {
    result = CheckForNextProcess();
  } while (result && !IncludeEntry());

  if (result)
    return &entry_;

  return NULL;
}

bool NamedProcessIterator::CheckForNextProcess() {
  // TODO(port): skip processes owned by different UID

  dirent* slot = 0;
  const char* openparen;
  const char* closeparen;

  // Arbitrarily guess that there will never be more than 200 non-process
  // files in /proc.  Hardy has 53.
  int skipped = 0;
  const int kSkipLimit = 200;
  while (skipped < kSkipLimit) {
    slot = readdir(procfs_dir_);
    // all done looking through /proc?
    if (!slot)
      return false;

    // If not a process, keep looking for one.
    bool notprocess = false;
    int i;
    for (i = 0; i < NAME_MAX && slot->d_name[i]; ++i) {
       if (!isdigit(slot->d_name[i])) {
         notprocess = true;
         break;
       }
    }
    if (i == NAME_MAX || notprocess) {
      skipped++;
      continue;
    }

    // Read the process's status.
    char buf[NAME_MAX + 12];
    sprintf(buf, "/proc/%s/stat", slot->d_name);
    FILE *fp = fopen(buf, "r");
    if (!fp)
      return false;
    const char* result = fgets(buf, sizeof(buf), fp);
    fclose(fp);
    if (!result)
      return false;

    // Parse the status.  It is formatted like this:
    // %d (%s) %c %d ...
    // pid (name) runstate ppid
    // To avoid being fooled by names containing a closing paren, scan
    // backwards.
    openparen = strchr(buf, '(');
    closeparen = strrchr(buf, ')');
    if (!openparen || !closeparen)
      return false;
    char runstate = closeparen[2];

    // Is the process in 'Zombie' state, i.e. dead but waiting to be reaped?
    // Allowed values: D R S T Z
    if (runstate != 'Z')
      break;

    // Nope, it's a zombie; somebody isn't cleaning up after their children.
    // (e.g. WaitForProcessesToExit doesn't clean up after dead children yet.)
    // There could be a lot of zombies, can't really decrement i here.
  }
  if (skipped >= kSkipLimit) {
    NOTREACHED();
    return false;
  }

  entry_.pid = atoi(slot->d_name);
  entry_.ppid = atoi(closeparen + 3);

  // TODO(port): read pid's commandline's $0, like killall does.  Using the
  // short name between openparen and closeparen won't work for long names!
  int len = closeparen - openparen - 1;
  if (len > NAME_MAX)
    len = NAME_MAX;
  memcpy(entry_.szExeFile, openparen + 1, len);
  entry_.szExeFile[len] = 0;

  return true;
}

bool NamedProcessIterator::IncludeEntry() {
  // TODO(port): make this also work for non-ASCII filenames
  if (WideToASCII(executable_name_) != entry_.szExeFile)
    return false;
  if (!filter_)
    return true;
  return filter_->Includes(entry_.pid, entry_.ppid);
}

// To have /proc/self/io file you must enable CONFIG_TASK_IO_ACCOUNTING
// in your kernel configuration.
bool ProcessMetrics::GetIOCounters(IoCounters* io_counters) const {
  std::string proc_io_contents;
  if (!file_util::ReadFileToString(L"/proc/self/io", &proc_io_contents))
    return false;

  (*io_counters).OtherOperationCount = 0;
  (*io_counters).OtherTransferCount = 0;

  StringTokenizer tokenizer(proc_io_contents, ": \n");
  ParsingState state = KEY_NAME;
  std::string last_key_name;
  while (tokenizer.GetNext()) {
    switch (state) {
      case KEY_NAME:
        last_key_name = tokenizer.token();
        state = KEY_VALUE;
        break;
      case KEY_VALUE:
        DCHECK(!last_key_name.empty());
        if (last_key_name == "syscr") {
          (*io_counters).ReadOperationCount = StringToInt64(tokenizer.token());
        } else if (last_key_name == "syscw") {
          (*io_counters).WriteOperationCount = StringToInt64(tokenizer.token());
        } else if (last_key_name == "rchar") {
          (*io_counters).ReadTransferCount = StringToInt64(tokenizer.token());
        } else if (last_key_name == "wchar") {
          (*io_counters).WriteTransferCount = StringToInt64(tokenizer.token());
        }
        state = KEY_NAME;
        break;
    }
  }
  return true;
}
#endif // !defined(OS_OS2)

}  // namespace base<|MERGE_RESOLUTION|>--- conflicted
+++ resolved
@@ -193,13 +193,8 @@
                bool wait, ProcessHandle* process_handle,
                ProcessArchitecture arch) {
   return LaunchApp(argv, fds_to_remap, env_vars_to_set,
-<<<<<<< HEAD
-                   SAME_PRIVILEGES_AS_PARENT,
+                   PRIVILEGES_INHERIT,
                    wait, process_handle, arch);
-=======
-                   PRIVILEGES_INHERIT,
-                   wait, process_handle);
->>>>>>> d6455a3c
 }
 
 bool LaunchApp(const std::vector<std::string>& argv,
@@ -249,26 +244,7 @@
 
     CloseSuperfluousFds(fd_shuffle2);
 
-<<<<<<< HEAD
-    if (privs == UNPRIVILEGED) {
-      if (setgid(CHILD_UNPRIVILEGED_GID) != 0) {
-        DLOG(ERROR) << "FAILED TO setgid() CHILD PROCESS, path: " << argv_cstr[0];
-        _exit(127);
-      }
-      if (setuid(CHILD_UNPRIVILEGED_UID) != 0) {
-        DLOG(ERROR) << "FAILED TO setuid() CHILD PROCESS, path: " << argv_cstr[0];
-        _exit(127);
-      }
-      if (chdir("/") != 0)
-        gProcessLog.print("==> could not chdir()\n");
-    }
-=======
-    for (size_t i = 0; i < argv.size(); i++)
-      argv_cstr[i] = const_cast<char*>(argv[i].c_str());
-    argv_cstr[argv.size()] = NULL;
-
     SetCurrentProcessPrivileges(privs);
->>>>>>> d6455a3c
 
 #ifdef HAVE_PR_DUPLICATE_ENVIRONMENT
     execve(argv_cstr[0], argv_cstr.get(), envp);
@@ -357,9 +333,7 @@
   return LaunchApp(cl.argv(), no_files, wait, process_handle);
 }
 
-<<<<<<< HEAD
 #if !defined(OS_OS2)
-=======
 void SetCurrentProcessPrivileges(ChildPrivileges privs) {
   if (privs == PRIVILEGES_INHERIT) {
     return;
@@ -416,7 +390,6 @@
     gProcessLog.print("==> could not chdir()\n");
 }
 
->>>>>>> d6455a3c
 NamedProcessIterator::NamedProcessIterator(const std::wstring& executable_name,
                                            const ProcessFilter* filter)
     : executable_name_(executable_name), filter_(filter) {
