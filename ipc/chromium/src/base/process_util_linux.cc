--- conflicted
+++ resolved
@@ -505,46 +505,6 @@
     return true;
   return filter_->Includes(entry_.pid, entry_.ppid);
 }
-
-<<<<<<< HEAD
-// To have /proc/self/io file you must enable CONFIG_TASK_IO_ACCOUNTING
-// in your kernel configuration.
-bool ProcessMetrics::GetIOCounters(IoCounters* io_counters) const {
-  std::string proc_io_contents;
-  if (!file_util::ReadFileToString(L"/proc/self/io", &proc_io_contents))
-    return false;
-
-  (*io_counters).OtherOperationCount = 0;
-  (*io_counters).OtherTransferCount = 0;
-
-  StringTokenizer tokenizer(proc_io_contents, ": \n");
-  ParsingState state = KEY_NAME;
-  std::string last_key_name;
-  while (tokenizer.GetNext()) {
-    switch (state) {
-      case KEY_NAME:
-        last_key_name = tokenizer.token();
-        state = KEY_VALUE;
-        break;
-      case KEY_VALUE:
-        DCHECK(!last_key_name.empty());
-        if (last_key_name == "syscr") {
-          (*io_counters).ReadOperationCount = StringToInt64(tokenizer.token());
-        } else if (last_key_name == "syscw") {
-          (*io_counters).WriteOperationCount = StringToInt64(tokenizer.token());
-        } else if (last_key_name == "rchar") {
-          (*io_counters).ReadTransferCount = StringToInt64(tokenizer.token());
-        } else if (last_key_name == "wchar") {
-          (*io_counters).WriteTransferCount = StringToInt64(tokenizer.token());
-        }
-        state = KEY_NAME;
-        break;
-    }
-  }
-  return true;
-}
 #endif // !defined(OS_OS2)
 
-=======
->>>>>>> 10857939
 }  // namespace base