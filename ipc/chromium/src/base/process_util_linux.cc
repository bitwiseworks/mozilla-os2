--- conflicted
+++ resolved
@@ -47,26 +47,6 @@
 # define CHILD_UNPRIVILEGED_GID 65534
 #endif
 
-<<<<<<< HEAD
-#if defined(ANDROID) || defined(OS_OS2)
-#include <pthread.h>
-/*
- * Currently, PR_DuplicateEnvironment is implemented in
- * mozglue/build/BionicGlue.cpp
- */
-#define HAVE_PR_DUPLICATE_ENVIRONMENT
-
-#include "plstr.h"
-#include "prenv.h"
-#include "prmem.h"
-#if !defined(OS_OS2)
-/* Temporary until we have PR_DuplicateEnvironment in prenv.h */
-extern "C" { NSPR_API(pthread_mutex_t *)PR_GetEnvLock(void); }
-#endif
-#endif
-
-=======
->>>>>>> 628bf1da
 namespace {
 
 enum ParsingState {
@@ -80,36 +60,6 @@
 
 namespace base {
 
-<<<<<<< HEAD
-#ifdef HAVE_PR_DUPLICATE_ENVIRONMENT
-#if !defined(OS_OS2)
-/*
- * I tried to put PR_DuplicateEnvironment down in mozglue, but on android
- * this winds up failing because the strdup/free calls wind up mismatching.
- */
-
-static char **
-PR_DuplicateEnvironment(void)
-{
-    char **result = NULL;
-    char **s;
-    char **d;
-    pthread_mutex_lock(PR_GetEnvLock());
-    for (s = environ; *s != NULL; s++)
-      ;
-    if ((result = (char **)PR_Malloc(sizeof(char *) * (s - environ + 1))) != NULL) {
-      for (s = environ, d = result; *s != NULL; s++, d++) {
-        *d = PL_strdup(*s);
-      }
-      *d = NULL;
-    }
-    pthread_mutex_unlock(PR_GetEnvLock());
-    return result;
-}
-#endif
-
-=======
->>>>>>> 628bf1da
 class EnvironmentEnvp
 {
 public:
