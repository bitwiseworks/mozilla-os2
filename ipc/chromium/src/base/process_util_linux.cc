--- conflicted
+++ resolved
@@ -14,14 +14,10 @@
 #include <sys/types.h>
 #include <sys/wait.h>
 
-<<<<<<< HEAD
 #ifdef OS_OS2
 #include <process.h>
 #endif
 
-#include "base/debug_util.h"
-=======
->>>>>>> 8112532f
 #include "base/eintr_wrapper.h"
 #include "base/file_util.h"
 #include "base/logging.h"
@@ -273,13 +269,6 @@
                ChildPrivileges privs,
                bool wait, ProcessHandle* process_handle,
                ProcessArchitecture arch) {
-<<<<<<< HEAD
-  scoped_array<char*> argv_cstr(new char*[argv.size() + 1]);
-  for (size_t i = 0; i < argv.size(); i++)
-    argv_cstr[i] = const_cast<char*>(argv[i].c_str());
-  argv_cstr[argv.size()] = NULL;
-
-=======
 #ifdef MOZ_B2G_LOADER
   static bool beforeFirstNuwaLaunch = true;
   if (!wait && beforeFirstNuwaLaunch && IsLaunchingNuwa(argv)) {
@@ -290,7 +279,10 @@
 #endif // MOZ_B2G_LOADER
 
   mozilla::UniquePtr<char*[]> argv_cstr(new char*[argv.size() + 1]);
->>>>>>> 8112532f
+  for (size_t i = 0; i < argv.size(); i++)
+    argv_cstr[i] = const_cast<char*>(argv[i].c_str());
+  argv_cstr[argv.size()] = NULL;
+
   // Illegal to allocate memory after fork and before execvp
   InjectiveMultimap fd_shuffle1, fd_shuffle2;
   fd_shuffle1.reserve(fds_to_remap.size());
@@ -466,123 +458,6 @@
     gProcessLog.print("==> could not chdir()\n");
 }
 
-<<<<<<< HEAD
-NamedProcessIterator::NamedProcessIterator(const std::wstring& executable_name,
-                                           const ProcessFilter* filter)
-    : executable_name_(executable_name), filter_(filter) {
-  procfs_dir_ = opendir("/proc");
-}
-
-NamedProcessIterator::~NamedProcessIterator() {
-  if (procfs_dir_) {
-    closedir(procfs_dir_);
-    procfs_dir_ = NULL;
-  }
-}
-
-const ProcessEntry* NamedProcessIterator::NextProcessEntry() {
-  bool result = false;
-  do {
-    result = CheckForNextProcess();
-  } while (result && !IncludeEntry());
-
-  if (result)
-    return &entry_;
-
-  return NULL;
-}
-
-bool NamedProcessIterator::CheckForNextProcess() {
-  // TODO(port): skip processes owned by different UID
-
-  dirent* slot = 0;
-  const char* openparen;
-  const char* closeparen;
-
-  // Arbitrarily guess that there will never be more than 200 non-process
-  // files in /proc.  Hardy has 53.
-  int skipped = 0;
-  const int kSkipLimit = 200;
-  while (skipped < kSkipLimit) {
-    slot = readdir(procfs_dir_);
-    // all done looking through /proc?
-    if (!slot)
-      return false;
-
-    // If not a process, keep looking for one.
-    bool notprocess = false;
-    int i;
-    for (i = 0; i < NAME_MAX && slot->d_name[i]; ++i) {
-       if (!isdigit(slot->d_name[i])) {
-         notprocess = true;
-         break;
-       }
-    }
-    if (i == NAME_MAX || notprocess) {
-      skipped++;
-      continue;
-    }
-
-    // Read the process's status.
-    char buf[NAME_MAX + 12];
-    sprintf(buf, "/proc/%s/stat", slot->d_name);
-    FILE *fp = fopen(buf, "r");
-    if (!fp)
-      return false;
-    const char* result = fgets(buf, sizeof(buf), fp);
-    fclose(fp);
-    if (!result)
-      return false;
-
-    // Parse the status.  It is formatted like this:
-    // %d (%s) %c %d ...
-    // pid (name) runstate ppid
-    // To avoid being fooled by names containing a closing paren, scan
-    // backwards.
-    openparen = strchr(buf, '(');
-    closeparen = strrchr(buf, ')');
-    if (!openparen || !closeparen)
-      return false;
-    char runstate = closeparen[2];
-
-    // Is the process in 'Zombie' state, i.e. dead but waiting to be reaped?
-    // Allowed values: D R S T Z
-    if (runstate != 'Z')
-      break;
-
-    // Nope, it's a zombie; somebody isn't cleaning up after their children.
-    // (e.g. WaitForProcessesToExit doesn't clean up after dead children yet.)
-    // There could be a lot of zombies, can't really decrement i here.
-  }
-  if (skipped >= kSkipLimit) {
-    NOTREACHED();
-    return false;
-  }
-
-  entry_.pid = atoi(slot->d_name);
-  entry_.ppid = atoi(closeparen + 3);
-
-  // TODO(port): read pid's commandline's $0, like killall does.  Using the
-  // short name between openparen and closeparen won't work for long names!
-  int len = closeparen - openparen - 1;
-  if (len > NAME_MAX)
-    len = NAME_MAX;
-  memcpy(entry_.szExeFile, openparen + 1, len);
-  entry_.szExeFile[len] = 0;
-
-  return true;
-}
-
-bool NamedProcessIterator::IncludeEntry() {
-  // TODO(port): make this also work for non-ASCII filenames
-  if (WideToASCII(executable_name_) != entry_.szExeFile)
-    return false;
-  if (!filter_)
-    return true;
-  return filter_->Includes(entry_.pid, entry_.ppid);
-}
 #endif // !defined(OS_OS2)
 
-=======
->>>>>>> 8112532f
 }  // namespace base