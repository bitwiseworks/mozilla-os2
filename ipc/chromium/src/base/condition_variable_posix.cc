--- conflicted
+++ resolved
@@ -20,12 +20,8 @@
 ConditionVariable::ConditionVariable(Lock* user_lock)
     : user_mutex_(user_lock->lock_impl()->os_lock()) {
   int rv = 0;
-<<<<<<< HEAD
-#if !defined(OS_MACOSX) && !defined(OS_ANDROID) && !defined(OS_OS2)
-=======
-#if !defined(OS_MACOSX) && \
+#if !defined(OS_MACOSX) && !defined(OS_OS2) && \
     !(defined(OS_ANDROID) && defined(HAVE_PTHREAD_COND_TIMEDWAIT_MONOTONIC))
->>>>>>> 628bf1da
   pthread_condattr_t attrs;
   rv = pthread_condattr_init(&attrs);
   DCHECK_EQ(0, rv);
