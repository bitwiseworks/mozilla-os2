--- conflicted
+++ resolved
@@ -130,24 +130,6 @@
 }
 
 // static
-<<<<<<< HEAD
-std::string SysInfo::OperatingSystemVersion() {
-  utsname info;
-  if (uname(&info) < 0) {
-    NOTREACHED();
-    return "";
-  }
-#if defined(OS_OS2)
-  // on OS/2 EMX, release is always "1" and version cotanis "2.xx"
-  return std::string(info.version);
-#else
-  return std::string(info.release);
-#endif
-}
-
-// static
-=======
->>>>>>> 00eb1a28
 std::string SysInfo::CPUArchitecture() {
   utsname info;
   if (uname(&info) < 0) {
