--- conflicted
+++ resolved
@@ -45,14 +45,10 @@
 
 // Use AtomicWord for a machine-sized pointer.  It will use the Atomic32 or
 // Atomic64 routines below, depending on your architecture.
-<<<<<<< HEAD
-#if (defined(OS_OPENBSD) && !defined(ARCH_CPU_64_BITS)) || defined(OS_OS2)
-=======
 #ifdef OS_OPENBSD
 #ifdef ARCH_CPU_64_BITS
 typedef Atomic64 AtomicWord;
 #else
->>>>>>> d6455a3c
 typedef Atomic32 AtomicWord;
 #endif // ARCH_CPU_64_BITS
 #else
