// Copyright (c) 2009 The Chromium Authors. All rights reserved.
// Use of this source code is governed by a BSD-style license that can be
// found in the LICENSE file.

#include "base/message_loop.h"

#include <algorithm>

#include "base/compiler_specific.h"
#include "base/lazy_instance.h"
#include "base/logging.h"
#include "base/message_pump_default.h"
#include "base/string_util.h"
#include "base/thread_local.h"

#if defined(OS_MACOSX)
#include "base/message_pump_mac.h"
#endif
#if defined(OS_POSIX)
#include "base/message_pump_libevent.h"
#endif
#if defined(OS_LINUX) || defined(OS_BSD)
#if defined(MOZ_WIDGET_GTK)
#include "base/message_pump_glib.h"
#endif
#ifdef MOZ_WIDGET_QT
#include "base/message_pump_qt.h"
#endif
#endif
#ifdef ANDROID
#include "base/message_pump_android.h"
#endif

#include "MessagePump.h"

using base::Time;
using base::TimeDelta;
using base::TimeTicks;

// A lazily created thread local storage for quick access to a thread's message
// loop, if one exists.  This should be safe and free of static constructors.
static base::LazyInstance<base::ThreadLocalPointer<MessageLoop> > lazy_tls_ptr(
    base::LINKER_INITIALIZED);

//------------------------------------------------------------------------------

// Logical events for Histogram profiling. Run with -message-loop-histogrammer
// to get an accounting of messages and actions taken on each thread.
static const int kTaskRunEvent = 0x1;
static const int kTimerEvent = 0x2;

// Provide range of message IDs for use in histogramming and debug display.
static const int kLeastNonZeroMessageId = 1;
static const int kMaxMessageId = 1099;
static const int kNumberOfDistinctMessagesDisplayed = 1100;

//------------------------------------------------------------------------------

#if defined(OS_WIN)

// Upon a SEH exception in this thread, it restores the original unhandled
// exception filter.
static int SEHFilter(LPTOP_LEVEL_EXCEPTION_FILTER old_filter) {
  ::SetUnhandledExceptionFilter(old_filter);
  return EXCEPTION_CONTINUE_SEARCH;
}

// Retrieves a pointer to the current unhandled exception filter. There
// is no standalone getter method.
static LPTOP_LEVEL_EXCEPTION_FILTER GetTopSEHFilter() {
  LPTOP_LEVEL_EXCEPTION_FILTER top_filter = NULL;
  top_filter = ::SetUnhandledExceptionFilter(0);
  ::SetUnhandledExceptionFilter(top_filter);
  return top_filter;
}

#endif  // defined(OS_WIN)

//------------------------------------------------------------------------------

// static
MessageLoop* MessageLoop::current() {
  // TODO(darin): sadly, we cannot enable this yet since people call us even
  // when they have no intention of using us.
  //DCHECK(loop) << "Ouch, did you forget to initialize me?";
  return lazy_tls_ptr.Pointer()->Get();
}

int32_t message_loop_id_seq = 0;

MessageLoop::MessageLoop(Type type)
    : type_(type),
      id_(PR_ATOMIC_INCREMENT(&message_loop_id_seq)),
      nestable_tasks_allowed_(true),
      exception_restoration_(false),
      state_(NULL),
<<<<<<< HEAD
#if defined(OS_WIN) || defined(OS_OS2)
=======
      run_depth_base_(1),
#ifdef OS_WIN
>>>>>>> d6455a3c
      os_modal_loop_(false),
#endif  // OS_WIN || OS_OS2
      next_sequence_num_(0) {
  DCHECK(!current()) << "should only have one message loop per thread";
  lazy_tls_ptr.Pointer()->Set(this);
  if (type_ == TYPE_MOZILLA_UI) {
    pump_ = new mozilla::ipc::MessagePump();
    return;
  }
  if (type_ == TYPE_MOZILLA_CHILD) {
    pump_ = new mozilla::ipc::MessagePumpForChildProcess();
    // There is a MessageLoop Run call from XRE_InitChildProcess
    // and another one from MessagePumpForChildProcess. The one
    // from MessagePumpForChildProcess becomes the base, so we need
    // to set run_depth_base_ to 2 or we'll never be able to process
    // Idle tasks.
    run_depth_base_ = 2;
    return;
  }

#if defined(OS_WIN)
  // TODO(rvargas): Get rid of the OS guards.
  if (type_ == TYPE_DEFAULT) {
    pump_ = new base::MessagePumpDefault();
  } else if (type_ == TYPE_IO) {
    pump_ = new base::MessagePumpForIO();
  } else {
    DCHECK(type_ == TYPE_UI);
    pump_ = new base::MessagePumpForUI();
  }
#elif defined(OS_POSIX)
  if (type_ == TYPE_UI) {
#if defined(OS_MACOSX)
    pump_ = base::MessagePumpMac::Create();
<<<<<<< HEAD
#elif defined(OS_LINUX) || defined(OS_OS2)
=======
#elif defined(OS_LINUX) || defined(OS_BSD)
>>>>>>> d6455a3c
    pump_ = new base::MessagePumpForUI();
#else
#error Sorry!
#endif  // OS_LINUX
  } else if (type_ == TYPE_IO) {
    pump_ = new base::MessagePumpLibevent();
  } else {
    pump_ = new base::MessagePumpDefault();
  }
#endif  // OS_POSIX
}

MessageLoop::~MessageLoop() {
  DCHECK(this == current());

  // Let interested parties have one last shot at accessing this.
  FOR_EACH_OBSERVER(DestructionObserver, destruction_observers_,
                    WillDestroyCurrentMessageLoop());

  DCHECK(!state_);

  // Clean up any unprocessed tasks, but take care: deleting a task could
  // result in the addition of more tasks (e.g., via DeleteSoon).  We set a
  // limit on the number of times we will allow a deleted task to generate more
  // tasks.  Normally, we should only pass through this loop once or twice.  If
  // we end up hitting the loop limit, then it is probably due to one task that
  // is being stubborn.  Inspect the queues to see who is left.
  bool did_work;
  for (int i = 0; i < 100; ++i) {
    DeletePendingTasks();
    ReloadWorkQueue();
    // If we end up with empty queues, then break out of the loop.
    did_work = DeletePendingTasks();
    if (!did_work)
      break;
  }
  DCHECK(!did_work);

  // OK, now make it so that no one can find us.
  lazy_tls_ptr.Pointer()->Set(NULL);
}

void MessageLoop::AddDestructionObserver(DestructionObserver *obs) {
  DCHECK(this == current());
  destruction_observers_.AddObserver(obs);
}

void MessageLoop::RemoveDestructionObserver(DestructionObserver *obs) {
  DCHECK(this == current());
  destruction_observers_.RemoveObserver(obs);
}

void MessageLoop::Run() {
  AutoRunState save_state(this);
  RunHandler();
}

void MessageLoop::RunAllPending() {
  AutoRunState save_state(this);
  state_->quit_received = true;  // Means run until we would otherwise block.
  RunHandler();
}

// Runs the loop in two different SEH modes:
// enable_SEH_restoration_ = false : any unhandled exception goes to the last
// one that calls SetUnhandledExceptionFilter().
// enable_SEH_restoration_ = true : any unhandled exception goes to the filter
// that was existed before the loop was run.
void MessageLoop::RunHandler() {
#if defined(OS_WIN)
  if (exception_restoration_) {
    LPTOP_LEVEL_EXCEPTION_FILTER current_filter = GetTopSEHFilter();
    MOZ_SEH_TRY {
      RunInternal();
    } MOZ_SEH_EXCEPT(SEHFilter(current_filter)) {
    }
    return;
  }
#endif

  RunInternal();
}

//------------------------------------------------------------------------------

void MessageLoop::RunInternal() {
  DCHECK(this == current());
  pump_->Run(this);
}

//------------------------------------------------------------------------------
// Wrapper functions for use in above message loop framework.

bool MessageLoop::ProcessNextDelayedNonNestableTask() {
  if (state_->run_depth > run_depth_base_)
    return false;

  if (deferred_non_nestable_work_queue_.empty())
    return false;

  Task* task = deferred_non_nestable_work_queue_.front().task;
  deferred_non_nestable_work_queue_.pop();

  RunTask(task);
  return true;
}

//------------------------------------------------------------------------------

void MessageLoop::Quit() {
  DCHECK(current() == this);
  if (state_) {
    state_->quit_received = true;
  } else {
    NOTREACHED() << "Must be inside Run to call Quit";
  }
}

void MessageLoop::PostTask(
    const tracked_objects::Location& from_here, Task* task) {
  PostTask_Helper(from_here, task, 0, true);
}

void MessageLoop::PostDelayedTask(
    const tracked_objects::Location& from_here, Task* task, int delay_ms) {
  PostTask_Helper(from_here, task, delay_ms, true);
}

void MessageLoop::PostNonNestableTask(
    const tracked_objects::Location& from_here, Task* task) {
  PostTask_Helper(from_here, task, 0, false);
}

void MessageLoop::PostNonNestableDelayedTask(
    const tracked_objects::Location& from_here, Task* task, int delay_ms) {
  PostTask_Helper(from_here, task, delay_ms, false);
}

void MessageLoop::PostIdleTask(
    const tracked_objects::Location& from_here, Task* task) {
  DCHECK(current() == this);
  task->SetBirthPlace(from_here);
  PendingTask pending_task(task, false);
  deferred_non_nestable_work_queue_.push(pending_task);
}

// Possibly called on a background thread!
void MessageLoop::PostTask_Helper(
    const tracked_objects::Location& from_here, Task* task, int delay_ms,
    bool nestable) {
  task->SetBirthPlace(from_here);

  PendingTask pending_task(task, nestable);

  if (delay_ms > 0) {
    pending_task.delayed_run_time =
        TimeTicks::Now() + TimeDelta::FromMilliseconds(delay_ms);
  } else {
    DCHECK(delay_ms == 0) << "delay should not be negative";
  }

  // Warning: Don't try to short-circuit, and handle this thread's tasks more
  // directly, as it could starve handling of foreign threads.  Put every task
  // into this queue.

  scoped_refptr<base::MessagePump> pump;
  {
    AutoLock locked(incoming_queue_lock_);
    incoming_queue_.push(pending_task);
    pump = pump_;
  }
  // Since the incoming_queue_ may contain a task that destroys this message
  // loop, we cannot exit incoming_queue_lock_ until we are done with |this|.
  // We use a stack-based reference to the message pump so that we can call
  // ScheduleWork outside of incoming_queue_lock_.

  pump->ScheduleWork();
}

void MessageLoop::SetNestableTasksAllowed(bool allowed) {
  if (nestable_tasks_allowed_ != allowed) {
    nestable_tasks_allowed_ = allowed;
    if (!nestable_tasks_allowed_)
      return;
    // Start the native pump if we are not already pumping.
    pump_->ScheduleWorkForNestedLoop();
  }
}

void MessageLoop::ScheduleWork() {
  // Start the native pump if we are not already pumping.
  pump_->ScheduleWork();
}

bool MessageLoop::NestableTasksAllowed() const {
  return nestable_tasks_allowed_;
}

//------------------------------------------------------------------------------

void MessageLoop::RunTask(Task* task) {
  DCHECK(nestable_tasks_allowed_);
  // Execute the task and assume the worst: It is probably not reentrant.
  nestable_tasks_allowed_ = false;

  task->Run();
  delete task;

  nestable_tasks_allowed_ = true;
}

bool MessageLoop::DeferOrRunPendingTask(const PendingTask& pending_task) {
  if (pending_task.nestable || state_->run_depth <= run_depth_base_) {
    RunTask(pending_task.task);
    // Show that we ran a task (Note: a new one might arrive as a
    // consequence!).
    return true;
  }

  // We couldn't run the task now because we're in a nested message loop
  // and the task isn't nestable.
  deferred_non_nestable_work_queue_.push(pending_task);
  return false;
}

void MessageLoop::AddToDelayedWorkQueue(const PendingTask& pending_task) {
  // Move to the delayed work queue.  Initialize the sequence number
  // before inserting into the delayed_work_queue_.  The sequence number
  // is used to faciliate FIFO sorting when two tasks have the same
  // delayed_run_time value.
  PendingTask new_pending_task(pending_task);
  new_pending_task.sequence_num = next_sequence_num_++;
  delayed_work_queue_.push(new_pending_task);
}

void MessageLoop::ReloadWorkQueue() {
  // We can improve performance of our loading tasks from incoming_queue_ to
  // work_queue_ by waiting until the last minute (work_queue_ is empty) to
  // load.  That reduces the number of locks-per-task significantly when our
  // queues get large.
  if (!work_queue_.empty())
    return;  // Wait till we *really* need to lock and load.

  // Acquire all we can from the inter-thread queue with one lock acquisition.
  {
    AutoLock lock(incoming_queue_lock_);
    if (incoming_queue_.empty())
      return;
    std::swap(incoming_queue_, work_queue_);
    DCHECK(incoming_queue_.empty());
  }
}

bool MessageLoop::DeletePendingTasks() {
  bool did_work = !work_queue_.empty();
  while (!work_queue_.empty()) {
    PendingTask pending_task = work_queue_.front();
    work_queue_.pop();
    if (!pending_task.delayed_run_time.is_null()) {
      // We want to delete delayed tasks in the same order in which they would
      // normally be deleted in case of any funny dependencies between delayed
      // tasks.
      AddToDelayedWorkQueue(pending_task);
    } else {
      // TODO(darin): Delete all tasks once it is safe to do so.
      // Until it is totally safe, just do it when running purify.
#ifdef PURIFY
      delete pending_task.task;
#endif  // PURIFY
    }
  }
  did_work |= !deferred_non_nestable_work_queue_.empty();
  while (!deferred_non_nestable_work_queue_.empty()) {
    // TODO(darin): Delete all tasks once it is safe to do so.
    // Until it is totaly safe, just delete them to keep purify happy.
#ifdef PURIFY
    Task* task = deferred_non_nestable_work_queue_.front().task;
#endif
    deferred_non_nestable_work_queue_.pop();
#ifdef PURIFY
    delete task;
#endif
  }
  did_work |= !delayed_work_queue_.empty();
  while (!delayed_work_queue_.empty()) {
    Task* task = delayed_work_queue_.top().task;
    delayed_work_queue_.pop();
    delete task;
  }
  return did_work;
}

bool MessageLoop::DoWork() {
  if (!nestable_tasks_allowed_) {
    // Task can't be executed right now.
    return false;
  }

  for (;;) {
    ReloadWorkQueue();
    if (work_queue_.empty())
      break;

    // Execute oldest task.
    do {
      PendingTask pending_task = work_queue_.front();
      work_queue_.pop();
      if (!pending_task.delayed_run_time.is_null()) {
        AddToDelayedWorkQueue(pending_task);
        // If we changed the topmost task, then it is time to re-schedule.
        if (delayed_work_queue_.top().task == pending_task.task)
          pump_->ScheduleDelayedWork(pending_task.delayed_run_time);
      } else {
        if (DeferOrRunPendingTask(pending_task))
          return true;
      }
    } while (!work_queue_.empty());
  }

  // Nothing happened.
  return false;
}

bool MessageLoop::DoDelayedWork(TimeTicks* next_delayed_work_time) {
  if (!nestable_tasks_allowed_ || delayed_work_queue_.empty()) {
    *next_delayed_work_time = TimeTicks();
    return false;
  }

  if (delayed_work_queue_.top().delayed_run_time > TimeTicks::Now()) {
    *next_delayed_work_time = delayed_work_queue_.top().delayed_run_time;
    return false;
  }

  PendingTask pending_task = delayed_work_queue_.top();
  delayed_work_queue_.pop();

  if (!delayed_work_queue_.empty())
    *next_delayed_work_time = delayed_work_queue_.top().delayed_run_time;

  return DeferOrRunPendingTask(pending_task);
}

bool MessageLoop::DoIdleWork() {
  if (ProcessNextDelayedNonNestableTask())
    return true;

  if (state_->quit_received)
    pump_->Quit();

  return false;
}

//------------------------------------------------------------------------------
// MessageLoop::AutoRunState

MessageLoop::AutoRunState::AutoRunState(MessageLoop* loop) : loop_(loop) {
  // Make the loop reference us.
  previous_state_ = loop_->state_;
  if (previous_state_) {
    run_depth = previous_state_->run_depth + 1;
  } else {
    run_depth = 1;
  }
  loop_->state_ = this;

  // Initialize the other fields:
  quit_received = false;
#if defined(OS_WIN)
  dispatcher = NULL;
#endif
}

MessageLoop::AutoRunState::~AutoRunState() {
  loop_->state_ = previous_state_;
}

//------------------------------------------------------------------------------
// MessageLoop::PendingTask

bool MessageLoop::PendingTask::operator<(const PendingTask& other) const {
  // Since the top of a priority queue is defined as the "greatest" element, we
  // need to invert the comparison here.  We want the smaller time to be at the
  // top of the heap.

  if (delayed_run_time < other.delayed_run_time)
    return false;

  if (delayed_run_time > other.delayed_run_time)
    return true;

  // If the times happen to match, then we use the sequence number to decide.
  // Compare the difference to support integer roll-over.
  return (sequence_num - other.sequence_num) > 0;
}

//------------------------------------------------------------------------------
// MessageLoopForUI

#if defined(OS_WIN)

void MessageLoopForUI::Run(Dispatcher* dispatcher) {
  AutoRunState save_state(this);
  state_->dispatcher = dispatcher;
  RunHandler();
}

void MessageLoopForUI::AddObserver(Observer* observer) {
  pump_win()->AddObserver(observer);
}

void MessageLoopForUI::RemoveObserver(Observer* observer) {
  pump_win()->RemoveObserver(observer);
}

void MessageLoopForUI::WillProcessMessage(const MSG& message) {
  pump_win()->WillProcessMessage(message);
}
void MessageLoopForUI::DidProcessMessage(const MSG& message) {
  pump_win()->DidProcessMessage(message);
}
void MessageLoopForUI::PumpOutPendingPaintMessages() {
  pump_ui()->PumpOutPendingPaintMessages();
}

#endif  // defined(OS_WIN)

#if defined(OS_OS2)

void MessageLoopForUI::Run(Dispatcher* dispatcher) {
  AutoRunState save_state(this);
  state_->dispatcher = dispatcher;
  RunHandler();
}

void MessageLoopForUI::AddObserver(Observer* observer) {
  pump_os2()->AddObserver(observer);
}

void MessageLoopForUI::RemoveObserver(Observer* observer) {
  pump_os2()->RemoveObserver(observer);
}

void MessageLoopForUI::WillProcessMessage(const QMSG& message) {
  pump_os2()->WillProcessMessage(message);
}
void MessageLoopForUI::DidProcessMessage(const QMSG& message) {
  pump_os2()->DidProcessMessage(message);
}
void MessageLoopForUI::PumpOutPendingPaintMessages() {
  pump_ui()->PumpOutPendingPaintMessages();
}

#endif  // defined(OS_OS2)

//------------------------------------------------------------------------------
// MessageLoopForIO

#if defined(OS_WIN)

void MessageLoopForIO::RegisterIOHandler(HANDLE file, IOHandler* handler) {
  pump_io()->RegisterIOHandler(file, handler);
}

bool MessageLoopForIO::WaitForIOCompletion(DWORD timeout, IOHandler* filter) {
  return pump_io()->WaitForIOCompletion(timeout, filter);
}

#elif defined(OS_POSIX)

bool MessageLoopForIO::WatchFileDescriptor(int fd,
                                           bool persistent,
                                           Mode mode,
                                           FileDescriptorWatcher *controller,
                                           Watcher *delegate) {
  return pump_libevent()->WatchFileDescriptor(
      fd,
      persistent,
      static_cast<base::MessagePumpLibevent::Mode>(mode),
      controller,
      delegate);
}

bool
MessageLoopForIO::CatchSignal(int sig,
                              SignalEvent* sigevent,
                              SignalWatcher* delegate)
{
  return pump_libevent()->CatchSignal(sig, sigevent, delegate);
}

#endif<|MERGE_RESOLUTION|>--- conflicted
+++ resolved
@@ -94,12 +94,8 @@
       nestable_tasks_allowed_(true),
       exception_restoration_(false),
       state_(NULL),
-<<<<<<< HEAD
+      run_depth_base_(1),
 #if defined(OS_WIN) || defined(OS_OS2)
-=======
-      run_depth_base_(1),
-#ifdef OS_WIN
->>>>>>> d6455a3c
       os_modal_loop_(false),
 #endif  // OS_WIN || OS_OS2
       next_sequence_num_(0) {
@@ -134,11 +130,7 @@
   if (type_ == TYPE_UI) {
 #if defined(OS_MACOSX)
     pump_ = base::MessagePumpMac::Create();
-<<<<<<< HEAD
-#elif defined(OS_LINUX) || defined(OS_OS2)
-=======
-#elif defined(OS_LINUX) || defined(OS_BSD)
->>>>>>> d6455a3c
+#elif defined(OS_LINUX) || defined(OS_BSD) || defined(OS_OS2)
     pump_ = new base::MessagePumpForUI();
 #else
 #error Sorry!
