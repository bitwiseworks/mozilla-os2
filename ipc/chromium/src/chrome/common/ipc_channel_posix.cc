--- conflicted
+++ resolved
@@ -215,28 +215,6 @@
                                       Mode mode) {
   DCHECK(server_listen_pipe_ == -1 && pipe_ == -1);
 
-<<<<<<< HEAD
-  if (uses_fifo_) {
-    // This only happens in unit tests; see the comment above PipeMap.
-    // TODO(playmobil): We shouldn't need to create fifos on disk.
-    // TODO(playmobil): If we do, they should be in the user data directory.
-    // TODO(playmobil): Cleanup any stale fifos.
-#ifdef OS_OS2
-    // On OS/2, socket names should start with "\socket\"
-    pipe_name_ = "\\socket\\chrome_" + WideToASCII(channel_id);
-#else
-    pipe_name_ = "/var/tmp/chrome_" + WideToASCII(channel_id);
-#endif
-    if (mode == MODE_SERVER) {
-      if (!CreateServerFifo(pipe_name_, &server_listen_pipe_)) {
-        return false;
-      }
-    } else {
-      if (!ClientConnectToFifo(pipe_name_, &pipe_)) {
-        return false;
-      }
-      waiting_connect_ = false;
-=======
   // socketpair()
   pipe_name_ = WideToASCII(channel_id);
   if (mode == MODE_SERVER) {
@@ -252,7 +230,6 @@
       HANDLE_EINTR(close(pipe_fds[0]));
       HANDLE_EINTR(close(pipe_fds[1]));
       return false;
->>>>>>> 628bf1da
     }
 
     if (!SetCloseOnExec(pipe_fds[0]) ||
@@ -344,26 +321,6 @@
     iov.iov_base = input_buf_ + input_buf_offset_;
     iov.iov_len = Channel::kReadBufferSize - input_buf_offset_;
 
-<<<<<<< HEAD
-#ifdef OS_OS2
-      // OS/2 TCP/IP updates iov_base and iov_len if there is more data to read which seems to be
-      // non-POSIX compilant. This code doesn't expect such behavior and buffers partially received
-      // messages on its own. Reset these fields to initial values to emulate POSIX behavior.
-      iov.iov_base = input_buf_;
-      iov.iov_len = Channel::kReadBufferSize;
-#endif
-
-      if (bytes_read < 0) {
-        if (errno == EAGAIN) {
-          return true;
-        } else {
-          CHROMIUM_LOG(ERROR) << "pipe error (" << pipe_ << "): " << strerror(errno);
-          return false;
-        }
-      } else if (bytes_read == 0) {
-        // The pipe has closed...
-        Close();
-=======
     // Read from pipe.
     // recvmsg() returns 0 if the connection has closed or EAGAIN if no data
     // is waiting on the pipe.
@@ -374,7 +331,6 @@
         return true;
       } else {
         CHROMIUM_LOG(ERROR) << "pipe error (" << pipe_ << "): " << strerror(errno);
->>>>>>> 628bf1da
         return false;
       }
     } else if (bytes_read == 0) {
