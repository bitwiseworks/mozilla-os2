// Copyright (c) 2006-2008 The Chromium Authors. All rights reserved.
// Use of this source code is governed by a BSD-style license that can be
// found in the LICENSE file.

#ifndef CHROME_COMMON_IPC_MESSAGE_UTILS_H_
#define CHROME_COMMON_IPC_MESSAGE_UTILS_H_

#include <string>
#include <vector>
#include <map>

#include "base/file_path.h"
#include "base/string_util.h"
#include "base/string16.h"
#include "base/tuple.h"

#if defined(OS_POSIX)
#include "chrome/common/file_descriptor_set_posix.h"
#endif
#include "chrome/common/ipc_sync_message.h"
#include "chrome/common/thumbnail_score.h"
#include "chrome/common/transport_dib.h"

namespace IPC {

//-----------------------------------------------------------------------------
// An iterator class for reading the fields contained within a Message.

class MessageIterator {
 public:
  explicit MessageIterator(const Message& m) : msg_(m), iter_(NULL) {
  }
  int NextInt() const {
    int val;
    if (!msg_.ReadInt(&iter_, &val))
      NOTREACHED();
    return val;
  }
  intptr_t NextIntPtr() const {
    intptr_t val;
    if (!msg_.ReadIntPtr(&iter_, &val))
      NOTREACHED();
    return val;
  }
  const std::string NextString() const {
    std::string val;
    if (!msg_.ReadString(&iter_, &val))
      NOTREACHED();
    return val;
  }
  const std::wstring NextWString() const {
    std::wstring val;
    if (!msg_.ReadWString(&iter_, &val))
      NOTREACHED();
    return val;
  }
  const void NextData(const char** data, int* length) const {
    if (!msg_.ReadData(&iter_, data, length)) {
      NOTREACHED();
    }
  }
 private:
  const Message& msg_;
  mutable void* iter_;
};

//-----------------------------------------------------------------------------
// ParamTraits specializations, etc.
//
// The full set of types ParamTraits is specialized upon contains *possibly*
// repeated types: unsigned long may be uint32_t or size_t, unsigned long long
// may be uint64_t or size_t, nsresult may be uint32_t, and so on.  You can't
// have ParamTraits<unsigned int> *and* ParamTraits<uint32_t> if unsigned int
// is uint32_t -- that's multiple definitions, and you can only have one.
//
// You could use #ifs and macro conditions to avoid duplicates, but they'd be
// hairy: heavily dependent upon OS and compiler author choices, forced to
// address all conflicts by hand.  Happily there's a better way.  The basic
// idea looks like this, where T -> U represents T inheriting from U:
//
// class ParamTraits<P>
// |
// --> class ParamTraits1<P>
//     |
//     --> class ParamTraits2<P>
//         |
//         --> class ParamTraitsN<P> // or however many levels
//
// The default specialization of ParamTraits{M}<P> is an empty class that
// inherits from ParamTraits{M + 1}<P> (or nothing in the base case).
//
// Now partition the set of parameter types into sets without duplicates.
// Assign each set of types to a level M.  Then specialize ParamTraitsM for
// each of those types.  A reference to ParamTraits<P> will consist of some
// number of empty classes inheriting in sequence, ending in a non-empty
// ParamTraits{N}<P>.  It's okay for the parameter types to be duplicative:
// either name of a type will resolve to the same ParamTraits{N}<P>.
//
// The nice thing is that because templates are instantiated lazily, if we
// indeed have uint32_t == unsigned int, say, with the former in level N and
// the latter in M > N, ParamTraitsM<unsigned int> won't be created (as long as
// nobody uses ParamTraitsM<unsigned int>, but why would you), and no duplicate
// code will be compiled or extra symbols generated.  It's as efficient at
// runtime as manually figuring out and avoiding conflicts by #ifs.
//
// The scheme we follow below names the various classes according to the types
// in them, and the number of ParamTraits levels is larger, but otherwise it's
// exactly the above idea.
//

template <class P> struct ParamTraits;

template <class P>
static inline void WriteParam(Message* m, const P& p) {
  ParamTraits<P>::Write(m, p);
}

template <class P>
static inline bool WARN_UNUSED_RESULT ReadParam(const Message* m, void** iter,
                                                P* p) {
  return ParamTraits<P>::Read(m, iter, p);
}

template <class P>
static inline void LogParam(const P& p, std::wstring* l) {
  ParamTraits<P>::Log(p, l);
}

// Fundamental types.

template <class P>
struct ParamTraitsFundamental {};

template <>
struct ParamTraitsFundamental<bool> {
  typedef bool param_type;
  static void Write(Message* m, const param_type& p) {
    m->WriteBool(p);
  }
  static bool Read(const Message* m, void** iter, param_type* r) {
    return m->ReadBool(iter, r);
  }
  static void Log(const param_type& p, std::wstring* l) {
    l->append(p ? L"true" : L"false");
  }
};

template <>
struct ParamTraitsFundamental<int> {
  typedef int param_type;
  static void Write(Message* m, const param_type& p) {
    m->WriteInt(p);
  }
  static bool Read(const Message* m, void** iter, param_type* r) {
    return m->ReadInt(iter, r);
  }
  static void Log(const param_type& p, std::wstring* l) {
    l->append(StringPrintf(L"%d", p));
  }
};

template <>
struct ParamTraitsFundamental<long> {
  typedef long param_type;
  static void Write(Message* m, const param_type& p) {
    m->WriteLong(p);
  }
  static bool Read(const Message* m, void** iter, param_type* r) {
    return m->ReadLong(iter, r);
  }
  static void Log(const param_type& p, std::wstring* l) {
    l->append(StringPrintf(L"%l", p));
  }
};

template <>
struct ParamTraitsFundamental<unsigned long> {
  typedef unsigned long param_type;
  static void Write(Message* m, const param_type& p) {
    m->WriteULong(p);
  }
  static bool Read(const Message* m, void** iter, param_type* r) {
    return m->ReadULong(iter, r);
  }
  static void Log(const param_type& p, std::wstring* l) {
    l->append(StringPrintf(L"%ul", p));
  }
};

template <>
struct ParamTraitsFundamental<long long> {
  typedef long long param_type;
  static void Write(Message* m, const param_type& p) {
    m->WriteData(reinterpret_cast<const char*>(&p), sizeof(param_type));
 }
  static bool Read(const Message* m, void** iter, param_type* r) {
    const char *data;
    int data_size = 0;
    bool result = m->ReadData(iter, &data, &data_size);
    if (result && data_size == sizeof(param_type)) {
      memcpy(r, data, sizeof(param_type));
    } else {
      result = false;
      NOTREACHED();
    }
    return result;
  }
  static void Log(const param_type& p, std::wstring* l) {
    l->append(StringPrintf(L"%ll", p));
  }
};

template <>
struct ParamTraitsFundamental<unsigned long long> {
  typedef unsigned long long param_type;
  static void Write(Message* m, const param_type& p) {
    m->WriteData(reinterpret_cast<const char*>(&p), sizeof(param_type));
 }
  static bool Read(const Message* m, void** iter, param_type* r) {
    const char *data;
    int data_size = 0;
    bool result = m->ReadData(iter, &data, &data_size);
    if (result && data_size == sizeof(param_type)) {
      memcpy(r, data, sizeof(param_type));
    } else {
      result = false;
      NOTREACHED();
    }
    return result;
  }
  static void Log(const param_type& p, std::wstring* l) {
    l->append(StringPrintf(L"%ull", p));
  }
};

<<<<<<< HEAD
#if !(defined(OS_MACOSX) || defined(OS_OPENBSD) || defined(OS_WIN) || defined(OS_OS2) || (defined(OS_LINUX) && defined(ARCH_CPU_64_BITS)) || defined(ARCH_CPU_S390))
// There size_t is a synonym for |unsigned long| ...
=======
>>>>>>> d6455a3c
template <>
struct ParamTraitsFundamental<double> {
  typedef double param_type;
  static void Write(Message* m, const param_type& p) {
    m->WriteData(reinterpret_cast<const char*>(&p), sizeof(param_type));
  }
  static bool Read(const Message* m, void** iter, param_type* r) {
    const char *data;
    int data_size = 0;
    bool result = m->ReadData(iter, &data, &data_size);
    if (result && data_size == sizeof(param_type)) {
      memcpy(r, data, sizeof(param_type));
    } else {
      result = false;
      NOTREACHED();
    }

    return result;
  }
  static void Log(const param_type& p, std::wstring* l) {
    l->append(StringPrintf(L"e", p));
  }
};

<<<<<<< HEAD
#elif !(defined(OS_MACOSX) || defined(OS_OS2))
// ... so we need to define traits for |unsigned int|.
// XXX duplicating OS_MACOSX version below so as not to conflict
=======
// Fixed-size <stdint.h> types.

template <class P>
struct ParamTraitsFixed : ParamTraitsFundamental<P> {};

>>>>>>> d6455a3c
template <>
struct ParamTraitsFixed<int16_t> {
  typedef int16_t param_type;
  static void Write(Message* m, const param_type& p) {
    m->WriteInt16(p);
  }
  static bool Read(const Message* m, void** iter, param_type* r) {
    return m->ReadInt16(iter, r);
  }
  static void Log(const param_type& p, std::wstring* l) {
    l->append(StringPrintf(L"%hd", p));
  }
};

template <>
struct ParamTraitsFixed<uint16_t> {
  typedef uint16_t param_type;
  static void Write(Message* m, const param_type& p) {
    m->WriteUInt16(p);
  }
  static bool Read(const Message* m, void** iter, param_type* r) {
    return m->ReadUInt16(iter, r);
  }
  static void Log(const param_type& p, std::wstring* l) {
    l->append(StringPrintf(L"%hu", p));
  }
};

template <>
struct ParamTraitsFixed<uint32_t> {
  typedef uint32_t param_type;
  static void Write(Message* m, const param_type& p) {
    m->WriteUInt32(p);
  }
  static bool Read(const Message* m, void** iter, param_type* r) {
    return m->ReadUInt32(iter, r);
  }
  static void Log(const param_type& p, std::wstring* l) {
    l->append(StringPrintf(L"%u", p));
  }
};

<<<<<<< HEAD
#if defined(OS_OS2)
// On OS/2 |uint32| is a synonim for |unsigned long| and
// |size_t| is |unsigned int| (also 32 bit).
template <>
struct ParamTraits<unsigned int> {
  typedef unsigned int param_type;
  static void Write(Message* m, const param_type& p) {
    m->WriteInt(static_cast<int>(p));
  }
  static bool Read(const Message* m, void** iter, param_type* r) {
    return m->ReadInt(iter, reinterpret_cast<int*>(r));
  }
  static void Log(const param_type& p, std::wstring* l) {
    l->append(StringPrintf(L"%u", p));
  }
};
#endif  // defined(OS_OS2)

#if !(defined(OS_LINUX) && defined(ARCH_CPU_64_BITS))
// int64 is |long int| on 64-bit systems, uint64 is |unsigned long|
=======
>>>>>>> d6455a3c
template <>
struct ParamTraitsFixed<int64_t> {
  typedef int64_t param_type;
  static void Write(Message* m, const param_type& p) {
    m->WriteInt64(p);
  }
  static bool Read(const Message* m, void** iter, param_type* r) {
    return m->ReadInt64(iter, r);
  }
  static void Log(const param_type& p, std::wstring* l) {
    l->append(StringPrintf(L"%" PRId64L, p));
  }
};

template <>
struct ParamTraitsFixed<uint64_t> {
  typedef uint64_t param_type;
  static void Write(Message* m, const param_type& p) {
    m->WriteInt64(static_cast<int64_t>(p));
  }
  static bool Read(const Message* m, void** iter, param_type* r) {
    return m->ReadInt64(iter, reinterpret_cast<int64_t*>(r));
  }
  static void Log(const param_type& p, std::wstring* l) {
    l->append(StringPrintf(L"%" PRIu64L, p));
  }
};

// Other standard C types.

template <class P>
struct ParamTraitsLibC : ParamTraitsFixed<P> {};

template <>
struct ParamTraitsLibC<size_t> {
  typedef size_t param_type;
  static void Write(Message* m, const param_type& p) {
    m->WriteSize(p);
  }
  static bool Read(const Message* m, void** iter, param_type* r) {
    return m->ReadSize(iter, r);
  }
  static void Log(const param_type& p, std::wstring* l) {
    l->append(StringPrintf(L"%u", p));
  }
};

// std::* types.

template <class P>
struct ParamTraitsStd : ParamTraitsLibC<P> {};

template <>
struct ParamTraitsStd<std::string> {
  typedef std::string param_type;
  static void Write(Message* m, const param_type& p) {
    m->WriteString(p);
  }
  static bool Read(const Message* m, void** iter, param_type* r) {
    return m->ReadString(iter, r);
  }
  static void Log(const param_type& p, std::wstring* l) {
    l->append(UTF8ToWide(p));
  }
};

template <>
struct ParamTraitsStd<std::wstring> {
  typedef std::wstring param_type;
  static void Write(Message* m, const param_type& p) {
    m->WriteWString(p);
  }
  static bool Read(const Message* m, void** iter, param_type* r) {
    return m->ReadWString(iter, r);
  }
  static void Log(const param_type& p, std::wstring* l) {
    l->append(p);
  }
};

template <>
struct ParamTraitsStd<std::vector<unsigned char> > {
  typedef std::vector<unsigned char> param_type;
  static void Write(Message* m, const param_type& p) {
    if (p.size() == 0) {
      m->WriteData(NULL, 0);
    } else {
      m->WriteData(reinterpret_cast<const char*>(&p.front()),
                   static_cast<int>(p.size()));
    }
  }
  static bool Read(const Message* m, void** iter, param_type* r) {
    const char *data;
    int data_size = 0;
    if (!m->ReadData(iter, &data, &data_size) || data_size < 0)
      return false;
    r->resize(data_size);
    if (data_size)
      memcpy(&r->front(), data, data_size);
    return true;
  }
  static void Log(const param_type& p, std::wstring* l) {
    for (size_t i = 0; i < p.size(); ++i)
      l->push_back(p[i]);
  }
};

template <>
struct ParamTraitsStd<std::vector<char> > {
  typedef std::vector<char> param_type;
  static void Write(Message* m, const param_type& p) {
    if (p.size() == 0) {
      m->WriteData(NULL, 0);
    } else {
      m->WriteData(&p.front(), static_cast<int>(p.size()));
    }
  }
  static bool Read(const Message* m, void** iter, param_type* r) {
    const char *data;
    int data_size = 0;
    if (!m->ReadData(iter, &data, &data_size) || data_size < 0)
      return false;
    r->resize(data_size);
    if (data_size)
      memcpy(&r->front(), data, data_size);
    return true;
  }
  static void Log(const param_type& p, std::wstring* l) {
    for (size_t i = 0; i < p.size(); ++i)
      l->push_back(p[i]);
  }
};

template <class P>
struct ParamTraitsStd<std::vector<P> > {
  typedef std::vector<P> param_type;
  static void Write(Message* m, const param_type& p) {
    WriteParam(m, static_cast<int>(p.size()));
    for (size_t i = 0; i < p.size(); i++)
      WriteParam(m, p[i]);
  }
  static bool Read(const Message* m, void** iter, param_type* r) {
    int size;
    if (!m->ReadLength(iter, &size))
      return false;
    // Resizing beforehand is not safe, see BUG 1006367 for details.
    if (m->IteratorHasRoomFor(*iter, size * sizeof(P))) {
      r->resize(size);
      for (int i = 0; i < size; i++) {
        if (!ReadParam(m, iter, &(*r)[i]))
          return false;
      }
    } else {
      for (int i = 0; i < size; i++) {
        P element;
        if (!ReadParam(m, iter, &element))
          return false;
        r->push_back(element);
      }
    }
    return true;
  }
  static void Log(const param_type& p, std::wstring* l) {
    for (size_t i = 0; i < p.size(); ++i) {
      if (i != 0)
        l->append(L" ");

      LogParam((p[i]), l);
    }
  }
};

template <class K, class V>
struct ParamTraitsStd<std::map<K, V> > {
  typedef std::map<K, V> param_type;
  static void Write(Message* m, const param_type& p) {
    WriteParam(m, static_cast<int>(p.size()));
    typename param_type::const_iterator iter;
    for (iter = p.begin(); iter != p.end(); ++iter) {
      WriteParam(m, iter->first);
      WriteParam(m, iter->second);
    }
  }
  static bool Read(const Message* m, void** iter, param_type* r) {
    int size;
    if (!ReadParam(m, iter, &size) || size < 0)
      return false;
    for (int i = 0; i < size; ++i) {
      K k;
      if (!ReadParam(m, iter, &k))
        return false;
      V& value = (*r)[k];
      if (!ReadParam(m, iter, &value))
        return false;
    }
    return true;
  }
  static void Log(const param_type& p, std::wstring* l) {
    l->append(L"<std::map>");
  }
};

// Windows-specific types.

template <class P>
struct ParamTraitsWindows : ParamTraitsStd<P> {};

#if defined(OS_WIN)
template <>
struct ParamTraitsWindows<LOGFONT> {
  typedef LOGFONT param_type;
  static void Write(Message* m, const param_type& p) {
    m->WriteData(reinterpret_cast<const char*>(&p), sizeof(LOGFONT));
  }
  static bool Read(const Message* m, void** iter, param_type* r) {
    const char *data;
    int data_size = 0;
    bool result = m->ReadData(iter, &data, &data_size);
    if (result && data_size == sizeof(LOGFONT)) {
      memcpy(r, data, sizeof(LOGFONT));
    } else {
      result = false;
      NOTREACHED();
    }

    return result;
  }
  static void Log(const param_type& p, std::wstring* l) {
    l->append(StringPrintf(L"<LOGFONT>"));
  }
};

template <>
struct ParamTraitsWindows<MSG> {
  typedef MSG param_type;
  static void Write(Message* m, const param_type& p) {
    m->WriteData(reinterpret_cast<const char*>(&p), sizeof(MSG));
  }
  static bool Read(const Message* m, void** iter, param_type* r) {
    const char *data;
    int data_size = 0;
    bool result = m->ReadData(iter, &data, &data_size);
    if (result && data_size == sizeof(MSG)) {
      memcpy(r, data, sizeof(MSG));
    } else {
      result = false;
      NOTREACHED();
    }

    return result;
  }
};

template <>
struct ParamTraitsWindows<HANDLE> {
  typedef HANDLE param_type;
  static void Write(Message* m, const param_type& p) {
    m->WriteIntPtr(reinterpret_cast<intptr_t>(p));
  }
  static bool Read(const Message* m, void** iter, param_type* r) {
    DCHECK_EQ(sizeof(param_type), sizeof(intptr_t));
    return m->ReadIntPtr(iter, reinterpret_cast<intptr_t*>(r));
  }
  static void Log(const param_type& p, std::wstring* l) {
    l->append(StringPrintf(L"0x%X", p));
  }
};

template <>
struct ParamTraitsWindows<HCURSOR> {
  typedef HCURSOR param_type;
  static void Write(Message* m, const param_type& p) {
    m->WriteIntPtr(reinterpret_cast<intptr_t>(p));
  }
  static bool Read(const Message* m, void** iter, param_type* r) {
    DCHECK_EQ(sizeof(param_type), sizeof(intptr_t));
    return m->ReadIntPtr(iter, reinterpret_cast<intptr_t*>(r));
  }
  static void Log(const param_type& p, std::wstring* l) {
    l->append(StringPrintf(L"0x%X", p));
  }
};

template <>
struct ParamTraitsWindows<HWND> {
  typedef HWND param_type;
  static void Write(Message* m, const param_type& p) {
    m->WriteIntPtr(reinterpret_cast<intptr_t>(p));
  }
  static bool Read(const Message* m, void** iter, param_type* r) {
    DCHECK_EQ(sizeof(param_type), sizeof(intptr_t));
    return m->ReadIntPtr(iter, reinterpret_cast<intptr_t*>(r));
  }
  static void Log(const param_type& p, std::wstring* l) {
    l->append(StringPrintf(L"0x%X", p));
  }
};

template <>
struct ParamTraitsWindows<HACCEL> {
  typedef HACCEL param_type;
  static void Write(Message* m, const param_type& p) {
    m->WriteIntPtr(reinterpret_cast<intptr_t>(p));
  }
  static bool Read(const Message* m, void** iter, param_type* r) {
    DCHECK_EQ(sizeof(param_type), sizeof(intptr_t));
    return m->ReadIntPtr(iter, reinterpret_cast<intptr_t*>(r));
  }
};

template <>
struct ParamTraitsWindows<POINT> {
  typedef POINT param_type;
  static void Write(Message* m, const param_type& p) {
    m->WriteInt(p.x);
    m->WriteInt(p.y);
  }
  static bool Read(const Message* m, void** iter, param_type* r) {
    int x, y;
    if (!m->ReadInt(iter, &x) || !m->ReadInt(iter, &y))
      return false;
    r->x = x;
    r->y = y;
    return true;
  }
  static void Log(const param_type& p, std::wstring* l) {
    l->append(StringPrintf(L"(%d, %d)", p.x, p.y));
  }
};

#if defined(OS_OS2)
template <>
struct ParamTraits<void*> {
  typedef void* param_type;
  static void Write(Message* m, const param_type& p) {
    m->WriteIntPtr(reinterpret_cast<intptr_t>(p));
  }
  static bool Read(const Message* m, void** iter, param_type* r) {
    DCHECK_EQ(sizeof(param_type), sizeof(intptr_t));
    return m->ReadIntPtr(iter, reinterpret_cast<intptr_t*>(r));
  }
  static void Log(const param_type& p, std::wstring* l) {
    l->append(StringPrintf(L"0x%X", p));
  }
};
#endif // defined(OS_OS2)

template <>
struct ParamTraitsWindows<XFORM> {
  typedef XFORM param_type;
  static void Write(Message* m, const param_type& p) {
    m->WriteData(reinterpret_cast<const char*>(&p), sizeof(XFORM));
  }
  static bool Read(const Message* m, void** iter, param_type* r) {
    const char *data;
    int data_size = 0;
    bool result = m->ReadData(iter, &data, &data_size);
    if (result && data_size == sizeof(XFORM)) {
      memcpy(r, data, sizeof(XFORM));
    } else {
      result = false;
      NOTREACHED();
    }

    return result;
  }
  static void Log(const param_type& p, std::wstring* l) {
    l->append(L"<XFORM>");
  }
};
#endif  // defined(OS_WIN)

// Various ipc/chromium types.

template <class P>
struct ParamTraitsIPC : ParamTraitsWindows<P> {};

template <>
struct ParamTraitsIPC<base::Time> {
  typedef base::Time param_type;
  static inline void Write(Message* m, const param_type& p);
  static inline bool Read(const Message* m, void** iter, param_type* r);
  static inline void Log(const param_type& p, std::wstring* l);
};

#if defined(OS_POSIX)
// FileDescriptors may be serialised over IPC channels on POSIX. On the
// receiving side, the FileDescriptor is a valid duplicate of the file
// descriptor which was transmitted: *it is not just a copy of the integer like
// HANDLEs on Windows*. The only exception is if the file descriptor is < 0. In
// this case, the receiving end will see a value of -1. *Zero is a valid file
// descriptor*.
//
// The received file descriptor will have the |auto_close| flag set to true. The
// code which handles the message is responsible for taking ownership of it.
// File descriptors are OS resources and must be closed when no longer needed.
//
// When sending a file descriptor, the file descriptor must be valid at the time
// of transmission. Since transmission is not synchronous, one should consider
// dup()ing any file descriptors to be transmitted and setting the |auto_close|
// flag, which causes the file descriptor to be closed after writing.
template<>
struct ParamTraitsIPC<base::FileDescriptor> {
  typedef base::FileDescriptor param_type;
  static void Write(Message* m, const param_type& p) {
    const bool valid = p.fd >= 0;
    WriteParam(m, valid);

    if (valid) {
      if (!m->WriteFileDescriptor(p))
        NOTREACHED();
    }
  }
  static bool Read(const Message* m, void** iter, param_type* r) {
    bool valid;
    if (!ReadParam(m, iter, &valid))
      return false;

    if (!valid) {
      r->fd = -1;
      r->auto_close = false;
      return true;
    }

    return m->ReadFileDescriptor(iter, r);
  }
  static void Log(const param_type& p, std::wstring* l) {
    if (p.auto_close) {
      l->append(StringPrintf(L"FD(%d auto-close)", p.fd));
    } else {
      l->append(StringPrintf(L"FD(%d)", p.fd));
    }
  }
};
#endif // defined(OS_POSIX)

template <>
struct ParamTraitsIPC<string16> {
  typedef string16 param_type;
  static void Write(Message* m, const param_type& p) {
    m->WriteString16(p);
  }
  static bool Read(const Message* m, void** iter, param_type* r) {
    return m->ReadString16(iter, r);
  }
  static void Log(const param_type& p, std::wstring* l) {
    l->append(UTF16ToWide(p));
  }
};

template <>
struct ParamTraitsIPC<FilePath> {
  typedef FilePath param_type;
  static void Write(Message* m, const param_type& p);
  static bool Read(const Message* m, void** iter, param_type* r);
  static void Log(const param_type& p, std::wstring* l);
};

template<>
struct ParamTraitsIPC<ThumbnailScore> {
  typedef ThumbnailScore param_type;
  static void Write(Message* m, const param_type& p);
  static bool Read(const Message* m, void** iter, param_type* r);
  static void Log(const param_type& p, std::wstring* l) {
    l->append(StringPrintf(L"(%f, %d, %d)",
                           p.boring_score, p.good_clipping, p.at_top));
  }
};

struct LogData {
  std::wstring channel;
  int32_t routing_id;
  uint16_t type;
  std::wstring flags;
  int64_t sent;  // Time that the message was sent (i.e. at Send()).
  int64_t receive;  // Time before it was dispatched (i.e. before calling
                  // OnMessageReceived).
  int64_t dispatch;  // Time after it was dispatched (i.e. after calling
                   // OnMessageReceived).
  std::wstring message_name;
  std::wstring params;
};

template <>
struct ParamTraitsIPC<LogData> {
  typedef LogData param_type;
  static void Write(Message* m, const param_type& p) {
    WriteParam(m, p.channel);
    WriteParam(m, p.routing_id);
    WriteParam(m, static_cast<int>(p.type));
    WriteParam(m, p.flags);
    WriteParam(m, p.sent);
    WriteParam(m, p.receive);
    WriteParam(m, p.dispatch);
    WriteParam(m, p.params);
  }
  static bool Read(const Message* m, void** iter, param_type* r) {
    int type = 0;
    bool result =
      ReadParam(m, iter, &r->channel) &&
      ReadParam(m, iter, &r->routing_id) &&
      ReadParam(m, iter, &type) &&
      ReadParam(m, iter, &r->flags) &&
      ReadParam(m, iter, &r->sent) &&
      ReadParam(m, iter, &r->receive) &&
      ReadParam(m, iter, &r->dispatch) &&
      ReadParam(m, iter, &r->params);
    r->type = static_cast<uint16_t>(type);
    return result;
  }
  static void Log(const param_type& p, std::wstring* l) {
    // Doesn't make sense to implement this!
  }
};

#if defined(OS_WIN)
template<>
struct ParamTraitsIPC<TransportDIB::Id> {
  typedef TransportDIB::Id param_type;
  static void Write(Message* m, const param_type& p) {
    WriteParam(m, p.handle);
    WriteParam(m, p.sequence_num);
  }
  static bool Read(const Message* m, void** iter, param_type* r) {
    return (ReadParam(m, iter, &r->handle) &&
            ReadParam(m, iter, &r->sequence_num));
  }
  static void Log(const param_type& p, std::wstring* l) {
    l->append(L"TransportDIB(");
    LogParam(p.handle, l);
    l->append(L", ");
    LogParam(p.sequence_num, l);
    l->append(L")");
  }
};
#endif

template <>
struct ParamTraitsIPC<Message> {
  static void Write(Message* m, const Message& p) {
    m->WriteInt(p.size());
    m->WriteData(reinterpret_cast<const char*>(p.data()), p.size());
  }
  static bool Read(const Message* m, void** iter, Message* r) {
    int size;
    if (!m->ReadInt(iter, &size))
      return false;
    const char* data;
    if (!m->ReadData(iter, &data, &size))
      return false;
    *r = Message(data, size);
    return true;
  }
  static void Log(const Message& p, std::wstring* l) {
    l->append(L"<IPC::Message>");
  }
};

template <>
struct ParamTraitsIPC<Tuple0> {
  typedef Tuple0 param_type;
  static void Write(Message* m, const param_type& p) {
  }
  static bool Read(const Message* m, void** iter, param_type* r) {
    return true;
  }
  static void Log(const param_type& p, std::wstring* l) {
  }
};

template <class A>
struct ParamTraitsIPC< Tuple1<A> > {
  typedef Tuple1<A> param_type;
  static void Write(Message* m, const param_type& p) {
    WriteParam(m, p.a);
  }
  static bool Read(const Message* m, void** iter, param_type* r) {
    return ReadParam(m, iter, &r->a);
  }
  static void Log(const param_type& p, std::wstring* l) {
    LogParam(p.a, l);
  }
};

template <class A, class B>
struct ParamTraitsIPC< Tuple2<A, B> > {
  typedef Tuple2<A, B> param_type;
  static void Write(Message* m, const param_type& p) {
    WriteParam(m, p.a);
    WriteParam(m, p.b);
  }
  static bool Read(const Message* m, void** iter, param_type* r) {
    return (ReadParam(m, iter, &r->a) &&
            ReadParam(m, iter, &r->b));
  }
  static void Log(const param_type& p, std::wstring* l) {
    LogParam(p.a, l);
    l->append(L", ");
    LogParam(p.b, l);
  }
};

template <class A, class B, class C>
struct ParamTraitsIPC< Tuple3<A, B, C> > {
  typedef Tuple3<A, B, C> param_type;
  static void Write(Message* m, const param_type& p) {
    WriteParam(m, p.a);
    WriteParam(m, p.b);
    WriteParam(m, p.c);
  }
  static bool Read(const Message* m, void** iter, param_type* r) {
    return (ReadParam(m, iter, &r->a) &&
            ReadParam(m, iter, &r->b) &&
            ReadParam(m, iter, &r->c));
  }
  static void Log(const param_type& p, std::wstring* l) {
    LogParam(p.a, l);
    l->append(L", ");
    LogParam(p.b, l);
    l->append(L", ");
    LogParam(p.c, l);
  }
};

template <class A, class B, class C, class D>
struct ParamTraitsIPC< Tuple4<A, B, C, D> > {
  typedef Tuple4<A, B, C, D> param_type;
  static void Write(Message* m, const param_type& p) {
    WriteParam(m, p.a);
    WriteParam(m, p.b);
    WriteParam(m, p.c);
    WriteParam(m, p.d);
  }
  static bool Read(const Message* m, void** iter, param_type* r) {
    return (ReadParam(m, iter, &r->a) &&
            ReadParam(m, iter, &r->b) &&
            ReadParam(m, iter, &r->c) &&
            ReadParam(m, iter, &r->d));
  }
  static void Log(const param_type& p, std::wstring* l) {
    LogParam(p.a, l);
    l->append(L", ");
    LogParam(p.b, l);
    l->append(L", ");
    LogParam(p.c, l);
    l->append(L", ");
    LogParam(p.d, l);
  }
};

template <class A, class B, class C, class D, class E>
struct ParamTraitsIPC< Tuple5<A, B, C, D, E> > {
  typedef Tuple5<A, B, C, D, E> param_type;
  static void Write(Message* m, const param_type& p) {
    WriteParam(m, p.a);
    WriteParam(m, p.b);
    WriteParam(m, p.c);
    WriteParam(m, p.d);
    WriteParam(m, p.e);
  }
  static bool Read(const Message* m, void** iter, param_type* r) {
    return (ReadParam(m, iter, &r->a) &&
            ReadParam(m, iter, &r->b) &&
            ReadParam(m, iter, &r->c) &&
            ReadParam(m, iter, &r->d) &&
            ReadParam(m, iter, &r->e));
  }
  static void Log(const param_type& p, std::wstring* l) {
    LogParam(p.a, l);
    l->append(L", ");
    LogParam(p.b, l);
    l->append(L", ");
    LogParam(p.c, l);
    l->append(L", ");
    LogParam(p.d, l);
    l->append(L", ");
    LogParam(p.e, l);
  }
};

template <class A, class B, class C, class D, class E, class F>
struct ParamTraitsIPC< Tuple6<A, B, C, D, E, F> > {
  typedef Tuple6<A, B, C, D, E, F> param_type;
  static void Write(Message* m, const param_type& p) {
    WriteParam(m, p.a);
    WriteParam(m, p.b);
    WriteParam(m, p.c);
    WriteParam(m, p.d);
    WriteParam(m, p.e);
    WriteParam(m, p.f);
  }
  static bool Read(const Message* m, void** iter, param_type* r) {
    return (ReadParam(m, iter, &r->a) &&
            ReadParam(m, iter, &r->b) &&
            ReadParam(m, iter, &r->c) &&
            ReadParam(m, iter, &r->d) &&
            ReadParam(m, iter, &r->e) &&
            ReadParam(m, iter, &r->f));
  }
  static void Log(const param_type& p, std::wstring* l) {
    LogParam(p.a, l);
    l->append(L", ");
    LogParam(p.b, l);
    l->append(L", ");
    LogParam(p.c, l);
    l->append(L", ");
    LogParam(p.d, l);
    l->append(L", ");
    LogParam(p.e, l);
    l->append(L", ");
    LogParam(p.f, l);
  }
};

// Mozilla-specific types.

template <class P>
struct ParamTraitsMozilla : ParamTraitsIPC<P> {};

template <>
struct ParamTraitsMozilla<nsresult> {
  typedef nsresult param_type;
  static void Write(Message* m, const param_type& p) {
    m->WriteUInt32(static_cast<uint32_t>(p));
  }
  static bool Read(const Message* m, void** iter, param_type* r) {
    return m->ReadUInt32(iter, reinterpret_cast<uint32_t*>(r));
  }
  static void Log(const param_type& p, std::wstring* l) {
    l->append(StringPrintf(L"%u", static_cast<uint32_t>(p)));
  }
};

// Finally, ParamTraits itself.

template <class P> struct ParamTraits : ParamTraitsMozilla<P> {};

// Now go back and define inlines dependent upon various ParamTraits<P>.
inline void
ParamTraitsIPC<base::Time>::Write(Message* m, const param_type& p) {
  ParamTraits<int64_t>::Write(m, p.ToInternalValue());
}
inline bool
ParamTraitsIPC<base::Time>::Read(const Message* m, void** iter, param_type* r) {
  int64_t value;
  if (!ParamTraits<int64_t>::Read(m, iter, &value))
    return false;
  *r = base::Time::FromInternalValue(value);
  return true;
}
inline void
ParamTraitsIPC<base::Time>::Log(const param_type& p, std::wstring* l) {
  ParamTraits<int64_t>::Log(p.ToInternalValue(), l);
}

inline void
ParamTraitsIPC<FilePath>::Write(Message* m, const param_type& p) {
  ParamTraits<FilePath::StringType>::Write(m, p.value());
}
inline bool
ParamTraitsIPC<FilePath>::Read(const Message* m, void** iter, param_type* r) {
  FilePath::StringType value;
  if (!ParamTraits<FilePath::StringType>::Read(m, iter, &value))
    return false;
  *r = FilePath(value);
  return true;
}
inline void
ParamTraitsIPC<FilePath>::Log(const param_type& p, std::wstring* l) {
  ParamTraits<FilePath::StringType>::Log(p.value(), l);
}


inline void
ParamTraitsIPC<ThumbnailScore>::Write(Message* m, const param_type& p) {
  IPC::ParamTraits<double>::Write(m, p.boring_score);
  IPC::ParamTraits<bool>::Write(m, p.good_clipping);
  IPC::ParamTraits<bool>::Write(m, p.at_top);
  IPC::ParamTraits<base::Time>::Write(m, p.time_at_snapshot);
}
inline bool
ParamTraitsIPC<ThumbnailScore>::Read(const Message* m, void** iter, param_type* r) {
  double boring_score;
  bool good_clipping, at_top;
  base::Time time_at_snapshot;
  if (!IPC::ParamTraits<double>::Read(m, iter, &boring_score) ||
      !IPC::ParamTraits<bool>::Read(m, iter, &good_clipping) ||
      !IPC::ParamTraits<bool>::Read(m, iter, &at_top) ||
      !IPC::ParamTraits<base::Time>::Read(m, iter, &time_at_snapshot))
    return false;

  r->boring_score = boring_score;
  r->good_clipping = good_clipping;
  r->at_top = at_top;
  r->time_at_snapshot = time_at_snapshot;
  return true;
}

//-----------------------------------------------------------------------------
// Generic message subclasses

// Used for asynchronous messages.
template <class ParamType>
class MessageWithTuple : public Message {
 public:
  typedef ParamType Param;

  MessageWithTuple(int32_t routing_id, uint16_t type, const Param& p)
      : Message(routing_id, type, PRIORITY_NORMAL) {
    WriteParam(this, p);
  }

  static bool Read(const Message* msg, Param* p) {
    void* iter = NULL;
    bool rv = ReadParam(msg, &iter, p);
    DCHECK(rv) << "Error deserializing message " << msg->type();
    return rv;
  }

  // Generic dispatcher.  Should cover most cases.
  template<class T, class Method>
  static bool Dispatch(const Message* msg, T* obj, Method func) {
    Param p;
    if (Read(msg, &p)) {
      DispatchToMethod(obj, func, p);
      return true;
    }
    return false;
  }

  // The following dispatchers exist for the case where the callback function
  // needs the message as well.  They assume that "Param" is a type of Tuple
  // (except the one arg case, as there is no Tuple1).
  template<class T, typename TA>
  static bool Dispatch(const Message* msg, T* obj,
                       void (T::*func)(const Message&, TA)) {
    Param p;
    if (Read(msg, &p)) {
      (obj->*func)(*msg, p);
      return true;
    }
    return false;
  }

  template<class T, typename TA, typename TB>
  static bool Dispatch(const Message* msg, T* obj,
                       void (T::*func)(const Message&, TA, TB)) {
    Param p;
    if (Read(msg, &p)) {
      (obj->*func)(*msg, p.a, p.b);
      return true;
    }
    return false;
  }

  template<class T, typename TA, typename TB, typename TC>
  static bool Dispatch(const Message* msg, T* obj,
                       void (T::*func)(const Message&, TA, TB, TC)) {
    Param p;
    if (Read(msg, &p)) {
      (obj->*func)(*msg, p.a, p.b, p.c);
      return true;
    }
    return false;
  }

  template<class T, typename TA, typename TB, typename TC, typename TD>
  static bool Dispatch(const Message* msg, T* obj,
                       void (T::*func)(const Message&, TA, TB, TC, TD)) {
    Param p;
    if (Read(msg, &p)) {
      (obj->*func)(*msg, p.a, p.b, p.c, p.d);
      return true;
    }
    return false;
  }

  template<class T, typename TA, typename TB, typename TC, typename TD,
           typename TE>
  static bool Dispatch(const Message* msg, T* obj,
                       void (T::*func)(const Message&, TA, TB, TC, TD, TE)) {
    Param p;
    if (Read(msg, &p)) {
      (obj->*func)(*msg, p.a, p.b, p.c, p.d, p.e);
      return true;
    }
    return false;
  }

  static void Log(const Message* msg, std::wstring* l) {
    Param p;
    if (Read(msg, &p))
      LogParam(p, l);
  }

  // Functions used to do manual unpacking.  Only used by the automation code,
  // these should go away once that code uses SyncChannel.
  template<typename TA, typename TB>
  static bool Read(const IPC::Message* msg, TA* a, TB* b) {
    ParamType params;
    if (!Read(msg, &params))
      return false;
    *a = params.a;
    *b = params.b;
    return true;
  }

  template<typename TA, typename TB, typename TC>
  static bool Read(const IPC::Message* msg, TA* a, TB* b, TC* c) {
    ParamType params;
    if (!Read(msg, &params))
      return false;
    *a = params.a;
    *b = params.b;
    *c = params.c;
    return true;
  }

  template<typename TA, typename TB, typename TC, typename TD>
  static bool Read(const IPC::Message* msg, TA* a, TB* b, TC* c, TD* d) {
    ParamType params;
    if (!Read(msg, &params))
      return false;
    *a = params.a;
    *b = params.b;
    *c = params.c;
    *d = params.d;
    return true;
  }

  template<typename TA, typename TB, typename TC, typename TD, typename TE>
  static bool Read(const IPC::Message* msg, TA* a, TB* b, TC* c, TD* d, TE* e) {
    ParamType params;
    if (!Read(msg, &params))
      return false;
    *a = params.a;
    *b = params.b;
    *c = params.c;
    *d = params.d;
    *e = params.e;
    return true;
  }
};

// This class assumes that its template argument is a RefTuple (a Tuple with
// reference elements).
template <class RefTuple>
class ParamDeserializer : public MessageReplyDeserializer {
 public:
  explicit ParamDeserializer(const RefTuple& out) : out_(out) { }

  bool SerializeOutputParameters(const IPC::Message& msg, void* iter) {
    return ReadParam(&msg, &iter, &out_);
  }

  RefTuple out_;
};

// defined in ipc_logging.cc
void GenerateLogData(const std::wstring& channel, const Message& message,
                     LogData* data);

// Used for synchronous messages.
template <class SendParamType, class ReplyParamType>
class MessageWithReply : public SyncMessage {
 public:
  typedef SendParamType SendParam;
  typedef ReplyParamType ReplyParam;

  MessageWithReply(int32_t routing_id, uint16_t type,
                   const SendParam& send, const ReplyParam& reply)
      : SyncMessage(routing_id, type, PRIORITY_NORMAL,
                    new ParamDeserializer<ReplyParam>(reply)) {
    WriteParam(this, send);
  }

  static void Log(const Message* msg, std::wstring* l) {
    if (msg->is_sync()) {
      SendParam p;
      void* iter = SyncMessage::GetDataIterator(msg);
      if (ReadParam(msg, &iter, &p))
        LogParam(p, l);

#if defined(IPC_MESSAGE_LOG_ENABLED)
      const std::wstring& output_params = msg->output_params();
      if (!l->empty() && !output_params.empty())
        l->append(L", ");

      l->append(output_params);
#endif
    } else {
      // This is an outgoing reply.  Now that we have the output parameters, we
      // can finally log the message.
      typename ReplyParam::ValueTuple p;
      void* iter = SyncMessage::GetDataIterator(msg);
      if (ReadParam(msg, &iter, &p))
        LogParam(p, l);
    }
  }

  template<class T, class Method>
  static bool Dispatch(const Message* msg, T* obj, Method func) {
    SendParam send_params;
    void* iter = GetDataIterator(msg);
    Message* reply = GenerateReply(msg);
    bool error;
    if (ReadParam(msg, &iter, &send_params)) {
      typename ReplyParam::ValueTuple reply_params;
      DispatchToMethod(obj, func, send_params, &reply_params);
      WriteParam(reply, reply_params);
      error = false;
#ifdef IPC_MESSAGE_LOG_ENABLED
      if (msg->received_time() != 0) {
        std::wstring output_params;
        LogParam(reply_params, &output_params);
        msg->set_output_params(output_params);
      }
#endif
    } else {
      NOTREACHED() << "Error deserializing message " << msg->type();
      reply->set_reply_error();
      error = true;
    }

    obj->Send(reply);
    return !error;
  }

  template<class T, class Method>
  static bool DispatchDelayReply(const Message* msg, T* obj, Method func) {
    SendParam send_params;
    void* iter = GetDataIterator(msg);
    Message* reply = GenerateReply(msg);
    bool error;
    if (ReadParam(msg, &iter, &send_params)) {
      Tuple1<Message&> t = MakeRefTuple(*reply);

#ifdef IPC_MESSAGE_LOG_ENABLED
      if (msg->sent_time()) {
        // Don't log the sync message after dispatch, as we don't have the
        // output parameters at that point.  Instead, save its data and log it
        // with the outgoing reply message when it's sent.
        LogData* data = new LogData;
        GenerateLogData(L"", *msg, data);
        msg->set_dont_log();
        reply->set_sync_log_data(data);
      }
#endif
      DispatchToMethod(obj, func, send_params, &t);
      error = false;
    } else {
      NOTREACHED() << "Error deserializing message " << msg->type();
      reply->set_reply_error();
      obj->Send(reply);
      error = true;
    }
    return !error;
  }

  template<typename TA>
  static void WriteReplyParams(Message* reply, TA a) {
    ReplyParam p(a);
    WriteParam(reply, p);
  }

  template<typename TA, typename TB>
  static void WriteReplyParams(Message* reply, TA a, TB b) {
    ReplyParam p(a, b);
    WriteParam(reply, p);
  }

  template<typename TA, typename TB, typename TC>
  static void WriteReplyParams(Message* reply, TA a, TB b, TC c) {
    ReplyParam p(a, b, c);
    WriteParam(reply, p);
  }

  template<typename TA, typename TB, typename TC, typename TD>
  static void WriteReplyParams(Message* reply, TA a, TB b, TC c, TD d) {
    ReplyParam p(a, b, c, d);
    WriteParam(reply, p);
  }

  template<typename TA, typename TB, typename TC, typename TD, typename TE>
  static void WriteReplyParams(Message* reply, TA a, TB b, TC c, TD d, TE e) {
    ReplyParam p(a, b, c, d, e);
    WriteParam(reply, p);
  }
};

//-----------------------------------------------------------------------------

}  // namespace IPC

#endif  // CHROME_COMMON_IPC_MESSAGE_UTILS_H_<|MERGE_RESOLUTION|>--- conflicted
+++ resolved
@@ -233,11 +233,6 @@
   }
 };
 
-<<<<<<< HEAD
-#if !(defined(OS_MACOSX) || defined(OS_OPENBSD) || defined(OS_WIN) || defined(OS_OS2) || (defined(OS_LINUX) && defined(ARCH_CPU_64_BITS)) || defined(ARCH_CPU_S390))
-// There size_t is a synonym for |unsigned long| ...
-=======
->>>>>>> d6455a3c
 template <>
 struct ParamTraitsFundamental<double> {
   typedef double param_type;
@@ -262,17 +257,11 @@
   }
 };
 
-<<<<<<< HEAD
-#elif !(defined(OS_MACOSX) || defined(OS_OS2))
-// ... so we need to define traits for |unsigned int|.
-// XXX duplicating OS_MACOSX version below so as not to conflict
-=======
 // Fixed-size <stdint.h> types.
 
 template <class P>
 struct ParamTraitsFixed : ParamTraitsFundamental<P> {};
 
->>>>>>> d6455a3c
 template <>
 struct ParamTraitsFixed<int16_t> {
   typedef int16_t param_type;
@@ -315,29 +304,6 @@
   }
 };
 
-<<<<<<< HEAD
-#if defined(OS_OS2)
-// On OS/2 |uint32| is a synonim for |unsigned long| and
-// |size_t| is |unsigned int| (also 32 bit).
-template <>
-struct ParamTraits<unsigned int> {
-  typedef unsigned int param_type;
-  static void Write(Message* m, const param_type& p) {
-    m->WriteInt(static_cast<int>(p));
-  }
-  static bool Read(const Message* m, void** iter, param_type* r) {
-    return m->ReadInt(iter, reinterpret_cast<int*>(r));
-  }
-  static void Log(const param_type& p, std::wstring* l) {
-    l->append(StringPrintf(L"%u", p));
-  }
-};
-#endif  // defined(OS_OS2)
-
-#if !(defined(OS_LINUX) && defined(ARCH_CPU_64_BITS))
-// int64 is |long int| on 64-bit systems, uint64 is |unsigned long|
-=======
->>>>>>> d6455a3c
 template <>
 struct ParamTraitsFixed<int64_t> {
   typedef int64_t param_type;
@@ -668,23 +634,6 @@
   }
 };
 
-#if defined(OS_OS2)
-template <>
-struct ParamTraits<void*> {
-  typedef void* param_type;
-  static void Write(Message* m, const param_type& p) {
-    m->WriteIntPtr(reinterpret_cast<intptr_t>(p));
-  }
-  static bool Read(const Message* m, void** iter, param_type* r) {
-    DCHECK_EQ(sizeof(param_type), sizeof(intptr_t));
-    return m->ReadIntPtr(iter, reinterpret_cast<intptr_t*>(r));
-  }
-  static void Log(const param_type& p, std::wstring* l) {
-    l->append(StringPrintf(L"0x%X", p));
-  }
-};
-#endif // defined(OS_OS2)
-
 template <>
 struct ParamTraitsWindows<XFORM> {
   typedef XFORM param_type;
@@ -711,6 +660,23 @@
 #endif  // defined(OS_WIN)
 
 // Various ipc/chromium types.
+
+#if defined(OS_OS2)
+template <>
+struct ParamTraits<void*> {
+  typedef void* param_type;
+  static void Write(Message* m, const param_type& p) {
+    m->WriteIntPtr(reinterpret_cast<intptr_t>(p));
+  }
+  static bool Read(const Message* m, void** iter, param_type* r) {
+    DCHECK_EQ(sizeof(param_type), sizeof(intptr_t));
+    return m->ReadIntPtr(iter, reinterpret_cast<intptr_t*>(r));
+  }
+  static void Log(const param_type& p, std::wstring* l) {
+    l->append(StringPrintf(L"0x%X", p));
+  }
+};
+#endif // defined(OS_OS2)
 
 template <class P>
 struct ParamTraitsIPC : ParamTraitsWindows<P> {};
