--- conflicted
+++ resolved
@@ -22,7 +22,8 @@
 
 #include "nsAutoPtr.h"
 
-<<<<<<< HEAD
+#include "mozilla/Maybe.h"
+
 #if defined(__EMX__)
 #ifndef CMSG_SPACE
 #define CMSG_SPACE(l)           (_ALIGN(sizeof(struct cmsghdr)) + _ALIGN(l))
@@ -31,9 +32,6 @@
 #define CMSG_LEN(l)             (_ALIGN(sizeof(struct cmsghdr)) + (l))
 #endif
 #endif
-=======
-#include "mozilla/Maybe.h"
->>>>>>> 628bf1da
 
 namespace IPC {
 
