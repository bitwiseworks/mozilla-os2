--- conflicted
+++ resolved
@@ -17,7 +17,8 @@
 #include "base/message_loop.h"
 #include "chrome/common/file_descriptor_set_posix.h"
 
-<<<<<<< HEAD
+#include "nsAutoPtr.h"
+
 #if defined(__EMX__)
 #ifndef CMSG_SPACE
 #define CMSG_SPACE(l)           (_ALIGN(sizeof(struct cmsghdr)) + _ALIGN(l))
@@ -26,9 +27,6 @@
 #define CMSG_LEN(l)             (_ALIGN(sizeof(struct cmsghdr)) + (l))
 #endif
 #endif
-=======
-#include "nsAutoPtr.h"
->>>>>>> 8112532f
 
 namespace IPC {
 
