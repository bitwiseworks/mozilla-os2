// Copyright (c) 2006-2009 The Chromium Authors. All rights reserved.
// Use of this source code is governed by a BSD-style license that can be
// found in the LICENSE file.

#ifndef CHROME_COMMON_TRANSPORT_DIB_H_
#define CHROME_COMMON_TRANSPORT_DIB_H_

#include "base/basictypes.h"

<<<<<<< HEAD
#if defined(OS_WIN) || defined(OS_MACOSX) || defined(OS_OS2)
=======
#if defined(OS_WIN) || defined(OS_MACOSX) || defined(OS_BSD)
>>>>>>> d6455a3c
#include "base/shared_memory.h"
#endif

#if defined(OS_WIN)
#include <windows.h>
#elif defined(OS_LINUX)
#include "chrome/common/x11_util.h"
#endif

namespace gfx {
class Size;
}

// -----------------------------------------------------------------------------
// A TransportDIB is a block of memory that is used to transport pixels
// between processes: from the renderer process to the browser, and
// between renderer and plugin processes.
// -----------------------------------------------------------------------------
class TransportDIB {
 public:
  ~TransportDIB();

  // Two typedefs are defined. A Handle is the type which can be sent over
  // the wire so that the remote side can map the transport DIB. The Id typedef
  // is sufficient to identify the transport DIB when you know that the remote
  // side already may have it mapped.
#if defined(OS_WIN)
  typedef HANDLE Handle;
  // On Windows, the Id type includes a sequence number (epoch) to solve an ABA
  // issue:
  //   1) Process A creates a transport DIB with HANDLE=1 and sends to B.
  //   2) Process B maps the transport DIB and caches 1 -> DIB.
  //   3) Process A closes the transport DIB and creates a new one. The new DIB
  //      is also assigned HANDLE=1.
  //   4) Process A sends the Handle to B, but B incorrectly believes that it
  //      already has it cached.
  struct HandleAndSequenceNum {
    HandleAndSequenceNum()
        : handle(NULL),
          sequence_num(0) {
    }

    HandleAndSequenceNum(HANDLE h, uint32_t seq_num)
        : handle(h),
          sequence_num(seq_num) {
    }

    bool operator< (const HandleAndSequenceNum& other) const {
      // Use the lexicographic order on the tuple <handle, sequence_num>.
      if (other.handle != handle)
        return other.handle < handle;
      return other.sequence_num < sequence_num;
    }

    HANDLE handle;
    uint32_t sequence_num;
  };
  typedef HandleAndSequenceNum Id;
#elif defined(OS_MACOSX) || defined(OS_BSD)
  typedef base::SharedMemoryHandle Handle;
  // On Mac, the inode number of the backing file is used as an id.
  typedef base::SharedMemoryId Id;
#elif defined(OS_OS2)
  typedef base::SharedMemoryHandle Handle;
  typedef base::SharedMemoryHandle Id;
#elif defined(OS_LINUX)
  typedef int Handle;  // These two ints are SysV IPC shared memory keys
  typedef int Id;
#endif

  // Create a new TransportDIB
  //   size: the minimum size, in bytes
  //   epoch: Windows only: a global counter. See comment above.
  //   returns: NULL on failure
  static TransportDIB* Create(size_t size, uint32_t sequence_num);

  // Map the referenced transport DIB. Returns NULL on failure.
  static TransportDIB* Map(Handle transport_dib);

  // Return a pointer to the shared memory
  void* memory() const;

  // Return the maximum size of the shared memory. This is not the amount of
  // data which is valid, you have to know that via other means, this is simply
  // the maximum amount that /could/ be valid.
  size_t size() const { return size_; }

  // Return the identifier which can be used to refer to this shared memory
  // on the wire.
  Id id() const;

  // Return a handle to the underlying shared memory. This can be sent over the
  // wire to give this transport DIB to another process.
  Handle handle() const;

#if defined(OS_LINUX)
  // Map the shared memory into the X server and return an id for the shared
  // segment.
  XID MapToX(Display* connection);
#endif

 private:
  TransportDIB();
<<<<<<< HEAD
#if defined(OS_WIN) || defined(OS_MACOSX) || defined(OS_OS2)
=======
#if defined(OS_WIN) || defined(OS_MACOSX) || defined(OS_BSD)
>>>>>>> d6455a3c
  explicit TransportDIB(base::SharedMemoryHandle dib);
  base::SharedMemory shared_memory_;
#elif defined(OS_LINUX)
  int key_;  // SysV shared memory id
  void* address_;  // mapped address
  XID x_shm_;  // X id for the shared segment
  Display* display_;  // connection to the X server
#endif
#ifdef OS_WIN
  uint32_t sequence_num_;
#endif
  size_t size_;  // length, in bytes
};

class MessageLoop;

#endif  // CHROME_COMMON_TRANSPORT_DIB_H_<|MERGE_RESOLUTION|>--- conflicted
+++ resolved
@@ -7,11 +7,7 @@
 
 #include "base/basictypes.h"
 
-<<<<<<< HEAD
-#if defined(OS_WIN) || defined(OS_MACOSX) || defined(OS_OS2)
-=======
-#if defined(OS_WIN) || defined(OS_MACOSX) || defined(OS_BSD)
->>>>>>> d6455a3c
+#if defined(OS_WIN) || defined(OS_MACOSX) || defined(OS_BSD) || defined(OS_OS2)
 #include "base/shared_memory.h"
 #endif
 
@@ -115,11 +111,7 @@
 
  private:
   TransportDIB();
-<<<<<<< HEAD
-#if defined(OS_WIN) || defined(OS_MACOSX) || defined(OS_OS2)
-=======
-#if defined(OS_WIN) || defined(OS_MACOSX) || defined(OS_BSD)
->>>>>>> d6455a3c
+#if defined(OS_WIN) || defined(OS_MACOSX) || defined(OS_BSD) || defined(OS_OS2)
   explicit TransportDIB(base::SharedMemoryHandle dib);
   base::SharedMemory shared_memory_;
 #elif defined(OS_LINUX)
