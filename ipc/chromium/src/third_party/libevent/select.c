--- conflicted
+++ resolved
@@ -43,14 +43,10 @@
 #include <unistd.h>
 #include <errno.h>
 
-<<<<<<< HEAD
 #ifdef OS_OS2
 #include <sys/socket.h>
 #endif
 
-#include "event.h"
-=======
->>>>>>> d6455a3c
 #include "event-internal.h"
 #include "evsignal-internal.h"
 #include "event2/thread.h"
