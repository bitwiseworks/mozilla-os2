# -*- indent-tabs-mode: nil; js-indent-level: 2 -*-
# This Source Code Form is subject to the terms of the Mozilla Public
# License, v. 2.0. If a copy of the MPL was not distributed with this
# file, You can obtain one at http://mozilla.org/MPL/2.0/.

// XXX Toolkit-specific preferences should be moved into toolkit.js

#filter substitution

#
# SYNTAX HINTS:
#
#  - Dashes are delimiters; use underscores instead.
#  - The first character after a period must be alphabetic.
#  - Computed values (e.g. 50 * 1024) don't work.
#

#ifdef XP_UNIX
#ifndef XP_MACOSX
#define UNIX_BUT_NOT_MAC
#endif
#endif

pref("browser.chromeURL","chrome://browser/content/");
pref("browser.hiddenWindowChromeURL", "chrome://browser/content/hiddenWindow.xul");

// Enables some extra Extension System Logging (can reduce performance)
pref("extensions.logging.enabled", false);

// Disables strict compatibility, making addons compatible-by-default.
pref("extensions.strictCompatibility", false);

// Specifies a minimum maxVersion an addon needs to say it's compatible with
// for it to be compatible by default.
pref("extensions.minCompatibleAppVersion", "4.0");
// Temporary preference to forcibly make themes more safe with Australis even if
// extensions.checkCompatibility=false has been set.
pref("extensions.checkCompatibility.temporaryThemeOverride_minAppVersion", "29.0a1");

pref("xpinstall.customConfirmationUI", true);

// Preferences for AMO integration
pref("extensions.getAddons.cache.enabled", true);
pref("extensions.getAddons.maxResults", 15);
pref("extensions.getAddons.get.url", "https://services.addons.mozilla.org/%LOCALE%/firefox/api/%API_VERSION%/search/guid:%IDS%?src=firefox&appOS=%OS%&appVersion=%VERSION%");
pref("extensions.getAddons.getWithPerformance.url", "https://services.addons.mozilla.org/%LOCALE%/firefox/api/%API_VERSION%/search/guid:%IDS%?src=firefox&appOS=%OS%&appVersion=%VERSION%&tMain=%TIME_MAIN%&tFirstPaint=%TIME_FIRST_PAINT%&tSessionRestored=%TIME_SESSION_RESTORED%");
pref("extensions.getAddons.search.browseURL", "https://addons.mozilla.org/%LOCALE%/firefox/search?q=%TERMS%&platform=%OS%&appver=%VERSION%");
pref("extensions.getAddons.search.url", "https://services.addons.mozilla.org/%LOCALE%/firefox/api/%API_VERSION%/search/%TERMS%/all/%MAX_RESULTS%/%OS%/%VERSION%/%COMPATIBILITY_MODE%?src=firefox");
pref("extensions.webservice.discoverURL", "https://services.addons.mozilla.org/%LOCALE%/firefox/discovery/pane/%VERSION%/%OS%/%COMPATIBILITY_MODE%");
pref("extensions.getAddons.recommended.url", "https://services.addons.mozilla.org/%LOCALE%/%APP%/api/%API_VERSION%/list/recommended/all/%MAX_RESULTS%/%OS%/%VERSION%?src=firefox");
pref("extensions.getAddons.link.url", "https://addons.mozilla.org/%LOCALE%/firefox/");

// Blocklist preferences
pref("extensions.blocklist.enabled", true);
// OneCRL freshness checking depends on this value, so if you change it,
// please also update security.onecrl.maximum_staleness_in_seconds.
pref("extensions.blocklist.interval", 86400);
// Controls what level the blocklist switches from warning about items to forcibly
// blocking them.
pref("extensions.blocklist.level", 2);
pref("extensions.blocklist.url", "https://blocklist.addons.mozilla.org/blocklist/3/%APP_ID%/%APP_VERSION%/%PRODUCT%/%BUILD_ID%/%BUILD_TARGET%/%LOCALE%/%CHANNEL%/%OS_VERSION%/%DISTRIBUTION%/%DISTRIBUTION_VERSION%/%PING_COUNT%/%TOTAL_PING_COUNT%/%DAYS_SINCE_LAST_PING%/");
pref("extensions.blocklist.detailsURL", "https://www.mozilla.org/%LOCALE%/blocklist/");
pref("extensions.blocklist.itemURL", "https://blocklist.addons.mozilla.org/%LOCALE%/%APP%/blocked/%blockID%");

pref("extensions.update.autoUpdateDefault", true);

pref("extensions.hotfix.id", "firefox-hotfix@mozilla.org");
pref("extensions.hotfix.cert.checkAttributes", true);
pref("extensions.hotfix.certs.1.sha1Fingerprint", "91:53:98:0C:C1:86:DF:47:8F:35:22:9E:11:C9:A7:31:04:49:A1:AA");
pref("extensions.hotfix.certs.2.sha1Fingerprint", "39:E7:2B:7A:5B:CF:37:78:F9:5D:4A:E0:53:2D:2F:3D:68:53:C5:60");

// Check AUS for system add-on updates.
pref("extensions.systemAddon.update.url", "https://aus5.mozilla.org/update/3/SystemAddons/%VERSION%/%BUILD_ID%/%BUILD_TARGET%/%LOCALE%/%CHANNEL%/%OS_VERSION%/%DISTRIBUTION%/%DISTRIBUTION_VERSION%/update.xml");

// Disable add-ons that are not installed by the user in all scopes by default.
// See the SCOPE constants in AddonManager.jsm for values to use here.
pref("extensions.autoDisableScopes", 15);

// Require signed add-ons by default
pref("xpinstall.signatures.required", true);
pref("xpinstall.signatures.devInfoURL", "https://wiki.mozilla.org/Addons/Extension_Signing");

// Dictionary download preference
pref("browser.dictionaries.download.url", "https://addons.mozilla.org/%LOCALE%/firefox/dictionaries/");

// At startup, should we check to see if the installation
// date is older than some threshold
pref("app.update.checkInstallTime", true);

// The number of days a binary is permitted to be old without checking is defined in
// firefox-branding.js (app.update.checkInstallTime.days)

// The minimum delay in seconds for the timer to fire.
// default=2 minutes
pref("app.update.timerMinimumDelay", 120);

// App-specific update preferences

// The interval to check for updates (app.update.interval) is defined in
// firefox-branding.js

// Alternative windowtype for an application update user interface window. When
// a window with this windowtype is open the application update service won't
// open the normal application update user interface window.
pref("app.update.altwindowtype", "Browser:About");

// Enables some extra Application Update Logging (can reduce performance)
pref("app.update.log", false);

// The number of general background check failures to allow before notifying the
// user of the failure. User initiated update checks always notify the user of
// the failure.
pref("app.update.backgroundMaxErrors", 10);

// The aus update xml certificate checks for application update are disabled on
// Windows, Mac OS X, and Linux since the mar signature check are implemented on
// these platforms and is sufficient to prevent us from applying a mar that is
// not valid. Bug 1182352 will remove the update xml certificate checks and the
// following two preferences.
pref("app.update.cert.requireBuiltIn", false);
pref("app.update.cert.checkAttributes", false);

// Whether or not app updates are enabled
pref("app.update.enabled", true);

// This preference turns on app.update.mode and allows automatic download and
// install to take place. We use a separate boolean toggle for this to make
// the UI easier to construct.
pref("app.update.auto", true);

// See chart in nsUpdateService.js source for more details
pref("app.update.mode", 1);

// If set to true, the Update Service will present no UI for any event.
pref("app.update.silent", false);

// If set to true, the hamburger button will show badges for update events.
#ifndef RELEASE_BUILD
pref("app.update.badge", true);
#else
pref("app.update.badge", false);
#endif
// app.update.badgeWaitTime is in branding section

// If set to true, the Update Service will apply updates in the background
// when it finishes downloading them.
pref("app.update.staging.enabled", true);

// Update service URL:
pref("app.update.url", "https://aus5.mozilla.org/update/6/%PRODUCT%/%VERSION%/%BUILD_ID%/%BUILD_TARGET%/%LOCALE%/%CHANNEL%/%OS_VERSION%/%SYSTEM_CAPABILITIES%/%DISTRIBUTION%/%DISTRIBUTION_VERSION%/update.xml");
// app.update.url.manual is in branding section
// app.update.url.details is in branding section

// User-settable override to app.update.url for testing purposes.
//pref("app.update.url.override", "");

// app.update.interval is in branding section
// app.update.promptWaitTime is in branding section

// Show the Update Checking/Ready UI when the user was idle for x seconds
pref("app.update.idletime", 60);

// Whether or not we show a dialog box informing the user that the update was
// successfully applied. This is off in Firefox by default since we show a
// upgrade start page instead! Other apps may wish to show this UI, and supply
// a whatsNewURL field in their brand.properties that contains a link to a page
// which tells users what's new in this new update.
pref("app.update.showInstalledUI", false);

// 0 = suppress prompting for incompatibilities if there are updates available
//     to newer versions of installed addons that resolve them.
// 1 = suppress prompting for incompatibilities only if there are VersionInfo
//     updates available to installed addons that resolve them, not newer
//     versions.
pref("app.update.incompatible.mode", 0);

// Whether or not to attempt using the service for updates.
#ifdef MOZ_MAINTENANCE_SERVICE
pref("app.update.service.enabled", true);
#endif

// Symmetric (can be overridden by individual extensions) update preferences.
// e.g.
//  extensions.{GUID}.update.enabled
//  extensions.{GUID}.update.url
//  .. etc ..
//
pref("extensions.update.enabled", true);
pref("extensions.update.url", "https://versioncheck.addons.mozilla.org/update/VersionCheck.php?reqVersion=%REQ_VERSION%&id=%ITEM_ID%&version=%ITEM_VERSION%&maxAppVersion=%ITEM_MAXAPPVERSION%&status=%ITEM_STATUS%&appID=%APP_ID%&appVersion=%APP_VERSION%&appOS=%APP_OS%&appABI=%APP_ABI%&locale=%APP_LOCALE%&currentAppVersion=%CURRENT_APP_VERSION%&updateType=%UPDATE_TYPE%&compatMode=%COMPATIBILITY_MODE%");
pref("extensions.update.background.url", "https://versioncheck-bg.addons.mozilla.org/update/VersionCheck.php?reqVersion=%REQ_VERSION%&id=%ITEM_ID%&version=%ITEM_VERSION%&maxAppVersion=%ITEM_MAXAPPVERSION%&status=%ITEM_STATUS%&appID=%APP_ID%&appVersion=%APP_VERSION%&appOS=%APP_OS%&appABI=%APP_ABI%&locale=%APP_LOCALE%&currentAppVersion=%CURRENT_APP_VERSION%&updateType=%UPDATE_TYPE%&compatMode=%COMPATIBILITY_MODE%");
pref("extensions.update.interval", 86400);  // Check for updates to Extensions and
                                            // Themes every day
// Non-symmetric (not shared by extensions) extension-specific [update] preferences
pref("extensions.dss.enabled", false);          // Dynamic Skin Switching
pref("extensions.dss.switchPending", false);    // Non-dynamic switch pending after next
                                                // restart.

pref("extensions.{972ce4c6-7e08-4474-a285-3208198ce6fd}.name", "chrome://browser/locale/browser.properties");
pref("extensions.{972ce4c6-7e08-4474-a285-3208198ce6fd}.description", "chrome://browser/locale/browser.properties");

pref("lightweightThemes.update.enabled", true);
pref("lightweightThemes.getMoreURL", "https://addons.mozilla.org/%LOCALE%/firefox/themes");
pref("lightweightThemes.recommendedThemes", "[{\"id\":\"recommended-1\",\"homepageURL\":\"https://addons.mozilla.org/firefox/addon/a-web-browser-renaissance/\",\"headerURL\":\"resource:///chrome/browser/content/browser/defaultthemes/1.header.jpg\",\"footerURL\":\"resource:///chrome/browser/content/browser/defaultthemes/1.footer.jpg\",\"textcolor\":\"#000000\",\"accentcolor\":\"#f2d9b1\",\"iconURL\":\"resource:///chrome/browser/content/browser/defaultthemes/1.icon.jpg\",\"previewURL\":\"resource:///chrome/browser/content/browser/defaultthemes/1.preview.jpg\",\"author\":\"Sean.Martell\",\"version\":\"0\"},{\"id\":\"recommended-2\",\"homepageURL\":\"https://addons.mozilla.org/firefox/addon/space-fantasy/\",\"headerURL\":\"resource:///chrome/browser/content/browser/defaultthemes/2.header.jpg\",\"footerURL\":\"resource:///chrome/browser/content/browser/defaultthemes/2.footer.jpg\",\"textcolor\":\"#ffffff\",\"accentcolor\":\"#d9d9d9\",\"iconURL\":\"resource:///chrome/browser/content/browser/defaultthemes/2.icon.jpg\",\"previewURL\":\"resource:///chrome/browser/content/browser/defaultthemes/2.preview.jpg\",\"author\":\"fx5800p\",\"version\":\"1.0\"},{\"id\":\"recommended-3\",\"homepageURL\":\"https://addons.mozilla.org/firefox/addon/linen-light/\",\"headerURL\":\"resource:///chrome/browser/content/browser/defaultthemes/3.header.png\",\"footerURL\":\"resource:///chrome/browser/content/browser/defaultthemes/3.footer.png\",\"accentcolor\":\"#ada8a8\",\"iconURL\":\"resource:///chrome/browser/content/browser/defaultthemes/3.icon.png\",\"previewURL\":\"resource:///chrome/browser/content/browser/defaultthemes/3.preview.png\",\"author\":\"DVemer\",\"version\":\"1.0\"},{\"id\":\"recommended-4\",\"homepageURL\":\"https://addons.mozilla.org/firefox/addon/pastel-gradient/\",\"headerURL\":\"resource:///chrome/browser/content/browser/defaultthemes/4.header.png\",\"footerURL\":\"resource:///chrome/browser/content/browser/defaultthemes/4.footer.png\",\"textcolor\":\"#000000\",\"accentcolor\":\"#000000\",\"iconURL\":\"resource:///chrome/browser/content/browser/defaultthemes/4.icon.png\",\"previewURL\":\"resource:///chrome/browser/content/browser/defaultthemes/4.preview.png\",\"author\":\"darrinhenein\",\"version\":\"1.0\"},{\"id\":\"recommended-5\",\"homepageURL\":\"https://addons.mozilla.org/firefox/addon/carbon-light/\",\"headerURL\":\"resource:///chrome/browser/content/browser/defaultthemes/5.header.png\",\"footerURL\":\"resource:///chrome/browser/content/browser/defaultthemes/5.footer.png\",\"textcolor\":\"#3b3b3b\",\"accentcolor\":\"#2e2e2e\",\"iconURL\":\"resource:///chrome/browser/content/browser/defaultthemes/5.icon.jpg\",\"previewURL\":\"resource:///chrome/browser/content/browser/defaultthemes/5.preview.jpg\",\"author\":\"Jaxivo\",\"version\":\"1.0\"}]");

pref("browser.eme.ui.enabled", false);

// UI tour experience.
pref("browser.uitour.enabled", true);
pref("browser.uitour.loglevel", "Error");
pref("browser.uitour.requireSecure", true);
pref("browser.uitour.themeOrigin", "https://addons.mozilla.org/%LOCALE%/firefox/themes/");
pref("browser.uitour.url", "https://www.mozilla.org/%LOCALE%/firefox/%VERSION%/tour/");
// This is used as a regexp match against the page's URL.
pref("browser.uitour.readerViewTrigger", "^https:\\/\\/www\\.mozilla\\.org\\/[^\\/]+\\/firefox\\/reading\\/start");

pref("browser.customizemode.tip0.shown", false);
pref("browser.customizemode.tip0.learnMoreUrl", "https://support.mozilla.org/1/firefox/%VERSION%/%OS%/%LOCALE%/customize");

pref("keyword.enabled", true);
pref("browser.fixup.domainwhitelist.localhost", true);

pref("general.useragent.locale", "@AB_CD@");
pref("general.skins.selectedSkin", "classic/1.0");

pref("general.smoothScroll", true);
#ifdef UNIX_BUT_NOT_MAC
pref("general.autoScroll", false);
#else
pref("general.autoScroll", true);
#endif

// At startup, check if we're the default browser and prompt user if not.
pref("browser.shell.checkDefaultBrowser", true);
pref("browser.shell.shortcutFavicons",true);
pref("browser.shell.mostRecentDateSetAsDefault", "");
pref("browser.shell.skipDefaultBrowserCheck", true);
pref("browser.shell.defaultBrowserCheckCount", 0);

// 0 = blank, 1 = home (browser.startup.homepage), 2 = last visited page, 3 = resume previous browser session
// The behavior of option 3 is detailed at: http://wiki.mozilla.org/Session_Restore
pref("browser.startup.page",                1);
pref("browser.startup.homepage",            "chrome://branding/locale/browserconfig.properties");

pref("browser.slowStartup.notificationDisabled", false);
pref("browser.slowStartup.timeThreshold", 40000);
pref("browser.slowStartup.maxSamples", 5);

// This url, if changed, MUST continue to point to an https url. Pulling arbitrary content to inject into
// this page over http opens us up to a man-in-the-middle attack that we'd rather not face. If you are a downstream
// repackager of this code using an alternate snippet url, please keep your users safe
pref("browser.aboutHomeSnippets.updateUrl", "https://snippets.cdn.mozilla.net/%STARTPAGE_VERSION%/%NAME%/%VERSION%/%APPBUILDID%/%BUILD_TARGET%/%LOCALE%/%CHANNEL%/%OS_VERSION%/%DISTRIBUTION%/%DISTRIBUTION_VERSION%/");

pref("browser.enable_automatic_image_resizing", true);
pref("browser.casting.enabled", false);
pref("browser.chrome.site_icons", true);
pref("browser.chrome.favicons", true);
// browser.warnOnQuit == false will override all other possible prompts when quitting or restarting
pref("browser.warnOnQuit", true);
// browser.showQuitWarning specifically controls the quit warning dialog. We
// might still show the window closing dialog with showQuitWarning == false.
pref("browser.showQuitWarning", false);
pref("browser.fullscreen.autohide", true);
pref("browser.fullscreen.animate", true);
pref("browser.overlink-delay", 80);

#ifdef UNIX_BUT_NOT_MAC
pref("browser.urlbar.clickSelectsAll", false);
#else
pref("browser.urlbar.clickSelectsAll", true);
#endif
#ifdef UNIX_BUT_NOT_MAC
pref("browser.urlbar.doubleClickSelectsAll", true);
#else
pref("browser.urlbar.doubleClickSelectsAll", false);
#endif

// Control autoFill behavior
pref("browser.urlbar.autoFill", true);
pref("browser.urlbar.autoFill.typed", true);

pref("browser.urlbar.unifiedcomplete", true);

// 0: Match anywhere (e.g., middle of words)
// 1: Match on word boundaries and then try matching anywhere
// 2: Match only on word boundaries (e.g., after / or .)
// 3: Match at the beginning of the url or title
pref("browser.urlbar.matchBehavior", 1);
pref("browser.urlbar.filter.javascript", true);

// the maximum number of results to show in autocomplete when doing richResults
pref("browser.urlbar.maxRichResults", 12);
// The amount of time (ms) to wait after the user has stopped typing
// before starting to perform autocomplete.  50 is the default set in
// autocomplete.xml.
pref("browser.urlbar.delay", 50);

// The special characters below can be typed into the urlbar to either restrict
// the search to visited history, bookmarked, tagged pages; or force a match on
// just the title text or url.
pref("browser.urlbar.restrict.history", "^");
pref("browser.urlbar.restrict.bookmark", "*");
pref("browser.urlbar.restrict.tag", "+");
pref("browser.urlbar.restrict.openpage", "%");
pref("browser.urlbar.restrict.typed", "~");
pref("browser.urlbar.restrict.searches", "$");
pref("browser.urlbar.match.title", "#");
pref("browser.urlbar.match.url", "@");

// The default behavior for the urlbar can be configured to use any combination
// of the match filters with each additional filter adding more results (union).
pref("browser.urlbar.suggest.history",              true);
pref("browser.urlbar.suggest.bookmark",             true);
pref("browser.urlbar.suggest.openpage",             true);
pref("browser.urlbar.suggest.searches",             false);
pref("browser.urlbar.userMadeSearchSuggestionsChoice", false);

// Limit the number of characters sent to the current search engine to fetch
// suggestions.
pref("browser.urlbar.maxCharsForSearchSuggestions", 20);

// Restrictions to current suggestions can also be applied (intersection).
// Typed suggestion works only if history is set to true.
pref("browser.urlbar.suggest.history.onlyTyped",    false);

pref("browser.urlbar.formatting.enabled", true);
pref("browser.urlbar.trimURLs", true);

pref("browser.altClickSave", false);

// Enable logging downloads operations to the Console.
pref("browser.download.loglevel", "Error");

// Number of milliseconds to wait for the http headers (and thus
// the Content-Disposition filename) before giving up and falling back to
// picking a filename without that info in hand so that the user sees some
// feedback from their action.
pref("browser.download.saveLinkAsFilenameTimeout", 4000);

pref("browser.download.useDownloadDir", true);
pref("browser.download.folderList", 1);
pref("browser.download.manager.addToRecentDocs", true);
pref("browser.download.manager.resumeOnWakeDelay", 10000);

// This allows disabling the animated notifications shown by
// the Downloads Indicator when a download starts or completes.
pref("browser.download.animateNotifications", true);

// This records whether or not the panel has been shown at least once.
pref("browser.download.panel.shown", false);

#ifndef XP_MACOSX
pref("browser.helperApps.deleteTempFileOnExit", true);
#endif

// search engines URL
pref("browser.search.searchEnginesURL",      "https://addons.mozilla.org/%LOCALE%/firefox/search-engines/");

// pointer to the default engine name
pref("browser.search.defaultenginename",      "chrome://browser-region/locale/region.properties");

// Ordering of Search Engines in the Engine list.
pref("browser.search.order.1",                "chrome://browser-region/locale/region.properties");
pref("browser.search.order.2",                "chrome://browser-region/locale/region.properties");
pref("browser.search.order.3",                "chrome://browser-region/locale/region.properties");

// Market-specific search defaults
// This is disabled globally, and then enabled for individual locales
// in firefox-l10n.js (eg. it's enabled for en-US).
pref("browser.search.geoSpecificDefaults", false);
pref("browser.search.geoSpecificDefaults.url", "https://search.services.mozilla.com/1/%APP%/%VERSION%/%CHANNEL%/%LOCALE%/%REGION%/%DISTRIBUTION%/%DISTRIBUTION_VERSION%");

// US specific default (used as a fallback if the geoSpecificDefaults request fails).
pref("browser.search.defaultenginename.US",      "data:text/plain,browser.search.defaultenginename.US=Yahoo");
pref("browser.search.order.US.1",                "data:text/plain,browser.search.order.US.1=Yahoo");
pref("browser.search.order.US.2",                "data:text/plain,browser.search.order.US.2=Google");
pref("browser.search.order.US.3",                "data:text/plain,browser.search.order.US.3=Bing");

// search bar results always open in a new tab
pref("browser.search.openintab", false);

// context menu searches open in the foreground
pref("browser.search.context.loadInBackground", false);

// comma seperated list of of engines to hide in the search panel.
pref("browser.search.hiddenOneOffs", "");

#ifdef XP_WIN
pref("browser.search.redirectWindowsSearch", true);
#else
pref("browser.search.redirectWindowsSearch", false);
#endif

pref("browser.usedOnWindows10", false);
pref("browser.usedOnWindows10.introURL", "https://www.mozilla.org/%LOCALE%/firefox/windows-10/welcome/?utm_source=firefox-browser&utm_medium=firefox-browser");

pref("browser.sessionhistory.max_entries", 50);

// Built-in default permissions.
pref("permissions.manager.defaultsUrl", "resource://app/defaults/permissions");

// handle links targeting new windows
// 1=current window/tab, 2=new window, 3=new tab in most recent window
pref("browser.link.open_newwindow", 3);

// handle external links (i.e. links opened from a different application)
// default: use browser.link.open_newwindow
// 1-3: see browser.link.open_newwindow for interpretation
pref("browser.link.open_newwindow.override.external", -1);

// 0: no restrictions - divert everything
// 1: don't divert window.open at all
// 2: don't divert window.open with features
pref("browser.link.open_newwindow.restriction", 2);

// If true, this pref causes windows opened by window.open to be forced into new
// tabs (rather than potentially opening separate windows, depending on
// window.open arguments) when the browser is in fullscreen mode.
// We set this differently on Mac because the fullscreen implementation there is
// different.
#ifdef XP_MACOSX
pref("browser.link.open_newwindow.disabled_in_fullscreen", true);
#else
pref("browser.link.open_newwindow.disabled_in_fullscreen", false);
#endif

// Tabbed browser
pref("browser.tabs.closeWindowWithLastTab", true);
pref("browser.tabs.insertRelatedAfterCurrent", true);
pref("browser.tabs.warnOnClose", true);
pref("browser.tabs.warnOnCloseOtherTabs", true);
pref("browser.tabs.warnOnOpen", true);
pref("browser.tabs.maxOpenBeforeWarn", 15);
pref("browser.tabs.loadInBackground", true);
pref("browser.tabs.opentabfor.middleclick", true);
pref("browser.tabs.loadDivertedInBackground", false);
pref("browser.tabs.loadBookmarksInBackground", false);
pref("browser.tabs.tabClipWidth", 140);
pref("browser.tabs.animate", true);
#ifdef UNIX_BUT_NOT_MAC
pref("browser.tabs.drawInTitlebar", false);
#else
pref("browser.tabs.drawInTitlebar", true);
#endif

// When tabs opened by links in other tabs via a combination of
// browser.link.open_newwindow being set to 3 and target="_blank" etc are
// closed:
// true   return to the tab that opened this tab (its owner)
// false  return to the adjacent tab (old default)
pref("browser.tabs.selectOwnerOnClose", true);

pref("browser.tabs.showAudioPlayingIcon", true);

pref("browser.tabs.dontfocusfordialogs", true);

pref("browser.ctrlTab.previews", false);

// By default, do not export HTML at shutdown.
// If true, at shutdown the bookmarks in your menu and toolbar will
// be exported as HTML to the bookmarks.html file.
pref("browser.bookmarks.autoExportHTML",          false);

// The maximum number of daily bookmark backups to
// keep in {PROFILEDIR}/bookmarkbackups. Special values:
// -1: unlimited
//  0: no backups created (and deletes all existing backups)
pref("browser.bookmarks.max_backups",             15);

// Scripts & Windows prefs
pref("dom.disable_open_during_load",              true);
pref("javascript.options.showInConsole",          true);
#ifdef DEBUG
pref("general.warnOnAboutConfig",                 false);
#endif

// This is the pref to control the location bar, change this to true to
// force this - this makes the origin of popup windows more obvious to avoid
// spoofing. We would rather not do it by default because it affects UE for web
// applications, but without it there isn't a really good way to prevent chrome
// spoofing, see bug 337344
pref("dom.disable_window_open_feature.location",  true);
// prevent JS from setting status messages
pref("dom.disable_window_status_change",          true);
// allow JS to move and resize existing windows
pref("dom.disable_window_move_resize",            false);
// prevent JS from monkeying with window focus, etc
pref("dom.disable_window_flip",                   true);

// popups.policy 1=allow,2=reject
pref("privacy.popups.policy",               1);
pref("privacy.popups.usecustom",            true);
pref("privacy.popups.showBrowserMessage",   true);

pref("privacy.item.cookies",                false);

pref("privacy.clearOnShutdown.history",     true);
pref("privacy.clearOnShutdown.formdata",    true);
pref("privacy.clearOnShutdown.downloads",   true);
pref("privacy.clearOnShutdown.cookies",     true);
pref("privacy.clearOnShutdown.cache",       true);
pref("privacy.clearOnShutdown.sessions",    true);
pref("privacy.clearOnShutdown.offlineApps", false);
pref("privacy.clearOnShutdown.siteSettings", false);
pref("privacy.clearOnShutdown.openWindows", false);

pref("privacy.cpd.history",                 true);
pref("privacy.cpd.formdata",                true);
pref("privacy.cpd.passwords",               false);
pref("privacy.cpd.downloads",               true);
pref("privacy.cpd.cookies",                 true);
pref("privacy.cpd.cache",                   true);
pref("privacy.cpd.sessions",                true);
pref("privacy.cpd.offlineApps",             false);
pref("privacy.cpd.siteSettings",            false);
pref("privacy.cpd.openWindows",             false);

// What default should we use for the time span in the sanitizer:
// 0 - Clear everything
// 1 - Last Hour
// 2 - Last 2 Hours
// 3 - Last 4 Hours
// 4 - Today
// 5 - Last 5 minutes
// 6 - Last 24 hours
pref("privacy.sanitize.timeSpan", 1);
pref("privacy.sanitize.sanitizeOnShutdown", false);

pref("privacy.sanitize.migrateFx3Prefs",    false);

pref("privacy.sanitize.migrateClearSavedPwdsOnExit", false);

pref("privacy.panicButton.enabled",         true);

pref("network.proxy.share_proxy_settings",  false); // use the same proxy settings for all protocols

// simple gestures support
pref("browser.gesture.swipe.left", "Browser:BackOrBackDuplicate");
pref("browser.gesture.swipe.right", "Browser:ForwardOrForwardDuplicate");
pref("browser.gesture.swipe.up", "cmd_scrollTop");
pref("browser.gesture.swipe.down", "cmd_scrollBottom");
#ifdef XP_MACOSX
pref("browser.gesture.pinch.latched", true);
pref("browser.gesture.pinch.threshold", 150);
#else
pref("browser.gesture.pinch.latched", false);
pref("browser.gesture.pinch.threshold", 25);
#endif
#ifdef XP_WIN
// Enabled for touch input display zoom.
pref("browser.gesture.pinch.out", "cmd_fullZoomEnlarge");
pref("browser.gesture.pinch.in", "cmd_fullZoomReduce");
pref("browser.gesture.pinch.out.shift", "cmd_fullZoomReset");
pref("browser.gesture.pinch.in.shift", "cmd_fullZoomReset");
#else
// Disabled by default due to issues with track pad input.
pref("browser.gesture.pinch.out", "");
pref("browser.gesture.pinch.in", "");
pref("browser.gesture.pinch.out.shift", "");
pref("browser.gesture.pinch.in.shift", "");
#endif
pref("browser.gesture.twist.latched", false);
pref("browser.gesture.twist.threshold", 0);
pref("browser.gesture.twist.right", "cmd_gestureRotateRight");
pref("browser.gesture.twist.left", "cmd_gestureRotateLeft");
pref("browser.gesture.twist.end", "cmd_gestureRotateEnd");
pref("browser.gesture.tap", "cmd_fullZoomReset");

pref("browser.snapshots.limit", 0);

// 0: Nothing happens
// 1: Scrolling contents
// 2: Go back or go forward, in your history
// 3: Zoom in or out.
#ifdef XP_MACOSX
// On OS X, if the wheel has one axis only, shift+wheel comes through as a
// horizontal scroll event. Thus, we can't assign anything other than normal
// scrolling to shift+wheel.
pref("mousewheel.with_alt.action", 2);
pref("mousewheel.with_shift.action", 1);
// On MacOS X, control+wheel is typically handled by system and we don't
// receive the event.  So, command key which is the main modifier key for
// acceleration is the best modifier for zoom-in/out.  However, we should keep
// the control key setting for backward compatibility.
pref("mousewheel.with_meta.action", 3); // command key on Mac
// Disable control-/meta-modified horizontal mousewheel events, since
// those are used on Mac as part of modified swipe gestures (e.g.
// Left swipe+Cmd = go back in a new tab).
pref("mousewheel.with_control.action.override_x", 0);
pref("mousewheel.with_meta.action.override_x", 0);
#else
pref("mousewheel.with_alt.action", 1);
pref("mousewheel.with_shift.action", 2);
pref("mousewheel.with_meta.action", 1); // win key on Win, Super/Hyper on Linux
#endif
pref("mousewheel.with_control.action",3);
pref("mousewheel.with_win.action", 1);

pref("browser.xul.error_pages.enabled", true);
pref("browser.xul.error_pages.expert_bad_cert", false);

// If true, network link events will change the value of navigator.onLine
pref("network.manage-offline-status", true);

// We want to make sure mail URLs are handled externally...
pref("network.protocol-handler.external.mailto", true); // for mail
pref("network.protocol-handler.external.news", true);   // for news
pref("network.protocol-handler.external.snews", true);  // for secure news
pref("network.protocol-handler.external.nntp", true);   // also news
#ifdef XP_WIN
pref("network.protocol-handler.external.ms-windows-store", true);
#endif

// ...without warning dialogs
pref("network.protocol-handler.warn-external.mailto", false);
pref("network.protocol-handler.warn-external.news", false);
pref("network.protocol-handler.warn-external.snews", false);
pref("network.protocol-handler.warn-external.nntp", false);
#ifdef XP_WIN
pref("network.protocol-handler.warn-external.ms-windows-store", false);
#endif

// By default, all protocol handlers are exposed.  This means that
// the browser will respond to openURL commands for all URL types.
// It will also try to open link clicks inside the browser before
// failing over to the system handlers.
pref("network.protocol-handler.expose-all", true);
pref("network.protocol-handler.expose.mailto", false);
pref("network.protocol-handler.expose.news", false);
pref("network.protocol-handler.expose.snews", false);
pref("network.protocol-handler.expose.nntp", false);

pref("accessibility.typeaheadfind", false);
pref("accessibility.typeaheadfind.timeout", 5000);
pref("accessibility.typeaheadfind.linksonly", false);
pref("accessibility.typeaheadfind.flashBar", 1);

// Tracks when accessibility is loaded into the previous session.
pref("accessibility.loadedInLastSession", false);

pref("plugins.update.url", "https://www.mozilla.org/%LOCALE%/plugincheck/?utm_source=firefox-browser&utm_medium=firefox-browser&utm_campaign=plugincheck-update");
pref("plugins.update.notifyUser", false);

pref("plugins.click_to_play", true);
pref("plugins.testmode", false);

pref("plugin.default.state", 1);

// Plugins bundled in XPIs are enabled by default.
pref("plugin.defaultXpi.state", 2);

// Flash is enabled by default, and Java is click-to-activate by default on
// all channels.
pref("plugin.state.flash", 2);
pref("plugin.state.java", 1);

// Whitelist Requests

// Unity player, bug 979849
#ifdef XP_WIN
pref("plugin.state.npunity3d", 2);
#endif
#ifdef XP_MACOSX
pref("plugin.state.unity web player", 2);
#endif

// Cisco Jabber SDK, bug 980133
#ifdef XP_WIN
pref("plugin.state.npciscowebcommunicator", 2);
#endif
#ifdef XP_MACOSX
pref("plugin.state.ciscowebcommunicator", 2);
#endif

// McAfee Security Scanner detection plugin, bug 980772
#ifdef XP_WIN
pref("plugin.state.npmcafeemss", 2);
#endif

// Cisco VGConnect for directv.com, bug 981403 & bug 1051772
#ifdef XP_WIN
pref("plugin.state.npplayerplugin", 2);
#endif
#ifdef XP_MACOSX
pref("plugin.state.playerplugin", 2);
pref("plugin.state.playerplugin.dtv", 2);
pref("plugin.state.playerplugin.ciscodrm", 2);
pref("plugin.state.playerplugin.charter", 2);
#endif

// Cisco Jabber Client, bug 981905
#ifdef XP_WIN
pref("plugin.state.npchip", 2);
#endif
#ifdef XP_MACOSX
pref("plugin.state.cisco jabber guest plug-in", 2);
#endif

// Estonian ID-card plugin, bug 982045
#ifdef XP_WIN
pref("plugin.state.npesteid-firefox-plugin", 2);
#endif
#ifdef XP_MACOSX
pref("plugin.state.esteidfirefoxplugin", 2);
#endif
#ifdef UNIX_BUT_NOT_MAC
pref("plugin.state.npesteid-firefox-plugin", 2);
#endif

// coupons.com, bug 984441
#ifdef XP_WIN
pref("plugin.state.npmozcouponprinter", 2);
#endif
#ifdef XP_MACOSX
pref("plugin.state.couponprinter-firefox_v", 2);
#endif

// Nexus Personal BankID, bug 987056
pref("plugin.state.npbispbrowser", 2);

// Gradecam, bug 988119
#ifdef XP_WIN
pref("plugin.state.npgcplugin", 2);
#endif
#ifdef XP_MACOSX
pref("plugin.state.gcplugin", 2);
#endif

// Smart Card Plugin, bug 988781
#ifdef XP_WIN
pref("plugin.state.npwebcard", 2);
#endif

// Cisco WebEx, bug 989096
#ifdef XP_WIN
pref("plugin.state.npatgpc", 2);
#endif
#ifdef XP_MACOSX
pref("plugin.state.webex", 2);
#endif
#ifdef UNIX_BUT_NOT_MAC
pref("plugin.state.npatgpc", 2);
#endif

// Skype, bug 990067
#ifdef XP_WIN
pref("plugin.state.npskypewebplugin", 2);
#endif
#ifdef XP_MACOSX
pref("plugin.state.skypewebplugin", 2);
#endif

// Facebook video calling, bug 990068
#ifdef XP_WIN
pref("plugin.state.npfacebookvideocalling", 2);
#endif
#ifdef XP_MACOSX
pref("plugin.state.facebookvideocalling", 2);
#endif

// MS Office Lync plugin, bug 990069
#ifdef XP_WIN
pref("plugin.state.npmeetingjoinpluginoc", 2);
#endif
#ifdef XP_MACOSX
pref("plugin.state.lwaplugin", 2);
#endif

// VidyoWeb, bug 990286
#ifdef XP_WIN
pref("plugin.state.npvidyoweb", 2);
#endif
#ifdef XP_MACOSX
pref("plugin.state.npvidyoweb", 2);
pref("plugin.state.vidyoweb", 2);
#endif

// McAfee Virtual Technician, bug 981503
#ifdef XP_WIN
pref("plugin.state.npmvtplugin", 2);
#endif

// Verimatrix ViewRightWeb, bug 989872
#ifdef XP_WIN
pref("plugin.state.npviewright", 2);
#endif
#ifdef XP_MACOSX
pref("plugin.state.viewrightwebplayer", 2);
#endif

// McAfee SiteAdvisor Enterprise, bug 987057
#ifdef XP_WIN
pref("plugin.state.npmcffplg", 2);
#endif

// F5 Networks SSLVPN plugin, bug 985640
#ifdef XP_MACOSX
pref("plugin.state.f5 ssl vpn plugin", 2);
pref("plugin.state.f5 sam inspection host plugin", 2);
#endif

// Roblox Launcher Plugin, bug 1024073
#ifdef XP_WIN
pref("plugin.state.nprobloxproxy", 2);
#endif
#ifdef XP_MACOSX
pref("plugin.state.nproblox", 2);
#endif

// Box Edit, bug 1029654
#ifdef XP_WIN
pref("plugin.state.npboxedit", 2);
#endif
#ifdef XP_MACOSX
pref("plugin.state.box edit", 2);
#endif

// Nexus Personal, bug 1024965
#ifdef XP_WIN
pref("plugin.state.np_prsnl", 2);
#endif
#ifdef XP_MACOSX
pref("plugin.state.personalplugin", 2);
#endif
#ifdef UNIX_BUT_NOT_MAC
pref("plugin.state.libplugins", 2);
#endif

// Novell iPrint Client, bug 1036693
#ifdef XP_WIN
pref("plugin.state.npnipp", 2);
pref("plugin.state.npnisp", 2);
#endif
#ifdef XP_MACOSX
pref("plugin.state.iprint", 2);
#endif

#ifdef XP_MACOSX
pref("browser.preferences.animateFadeIn", true);
#else
pref("browser.preferences.animateFadeIn", false);
#endif

#ifdef XP_WIN
pref("browser.preferences.instantApply", false);
#else
pref("browser.preferences.instantApply", true);
#endif

pref("browser.download.show_plugins_in_list", true);
pref("browser.download.hide_plugins_without_extensions", true);

// Backspace and Shift+Backspace behavior
// 0 goes Back/Forward
// 1 act like PgUp/PgDown
// 2 and other values, nothing
#ifdef UNIX_BUT_NOT_MAC
pref("browser.backspace_action", 2);
#else
pref("browser.backspace_action", 0);
#endif

// this will automatically enable inline spellchecking (if it is available) for
// editable elements in HTML
// 0 = spellcheck nothing
// 1 = check multi-line controls [default]
// 2 = check multi/single line controls
pref("layout.spellcheckDefault", 1);

pref("browser.send_pings", false);

/* initial web feed readers list */
pref("browser.contentHandlers.types.0.title", "chrome://browser-region/locale/region.properties");
pref("browser.contentHandlers.types.0.uri", "chrome://browser-region/locale/region.properties");
pref("browser.contentHandlers.types.0.type", "application/vnd.mozilla.maybe.feed");
pref("browser.contentHandlers.types.1.title", "chrome://browser-region/locale/region.properties");
pref("browser.contentHandlers.types.1.uri", "chrome://browser-region/locale/region.properties");
pref("browser.contentHandlers.types.1.type", "application/vnd.mozilla.maybe.feed");
pref("browser.contentHandlers.types.2.title", "chrome://browser-region/locale/region.properties");
pref("browser.contentHandlers.types.2.uri", "chrome://browser-region/locale/region.properties");
pref("browser.contentHandlers.types.2.type", "application/vnd.mozilla.maybe.feed");
pref("browser.contentHandlers.types.3.title", "chrome://browser-region/locale/region.properties");
pref("browser.contentHandlers.types.3.uri", "chrome://browser-region/locale/region.properties");
pref("browser.contentHandlers.types.3.type", "application/vnd.mozilla.maybe.feed");
pref("browser.contentHandlers.types.4.title", "chrome://browser-region/locale/region.properties");
pref("browser.contentHandlers.types.4.uri", "chrome://browser-region/locale/region.properties");
pref("browser.contentHandlers.types.4.type", "application/vnd.mozilla.maybe.feed");
pref("browser.contentHandlers.types.5.title", "chrome://browser-region/locale/region.properties");
pref("browser.contentHandlers.types.5.uri", "chrome://browser-region/locale/region.properties");
pref("browser.contentHandlers.types.5.type", "application/vnd.mozilla.maybe.feed");

pref("browser.feeds.handler", "ask");
pref("browser.videoFeeds.handler", "ask");
pref("browser.audioFeeds.handler", "ask");

// At startup, if the handler service notices that the version number in the
// region.properties file is newer than the version number in the handler
// service datastore, it will add any new handlers it finds in the prefs (as
// seeded by this file) to its datastore.
pref("gecko.handlerService.defaultHandlersVersion", "chrome://browser-region/locale/region.properties");

// The default set of web-based protocol handlers shown in the application
// selection dialog for webcal: ; I've arbitrarily picked 4 default handlers
// per protocol, but if some locale wants more than that (or defaults for some
// protocol not currently listed here), we should go ahead and add those.

// webcal
pref("gecko.handlerService.schemes.webcal.0.name", "chrome://browser-region/locale/region.properties");
pref("gecko.handlerService.schemes.webcal.0.uriTemplate", "chrome://browser-region/locale/region.properties");
pref("gecko.handlerService.schemes.webcal.1.name", "chrome://browser-region/locale/region.properties");
pref("gecko.handlerService.schemes.webcal.1.uriTemplate", "chrome://browser-region/locale/region.properties");
pref("gecko.handlerService.schemes.webcal.2.name", "chrome://browser-region/locale/region.properties");
pref("gecko.handlerService.schemes.webcal.2.uriTemplate", "chrome://browser-region/locale/region.properties");
pref("gecko.handlerService.schemes.webcal.3.name", "chrome://browser-region/locale/region.properties");
pref("gecko.handlerService.schemes.webcal.3.uriTemplate", "chrome://browser-region/locale/region.properties");

// mailto
pref("gecko.handlerService.schemes.mailto.0.name", "chrome://browser-region/locale/region.properties");
pref("gecko.handlerService.schemes.mailto.0.uriTemplate", "chrome://browser-region/locale/region.properties");
pref("gecko.handlerService.schemes.mailto.1.name", "chrome://browser-region/locale/region.properties");
pref("gecko.handlerService.schemes.mailto.1.uriTemplate", "chrome://browser-region/locale/region.properties");
pref("gecko.handlerService.schemes.mailto.2.name", "chrome://browser-region/locale/region.properties");
pref("gecko.handlerService.schemes.mailto.2.uriTemplate", "chrome://browser-region/locale/region.properties");
pref("gecko.handlerService.schemes.mailto.3.name", "chrome://browser-region/locale/region.properties");
pref("gecko.handlerService.schemes.mailto.3.uriTemplate", "chrome://browser-region/locale/region.properties");

// irc
pref("gecko.handlerService.schemes.irc.0.name", "chrome://browser-region/locale/region.properties");
pref("gecko.handlerService.schemes.irc.0.uriTemplate", "chrome://browser-region/locale/region.properties");
pref("gecko.handlerService.schemes.irc.1.name", "chrome://browser-region/locale/region.properties");
pref("gecko.handlerService.schemes.irc.1.uriTemplate", "chrome://browser-region/locale/region.properties");
pref("gecko.handlerService.schemes.irc.2.name", "chrome://browser-region/locale/region.properties");
pref("gecko.handlerService.schemes.irc.2.uriTemplate", "chrome://browser-region/locale/region.properties");
pref("gecko.handlerService.schemes.irc.3.name", "chrome://browser-region/locale/region.properties");
pref("gecko.handlerService.schemes.irc.3.uriTemplate", "chrome://browser-region/locale/region.properties");

// ircs
pref("gecko.handlerService.schemes.ircs.0.name", "chrome://browser-region/locale/region.properties");
pref("gecko.handlerService.schemes.ircs.0.uriTemplate", "chrome://browser-region/locale/region.properties");
pref("gecko.handlerService.schemes.ircs.1.name", "chrome://browser-region/locale/region.properties");
pref("gecko.handlerService.schemes.ircs.1.uriTemplate", "chrome://browser-region/locale/region.properties");
pref("gecko.handlerService.schemes.ircs.2.name", "chrome://browser-region/locale/region.properties");
pref("gecko.handlerService.schemes.ircs.2.uriTemplate", "chrome://browser-region/locale/region.properties");
pref("gecko.handlerService.schemes.ircs.3.name", "chrome://browser-region/locale/region.properties");
pref("gecko.handlerService.schemes.ircs.3.uriTemplate", "chrome://browser-region/locale/region.properties");

// By default, we don't want protocol/content handlers to be registered from a different host, see bug 402287
pref("gecko.handlerService.allowRegisterFromDifferentHost", false);

#ifdef MOZ_SAFE_BROWSING
pref("browser.safebrowsing.enabled", true);
pref("browser.safebrowsing.malware.enabled", true);
pref("browser.safebrowsing.downloads.enabled", true);
pref("browser.safebrowsing.downloads.remote.enabled", true);
pref("browser.safebrowsing.downloads.remote.timeout_ms", 10000);
pref("browser.safebrowsing.debug", false);

pref("browser.safebrowsing.provider.google.lists", "goog-badbinurl-shavar,goog-downloadwhite-digest256,goog-phish-shavar,goog-malware-shavar,goog-unwanted-shavar");
pref("browser.safebrowsing.provider.google.updateURL", "https://safebrowsing.google.com/safebrowsing/downloads?client=SAFEBROWSING_ID&appver=%VERSION%&pver=2.2&key=%GOOGLE_API_KEY%");
pref("browser.safebrowsing.provider.google.gethashURL", "https://safebrowsing.google.com/safebrowsing/gethash?client=SAFEBROWSING_ID&appver=%VERSION%&pver=2.2");
pref("browser.safebrowsing.provider.google.reportURL", "https://safebrowsing.google.com/safebrowsing/diagnostic?client=%NAME%&hl=%LOCALE%&site=");

pref("browser.safebrowsing.reportPhishMistakeURL", "https://%LOCALE%.phish-error.mozilla.com/?hl=%LOCALE%&url=");
pref("browser.safebrowsing.reportPhishURL", "https://%LOCALE%.phish-report.mozilla.com/?hl=%LOCALE%&url=");
pref("browser.safebrowsing.reportMalwareMistakeURL", "https://%LOCALE%.malware-error.mozilla.com/?hl=%LOCALE%&url=");
pref("browser.safebrowsing.appRepURL", "https://sb-ssl.google.com/safebrowsing/clientreport/download?key=%GOOGLE_API_KEY%");

#ifdef MOZILLA_OFFICIAL
// Normally the "client ID" sent in updates is appinfo.name, but for
// official Firefox releases from Mozilla we use a special identifier.
pref("browser.safebrowsing.id", "navclient-auto-ffox");
#endif

// Name of the about: page contributed by safebrowsing to handle display of error
// pages on phishing/malware hits.  (bug 399233)
pref("urlclassifier.alternate_error_page", "blocked");

// The number of random entries to send with a gethash request.
pref("urlclassifier.gethashnoise", 4);

// Gethash timeout for Safebrowsing.
pref("urlclassifier.gethash.timeout_ms", 5000);

// If an urlclassifier table has not been updated in this number of seconds,
// a gethash request will be forced to check that the result is still in
// the database.
pref("urlclassifier.max-complete-age", 2700);
// Tables for application reputation.
pref("urlclassifier.downloadBlockTable", "goog-badbinurl-shavar");
#ifdef XP_WIN
// Only download the whitelist on Windows, since the whitelist is
// only useful for suppressing remote lookups for signed binaries which we can
// only verify on Windows (Bug 974579). Other platforms always do remote lookups.
pref("urlclassifier.downloadAllowTable", "goog-downloadwhite-digest256");
#endif
#endif

pref("browser.geolocation.warning.infoURL", "https://www.mozilla.org/%LOCALE%/firefox/geolocation/");

pref("browser.EULA.version", 3);
pref("browser.rights.version", 3);
pref("browser.rights.3.shown", false);

#ifdef DEBUG
// Don't show the about:rights notification in debug builds.
pref("browser.rights.override", true);
#endif

pref("browser.selfsupport.url", "https://self-repair.mozilla.org/%LOCALE%/repair");

pref("browser.sessionstore.resume_from_crash", true);
pref("browser.sessionstore.resume_session_once", false);

// minimal interval between two save operations in milliseconds
pref("browser.sessionstore.interval", 15000);
// on which sites to save text data, POSTDATA and cookies
// 0 = everywhere, 1 = unencrypted sites, 2 = nowhere
pref("browser.sessionstore.privacy_level", 0);
// how many tabs can be reopened (per window)
pref("browser.sessionstore.max_tabs_undo", 10);
// how many windows can be reopened (per session) - on non-OS X platforms this
// pref may be ignored when dealing with pop-up windows to ensure proper startup
pref("browser.sessionstore.max_windows_undo", 3);
// number of crashes that can occur before the about:sessionrestore page is displayed
// (this pref has no effect if more than 6 hours have passed since the last crash)
pref("browser.sessionstore.max_resumed_crashes", 1);
// number of back button session history entries to restore (-1 = all of them)
pref("browser.sessionstore.max_serialize_back", 10);
// number of forward button session history entries to restore (-1 = all of them)
pref("browser.sessionstore.max_serialize_forward", -1);
// restore_on_demand overrides MAX_CONCURRENT_TAB_RESTORES (sessionstore constant)
// and restore_hidden_tabs. When true, tabs will not be restored until they are
// focused (also applies to tabs that aren't visible). When false, the values
// for MAX_CONCURRENT_TAB_RESTORES and restore_hidden_tabs are respected.
// Selected tabs are always restored regardless of this pref.
pref("browser.sessionstore.restore_on_demand", true);
// Whether to automatically restore hidden tabs (i.e., tabs in other tab groups) or not
pref("browser.sessionstore.restore_hidden_tabs", false);
// If restore_on_demand is set, pinned tabs are restored on startup by default.
// When set to true, this pref overrides that behavior, and pinned tabs will only
// be restored when they are focused.
pref("browser.sessionstore.restore_pinned_tabs_on_demand", false);
// The version at which we performed the latest upgrade backup
pref("browser.sessionstore.upgradeBackup.latestBuildID", "");
// How many upgrade backups should be kept
pref("browser.sessionstore.upgradeBackup.maxUpgradeBackups", 3);
// End-users should not run sessionstore in debug mode
pref("browser.sessionstore.debug", false);
// Causes SessionStore to ignore non-final update messages from
// browser tabs that were not caused by a flush from the parent.
// This is a testing flag and should not be used by end-users.
pref("browser.sessionstore.debug.no_auto_updates", false);
// Forget closed windows/tabs after two weeks
pref("browser.sessionstore.cleanup.forget_closed_after", 1209600000);

// allow META refresh by default
pref("accessibility.blockautorefresh", false);

// Whether history is enabled or not.
pref("places.history.enabled", true);

// the (maximum) number of the recent visits to sample
// when calculating frecency
pref("places.frecency.numVisits", 10);

// buckets (in days) for frecency calculation
pref("places.frecency.firstBucketCutoff", 4);
pref("places.frecency.secondBucketCutoff", 14);
pref("places.frecency.thirdBucketCutoff", 31);
pref("places.frecency.fourthBucketCutoff", 90);

// weights for buckets for frecency calculations
pref("places.frecency.firstBucketWeight", 100);
pref("places.frecency.secondBucketWeight", 70);
pref("places.frecency.thirdBucketWeight", 50);
pref("places.frecency.fourthBucketWeight", 30);
pref("places.frecency.defaultBucketWeight", 10);

// bonus (in percent) for visit transition types for frecency calculations
pref("places.frecency.embedVisitBonus", 0);
pref("places.frecency.framedLinkVisitBonus", 0);
pref("places.frecency.linkVisitBonus", 100);
pref("places.frecency.typedVisitBonus", 2000);
pref("places.frecency.bookmarkVisitBonus", 75);
pref("places.frecency.downloadVisitBonus", 0);
pref("places.frecency.permRedirectVisitBonus", 0);
pref("places.frecency.tempRedirectVisitBonus", 0);
pref("places.frecency.defaultVisitBonus", 0);

// bonus (in percent) for place types for frecency calculations
pref("places.frecency.unvisitedBookmarkBonus", 140);
pref("places.frecency.unvisitedTypedBonus", 200);

// Controls behavior of the "Add Exception" dialog launched from SSL error pages
// 0 - don't pre-populate anything
// 1 - pre-populate site URL, but don't fetch certificate
// 2 - pre-populate site URL and pre-fetch certificate
pref("browser.ssl_override_behavior", 2);

// True if the user should be prompted when a web application supports
// offline apps.
pref("browser.offline-apps.notify", true);

// if true, use full page zoom instead of text zoom
pref("browser.zoom.full", true);

// Whether or not to save and restore zoom levels on a per-site basis.
pref("browser.zoom.siteSpecific", true);

// Whether or not to update background tabs to the current zoom level.
pref("browser.zoom.updateBackgroundTabs", true);

// The breakpad report server to link to in about:crashes
pref("breakpad.reportURL", "https://crash-stats.mozilla.com/report/index/");

// URL for "Learn More" for Crash Reporter
pref("toolkit.crashreporter.infoURL",
     "https://www.mozilla.org/legal/privacy/firefox.html#crash-reporter");

// base URL for web-based support pages
pref("app.support.baseURL", "https://support.mozilla.org/1/firefox/%VERSION%/%OS%/%LOCALE%/");

// base url for web-based feedback pages
#ifdef MOZ_DEV_EDITION
pref("app.feedback.baseURL", "https://input.mozilla.org/%LOCALE%/feedback/firefoxdev/%VERSION%/");
#else
pref("app.feedback.baseURL", "https://input.mozilla.org/%LOCALE%/feedback/%APP%/%VERSION%/");
#endif


// Name of alternate about: page for certificate errors (when undefined, defaults to about:neterror)
pref("security.alternate_certificate_error_page", "certerror");

// Whether to start the private browsing mode at application startup
pref("browser.privatebrowsing.autostart", false);

// Don't try to alter this pref, it'll be reset the next time you use the
// bookmarking dialog
pref("browser.bookmarks.editDialog.firstEditField", "namePicker");

pref("dom.ipc.plugins.flash.disable-protected-mode", false);

// Feature-disable the protected-mode auto-flip
pref("browser.flash-protected-mode-flip.enable", false);

// Whether we've already flipped protected mode automatically
pref("browser.flash-protected-mode-flip.done", false);

<<<<<<< HEAD
#ifdef XP_MACOSX
// On mac, the default pref is per-architecture
pref("dom.ipc.plugins.enabled.i386", true);
pref("dom.ipc.plugins.enabled.x86_64", true);
#else
#ifdef XP_OS2
// Odin crashes MMPM in OOP mode, disable it for now
pref("dom.ipc.plugins.enabled.npflos2.dll", false);
// And IPC is generally broken now (see https://github.com/bitwiseworks/mozilla-os2/issues/106)
// so disable it at all for the present time (both plugins and content)
pref("dom.ipc.plugins.enabled", false);
pref("dom.ipc.tabs.disabled", true);
#else
pref("dom.ipc.plugins.enabled", true);
#endif
#endif
=======
pref("dom.ipc.shims.enabledWarnings", false);
>>>>>>> 00eb1a28

// Start the browser in e10s mode
pref("browser.tabs.remote.autostart", false);
pref("browser.tabs.remote.desktopbehavior", true);

#if defined(XP_WIN) && defined(MOZ_SANDBOX)
// When this pref is true the Windows process sandbox will set up dummy
// interceptions and log to the browser console when calls fail in the sandboxed
// process and also if they are subsequently allowed by the broker process.
// This will require a restart.
pref("security.sandbox.windows.log", false);

// Controls whether and how the Windows NPAPI plugin process is sandboxed.
// To get a different setting for a particular plugin replace "default", with
// the plugin's nice file name, see: nsPluginTag::GetNiceFileName.
// On windows these levels are:
// 0 - no sandbox
// 1 - sandbox with USER_NON_ADMIN access token level
// 2 - a more strict sandbox, which might cause functionality issues. This now
//     includes running at low integrity.
// 3 - the strongest settings we seem to be able to use without breaking
//     everything, but will probably cause some functionality restrictions
pref("dom.ipc.plugins.sandbox-level.default", 0);
#if defined(_AMD64_)
// The lines in PluginModuleParent.cpp should be changed in line with this.
pref("dom.ipc.plugins.sandbox-level.flash", 2);
#else
pref("dom.ipc.plugins.sandbox-level.flash", 0);
#endif

#if defined(MOZ_CONTENT_SANDBOX)
// This controls the strength of the Windows content process sandbox for testing
// purposes. This will require a restart.
// On windows these levels are:
// See - security/sandbox/win/src/sandboxbroker/sandboxBroker.cpp
// SetSecurityLevelForContentProcess() for what the different settings mean.
#if defined(NIGHTLY_BUILD)
pref("security.sandbox.content.level", 2);
#else
pref("security.sandbox.content.level", 0);
#endif

// ID (a UUID when set by gecko) that is used as a per profile suffix to a low
// integrity temp directory.
pref("security.sandbox.content.tempDirSuffix", "");

#if defined(MOZ_STACKWALKING)
// This controls the depth of stack trace that is logged when Windows sandbox
// logging is turned on.  This is only currently available for the content
// process because the only other sandbox (for GMP) has too strict a policy to
// allow stack tracing.  This does not require a restart to take effect.
pref("security.sandbox.windows.log.stackTraceDepth", 0);
#endif
#endif
#endif

#if defined(XP_MACOSX) && defined(MOZ_SANDBOX) && defined(MOZ_CONTENT_SANDBOX)
// This pref is discussed in bug 1083344, the naming is inspired from its Windows
// counterpart, but on Mac it's an integer which means:
// 0 -> "no sandbox"
// 1 -> "an imperfect sandbox designed to allow firefox to run reasonably well"
// 2 -> "an ideal sandbox which may break many things"
// This setting is read when the content process is started. On Mac the content
// process is killed when all windows are closed, so a change will take effect
// when the 1st window is opened.
pref("security.sandbox.content.level", 1);
#endif

// This pref governs whether we attempt to work around problems caused by
// plugins using OS calls to manipulate the cursor while running out-of-
// process.  These workarounds all involve intercepting (hooking) certain
// OS calls in the plugin process, then arranging to make certain OS calls
// in the browser process.  Eventually plugins will be required to use the
// NPAPI to manipulate the cursor, and these workarounds will be removed.
// See bug 621117.
#ifdef XP_MACOSX
pref("dom.ipc.plugins.nativeCursorSupport", true);
#endif

#ifdef XP_WIN
pref("browser.taskbar.previews.enable", false);
pref("browser.taskbar.previews.max", 20);
pref("browser.taskbar.previews.cachetime", 5);
pref("browser.taskbar.lists.enabled", true);
pref("browser.taskbar.lists.frequent.enabled", true);
pref("browser.taskbar.lists.recent.enabled", false);
pref("browser.taskbar.lists.maxListItemCount", 7);
pref("browser.taskbar.lists.tasks.enabled", true);
pref("browser.taskbar.lists.refreshInSeconds", 120);
#endif

// The sync engines to use.
pref("services.sync.registerEngines", "Bookmarks,Form,History,Password,Prefs,Tab,Addons");
// Preferences to be synced by default
pref("services.sync.prefs.sync.accessibility.blockautorefresh", true);
pref("services.sync.prefs.sync.accessibility.browsewithcaret", true);
pref("services.sync.prefs.sync.accessibility.typeaheadfind", true);
pref("services.sync.prefs.sync.accessibility.typeaheadfind.linksonly", true);
pref("services.sync.prefs.sync.addons.ignoreUserEnabledChanges", true);
// The addons prefs related to repository verification are intentionally
// not synced for security reasons. If a system is compromised, a user
// could weaken the pref locally, install an add-on from an untrusted
// source, and this would propagate automatically to other,
// uncompromised Sync-connected devices.
pref("services.sync.prefs.sync.app.update.mode", true);
pref("services.sync.prefs.sync.browser.formfill.enable", true);
pref("services.sync.prefs.sync.browser.link.open_newwindow", true);
pref("services.sync.prefs.sync.browser.newtabpage.enabled", true);
pref("services.sync.prefs.sync.browser.newtabpage.enhanced", true);
pref("services.sync.prefs.sync.browser.newtabpage.pinned", true);
pref("services.sync.prefs.sync.browser.offline-apps.notify", true);
pref("services.sync.prefs.sync.browser.safebrowsing.enabled", true);
pref("services.sync.prefs.sync.browser.safebrowsing.malware.enabled", true);
pref("services.sync.prefs.sync.browser.search.update", true);
pref("services.sync.prefs.sync.browser.sessionstore.restore_on_demand", true);
pref("services.sync.prefs.sync.browser.startup.homepage", true);
pref("services.sync.prefs.sync.browser.startup.page", true);
pref("services.sync.prefs.sync.browser.tabs.loadInBackground", true);
pref("services.sync.prefs.sync.browser.tabs.warnOnClose", true);
pref("services.sync.prefs.sync.browser.tabs.warnOnOpen", true);
pref("services.sync.prefs.sync.browser.urlbar.autocomplete.enabled", true);
pref("services.sync.prefs.sync.browser.urlbar.maxRichResults", true);
pref("services.sync.prefs.sync.dom.disable_open_during_load", true);
pref("services.sync.prefs.sync.dom.disable_window_flip", true);
pref("services.sync.prefs.sync.dom.disable_window_move_resize", true);
pref("services.sync.prefs.sync.dom.event.contextmenu.enabled", true);
pref("services.sync.prefs.sync.extensions.personas.current", true);
pref("services.sync.prefs.sync.extensions.update.enabled", true);
pref("services.sync.prefs.sync.intl.accept_languages", true);
pref("services.sync.prefs.sync.javascript.enabled", true);
pref("services.sync.prefs.sync.layout.spellcheckDefault", true);
pref("services.sync.prefs.sync.lightweightThemes.selectedThemeID", true);
pref("services.sync.prefs.sync.lightweightThemes.usedThemes", true);
pref("services.sync.prefs.sync.network.cookie.cookieBehavior", true);
pref("services.sync.prefs.sync.network.cookie.lifetimePolicy", true);
pref("services.sync.prefs.sync.network.cookie.lifetime.days", true);
pref("services.sync.prefs.sync.network.cookie.thirdparty.sessionOnly", true);
pref("services.sync.prefs.sync.permissions.default.image", true);
pref("services.sync.prefs.sync.pref.advanced.images.disable_button.view_image", true);
pref("services.sync.prefs.sync.pref.advanced.javascript.disable_button.advanced", true);
pref("services.sync.prefs.sync.pref.downloads.disable_button.edit_actions", true);
pref("services.sync.prefs.sync.pref.privacy.disable_button.cookie_exceptions", true);
pref("services.sync.prefs.sync.privacy.clearOnShutdown.cache", true);
pref("services.sync.prefs.sync.privacy.clearOnShutdown.cookies", true);
pref("services.sync.prefs.sync.privacy.clearOnShutdown.downloads", true);
pref("services.sync.prefs.sync.privacy.clearOnShutdown.formdata", true);
pref("services.sync.prefs.sync.privacy.clearOnShutdown.history", true);
pref("services.sync.prefs.sync.privacy.clearOnShutdown.offlineApps", true);
pref("services.sync.prefs.sync.privacy.clearOnShutdown.sessions", true);
pref("services.sync.prefs.sync.privacy.clearOnShutdown.siteSettings", true);
pref("services.sync.prefs.sync.privacy.donottrackheader.enabled", true);
pref("services.sync.prefs.sync.privacy.sanitize.sanitizeOnShutdown", true);
pref("services.sync.prefs.sync.privacy.trackingprotection.enabled", true);
pref("services.sync.prefs.sync.privacy.trackingprotection.pbmode.enabled", true);
pref("services.sync.prefs.sync.security.OCSP.enabled", true);
pref("services.sync.prefs.sync.security.OCSP.require", true);
pref("services.sync.prefs.sync.security.default_personal_cert", true);
pref("services.sync.prefs.sync.security.tls.version.min", true);
pref("services.sync.prefs.sync.security.tls.version.max", true);
pref("services.sync.prefs.sync.signon.rememberSignons", true);
pref("services.sync.prefs.sync.spellchecker.dictionary", true);
pref("services.sync.prefs.sync.xpinstall.whitelist.required", true);

#ifdef NIGHTLY_BUILD
pref("services.sync.syncedTabsUIRefresh", true);
#else
pref("services.sync.syncedTabsUIRefresh", false);
#endif

// Developer edition preferences
#ifdef MOZ_DEV_EDITION
sticky_pref("lightweightThemes.selectedThemeID", "firefox-devedition@mozilla.org");
#else
sticky_pref("lightweightThemes.selectedThemeID", "");
#endif

// Whether the character encoding menu is under the main Firefox button. This
// preference is a string so that localizers can alter it.
pref("browser.menu.showCharacterEncoding", "chrome://browser/locale/browser.properties");

// Allow using tab-modal prompts when possible.
pref("prompts.tab_modal.enabled", true);
// Whether the Panorama should animate going in/out of tabs
pref("browser.panorama.animate_zoom", true);

// Activates preloading of the new tab url.
pref("browser.newtab.preload", true);

// Remembers if the about:newtab intro has been shown
pref("browser.newtabpage.introShown", false);

// Toggles the content of 'about:newtab'. Shows the grid when enabled.
pref("browser.newtabpage.enabled", true);

// Toggles the enhanced content of 'about:newtab'. Shows sponsored tiles.
sticky_pref("browser.newtabpage.enhanced", true);

// number of rows of newtab grid
pref("browser.newtabpage.rows", 3);

// number of columns of newtab grid
pref("browser.newtabpage.columns", 5);

// directory tiles download URL
pref("browser.newtabpage.directory.source", "https://tiles.services.mozilla.com/v3/links/fetch/%LOCALE%/%CHANNEL%");

// endpoint to send newtab click and view pings
pref("browser.newtabpage.directory.ping", "https://tiles.services.mozilla.com/v3/links/");

#ifndef RELEASE_BUILD
// if true, it activates the remote-hosted newtab page
pref("browser.newtabpage.remote", false);
#endif

// Enable the DOM fullscreen API.
pref("full-screen-api.enabled", true);

// Startup Crash Tracking
// number of startup crashes that can occur before starting into safe mode automatically
// (this pref has no effect if more than 6 hours have passed since the last crash)
pref("toolkit.startup.max_resumed_crashes", 3);

// Completely disable pdf.js as an option to preview pdfs within firefox.
// Note: if this is not disabled it does not necessarily mean pdf.js is the pdf
// handler just that it is an option.
pref("pdfjs.disabled", false);
// Used by pdf.js to know the first time firefox is run with it installed so it
// can become the default pdf viewer.
pref("pdfjs.firstRun", true);
// The values of preferredAction and alwaysAskBeforeHandling before pdf.js
// became the default.
pref("pdfjs.previousHandler.preferredAction", 0);
pref("pdfjs.previousHandler.alwaysAskBeforeHandling", false);

// Shumway is only bundled in Nightly.
#ifdef NIGHTLY_BUILD
pref("shumway.disabled", true);
#endif

// The maximum amount of decoded image data we'll willingly keep around (we
// might keep around more than this, but we'll try to get down to this value).
// (This is intentionally on the high side; see bug 746055.)
pref("image.mem.max_decoded_image_kb", 256000);

pref("social.sidebar.unload_timeout_ms", 10000);

// Activation from inside of share panel is possible if activationPanelEnabled
// is true. Pref'd off for release while usage testing is done through beta.
pref("social.share.activationPanelEnabled", true);
pref("social.shareDirectory", "https://activations.cdn.mozilla.net/sharePanel.html");

pref("dom.identity.enabled", false);

// Block insecure active content on https pages
pref("security.mixed_content.block_active_content", true);

// Show degraded UI for http pages with password fields
#ifdef NIGHTLY_BUILD
pref("security.insecure_password.ui.enabled", true);
#else
pref("security.insecure_password.ui.enabled", false);
#endif

// 1 = allow MITM for certificate pinning checks.
pref("security.cert_pinning.enforcement_level", 1);

// 0 = allow SHA-1
pref("security.pki.sha1_enforcement_level", 0);

// Required blocklist freshness for OneCRL OCSP bypass
// (default is 1.25x extensions.blocklist.interval, or 30 hours)
pref("security.onecrl.maximum_staleness_in_seconds", 108000);

// Override the Gecko-default value of false for Firefox.
pref("plain_text.wrap_long_lines", true);

// If this turns true, Moz*Gesture events are not called stopPropagation()
// before content.
pref("dom.debug.propagate_gesture_events_through_content", false);

// The request URL of the GeoLocation backend.
#ifdef RELEASE_BUILD
pref("geo.wifi.uri", "https://www.googleapis.com/geolocation/v1/geolocate?key=%GOOGLE_API_KEY%");
#else
pref("geo.wifi.uri", "https://location.services.mozilla.com/v1/geolocate?key=%MOZILLA_API_KEY%");
#endif

#ifdef XP_MACOSX
#ifdef RELEASE_BUILD
pref("geo.provider.use_corelocation", false);
#else
pref("geo.provider.use_corelocation", true);
#endif
#endif

#ifdef XP_WIN
pref("geo.provider.ms-windows-location", false);
#endif

// Necko IPC security checks only needed for app isolation for cookies/cache/etc:
// currently irrelevant for desktop e10s
pref("network.disable.ipc.security", true);

// CustomizableUI debug logging.
pref("browser.uiCustomization.debug", false);

// CustomizableUI state of the browser's user interface
pref("browser.uiCustomization.state", "");

// The remote content URL shown for FxA signup. Must use HTTPS.
pref("identity.fxaccounts.remote.signup.uri", "https://accounts.firefox.com/signup?service=sync&context=fx_desktop_v2");

// The URL where remote content that forces re-authentication for Firefox Accounts
// should be fetched.  Must use HTTPS.
pref("identity.fxaccounts.remote.force_auth.uri", "https://accounts.firefox.com/force_auth?service=sync&context=fx_desktop_v2");

// The remote content URL shown for signin in. Must use HTTPS.
pref("identity.fxaccounts.remote.signin.uri", "https://accounts.firefox.com/signin?service=sync&context=fx_desktop_v2");

// The remote content URL where FxAccountsWebChannel messages originate.
pref("identity.fxaccounts.remote.webchannel.uri", "https://accounts.firefox.com/");

// The URL we take the user to when they opt to "manage" their Firefox Account.
// Note that this will always need to be in the same TLD as the
// "identity.fxaccounts.remote.signup.uri" pref.
pref("identity.fxaccounts.settings.uri", "https://accounts.firefox.com/settings");

// The remote URL of the FxA Profile Server
pref("identity.fxaccounts.remote.profile.uri", "https://profile.accounts.firefox.com/v1");

// The remote URL of the FxA OAuth Server
pref("identity.fxaccounts.remote.oauth.uri", "https://oauth.accounts.firefox.com/v1");

// Whether we display profile images in the UI or not.
pref("identity.fxaccounts.profile_image.enabled", true);

// Token server used by the FxA Sync identity.
pref("identity.sync.tokenserver.uri", "https://token.services.mozilla.com/1.0/sync/1.5");

// URLs for promo links to mobile browsers. Note that consumers are expected to
// append a value for utm_campaign.
pref("identity.mobilepromo.android", "https://www.mozilla.org/firefox/android/?utm_source=firefox-browser&utm_medium=firefox-browser&utm_campaign=");
pref("identity.mobilepromo.ios", "https://www.mozilla.org/firefox/ios/?utm_source=firefox-browser&utm_medium=firefox-browser&utm_campaign=");

// Migrate any existing Firefox Account data from the default profile to the
// Developer Edition profile.
#ifdef MOZ_DEV_EDITION
pref("identity.fxaccounts.migrateToDevEdition", true);
#else
pref("identity.fxaccounts.migrateToDevEdition", false);
#endif

// On GTK, we now default to showing the menubar only when alt is pressed:
#ifdef MOZ_WIDGET_GTK
pref("ui.key.menuAccessKeyFocuses", true);
#endif

// Encrypted media extensions.
pref("media.eme.enabled", true);
pref("media.eme.apiVisible", true);

// Decode using Gecko Media Plugins in <video>, if a system decoder is not
// availble and the preferred GMP is available.
// NOTE: Disabled until Bug 1236756 is fixed by Adobe.
pref("media.gmp.decoder.enabled", false);

// If decoding-via-GMP is turned on for <video>, use Adobe's GMP for decoding,
// if it's available. Note: We won't fallback to another GMP if Adobe's is not
// installed.
pref("media.gmp.decoder.aac", 2);
pref("media.gmp.decoder.h264", 2);

// Whether we should run a test-pattern through EME GMPs before assuming they'll
// decode H.264.
pref("media.gmp.trial-create.enabled", true);

#ifdef MOZ_ADOBE_EME
pref("browser.eme.ui.enabled", true);
pref("media.gmp-eme-adobe.enabled", true);
#endif

// Play with different values of the decay time and get telemetry,
// 0 means to randomize (and persist) the experiment value in users' profiles,
// -1 means no experiment is run and we use the preferred value for frecency (6h)
pref("browser.cache.frecency_experiment", 0);

pref("browser.translation.detectLanguage", false);
pref("browser.translation.neverForLanguages", "");
// Show the translation UI bits, like the info bar, notification icon and preferences.
pref("browser.translation.ui.show", false);
// Allows to define the translation engine. Bing is default, Yandex may optionally switched on.
pref("browser.translation.engine", "bing");

// Telemetry settings.
// Determines if Telemetry pings can be archived locally.
pref("toolkit.telemetry.archive.enabled", true);
// Whether we enable opt-out Telemetry for a sample of the release population.
pref("toolkit.telemetry.optoutSample", true);

// Telemetry experiments settings.
pref("experiments.enabled", true);
pref("experiments.manifest.fetchIntervalSeconds", 86400);
pref("experiments.manifest.uri", "https://telemetry-experiment.cdn.mozilla.net/manifest/v1/firefox/%VERSION%/%CHANNEL%");
// Whether experiments are supported by the current application profile.
pref("experiments.supported", true);

// Enable GMP support in the addon manager.
pref("media.gmp-provider.enabled", true);

pref("browser.apps.URL", "https://marketplace.firefox.com/discovery/");

#ifdef NIGHTLY_BUILD
pref("browser.polaris.enabled", false);
pref("privacy.trackingprotection.ui.enabled", false);
#endif
pref("privacy.trackingprotection.introCount", 0);
pref("privacy.trackingprotection.introURL", "https://www.mozilla.org/%LOCALE%/firefox/%VERSION%/tracking-protection/start/");

// Enable Contextual Identity Containers
pref("privacy.userContext.enabled", false);

#ifndef RELEASE_BUILD
// At the moment, autostart.2 is used, while autostart.1 is unused.
// We leave it here set to false to reset users' defaults and allow
// us to change everybody to true in the future, when desired.
pref("browser.tabs.remote.autostart.1", false);
pref("browser.tabs.remote.autostart.2", true);
#endif

// For the about:tabcrashed page
pref("browser.tabs.crashReporting.sendReport", true);
pref("browser.tabs.crashReporting.includeURL", false);
pref("browser.tabs.crashReporting.emailMe", false);
pref("browser.tabs.crashReporting.email", "");

#ifdef NIGHTLY_BUILD
#ifndef MOZ_MULET
pref("layers.async-pan-zoom.enabled", true);
#endif
#endif

// Enable e10s add-on interposition by default.
pref("extensions.interposition.enabled", true);
pref("extensions.interposition.prefetching", true);

pref("browser.defaultbrowser.notificationbar", false);

// How often to check for CPOW timeouts. CPOWs are only timed out by
// the hang monitor.
pref("dom.ipc.cpow.timeout", 500);

// Enable e10s hang monitoring (slow script checking and plugin hang
// detection).
pref("dom.ipc.processHangMonitor", true);

#ifdef DEBUG
// Don't report hangs in DEBUG builds. They're too slow and often a
// debugger is attached.
pref("dom.ipc.reportProcessHangs", false);
#else
pref("dom.ipc.reportProcessHangs", true);
#endif

pref("browser.reader.detectedFirstArticle", false);
// Don't limit how many nodes we care about on desktop:
pref("reader.parse-node-limit", 0);

// On desktop, we want the URLs to be included here for ease of debugging,
// and because (normally) these errors are not persisted anywhere.
pref("reader.errors.includeURLs", true);

pref("browser.pocket.enabled", true);
pref("browser.pocket.api", "api.getpocket.com");
pref("browser.pocket.site", "getpocket.com");
pref("browser.pocket.oAuthConsumerKey", "40249-e88c401e1b1f2242d9e441c4");
pref("browser.pocket.useLocaleList", true);
pref("browser.pocket.enabledLocales", "cs de en-GB en-US en-ZA es-ES es-MX fr hu it ja ja-JP-mac ko nl pl pt-BR pt-PT ru zh-CN zh-TW");

pref("view_source.tab", true);

pref("dom.webnotifications.serviceworker.enabled", true);

// These are the thumbnail width/height set in about:newtab.
// If you change this, ENSURE IT IS THE SAME SIZE SET
// by about:newtab. These values are in CSS pixels.
pref("toolkit.pageThumbs.minWidth", 280);
pref("toolkit.pageThumbs.minHeight", 190);

#ifdef NIGHTLY_BUILD
// Enable speech synthesis, only Nightly for now
pref("media.webspeech.synth.enabled", true);
#endif

pref("browser.esedbreader.loglevel", "Error");<|MERGE_RESOLUTION|>--- conflicted
+++ resolved
@@ -1145,26 +1145,13 @@
 // Whether we've already flipped protected mode automatically
 pref("browser.flash-protected-mode-flip.done", false);
 
-<<<<<<< HEAD
-#ifdef XP_MACOSX
-// On mac, the default pref is per-architecture
-pref("dom.ipc.plugins.enabled.i386", true);
-pref("dom.ipc.plugins.enabled.x86_64", true);
-#else
 #ifdef XP_OS2
-// Odin crashes MMPM in OOP mode, disable it for now
-pref("dom.ipc.plugins.enabled.npflos2.dll", false);
-// And IPC is generally broken now (see https://github.com/bitwiseworks/mozilla-os2/issues/106)
+// IPC is generally broken now (see https://github.com/bitwiseworks/mozilla-os2/issues/106)
 // so disable it at all for the present time (both plugins and content)
-pref("dom.ipc.plugins.enabled", false);
 pref("dom.ipc.tabs.disabled", true);
-#else
-pref("dom.ipc.plugins.enabled", true);
-#endif
-#endif
-=======
+#endif
+
 pref("dom.ipc.shims.enabledWarnings", false);
->>>>>>> 00eb1a28
 
 // Start the browser in e10s mode
 pref("browser.tabs.remote.autostart", false);
