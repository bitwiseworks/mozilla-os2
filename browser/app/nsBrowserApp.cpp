--- conflicted
+++ resolved
@@ -241,167 +241,7 @@
   // xreDirectory already has a refcount from NS_NewLocalFile
   appData.xreDirectory = xreDirectory;
 
-<<<<<<< HEAD
-    nsAutoCString path;
-    if (NS_FAILED(testFile->GetNativePath(path))) {
-      Output("Couldn't get test file path.\n");
-      return 255;
-    }
-
-    // Check for a metro test harness command line args file
-    HANDLE hTestFile = CreateFileA(path.get(),
-                                   GENERIC_READ,
-                                   0, nullptr, OPEN_EXISTING,
-                                   FILE_ATTRIBUTE_NORMAL,
-                                   nullptr);
-    if (hTestFile != INVALID_HANDLE_VALUE) {
-      // Typical test harness command line args string is around 100 bytes.
-      char buffer[1024];
-      memset(buffer, 0, sizeof(buffer));
-      DWORD bytesRead = 0;
-      if (!ReadFile(hTestFile, (VOID*)buffer, sizeof(buffer)-1,
-                    &bytesRead, nullptr) || !bytesRead) {
-        CloseHandle(hTestFile);
-        printf("failed to read test file '%s'", testFile);
-        return -1;
-      }
-      CloseHandle(hTestFile);
-
-      // Build new args array
-      char* newArgv[20];
-      int newArgc = 1;
-
-      memset(newArgv, 0, sizeof(newArgv));
-
-      char* ptr = buffer;
-      newArgv[0] = ptr;
-      while (*ptr != '\0' &&
-             (ptr - buffer) < sizeof(buffer) &&
-             newArgc < ARRAYSIZE(newArgv)) {
-        if (isspace(*ptr)) {
-          *ptr = '\0';
-          ptr++;
-          newArgv[newArgc] = ptr;
-          newArgc++;
-          continue;
-        }
-        ptr++;
-      }
-      if (ptr == newArgv[newArgc-1])
-        newArgc--;
-
-      // attach browser stdout to metrotestharness stdout
-      AttachToTestHarness();
-
-      int result = XRE_main(newArgc, newArgv, appData, mainFlags);
-      XRE_FreeAppData(appData);
-      return result;
-    }
-  }
-#endif
-
-  int result = XRE_main(argc, argv, appData, mainFlags);
-  XRE_FreeAppData(appData);
-  return result;
-#endif
-
-  NS_NOTREACHED("browser do_main failed to pickup proper initialization");
-  return 255;
-}
-
-#ifdef XP_WIN
-
-/**
- * Used only when GetTickCount64 is not available on the platform.
- * Last result of GetTickCount call. Kept in [ms].
- */
-static DWORD sLastGTCResult = 0;
-
-/**
- *  Higher part of the 64-bit value of MozGetTickCount64,
- * incremented atomically.
- */
-static DWORD sLastGTCRollover = 0;
-
-/**
- * Function protecting GetTickCount result from rolling over. The original
- * code comes from the Windows implementation of the TimeStamp class minus the
- * locking harness which isn't needed here.
- *
- * @returns The current time in milliseconds
- */
-static ULONGLONG WINAPI
-MozGetTickCount64()
-{
-  DWORD GTC = ::GetTickCount();
-
-  /* Pull the rollover counter forward only if new value of GTC goes way
-   * down under the last saved result */
-  if ((sLastGTCResult > GTC) && ((sLastGTCResult - GTC) > (1UL << 30)))
-    ++sLastGTCRollover;
-
-  sLastGTCResult = GTC;
-  return (ULONGLONG)sLastGTCRollover << 32 | sLastGTCResult;
-}
-
-typedef ULONGLONG (WINAPI* GetTickCount64_t)();
-static GetTickCount64_t sGetTickCount64 = nullptr;
-
-#endif
-
-/**
- * Local TimeStamp::Now()-compatible implementation used to record timestamps
- * which will be passed to XRE_StartupTimelineRecord().
- */
-static uint64_t
-TimeStamp_Now()
-{
-#ifdef XP_WIN
-  LARGE_INTEGER freq;
-  ::QueryPerformanceFrequency(&freq);
-
-  HMODULE kernelDLL = GetModuleHandleW(L"kernel32.dll");
-  sGetTickCount64 = reinterpret_cast<GetTickCount64_t>
-    (GetProcAddress(kernelDLL, "GetTickCount64"));
-
-  if (!sGetTickCount64) {
-    /* If the platform does not support the GetTickCount64 (Windows XP doesn't),
-     * then use our fallback implementation based on GetTickCount. */
-    sGetTickCount64 = MozGetTickCount64;
-  }
-  return sGetTickCount64() * freq.QuadPart;
-#elif defined(XP_MACOSX)
-  return mach_absolute_time();
-#elif defined(XP_OS2)
-  const char *envp;
-  // Use the same variable as NSPR's os2inrval.c does to let the user disable the
-  // high-resolution timer (it is known that it doesn't work well on some hardware)
-  if ((envp = getenv("NSPR_OS2_NO_HIRES_TIMER")) != NULL) {
-    if (atoi(envp) != 1) {
-      // Attempt to use the high-res timer
-      QWORD timestamp;
-      APIRET rc = DosTmrQueryTime(&timestamp);
-      if (rc == NO_ERROR)
-        return (uint64_t(timestamp.ulHi) << 32) + timestamp.ulLo;
-    }
-  }
-  ULONG msCount = -1;
-  DosQuerySysInfo(QSV_MS_COUNT, QSV_MS_COUNT, &msCount, sizeof(msCount));
-  return msCount;
-#elif defined(HAVE_CLOCK_MONOTONIC)
-  struct timespec ts;
-  int rv = clock_gettime(CLOCK_MONOTONIC, &ts);
-
-  if (rv != 0) {
-    return 0;
-  }
-
-  uint64_t baseNs = (uint64_t)ts.tv_sec * 1000000000;
-  return baseNs + (uint64_t)ts.tv_nsec;
-#endif
-=======
   return XRE_main(argc, argv, &appData, mainFlags);
->>>>>>> 00eb1a28
 }
 
 static bool
@@ -437,53 +277,7 @@
   strcpy(lastSlash + 1, XPCOM_DLL);
 
   if (!FileExists(exePath)) {
-<<<<<<< HEAD
-#if defined(LIBXUL_SDK) && defined(XP_MACOSX)
-    // Check for <bundle>/Contents/Frameworks/XUL.framework/libxpcom.dylib
-    bool greFound = false;
-    CFBundleRef appBundle = CFBundleGetMainBundle();
-    if (!appBundle)
-      return NS_ERROR_FAILURE;
-    CFURLRef fwurl = CFBundleCopyPrivateFrameworksURL(appBundle);
-    CFURLRef absfwurl = nullptr;
-    if (fwurl) {
-      absfwurl = CFURLCopyAbsoluteURL(fwurl);
-      CFRelease(fwurl);
-    }
-    if (absfwurl) {
-      CFURLRef xulurl =
-        CFURLCreateCopyAppendingPathComponent(nullptr, absfwurl,
-                                              CFSTR("XUL.framework"),
-                                              true);
-
-      if (xulurl) {
-        CFURLRef xpcomurl =
-          CFURLCreateCopyAppendingPathComponent(nullptr, xulurl,
-                                                CFSTR("libxpcom.dylib"),
-                                                false);
-
-        if (xpcomurl) {
-          if (CFURLGetFileSystemRepresentation(xpcomurl, true,
-                                               (UInt8*) exePath,
-                                               sizeof(exePath)) &&
-              access(tbuffer, R_OK | X_OK) == 0) {
-            if (realpath(tbuffer, exePath)) {
-              greFound = true;
-            }
-          }
-          CFRelease(xpcomurl);
-        }
-        CFRelease(xulurl);
-      }
-      CFRelease(absfwurl);
-    }
-  }
-  if (!greFound) {
-#endif
     Output("Could not find the Mozilla runtime (%s).\n", XPCOM_DLL);
-=======
-    Output("Could not find the Mozilla runtime.\n");
->>>>>>> 00eb1a28
     return NS_ERROR_FAILURE;
   }
 
