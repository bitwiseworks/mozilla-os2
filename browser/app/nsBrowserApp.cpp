/* -*- Mode: C++; tab-width: 2; indent-tabs-mode: nil; c-basic-offset: 2 -*- */
/* This Source Code Form is subject to the terms of the Mozilla Public
 * License, v. 2.0. If a copy of the MPL was not distributed with this
 * file, You can obtain one at http://mozilla.org/MPL/2.0/. */

#if defined(XP_OS2)
#define INCL_BASE
#define INCL_PM
#include <os2.h>
#endif

#include "nsXULAppAPI.h"
#include "mozilla/AppData.h"
#include "application.ini.h"
#include "nsXPCOMGlue.h"
#if defined(XP_WIN)
#include <windows.h>
#include <stdlib.h>
<<<<<<< HEAD
#include <io.h>
#include <fcntl.h>
#elif defined(XP_OS2)
#include <time.h>
#include <unistd.h>
=======
>>>>>>> 628bf1da
#elif defined(XP_UNIX)
#include <sys/resource.h>
#include <unistd.h>
#endif

#include <stdio.h>
#include <stdarg.h>
#include <time.h>

#include "nsCOMPtr.h"
#include "nsIFile.h"
#include "nsStringGlue.h"

#ifdef XP_WIN
#ifdef MOZ_ASAN
// ASAN requires firefox.exe to be built with -MD, and it's OK if we don't
// support Windows XP SP2 in ASAN builds.
#define XRE_DONT_SUPPORT_XPSP2
#endif
#define XRE_WANT_ENVIRON
#define strcasecmp _stricmp
#ifdef MOZ_SANDBOX
#include "mozilla/sandboxing/SandboxInitialization.h"
#endif
#endif
#include "BinaryPath.h"

#include "nsXPCOMPrivate.h" // for MAXPATHLEN and XPCOM_DLL

#include "mozilla/Sprintf.h"
#include "mozilla/Telemetry.h"
#include "mozilla/WindowsDllBlocklist.h"

#if !defined(MOZ_WIDGET_COCOA) && !defined(MOZ_WIDGET_ANDROID) \
  && !(defined(XP_LINUX) && defined(MOZ_SANDBOX))
#define MOZ_BROWSER_CAN_BE_CONTENTPROC
#include "../../ipc/contentproc/plugin-container.cpp"
#endif

using namespace mozilla;

#ifdef XP_MACOSX
#define kOSXResourcesFolder "Resources"
#endif
#define kDesktopFolder "browser"

static void Output(const char *fmt, ... )
{
  va_list ap;
  va_start(ap, fmt);

#ifndef XP_WIN
  vfprintf(stderr, fmt, ap);
#ifdef XP_OS2
  char msg[2048];
  // Put the message to the console...
  vsnprintf(msg, sizeof(msg), fmt, ap);
  // ...and to a message box
  HAB hab = WinInitialize(0);
  if (hab) {
    HMQ hmq = WinCreateMsgQueue(hab, 0);
    if (!hmq && ERRORIDERROR(WinGetLastError(hab)) == PMERR_NOT_IN_A_PM_SESSION) {
      // Morph from VIO to PM
      PPIB ppib;
      PTIB ptib;
      DosGetInfoBlocks(&ptib, &ppib);
      ppib->pib_ultype = 3;
      // Retry
      hmq = WinCreateMsgQueue(hab, 0);
    }
    if (hmq != NULLHANDLE) {
      WinMessageBox(HWND_DESKTOP, 0, msg, "Firefox", 0,
                    MB_OK | MB_ERROR | MB_MOVEABLE);
    }
  }
#endif
#else
  char msg[2048];
  vsnprintf_s(msg, _countof(msg), _TRUNCATE, fmt, ap);

  wchar_t wide_msg[2048];
  MultiByteToWideChar(CP_UTF8,
                      0,
                      msg,
                      -1,
                      wide_msg,
                      _countof(wide_msg));
#if MOZ_WINCONSOLE
  fwprintf_s(stderr, wide_msg);
#else
  // Linking user32 at load-time interferes with the DLL blocklist (bug 932100).
  // This is a rare codepath, so we can load user32 at run-time instead.
  HMODULE user32 = LoadLibraryW(L"user32.dll");
  if (user32) {
    decltype(MessageBoxW)* messageBoxW =
      (decltype(MessageBoxW)*) GetProcAddress(user32, "MessageBoxW");
    if (messageBoxW) {
      messageBoxW(nullptr, wide_msg, L"Firefox", MB_OK
                                               | MB_ICONERROR
                                               | MB_SETFOREGROUND);
    }
    FreeLibrary(user32);
  }
#endif
#endif

  va_end(ap);
}

/**
 * Return true if |arg| matches the given argument name.
 */
static bool IsArg(const char* arg, const char* s)
{
  if (*arg == '-')
  {
    if (*++arg == '-')
      ++arg;
    return !strcasecmp(arg, s);
  }

#if defined(XP_WIN) || defined(XP_OS2)
  if (*arg == '/')
    return !strcasecmp(++arg, s);
#endif

  return false;
}

XRE_GetFileFromPathType XRE_GetFileFromPath;
XRE_CreateAppDataType XRE_CreateAppData;
XRE_FreeAppDataType XRE_FreeAppData;
XRE_TelemetryAccumulateType XRE_TelemetryAccumulate;
XRE_StartupTimelineRecordType XRE_StartupTimelineRecord;
XRE_mainType XRE_main;
XRE_StopLateWriteChecksType XRE_StopLateWriteChecks;
XRE_XPCShellMainType XRE_XPCShellMain;
XRE_GetProcessTypeType XRE_GetProcessType;
XRE_SetProcessTypeType XRE_SetProcessType;
XRE_InitChildProcessType XRE_InitChildProcess;
XRE_EnableSameExecutableForContentProcType XRE_EnableSameExecutableForContentProc;
#ifdef LIBFUZZER
XRE_LibFuzzerSetMainType XRE_LibFuzzerSetMain;
XRE_LibFuzzerGetFuncsType XRE_LibFuzzerGetFuncs;
#endif

static const nsDynamicFunctionLoad kXULFuncs[] = {
    { "XRE_GetFileFromPath", (NSFuncPtr*) &XRE_GetFileFromPath },
    { "XRE_CreateAppData", (NSFuncPtr*) &XRE_CreateAppData },
    { "XRE_FreeAppData", (NSFuncPtr*) &XRE_FreeAppData },
    { "XRE_TelemetryAccumulate", (NSFuncPtr*) &XRE_TelemetryAccumulate },
    { "XRE_StartupTimelineRecord", (NSFuncPtr*) &XRE_StartupTimelineRecord },
    { "XRE_main", (NSFuncPtr*) &XRE_main },
    { "XRE_StopLateWriteChecks", (NSFuncPtr*) &XRE_StopLateWriteChecks },
    { "XRE_XPCShellMain", (NSFuncPtr*) &XRE_XPCShellMain },
    { "XRE_GetProcessType", (NSFuncPtr*) &XRE_GetProcessType },
    { "XRE_SetProcessType", (NSFuncPtr*) &XRE_SetProcessType },
    { "XRE_InitChildProcess", (NSFuncPtr*) &XRE_InitChildProcess },
    { "XRE_EnableSameExecutableForContentProc", (NSFuncPtr*) &XRE_EnableSameExecutableForContentProc },
#ifdef LIBFUZZER
    { "XRE_LibFuzzerSetMain", (NSFuncPtr*) &XRE_LibFuzzerSetMain },
    { "XRE_LibFuzzerGetFuncs", (NSFuncPtr*) &XRE_LibFuzzerGetFuncs },
#endif
    { nullptr, nullptr }
};

<<<<<<< HEAD
static int do_main(int argc, char* argv[], nsIFile *xreDirectory, bool greIsXre)
=======
#ifdef LIBFUZZER
int libfuzzer_main(int argc, char **argv);

/* This wrapper is used by the libFuzzer main to call into libxul */

void libFuzzerGetFuncs(const char* moduleName, LibFuzzerInitFunc* initFunc,
                       LibFuzzerTestingFunc* testingFunc) {
  return XRE_LibFuzzerGetFuncs(moduleName, initFunc, testingFunc);
}
#endif

static int do_main(int argc, char* argv[], char* envp[], nsIFile *xreDirectory)
>>>>>>> 628bf1da
{
  nsCOMPtr<nsIFile> appini;
  nsresult rv;
  uint32_t mainFlags = 0;

  // Allow firefox.exe to launch XULRunner apps via -app <application.ini>
  // Note that -app must be the *first* argument.
  const char *appDataFile = getenv("XUL_APP_FILE");
  if (appDataFile && *appDataFile) {
    rv = XRE_GetFileFromPath(appDataFile, getter_AddRefs(appini));
    if (NS_FAILED(rv)) {
      Output("Invalid path found: '%s'", appDataFile);
      return 255;
    }
  }
  else if (argc > 1 && IsArg(argv[1], "app")) {
    if (argc == 2) {
      Output("Incorrect number of arguments passed to -app");
      return 255;
    }

    rv = XRE_GetFileFromPath(argv[2], getter_AddRefs(appini));
    if (NS_FAILED(rv)) {
      Output("application.ini path not recognized: '%s'", argv[2]);
      return 255;
    }

    char appEnv[MAXPATHLEN];
    SprintfLiteral(appEnv, "XUL_APP_FILE=%s", argv[2]);
    if (putenv(strdup(appEnv))) {
      Output("Couldn't set %s.\n", appEnv);
      return 255;
    }
    argv[2] = argv[0];
    argv += 2;
    argc -= 2;
  } else if (argc > 1 && IsArg(argv[1], "xpcshell")) {
    for (int i = 1; i < argc; i++) {
      argv[i] = argv[i + 1];
    }

    XREShellData shellData;
#if defined(XP_WIN) && defined(MOZ_SANDBOX)
    shellData.sandboxBrokerServices =
      sandboxing::GetInitializedBrokerServices();
#endif

    return XRE_XPCShellMain(--argc, argv, envp, &shellData);
  }

  if (appini) {
    nsXREAppData *appData;
    rv = XRE_CreateAppData(appini, &appData);
    if (NS_FAILED(rv)) {
      Output("Couldn't read application.ini");
      return 255;
    }
#if defined(HAS_DLL_BLOCKLIST)
    // The dll blocklist operates in the exe vs. xullib. Pass a flag to
    // xullib so automated tests can check the result once the browser
    // is up and running.
    appData->flags |=
      DllBlocklist_CheckStatus() ? NS_XRE_DLL_BLOCKLIST_ENABLED : 0;
#endif
    // xreDirectory already has a refcount from NS_NewLocalFile
    appData->xreDirectory = xreDirectory;
    int result = XRE_main(argc, argv, appData, mainFlags);
    XRE_FreeAppData(appData);
    return result;
  }

  ScopedAppData appData(&sAppData);
  nsCOMPtr<nsIFile> exeFile;
  rv = mozilla::BinaryPath::GetFile(argv[0], getter_AddRefs(exeFile));
  if (NS_FAILED(rv)) {
    Output("Couldn't find the application directory.\n");
    return 255;
  }

  nsCOMPtr<nsIFile> greDir;
  if (greIsXre) {
    greDir = xreDirectory;
  } else {
    exeFile->GetParent(getter_AddRefs(greDir));
#ifdef XP_MACOSX
    greDir->SetNativeLeafName(NS_LITERAL_CSTRING(kOSXResourcesFolder));
#endif
  }
  nsCOMPtr<nsIFile> appSubdir;
  greDir->Clone(getter_AddRefs(appSubdir));
  appSubdir->Append(NS_LITERAL_STRING(kDesktopFolder));

  SetStrongPtr(appData.directory, static_cast<nsIFile*>(appSubdir.get()));
  // xreDirectory already has a refcount from NS_NewLocalFile
  appData.xreDirectory = xreDirectory;

#if defined(HAS_DLL_BLOCKLIST)
  appData.flags |=
    DllBlocklist_CheckStatus() ? NS_XRE_DLL_BLOCKLIST_ENABLED : 0;
#endif

#if defined(XP_WIN) && defined(MOZ_SANDBOX)
  sandbox::BrokerServices* brokerServices =
    sandboxing::GetInitializedBrokerServices();
#if defined(MOZ_CONTENT_SANDBOX)
  if (!brokerServices) {
    Output("Couldn't initialize the broker services.\n");
    return 255;
  }
#endif
  appData.sandboxBrokerServices = brokerServices;
#endif

#ifdef LIBFUZZER
  if (getenv("LIBFUZZER"))
    XRE_LibFuzzerSetMain(argc, argv, libfuzzer_main);
#endif

  return XRE_main(argc, argv, &appData, mainFlags);
}

static bool
FileExists(const char *path)
{
#ifdef XP_WIN
  wchar_t wideDir[MAX_PATH];
  MultiByteToWideChar(CP_UTF8, 0, path, -1, wideDir, MAX_PATH);
  DWORD fileAttrs = GetFileAttributesW(wideDir);
  return fileAttrs != INVALID_FILE_ATTRIBUTES;
#else
  return access(path, R_OK) == 0;
#endif
}

static nsresult
InitXPCOMGlue(const char *argv0, nsIFile **xreDirectory, bool *greIsXre)
{
  char exePath[MAXPATHLEN];
  char errBuf[MAXPATHLEN * 2];

  *greIsXre = false;

  nsresult rv = mozilla::BinaryPath::Get(argv0, exePath);
  if (NS_FAILED(rv)) {
    Output("Couldn't find the application directory.\n");
    return rv;
  }

  char *lastSlash = strrchr(exePath, XPCOM_FILE_PATH_SEPARATOR[0]);
<<<<<<< HEAD
  if (!lastSlash || (size_t(lastSlash - exePath) > MAXPATHLEN -
sizeof(XPCOM_DLL)))
=======
  if (!lastSlash ||
      (size_t(lastSlash - exePath) > MAXPATHLEN - sizeof(XPCOM_DLL) - 1))
>>>>>>> 628bf1da
    return NS_ERROR_FAILURE;

  strcpy(lastSlash + 1, XPCOM_DLL);

  if (!FileExists(exePath)) {
#ifdef XP_OS2
    // If no runtime exists in the launcher's directory, we check if it is
    // usr/bin (e.g. an RPM installation) and search for the runtime in
    // usr/lib/firefox-XYZ.
    bool ok = false;
    const char UsrBin[] = "\\usr\\bin";
    const char FirefoxXYZ[] = "lib\\firefox-" MOZILLA_VERSION;
    size_t len = lastSlash - exePath;
    if (MAXPATHLEN - len - sizeof(XPCOM_DLL) >= sizeof(FirefoxXYZ) - 4 /* lib\\ */) {
      if (len > sizeof(UsrBin) - 1 /* \0 */ &&
          !strnicmp(lastSlash - sizeof(UsrBin) + 1, UsrBin, sizeof(UsrBin) - 1)) {
        memcpy(lastSlash - 3 /* bin */, FirefoxXYZ, sizeof(FirefoxXYZ) - 1);
        lastSlash += -3 + sizeof(FirefoxXYZ) - 1;
        *lastSlash = XPCOM_FILE_PATH_SEPARATOR[0];
        strcpy(lastSlash + 1, XPCOM_DLL);
        ok = FileExists(exePath);
        if (ok) {
          // In this setup, application data is expected to reside in a dir
          // where XUL.DLL resides rather than in the launcher's dir by default.
          *greIsXre = true;
        }
      }
    }
    if (!ok)
#endif
    {
      Output("Could not find the Mozilla runtime (%s).\n", XPCOM_DLL);
      return NS_ERROR_FAILURE;
    }
  }

#ifdef XP_OS2
  // Set BEGINLIBPATH/LIBPATHSTRICT to load private versions of XUL.DLL and
  // support libraries instead of the ones from a common LIBPATH and other
  // running processes.
  {
    const char BeginLibPathVar[] = ";%BEGINLIBPATH%";
    char buf[MAXPATHLEN + sizeof(BeginLibPathVar)];
    APIRET arc;
    memcpy(buf, exePath, lastSlash - exePath);
    strcpy(buf + (lastSlash - exePath), BeginLibPathVar);
    arc = DosSetExtLIBPATH(buf, BEGIN_LIBPATH);
    if (!arc)
      arc = DosSetExtLIBPATH("T", LIBPATHSTRICT);
    if (arc) {
      Output("Could not setup environment for the Mozilla runtime (DOS error %lu).\n", arc);
      return NS_ERROR_FAILURE;
    }
  }
#endif

  // We do this because of data in bug 771745
  XPCOMGlueEnablePreload();

  rv = XPCOMGlueStartup2(exePath, errBuf, sizeof(errBuf));
  if (NS_FAILED(rv)) {
    if (errBuf[0])
      Output("Couldn't load %s (%s).\n", XPCOM_DLL, errBuf);
    else
      Output("Couldn't load %s.\n", XPCOM_DLL);
    return rv;
  }

  rv = XPCOMGlueLoadXULFunctions(kXULFuncs);
  if (NS_FAILED(rv)) {
    Output("Couldn't load XRE functions.\n");
    return rv;
  }

  // This will set this thread as the main thread.
  NS_LogInit();

  if (xreDirectory) {
    // chop XPCOM_DLL off exePath
    *lastSlash = '\0';
#ifdef XP_MACOSX
    lastSlash = strrchr(exePath, XPCOM_FILE_PATH_SEPARATOR[0]);
    strcpy(lastSlash + 1, kOSXResourcesFolder);
#endif
#ifdef XP_WIN
    rv = NS_NewLocalFile(NS_ConvertUTF8toUTF16(exePath), false,
                         xreDirectory);
#else
    rv = NS_NewNativeLocalFile(nsDependentCString(exePath), false,
                               xreDirectory);
#endif
  }

  return rv;
}

int main(int argc, char* argv[], char* envp[])
{
  mozilla::TimeStamp start = mozilla::TimeStamp::Now();

<<<<<<< HEAD
#ifdef XP_MACOSX
  TriggerQuirks();
#endif

  int gotCounters;
#if defined(XP_UNIX)
  struct rusage initialRUsage;
  gotCounters = !getrusage(RUSAGE_SELF, &initialRUsage);
#elif defined(XP_WIN)
  IO_COUNTERS ioCounters;
  gotCounters = GetProcessIoCounters(GetCurrentProcess(), &ioCounters);
#elif defined(XP_OS2)
  // no counters at the moment
  gotCounters = 0;
#else
  #error "Unknown platform"  // having this here keeps cppcheck happy
#endif

  nsIFile *xreDirectory;

=======
>>>>>>> 628bf1da
#ifdef HAS_DLL_BLOCKLIST
  DllBlocklist_Initialize();

#ifdef DEBUG
  // In order to be effective against AppInit DLLs, the blocklist must be
  // initialized before user32.dll is loaded into the process (bug 932100).
  if (GetModuleHandleA("user32.dll")) {
    fprintf(stderr, "DLL blocklist was unable to intercept AppInit DLLs.\n");
  }
#endif
#endif

<<<<<<< HEAD
  bool greIsXre;
  nsresult rv = InitXPCOMGlue(argv[0], &xreDirectory, &greIsXre);
=======
#ifdef MOZ_BROWSER_CAN_BE_CONTENTPROC
  // We are launching as a content process, delegate to the appropriate
  // main
  if (argc > 1 && IsArg(argv[1], "contentproc")) {
#if defined(XP_WIN) && defined(MOZ_SANDBOX)
    // We need to initialize the sandbox TargetServices before InitXPCOMGlue
    // because we might need the sandbox broker to give access to some files.
    if (IsSandboxedProcess() && !sandboxing::GetInitializedTargetServices()) {
      Output("Failed to initialize the sandbox target services.");
      return 255;
    }
#endif

    nsresult rv = InitXPCOMGlue(argv[0], nullptr);
    if (NS_FAILED(rv)) {
      return 255;
    }

    int result = content_process_main(argc, argv);

    // InitXPCOMGlue calls NS_LogInit, so we need to balance it here.
    NS_LogTerm();

    return result;
  }
#endif


  nsIFile *xreDirectory;

  nsresult rv = InitXPCOMGlue(argv[0], &xreDirectory);
>>>>>>> 628bf1da
  if (NS_FAILED(rv)) {
    return 255;
  }

  XRE_StartupTimelineRecord(mozilla::StartupTimeline::START, start);

<<<<<<< HEAD
  if (gotCounters) {
#if defined(XP_WIN)
    XRE_TelemetryAccumulate(mozilla::Telemetry::EARLY_GLUESTARTUP_READ_OPS,
                            int(ioCounters.ReadOperationCount));
    XRE_TelemetryAccumulate(mozilla::Telemetry::EARLY_GLUESTARTUP_READ_TRANSFER,
                            int(ioCounters.ReadTransferCount / 1024));
    IO_COUNTERS newIoCounters;
    if (GetProcessIoCounters(GetCurrentProcess(), &newIoCounters)) {
      XRE_TelemetryAccumulate(mozilla::Telemetry::GLUESTARTUP_READ_OPS,
                              int(newIoCounters.ReadOperationCount - ioCounters.ReadOperationCount));
      XRE_TelemetryAccumulate(mozilla::Telemetry::GLUESTARTUP_READ_TRANSFER,
                              int((newIoCounters.ReadTransferCount - ioCounters.ReadTransferCount) / 1024));
    }
#elif defined(XP_UNIX)
    XRE_TelemetryAccumulate(mozilla::Telemetry::EARLY_GLUESTARTUP_HARD_FAULTS,
                            int(initialRUsage.ru_majflt));
    struct rusage newRUsage;
    if (!getrusage(RUSAGE_SELF, &newRUsage)) {
      XRE_TelemetryAccumulate(mozilla::Telemetry::GLUESTARTUP_HARD_FAULTS,
                              int(newRUsage.ru_majflt - initialRUsage.ru_majflt));
    }
#elif defined(XP_OS2)
    // nothing to do at the moment
#else
  #error "Unknown platform"  // having this here keeps cppcheck happy
=======
#ifdef MOZ_BROWSER_CAN_BE_CONTENTPROC
  XRE_EnableSameExecutableForContentProc();
>>>>>>> 628bf1da
#endif

<<<<<<< HEAD
  int result = do_main(argc, argv, xreDirectory, greIsXre);
=======
  int result = do_main(argc, argv, envp, xreDirectory);
>>>>>>> 628bf1da

  NS_LogTerm();

#ifdef XP_MACOSX
  // Allow writes again. While we would like to catch writes from static
  // destructors to allow early exits to use _exit, we know that there is
  // at least one such write that we don't control (see bug 826029). For
  // now we enable writes again and early exits will have to use exit instead
  // of _exit.
  XRE_StopLateWriteChecks();
#endif

  return result;
}<|MERGE_RESOLUTION|>--- conflicted
+++ resolved
@@ -16,14 +16,9 @@
 #if defined(XP_WIN)
 #include <windows.h>
 #include <stdlib.h>
-<<<<<<< HEAD
-#include <io.h>
-#include <fcntl.h>
 #elif defined(XP_OS2)
 #include <time.h>
 #include <unistd.h>
-=======
->>>>>>> 628bf1da
 #elif defined(XP_UNIX)
 #include <sys/resource.h>
 #include <unistd.h>
@@ -190,9 +185,6 @@
     { nullptr, nullptr }
 };
 
-<<<<<<< HEAD
-static int do_main(int argc, char* argv[], nsIFile *xreDirectory, bool greIsXre)
-=======
 #ifdef LIBFUZZER
 int libfuzzer_main(int argc, char **argv);
 
@@ -204,8 +196,7 @@
 }
 #endif
 
-static int do_main(int argc, char* argv[], char* envp[], nsIFile *xreDirectory)
->>>>>>> 628bf1da
+static int do_main(int argc, char* argv[], char* envp[], nsIFile *xreDirectory, bool greIsXre)
 {
   nsCOMPtr<nsIFile> appini;
   nsresult rv;
@@ -355,13 +346,8 @@
   }
 
   char *lastSlash = strrchr(exePath, XPCOM_FILE_PATH_SEPARATOR[0]);
-<<<<<<< HEAD
-  if (!lastSlash || (size_t(lastSlash - exePath) > MAXPATHLEN -
-sizeof(XPCOM_DLL)))
-=======
   if (!lastSlash ||
-      (size_t(lastSlash - exePath) > MAXPATHLEN - sizeof(XPCOM_DLL) - 1))
->>>>>>> 628bf1da
+      (size_t(lastSlash - exePath) > MAXPATHLEN - sizeof(XPCOM_DLL)))
     return NS_ERROR_FAILURE;
 
   strcpy(lastSlash + 1, XPCOM_DLL);
@@ -462,29 +448,6 @@
 {
   mozilla::TimeStamp start = mozilla::TimeStamp::Now();
 
-<<<<<<< HEAD
-#ifdef XP_MACOSX
-  TriggerQuirks();
-#endif
-
-  int gotCounters;
-#if defined(XP_UNIX)
-  struct rusage initialRUsage;
-  gotCounters = !getrusage(RUSAGE_SELF, &initialRUsage);
-#elif defined(XP_WIN)
-  IO_COUNTERS ioCounters;
-  gotCounters = GetProcessIoCounters(GetCurrentProcess(), &ioCounters);
-#elif defined(XP_OS2)
-  // no counters at the moment
-  gotCounters = 0;
-#else
-  #error "Unknown platform"  // having this here keeps cppcheck happy
-#endif
-
-  nsIFile *xreDirectory;
-
-=======
->>>>>>> 628bf1da
 #ifdef HAS_DLL_BLOCKLIST
   DllBlocklist_Initialize();
 
@@ -497,10 +460,8 @@
 #endif
 #endif
 
-<<<<<<< HEAD
   bool greIsXre;
-  nsresult rv = InitXPCOMGlue(argv[0], &xreDirectory, &greIsXre);
-=======
+
 #ifdef MOZ_BROWSER_CAN_BE_CONTENTPROC
   // We are launching as a content process, delegate to the appropriate
   // main
@@ -514,7 +475,7 @@
     }
 #endif
 
-    nsresult rv = InitXPCOMGlue(argv[0], nullptr);
+    nsresult rv = InitXPCOMGlue(argv[0], nullptr, &greIsXre);
     if (NS_FAILED(rv)) {
       return 255;
     }
@@ -531,51 +492,18 @@
 
   nsIFile *xreDirectory;
 
-  nsresult rv = InitXPCOMGlue(argv[0], &xreDirectory);
->>>>>>> 628bf1da
+  nsresult rv = InitXPCOMGlue(argv[0], &xreDirectory, &greIsXre);
   if (NS_FAILED(rv)) {
     return 255;
   }
 
   XRE_StartupTimelineRecord(mozilla::StartupTimeline::START, start);
 
-<<<<<<< HEAD
-  if (gotCounters) {
-#if defined(XP_WIN)
-    XRE_TelemetryAccumulate(mozilla::Telemetry::EARLY_GLUESTARTUP_READ_OPS,
-                            int(ioCounters.ReadOperationCount));
-    XRE_TelemetryAccumulate(mozilla::Telemetry::EARLY_GLUESTARTUP_READ_TRANSFER,
-                            int(ioCounters.ReadTransferCount / 1024));
-    IO_COUNTERS newIoCounters;
-    if (GetProcessIoCounters(GetCurrentProcess(), &newIoCounters)) {
-      XRE_TelemetryAccumulate(mozilla::Telemetry::GLUESTARTUP_READ_OPS,
-                              int(newIoCounters.ReadOperationCount - ioCounters.ReadOperationCount));
-      XRE_TelemetryAccumulate(mozilla::Telemetry::GLUESTARTUP_READ_TRANSFER,
-                              int((newIoCounters.ReadTransferCount - ioCounters.ReadTransferCount) / 1024));
-    }
-#elif defined(XP_UNIX)
-    XRE_TelemetryAccumulate(mozilla::Telemetry::EARLY_GLUESTARTUP_HARD_FAULTS,
-                            int(initialRUsage.ru_majflt));
-    struct rusage newRUsage;
-    if (!getrusage(RUSAGE_SELF, &newRUsage)) {
-      XRE_TelemetryAccumulate(mozilla::Telemetry::GLUESTARTUP_HARD_FAULTS,
-                              int(newRUsage.ru_majflt - initialRUsage.ru_majflt));
-    }
-#elif defined(XP_OS2)
-    // nothing to do at the moment
-#else
-  #error "Unknown platform"  // having this here keeps cppcheck happy
-=======
 #ifdef MOZ_BROWSER_CAN_BE_CONTENTPROC
   XRE_EnableSameExecutableForContentProc();
->>>>>>> 628bf1da
-#endif
-
-<<<<<<< HEAD
-  int result = do_main(argc, argv, xreDirectory, greIsXre);
-=======
-  int result = do_main(argc, argv, envp, xreDirectory);
->>>>>>> 628bf1da
+#endif
+
+  int result = do_main(argc, argv, envp, xreDirectory, greIsXre);
 
   NS_LogTerm();
 
