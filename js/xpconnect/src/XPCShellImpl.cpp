--- conflicted
+++ resolved
@@ -729,15 +729,9 @@
         JS_ReportError(cx, "can't set envariable %s to %s", name.ptr(), value.ptr());
         return false;
     }
-<<<<<<< HEAD
-    vp.set(STRING_TO_JSVAL(valstr));
+    vp.setString(valstr);
 #endif /* !defined XP_OS2 && !defined SOLARIS */
-    return true;
-=======
-    vp.setString(valstr);
-#endif /* !defined SOLARIS */
     return result.succeed();
->>>>>>> 00eb1a28
 }
 
 static bool
