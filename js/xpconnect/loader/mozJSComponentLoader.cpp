--- conflicted
+++ resolved
@@ -834,20 +834,14 @@
                 script = Compile(cx, obj, options, buf,
                                  rlen);
             } else {
-<<<<<<< HEAD
-                function = CompileFunction(cx, obj, options,
-                                           nullptr, 0, nullptr,
-                                           buf, rlen);
-=======
                 // Note: exceptions will get handled further down;
                 // don't early return for them here.
                 AutoObjectVector scopeChain(cx);
                 if (scopeChain.append(obj)) {
                     CompileFunction(cx, scopeChain,
                                     options, nullptr, 0, nullptr,
-                                    buf, fileSize32, &function);
+                                    buf, rlen, &function);
                 }
->>>>>>> 8112532f
             }
 
             free(buf);
