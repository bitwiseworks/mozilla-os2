/* -*- Mode: C++; tab-width: 8; indent-tabs-mode: nil; c-basic-offset: 4 -*-
 * vim: set ts=8 sts=4 et sw=4 tw=99:
 * This Source Code Form is subject to the terms of the Mozilla Public
 * License, v. 2.0. If a copy of the MPL was not distributed with this
 * file, You can obtain one at http://mozilla.org/MPL/2.0/. */

/* JavaScript API. */

#ifndef jsapi_h
#define jsapi_h

#include "mozilla/AlreadyAddRefed.h"
#include "mozilla/FloatingPoint.h"
#include "mozilla/MemoryReporting.h"
#include "mozilla/Range.h"
#include "mozilla/RangedPtr.h"
#include "mozilla/RefPtr.h"

#include <stdarg.h>
#include <stddef.h>
#include <stdint.h>
#include <stdio.h>

#include "jsalloc.h"
#include "jspubtd.h"

#include "js/CallArgs.h"
#include "js/Class.h"
#include "js/HashTable.h"
#include "js/Id.h"
#include "js/Principals.h"
#include "js/RootingAPI.h"
#include "js/TraceableVector.h"
#include "js/TracingAPI.h"
#include "js/Utility.h"
#include "js/Value.h"
#include "js/Vector.h"

/************************************************************************/

namespace JS {

class TwoByteChars;

#ifdef JS_DEBUG

class JS_PUBLIC_API(AutoCheckRequestDepth)
{
    JSContext* cx;
  public:
    explicit AutoCheckRequestDepth(JSContext* cx);
    explicit AutoCheckRequestDepth(js::ContextFriendFields* cx);
    ~AutoCheckRequestDepth();
};

# define CHECK_REQUEST(cx) \
    JS::AutoCheckRequestDepth _autoCheckRequestDepth(cx)

#else

# define CHECK_REQUEST(cx) \
    ((void) 0)

#endif /* JS_DEBUG */

/** AutoValueArray roots an internal fixed-size array of Values. */
template <size_t N>
class MOZ_RAII AutoValueArray : public AutoGCRooter
{
    const size_t length_;
    Value elements_[N];

  public:
    explicit AutoValueArray(JSContext* cx
                            MOZ_GUARD_OBJECT_NOTIFIER_PARAM)
      : AutoGCRooter(cx, VALARRAY), length_(N)
    {
        /* Always initialize in case we GC before assignment. */
        mozilla::PodArrayZero(elements_);
        MOZ_GUARD_OBJECT_NOTIFIER_INIT;
    }

    unsigned length() const { return length_; }
    const Value* begin() const { return elements_; }
    Value* begin() { return elements_; }

    HandleValue operator[](unsigned i) const {
        MOZ_ASSERT(i < N);
        return HandleValue::fromMarkedLocation(&elements_[i]);
    }
    MutableHandleValue operator[](unsigned i) {
        MOZ_ASSERT(i < N);
        return MutableHandleValue::fromMarkedLocation(&elements_[i]);
    }

    MOZ_DECL_USE_GUARD_OBJECT_NOTIFIER
};

template<class T>
class MOZ_RAII AutoVectorRooterBase : protected AutoGCRooter
{
    typedef js::Vector<T, 8> VectorImpl;
    VectorImpl vector;

  public:
    explicit AutoVectorRooterBase(JSContext* cx, ptrdiff_t tag
                              MOZ_GUARD_OBJECT_NOTIFIER_PARAM)
      : AutoGCRooter(cx, tag), vector(cx)
    {
        MOZ_GUARD_OBJECT_NOTIFIER_INIT;
    }

    explicit AutoVectorRooterBase(js::ContextFriendFields* cx, ptrdiff_t tag
                              MOZ_GUARD_OBJECT_NOTIFIER_PARAM)
      : AutoGCRooter(cx, tag), vector(cx)
    {
        MOZ_GUARD_OBJECT_NOTIFIER_INIT;
    }

    typedef T ElementType;
    typedef typename VectorImpl::Range Range;

    size_t length() const { return vector.length(); }
    bool empty() const { return vector.empty(); }

    bool append(const T& v) { return vector.append(v); }
    bool appendN(const T& v, size_t len) { return vector.appendN(v, len); }
    bool append(const T* ptr, size_t len) { return vector.append(ptr, len); }
    bool appendAll(const AutoVectorRooterBase<T>& other) {
        return vector.appendAll(other.vector);
    }

    bool insert(T* p, const T& val) { return vector.insert(p, val); }

    /* For use when space has already been reserved. */
    void infallibleAppend(const T& v) { vector.infallibleAppend(v); }

    void popBack() { vector.popBack(); }
    T popCopy() { return vector.popCopy(); }

    bool growBy(size_t inc) {
        size_t oldLength = vector.length();
        if (!vector.growByUninitialized(inc))
            return false;
        makeRangeGCSafe(oldLength);
        return true;
    }

    bool resize(size_t newLength) {
        size_t oldLength = vector.length();
        if (newLength <= oldLength) {
            vector.shrinkBy(oldLength - newLength);
            return true;
        }
        if (!vector.growByUninitialized(newLength - oldLength))
            return false;
        makeRangeGCSafe(oldLength);
        return true;
    }

    void clear() { vector.clear(); }

    bool reserve(size_t newLength) {
        return vector.reserve(newLength);
    }

    JS::MutableHandle<T> operator[](size_t i) {
        return JS::MutableHandle<T>::fromMarkedLocation(&vector[i]);
    }
    JS::Handle<T> operator[](size_t i) const {
        return JS::Handle<T>::fromMarkedLocation(&vector[i]);
    }

    const T* begin() const { return vector.begin(); }
    T* begin() { return vector.begin(); }

    const T* end() const { return vector.end(); }
    T* end() { return vector.end(); }

    Range all() { return vector.all(); }

    const T& back() const { return vector.back(); }

    friend void AutoGCRooter::trace(JSTracer* trc);

  private:
    void makeRangeGCSafe(size_t oldLength) {
        T* t = vector.begin() + oldLength;
        for (size_t i = oldLength; i < vector.length(); ++i, ++t)
            memset(t, 0, sizeof(T));
    }

    MOZ_DECL_USE_GUARD_OBJECT_NOTIFIER
};

template <typename T>
class MOZ_RAII AutoVectorRooter : public AutoVectorRooterBase<T>
{
  public:
    explicit AutoVectorRooter(JSContext* cx
                             MOZ_GUARD_OBJECT_NOTIFIER_PARAM)
        : AutoVectorRooterBase<T>(cx, this->GetTag(T()))
    {
        MOZ_GUARD_OBJECT_NOTIFIER_INIT;
    }

    explicit AutoVectorRooter(js::ContextFriendFields* cx
                             MOZ_GUARD_OBJECT_NOTIFIER_PARAM)
        : AutoVectorRooterBase<T>(cx, this->GetTag(T()))
    {
        MOZ_GUARD_OBJECT_NOTIFIER_INIT;
    }

    MOZ_DECL_USE_GUARD_OBJECT_NOTIFIER
};

typedef AutoVectorRooter<Value> AutoValueVector;
typedef AutoVectorRooter<jsid> AutoIdVector;
typedef AutoVectorRooter<JSObject*> AutoObjectVector;

using ValueVector = js::TraceableVector<JS::Value>;
using IdVector = js::TraceableVector<jsid>;
using ScriptVector = js::TraceableVector<JSScript*>;

template<class Key, class Value>
class MOZ_RAII AutoHashMapRooter : protected AutoGCRooter
{
  private:
    typedef js::HashMap<Key, Value> HashMapImpl;

  public:
    explicit AutoHashMapRooter(JSContext* cx, ptrdiff_t tag
                               MOZ_GUARD_OBJECT_NOTIFIER_PARAM)
      : AutoGCRooter(cx, tag), map(cx)
    {
        MOZ_GUARD_OBJECT_NOTIFIER_INIT;
    }

    typedef Key KeyType;
    typedef Value ValueType;
    typedef typename HashMapImpl::Entry Entry;
    typedef typename HashMapImpl::Lookup Lookup;
    typedef typename HashMapImpl::Ptr Ptr;
    typedef typename HashMapImpl::AddPtr AddPtr;

    bool init(uint32_t len = 16) {
        return map.init(len);
    }
    bool initialized() const {
        return map.initialized();
    }
    Ptr lookup(const Lookup& l) const {
        return map.lookup(l);
    }
    void remove(Ptr p) {
        map.remove(p);
    }
    AddPtr lookupForAdd(const Lookup& l) const {
        return map.lookupForAdd(l);
    }

    template<typename KeyInput, typename ValueInput>
    bool add(AddPtr& p, const KeyInput& k, const ValueInput& v) {
        return map.add(p, k, v);
    }

    bool add(AddPtr& p, const Key& k) {
        return map.add(p, k);
    }

    template<typename KeyInput, typename ValueInput>
    bool relookupOrAdd(AddPtr& p, const KeyInput& k, const ValueInput& v) {
        return map.relookupOrAdd(p, k, v);
    }

    typedef typename HashMapImpl::Range Range;
    Range all() const {
        return map.all();
    }

    typedef typename HashMapImpl::Enum Enum;

    void clear() {
        map.clear();
    }

    void finish() {
        map.finish();
    }

    bool empty() const {
        return map.empty();
    }

    uint32_t count() const {
        return map.count();
    }

    size_t capacity() const {
        return map.capacity();
    }

    size_t sizeOfExcludingThis(mozilla::MallocSizeOf mallocSizeOf) const {
        return map.sizeOfExcludingThis(mallocSizeOf);
    }
    size_t sizeOfIncludingThis(mozilla::MallocSizeOf mallocSizeOf) const {
        return map.sizeOfIncludingThis(mallocSizeOf);
    }

    /************************************************** Shorthand operations */

    bool has(const Lookup& l) const {
        return map.has(l);
    }

    template<typename KeyInput, typename ValueInput>
    bool put(const KeyInput& k, const ValueInput& v) {
        return map.put(k, v);
    }

    template<typename KeyInput, typename ValueInput>
    bool putNew(const KeyInput& k, const ValueInput& v) {
        return map.putNew(k, v);
    }

    Ptr lookupWithDefault(const Key& k, const Value& defaultValue) {
        return map.lookupWithDefault(k, defaultValue);
    }

    void remove(const Lookup& l) {
        map.remove(l);
    }

    friend void AutoGCRooter::trace(JSTracer* trc);

  private:
    AutoHashMapRooter(const AutoHashMapRooter& hmr) = delete;
    AutoHashMapRooter& operator=(const AutoHashMapRooter& hmr) = delete;

    HashMapImpl map;

    MOZ_DECL_USE_GUARD_OBJECT_NOTIFIER
};

template<class T>
class MOZ_RAII AutoHashSetRooter : protected AutoGCRooter
{
  private:
    typedef js::HashSet<T> HashSetImpl;

  public:
    explicit AutoHashSetRooter(JSContext* cx, ptrdiff_t tag
                               MOZ_GUARD_OBJECT_NOTIFIER_PARAM)
      : AutoGCRooter(cx, tag), set(cx)
    {
        MOZ_GUARD_OBJECT_NOTIFIER_INIT;
    }

    typedef typename HashSetImpl::Lookup Lookup;
    typedef typename HashSetImpl::Ptr Ptr;
    typedef typename HashSetImpl::AddPtr AddPtr;

    bool init(uint32_t len = 16) {
        return set.init(len);
    }
    bool initialized() const {
        return set.initialized();
    }
    Ptr lookup(const Lookup& l) const {
        return set.lookup(l);
    }
    void remove(Ptr p) {
        set.remove(p);
    }
    AddPtr lookupForAdd(const Lookup& l) const {
        return set.lookupForAdd(l);
    }

    bool add(AddPtr& p, const T& t) {
        return set.add(p, t);
    }

    bool relookupOrAdd(AddPtr& p, const Lookup& l, const T& t) {
        return set.relookupOrAdd(p, l, t);
    }

    typedef typename HashSetImpl::Range Range;
    Range all() const {
        return set.all();
    }

    typedef typename HashSetImpl::Enum Enum;

    void clear() {
        set.clear();
    }

    void finish() {
        set.finish();
    }

    bool empty() const {
        return set.empty();
    }

    uint32_t count() const {
        return set.count();
    }

    size_t capacity() const {
        return set.capacity();
    }

    size_t sizeOfExcludingThis(mozilla::MallocSizeOf mallocSizeOf) const {
        return set.sizeOfExcludingThis(mallocSizeOf);
    }
    size_t sizeOfIncludingThis(mozilla::MallocSizeOf mallocSizeOf) const {
        return set.sizeOfIncludingThis(mallocSizeOf);
    }

    /************************************************** Shorthand operations */

    bool has(const Lookup& l) const {
        return set.has(l);
    }

    bool put(const T& t) {
        return set.put(t);
    }

    bool putNew(const T& t) {
        return set.putNew(t);
    }

    void remove(const Lookup& l) {
        set.remove(l);
    }

    friend void AutoGCRooter::trace(JSTracer* trc);

  private:
    AutoHashSetRooter(const AutoHashSetRooter& hmr) = delete;
    AutoHashSetRooter& operator=(const AutoHashSetRooter& hmr) = delete;

    HashSetImpl set;

    MOZ_DECL_USE_GUARD_OBJECT_NOTIFIER
};

/**
 * Custom rooting behavior for internal and external clients.
 */
class MOZ_RAII JS_PUBLIC_API(CustomAutoRooter) : private AutoGCRooter
{
  public:
    template <typename CX>
    explicit CustomAutoRooter(CX* cx MOZ_GUARD_OBJECT_NOTIFIER_PARAM)
      : AutoGCRooter(cx, CUSTOM)
    {
        MOZ_GUARD_OBJECT_NOTIFIER_INIT;
    }

    friend void AutoGCRooter::trace(JSTracer* trc);

  protected:
    /** Supplied by derived class to trace roots. */
    virtual void trace(JSTracer* trc) = 0;

  private:
    MOZ_DECL_USE_GUARD_OBJECT_NOTIFIER
};

/** A handle to an array of rooted values. */
class HandleValueArray
{
    const size_t length_;
    const Value * const elements_;

    HandleValueArray(size_t len, const Value* elements) : length_(len), elements_(elements) {}

  public:
    explicit HandleValueArray(const RootedValue& value) : length_(1), elements_(value.address()) {}

    MOZ_IMPLICIT HandleValueArray(const AutoValueVector& values)
      : length_(values.length()), elements_(values.begin()) {}

    template <size_t N>
    MOZ_IMPLICIT HandleValueArray(const AutoValueArray<N>& values) : length_(N), elements_(values.begin()) {}

    /** CallArgs must already be rooted somewhere up the stack. */
    MOZ_IMPLICIT HandleValueArray(const JS::CallArgs& args) : length_(args.length()), elements_(args.array()) {}

    /** Use with care! Only call this if the data is guaranteed to be marked. */
    static HandleValueArray fromMarkedLocation(size_t len, const Value* elements) {
        return HandleValueArray(len, elements);
    }

    static HandleValueArray subarray(const HandleValueArray& values, size_t startIndex, size_t len) {
        MOZ_ASSERT(startIndex + len <= values.length());
        return HandleValueArray(len, values.begin() + startIndex);
    }

    static HandleValueArray empty() {
        return HandleValueArray(0, nullptr);
    }

    size_t length() const { return length_; }
    const Value* begin() const { return elements_; }

    HandleValue operator[](size_t i) const {
        MOZ_ASSERT(i < length_);
        return HandleValue::fromMarkedLocation(&elements_[i]);
    }
};

}  /* namespace JS */

/************************************************************************/

struct JSFreeOp {
  private:
    JSRuntime*  runtime_;

  protected:
    explicit JSFreeOp(JSRuntime* rt)
      : runtime_(rt) { }

  public:
    JSRuntime* runtime() const {
        return runtime_;
    }
};

/* Callbacks and their arguments. */

/************************************************************************/

typedef enum JSContextOp {
    JSCONTEXT_NEW,
    JSCONTEXT_DESTROY
} JSContextOp;

/**
 * The possible values for contextOp when the runtime calls the callback are:
 *   JSCONTEXT_NEW      JS_NewContext successfully created a new JSContext
 *                      instance. The callback can initialize the instance as
 *                      required. If the callback returns false, the instance
 *                      will be destroyed and JS_NewContext returns null. In
 *                      this case the callback is not called again.
 *   JSCONTEXT_DESTROY  One of JS_DestroyContext* methods is called. The
 *                      callback may perform its own cleanup and must always
 *                      return true.
 *   Any other value    For future compatibility the callback must do nothing
 *                      and return true in this case.
 */
typedef bool
(* JSContextCallback)(JSContext* cx, unsigned contextOp, void* data);

typedef enum JSGCStatus {
    JSGC_BEGIN,
    JSGC_END
} JSGCStatus;

typedef void
(* JSGCCallback)(JSRuntime* rt, JSGCStatus status, void* data);

typedef enum JSFinalizeStatus {
    /**
     * Called when preparing to sweep a group of compartments, before anything
     * has been swept.  The collector will not yield to the mutator before
     * calling the callback with JSFINALIZE_GROUP_END status.
     */
    JSFINALIZE_GROUP_START,

    /**
     * Called when preparing to sweep a group of compartments. Weak references
     * to unmarked things have been removed and things that are not swept
     * incrementally have been finalized at this point.  The collector may yield
     * to the mutator after this point.
     */
    JSFINALIZE_GROUP_END,

    /**
     * Called at the end of collection when everything has been swept.
     */
    JSFINALIZE_COLLECTION_END
} JSFinalizeStatus;

typedef void
(* JSFinalizeCallback)(JSFreeOp* fop, JSFinalizeStatus status, bool isCompartment, void* data);

typedef void
(* JSWeakPointerZoneGroupCallback)(JSRuntime* rt, void* data);

typedef void
(* JSWeakPointerCompartmentCallback)(JSRuntime* rt, JSCompartment* comp, void* data);

typedef bool
(* JSInterruptCallback)(JSContext* cx);

typedef void
(* JSErrorReporter)(JSContext* cx, const char* message, JSErrorReport* report);

/**
 * Possible exception types. These types are part of a JSErrorFormatString
 * structure. They define which error to throw in case of a runtime error.
 * JSEXN_NONE marks an unthrowable error.
 */
typedef enum JSExnType {
    JSEXN_NONE = -1,
      JSEXN_ERR,
        JSEXN_INTERNALERR,
        JSEXN_EVALERR,
        JSEXN_RANGEERR,
        JSEXN_REFERENCEERR,
        JSEXN_SYNTAXERR,
        JSEXN_TYPEERR,
        JSEXN_URIERR,
        JSEXN_LIMIT
} JSExnType;

typedef struct JSErrorFormatString {
    /** The error format string in ASCII. */
    const char* format;

    /** The number of arguments to expand in the formatted error message. */
    uint16_t argCount;

    /** One of the JSExnType constants above. */
    int16_t exnType;
} JSErrorFormatString;

typedef const JSErrorFormatString*
(* JSErrorCallback)(void* userRef, const unsigned errorNumber);

typedef bool
(* JSLocaleToUpperCase)(JSContext* cx, JS::HandleString src, JS::MutableHandleValue rval);

typedef bool
(* JSLocaleToLowerCase)(JSContext* cx, JS::HandleString src, JS::MutableHandleValue rval);

typedef bool
(* JSLocaleCompare)(JSContext* cx, JS::HandleString src1, JS::HandleString src2,
                    JS::MutableHandleValue rval);

typedef bool
(* JSLocaleToUnicode)(JSContext* cx, const char* src, JS::MutableHandleValue rval);

/**
 * Callback used to ask the embedding for the cross compartment wrapper handler
 * that implements the desired prolicy for this kind of object in the
 * destination compartment. |obj| is the object to be wrapped. If |existing| is
 * non-nullptr, it will point to an existing wrapper object that should be
 * re-used if possible. |existing| is guaranteed to be a cross-compartment
 * wrapper with a lazily-defined prototype and the correct global. It is
 * guaranteed not to wrap a function.
 */
typedef JSObject*
(* JSWrapObjectCallback)(JSContext* cx, JS::HandleObject existing, JS::HandleObject obj);

/**
 * Callback used by the wrap hook to ask the embedding to prepare an object
 * for wrapping in a context. This might include unwrapping other wrappers
 * or even finding a more suitable object for the new compartment.
 */
typedef JSObject*
(* JSPreWrapCallback)(JSContext* cx, JS::HandleObject scope, JS::HandleObject obj,
                      JS::HandleObject objectPassedToWrap);

struct JSWrapObjectCallbacks
{
    JSWrapObjectCallback wrap;
    JSPreWrapCallback preWrap;
};

typedef void
(* JSDestroyCompartmentCallback)(JSFreeOp* fop, JSCompartment* compartment);

typedef void
(* JSZoneCallback)(JS::Zone* zone);

typedef void
(* JSCompartmentNameCallback)(JSRuntime* rt, JSCompartment* compartment,
                              char* buf, size_t bufsize);

/************************************************************************/

static MOZ_ALWAYS_INLINE JS::Value
JS_NumberValue(double d)
{
    int32_t i;
    d = JS::CanonicalizeNaN(d);
    if (mozilla::NumberIsInt32(d, &i))
        return JS::Int32Value(i);
    return JS::DoubleValue(d);
}

/************************************************************************/

JS_PUBLIC_API(bool)
JS_StringHasBeenPinned(JSContext* cx, JSString* str);

namespace JS {

/**
 * Container class for passing in script source buffers to the JS engine.  This
 * not only groups the buffer and length values, it also provides a way to
 * optionally pass ownership of the buffer to the JS engine without copying.
 * Rules for use:
 *
 *  1) The data array must be allocated with js_malloc() or js_realloc() if
 *     ownership is being granted to the SourceBufferHolder.
 *  2) If ownership is not given to the SourceBufferHolder, then the memory
 *     must be kept alive until the JS compilation is complete.
 *  3) Any code calling SourceBufferHolder::take() must guarantee to keep the
 *     memory alive until JS compilation completes.  Normally only the JS
 *     engine should be calling take().
 *
 * Example use:
 *
 *    size_t length = 512;
 *    char16_t* chars = static_cast<char16_t*>(js_malloc(sizeof(char16_t) * length));
 *    JS::SourceBufferHolder srcBuf(chars, length, JS::SourceBufferHolder::GiveOwnership);
 *    JS::Compile(cx, options, srcBuf);
 */
class MOZ_STACK_CLASS SourceBufferHolder final
{
  public:
    enum Ownership {
      NoOwnership,
      GiveOwnership
    };

    SourceBufferHolder(const char16_t* data, size_t dataLength, Ownership ownership)
      : data_(data),
        length_(dataLength),
        ownsChars_(ownership == GiveOwnership)
    {
        // Ensure that null buffers properly return an unowned, empty,
        // null-terminated string.
        static const char16_t NullChar_ = 0;
        if (!get()) {
            data_ = &NullChar_;
            length_ = 0;
            ownsChars_ = false;
        }
    }

    ~SourceBufferHolder() {
        if (ownsChars_)
            js_free(const_cast<char16_t*>(data_));
    }

    // Access the underlying source buffer without affecting ownership.
    const char16_t* get() const { return data_; }

    // Length of the source buffer in char16_t code units (not bytes)
    size_t length() const { return length_; }

    // Returns true if the SourceBufferHolder owns the buffer and will free
    // it upon destruction.  If true, it is legal to call take().
    bool ownsChars() const { return ownsChars_; }

    // Retrieve and take ownership of the underlying data buffer.  The caller
    // is now responsible for calling js_free() on the returned value, *but only
    // after JS script compilation has completed*.
    //
    // After the buffer has been taken the SourceBufferHolder functions as if
    // it had been constructed on an unowned buffer;  get() and length() still
    // work.  In order for this to be safe the taken buffer must be kept alive
    // until after JS script compilation completes as noted above.
    //
    // Note, it's the caller's responsibility to check ownsChars() before taking
    // the buffer.  Taking and then free'ing an unowned buffer will have dire
    // consequences.
    char16_t* take() {
        MOZ_ASSERT(ownsChars_);
        ownsChars_ = false;
        return const_cast<char16_t*>(data_);
    }

  private:
    SourceBufferHolder(SourceBufferHolder&) = delete;
    SourceBufferHolder& operator=(SourceBufferHolder&) = delete;

    const char16_t* data_;
    size_t length_;
    bool ownsChars_;
};

} /* namespace JS */

/************************************************************************/

/* Property attributes, set in JSPropertySpec and passed to API functions.
 *
 * NB: The data structure in which some of these values are stored only uses
 *     a uint8_t to store the relevant information. Proceed with caution if
 *     trying to reorder or change the the first byte worth of flags.
 */
#define JSPROP_ENUMERATE        0x01    /* property is visible to for/in loop */
#define JSPROP_READONLY         0x02    /* not settable: assignment is no-op.
                                           This flag is only valid when neither
                                           JSPROP_GETTER nor JSPROP_SETTER is
                                           set. */
#define JSPROP_PERMANENT        0x04    /* property cannot be deleted */
#define JSPROP_PROPOP_ACCESSORS 0x08    /* Passed to JS_Define(UC)Property* and
                                           JS_DefineElement if getters/setters
                                           are JSGetterOp/JSSetterOp */
#define JSPROP_GETTER           0x10    /* property holds getter function */
#define JSPROP_SETTER           0x20    /* property holds setter function */
#define JSPROP_SHARED           0x40    /* don't allocate a value slot for this
                                           property; don't copy the property on
                                           set of the same-named property in an
                                           object that delegates to a prototype
                                           containing this property */
#define JSPROP_INTERNAL_USE_BIT 0x80    /* internal JS engine use only */
#define JSPROP_DEFINE_LATE     0x100    /* Don't define property when initially creating
                                           the constructor. Some objects like Function/Object
                                           have self-hosted functions that can only be defined
                                           after the initialization is already finished. */
#define JSFUN_STUB_GSOPS       0x200    /* use JS_PropertyStub getter/setter
                                           instead of defaulting to class gsops
                                           for property holding function */

#define JSFUN_CONSTRUCTOR      0x400    /* native that can be called as a ctor */

/*
 * Specify a generic native prototype methods, i.e., methods of a class
 * prototype that are exposed as static methods taking an extra leading
 * argument: the generic |this| parameter.
 *
 * If you set this flag in a JSFunctionSpec struct's flags initializer, then
 * that struct must live at least as long as the native static method object
 * created due to this flag by JS_DefineFunctions or JS_InitClass.  Typically
 * JSFunctionSpec structs are allocated in static arrays.
 */
#define JSFUN_GENERIC_NATIVE   0x800

#define JSFUN_FLAGS_MASK       0xe00    /* | of all the JSFUN_* flags */

/*
 * If set, will allow redefining a non-configurable property, but only on a
 * non-DOM global.  This is a temporary hack that will need to go away in bug
 * 1105518.
 */
#define JSPROP_REDEFINE_NONCONFIGURABLE 0x1000

/*
 * Resolve hooks and enumerate hooks must pass this flag when calling
 * JS_Define* APIs to reify lazily-defined properties.
 *
 * JSPROP_RESOLVING is used only with property-defining APIs. It tells the
 * engine to skip the resolve hook when performing the lookup at the beginning
 * of property definition. This keeps the resolve hook from accidentally
 * triggering itself: unchecked recursion.
 *
 * For enumerate hooks, triggering the resolve hook would be merely silly, not
 * fatal, except in some cases involving non-configurable properties.
 */
#define JSPROP_RESOLVING         0x2000

#define JSPROP_IGNORE_ENUMERATE  0x4000  /* ignore the value in JSPROP_ENUMERATE.
                                            This flag only valid when defining over
                                            an existing property. */
#define JSPROP_IGNORE_READONLY   0x8000  /* ignore the value in JSPROP_READONLY.
                                            This flag only valid when defining over
                                            an existing property. */
#define JSPROP_IGNORE_PERMANENT 0x10000  /* ignore the value in JSPROP_PERMANENT.
                                            This flag only valid when defining over
                                            an existing property. */
#define JSPROP_IGNORE_VALUE     0x20000  /* ignore the Value in the descriptor. Nothing was
                                            specified when passed to Object.defineProperty
                                            from script. */

/**
 * The first call to JS_CallOnce by any thread in a process will call 'func'.
 * Later calls to JS_CallOnce with the same JSCallOnceType object will be
 * suppressed.
 *
 * Equivalently: each distinct JSCallOnceType object will allow one JS_CallOnce
 * to invoke its JSInitCallback.
 */
extern JS_PUBLIC_API(bool)
JS_CallOnce(JSCallOnceType* once, JSInitCallback func);

/** Microseconds since the epoch, midnight, January 1, 1970 UTC. */
extern JS_PUBLIC_API(int64_t)
JS_Now(void);

/** Don't want to export data, so provide accessors for non-inline Values. */
extern JS_PUBLIC_API(JS::Value)
JS_GetNaNValue(JSContext* cx);

extern JS_PUBLIC_API(JS::Value)
JS_GetNegativeInfinityValue(JSContext* cx);

extern JS_PUBLIC_API(JS::Value)
JS_GetPositiveInfinityValue(JSContext* cx);

extern JS_PUBLIC_API(JS::Value)
JS_GetEmptyStringValue(JSContext* cx);

extern JS_PUBLIC_API(JSString*)
JS_GetEmptyString(JSRuntime* rt);

extern JS_PUBLIC_API(bool)
JS_ValueToObject(JSContext* cx, JS::HandleValue v, JS::MutableHandleObject objp);

extern JS_PUBLIC_API(JSFunction*)
JS_ValueToFunction(JSContext* cx, JS::HandleValue v);

extern JS_PUBLIC_API(JSFunction*)
JS_ValueToConstructor(JSContext* cx, JS::HandleValue v);

extern JS_PUBLIC_API(JSString*)
JS_ValueToSource(JSContext* cx, JS::Handle<JS::Value> v);

extern JS_PUBLIC_API(bool)
JS_DoubleIsInt32(double d, int32_t* ip);

extern JS_PUBLIC_API(JSType)
JS_TypeOfValue(JSContext* cx, JS::Handle<JS::Value> v);

extern JS_PUBLIC_API(bool)
JS_StrictlyEqual(JSContext* cx, JS::Handle<JS::Value> v1, JS::Handle<JS::Value> v2, bool* equal);

extern JS_PUBLIC_API(bool)
JS_LooselyEqual(JSContext* cx, JS::Handle<JS::Value> v1, JS::Handle<JS::Value> v2, bool* equal);

extern JS_PUBLIC_API(bool)
JS_SameValue(JSContext* cx, JS::Handle<JS::Value> v1, JS::Handle<JS::Value> v2, bool* same);

/** True iff fun is the global eval function. */
extern JS_PUBLIC_API(bool)
JS_IsBuiltinEvalFunction(JSFunction* fun);

/** True iff fun is the Function constructor. */
extern JS_PUBLIC_API(bool)
JS_IsBuiltinFunctionConstructor(JSFunction* fun);

/************************************************************************/

/*
 * Locking, contexts, and memory allocation.
 *
 * It is important that SpiderMonkey be initialized, and the first runtime and
 * first context be created, in a single-threaded fashion.  Otherwise the
 * behavior of the library is undefined.
 * See: http://developer.mozilla.org/en/docs/Category:JSAPI_Reference
 */

extern JS_PUBLIC_API(JSRuntime*)
JS_NewRuntime(uint32_t maxbytes,
              uint32_t maxNurseryBytes = JS::DefaultNurseryBytes,
              JSRuntime* parentRuntime = nullptr);

extern JS_PUBLIC_API(void)
JS_DestroyRuntime(JSRuntime* rt);

typedef double (*JS_CurrentEmbedderTimeFunction)();

/**
 * The embedding can specify a time function that will be used in some
 * situations.  The function can return the time however it likes; but
 * the norm is to return times in units of milliseconds since an
 * arbitrary, but consistent, epoch.  If the time function is not set,
 * a built-in default will be used.
 */
JS_PUBLIC_API(void)
JS_SetCurrentEmbedderTimeFunction(JS_CurrentEmbedderTimeFunction timeFn);

/**
 * Return the time as computed using the current time function, or a
 * suitable default if one has not been set.
 */
JS_PUBLIC_API(double)
JS_GetCurrentEmbedderTime();

JS_PUBLIC_API(void*)
JS_GetRuntimePrivate(JSRuntime* rt);

extern JS_PUBLIC_API(JSRuntime*)
JS_GetRuntime(JSContext* cx);

extern JS_PUBLIC_API(JSRuntime*)
JS_GetParentRuntime(JSContext* cx);

JS_PUBLIC_API(void)
JS_SetRuntimePrivate(JSRuntime* rt, void* data);

extern JS_PUBLIC_API(void)
JS_BeginRequest(JSContext* cx);

extern JS_PUBLIC_API(void)
JS_EndRequest(JSContext* cx);

namespace js {

void
AssertHeapIsIdle(JSRuntime* rt);

void
AssertHeapIsIdle(JSContext* cx);

} /* namespace js */

class MOZ_RAII JSAutoRequest
{
  public:
    explicit JSAutoRequest(JSContext* cx
                           MOZ_GUARD_OBJECT_NOTIFIER_PARAM)
      : mContext(cx)
    {
        MOZ_GUARD_OBJECT_NOTIFIER_INIT;
        JS_BeginRequest(mContext);
    }
    ~JSAutoRequest() {
        JS_EndRequest(mContext);
    }

  protected:
    JSContext* mContext;
    MOZ_DECL_USE_GUARD_OBJECT_NOTIFIER

#if 0
  private:
    static void* operator new(size_t) CPP_THROW_NEW { return 0; }
    static void operator delete(void*, size_t) { }
#endif
};

extern JS_PUBLIC_API(void)
JS_SetContextCallback(JSRuntime* rt, JSContextCallback cxCallback, void* data);

extern JS_PUBLIC_API(JSContext*)
JS_NewContext(JSRuntime* rt, size_t stackChunkSize);

extern JS_PUBLIC_API(void)
JS_DestroyContext(JSContext* cx);

extern JS_PUBLIC_API(void)
JS_DestroyContextNoGC(JSContext* cx);

extern JS_PUBLIC_API(void*)
JS_GetContextPrivate(JSContext* cx);

extern JS_PUBLIC_API(void)
JS_SetContextPrivate(JSContext* cx, void* data);

extern JS_PUBLIC_API(void*)
JS_GetSecondContextPrivate(JSContext* cx);

extern JS_PUBLIC_API(void)
JS_SetSecondContextPrivate(JSContext* cx, void* data);

extern JS_PUBLIC_API(JSRuntime*)
JS_GetRuntime(JSContext* cx);

extern JS_PUBLIC_API(JSContext*)
JS_ContextIterator(JSRuntime* rt, JSContext** iterp);

extern JS_PUBLIC_API(JSVersion)
JS_GetVersion(JSContext* cx);

/**
 * Mutate the version on the compartment. This is generally discouraged, but
 * necessary to support the version mutation in the js and xpc shell command
 * set.
 *
 * It would be nice to put this in jsfriendapi, but the linkage requirements
 * of the shells make that impossible.
 */
JS_PUBLIC_API(void)
JS_SetVersionForCompartment(JSCompartment* compartment, JSVersion version);

extern JS_PUBLIC_API(const char*)
JS_VersionToString(JSVersion version);

extern JS_PUBLIC_API(JSVersion)
JS_StringToVersion(const char* string);

namespace JS {

class JS_PUBLIC_API(RuntimeOptions) {
  public:
    RuntimeOptions()
      : baseline_(true),
        ion_(true),
        asmJS_(true),
        throwOnAsmJSValidationFailure_(false),
        nativeRegExp_(true),
        unboxedArrays_(false),
        asyncStack_(true),
        werror_(false),
        strictMode_(false),
        extraWarnings_(false)
    {
    }

    bool baseline() const { return baseline_; }
    RuntimeOptions& setBaseline(bool flag) {
        baseline_ = flag;
        return *this;
    }
    RuntimeOptions& toggleBaseline() {
        baseline_ = !baseline_;
        return *this;
    }

    bool ion() const { return ion_; }
    RuntimeOptions& setIon(bool flag) {
        ion_ = flag;
        return *this;
    }
    RuntimeOptions& toggleIon() {
        ion_ = !ion_;
        return *this;
    }

    bool asmJS() const { return asmJS_; }
    RuntimeOptions& setAsmJS(bool flag) {
        asmJS_ = flag;
        return *this;
    }
    RuntimeOptions& toggleAsmJS() {
        asmJS_ = !asmJS_;
        return *this;
    }

    bool throwOnAsmJSValidationFailure() const { return throwOnAsmJSValidationFailure_; }
    RuntimeOptions& setThrowOnAsmJSValidationFailure(bool flag) {
        throwOnAsmJSValidationFailure_ = flag;
        return *this;
    }
    RuntimeOptions& toggleThrowOnAsmJSValidationFailure() {
        throwOnAsmJSValidationFailure_ = !throwOnAsmJSValidationFailure_;
        return *this;
    }

    bool nativeRegExp() const { return nativeRegExp_; }
    RuntimeOptions& setNativeRegExp(bool flag) {
        nativeRegExp_ = flag;
        return *this;
    }

    bool unboxedArrays() const { return unboxedArrays_; }
    RuntimeOptions& setUnboxedArrays(bool flag) {
        unboxedArrays_ = flag;
        return *this;
    }

    bool asyncStack() const { return asyncStack_; }
    RuntimeOptions& setAsyncStack(bool flag) {
        asyncStack_ = flag;
        return *this;
    }

    bool werror() const { return werror_; }
    RuntimeOptions& setWerror(bool flag) {
        werror_ = flag;
        return *this;
    }
    RuntimeOptions& toggleWerror() {
        werror_ = !werror_;
        return *this;
    }

    bool strictMode() const { return strictMode_; }
    RuntimeOptions& setStrictMode(bool flag) {
        strictMode_ = flag;
        return *this;
    }
    RuntimeOptions& toggleStrictMode() {
        strictMode_ = !strictMode_;
        return *this;
    }

    bool extraWarnings() const { return extraWarnings_; }
    RuntimeOptions& setExtraWarnings(bool flag) {
        extraWarnings_ = flag;
        return *this;
    }
    RuntimeOptions& toggleExtraWarnings() {
        extraWarnings_ = !extraWarnings_;
        return *this;
    }

  private:
    bool baseline_ : 1;
    bool ion_ : 1;
    bool asmJS_ : 1;
    bool throwOnAsmJSValidationFailure_ : 1;
    bool nativeRegExp_ : 1;
    bool unboxedArrays_ : 1;
    bool asyncStack_ : 1;
    bool werror_ : 1;
    bool strictMode_ : 1;
    bool extraWarnings_ : 1;
};

JS_PUBLIC_API(RuntimeOptions&)
RuntimeOptionsRef(JSRuntime* rt);

JS_PUBLIC_API(RuntimeOptions&)
RuntimeOptionsRef(JSContext* cx);

class JS_PUBLIC_API(ContextOptions) {
  public:
    ContextOptions()
      : privateIsNSISupports_(false),
        dontReportUncaught_(false),
        autoJSAPIOwnsErrorReporting_(false)
    {
    }

    bool privateIsNSISupports() const { return privateIsNSISupports_; }
    ContextOptions& setPrivateIsNSISupports(bool flag) {
        privateIsNSISupports_ = flag;
        return *this;
    }
    ContextOptions& togglePrivateIsNSISupports() {
        privateIsNSISupports_ = !privateIsNSISupports_;
        return *this;
    }

    bool dontReportUncaught() const { return dontReportUncaught_; }
    ContextOptions& setDontReportUncaught(bool flag) {
        dontReportUncaught_ = flag;
        return *this;
    }
    ContextOptions& toggleDontReportUncaught() {
        dontReportUncaught_ = !dontReportUncaught_;
        return *this;
    }

    bool autoJSAPIOwnsErrorReporting() const { return autoJSAPIOwnsErrorReporting_; }
    ContextOptions& setAutoJSAPIOwnsErrorReporting(bool flag) {
        autoJSAPIOwnsErrorReporting_ = flag;
        return *this;
    }
    ContextOptions& toggleAutoJSAPIOwnsErrorReporting() {
        autoJSAPIOwnsErrorReporting_ = !autoJSAPIOwnsErrorReporting_;
        return *this;
    }


  private:
    bool privateIsNSISupports_ : 1;
    bool dontReportUncaught_ : 1;
    // dontReportUncaught isn't respected by all JSAPI codepaths, particularly the
    // JS_ReportError* functions that eventually report the error even when dontReportUncaught is
    // set, if script is not running. We want a way to indicate that the embedder will always
    // handle any exceptions, and that SpiderMonkey should just leave them on the context. This is
    // the way we want to do all future error handling in Gecko - stealing the exception explicitly
    // from the context and handling it as per the situation. This will eventually become the
    // default and these 2 flags should go away.
    bool autoJSAPIOwnsErrorReporting_ : 1;
};

JS_PUBLIC_API(ContextOptions&)
ContextOptionsRef(JSContext* cx);

class JS_PUBLIC_API(AutoSaveContextOptions) {
  public:
    explicit AutoSaveContextOptions(JSContext* cx)
      : cx_(cx),
        oldOptions_(ContextOptionsRef(cx_))
    {
    }

    ~AutoSaveContextOptions()
    {
        ContextOptionsRef(cx_) = oldOptions_;
    }

  private:
    JSContext* cx_;
    JS::ContextOptions oldOptions_;
};

} /* namespace JS */

extern JS_PUBLIC_API(const char*)
JS_GetImplementationVersion(void);

extern JS_PUBLIC_API(void)
JS_SetDestroyCompartmentCallback(JSRuntime* rt, JSDestroyCompartmentCallback callback);

extern JS_PUBLIC_API(void)
JS_SetDestroyZoneCallback(JSRuntime* rt, JSZoneCallback callback);

extern JS_PUBLIC_API(void)
JS_SetSweepZoneCallback(JSRuntime* rt, JSZoneCallback callback);

extern JS_PUBLIC_API(void)
JS_SetCompartmentNameCallback(JSRuntime* rt, JSCompartmentNameCallback callback);

extern JS_PUBLIC_API(void)
JS_SetWrapObjectCallbacks(JSRuntime* rt, const JSWrapObjectCallbacks* callbacks);

extern JS_PUBLIC_API(void)
JS_SetCompartmentPrivate(JSCompartment* compartment, void* data);

extern JS_PUBLIC_API(void*)
JS_GetCompartmentPrivate(JSCompartment* compartment);

extern JS_PUBLIC_API(void)
JS_SetZoneUserData(JS::Zone* zone, void* data);

extern JS_PUBLIC_API(void*)
JS_GetZoneUserData(JS::Zone* zone);

extern JS_PUBLIC_API(bool)
JS_WrapObject(JSContext* cx, JS::MutableHandleObject objp);

extern JS_PUBLIC_API(bool)
JS_WrapValue(JSContext* cx, JS::MutableHandleValue vp);

extern JS_PUBLIC_API(JSObject*)
JS_TransplantObject(JSContext* cx, JS::HandleObject origobj, JS::HandleObject target);

extern JS_PUBLIC_API(bool)
JS_RefreshCrossCompartmentWrappers(JSContext* cx, JS::Handle<JSObject*> obj);

/*
 * At any time, a JSContext has a current (possibly-nullptr) compartment.
 * Compartments are described in:
 *
 *   developer.mozilla.org/en-US/docs/SpiderMonkey/SpiderMonkey_compartments
 *
 * The current compartment of a context may be changed. The preferred way to do
 * this is with JSAutoCompartment:
 *
 *   void foo(JSContext* cx, JSObject* obj) {
 *     // in some compartment 'c'
 *     {
 *       JSAutoCompartment ac(cx, obj);  // constructor enters
 *       // in the compartment of 'obj'
 *     }                                 // destructor leaves
 *     // back in compartment 'c'
 *   }
 *
 * For more complicated uses that don't neatly fit in a C++ stack frame, the
 * compartment can entered and left using separate function calls:
 *
 *   void foo(JSContext* cx, JSObject* obj) {
 *     // in 'oldCompartment'
 *     JSCompartment* oldCompartment = JS_EnterCompartment(cx, obj);
 *     // in the compartment of 'obj'
 *     JS_LeaveCompartment(cx, oldCompartment);
 *     // back in 'oldCompartment'
 *   }
 *
 * Note: these calls must still execute in a LIFO manner w.r.t all other
 * enter/leave calls on the context. Furthermore, only the return value of a
 * JS_EnterCompartment call may be passed as the 'oldCompartment' argument of
 * the corresponding JS_LeaveCompartment call.
 */

class MOZ_RAII JS_PUBLIC_API(JSAutoCompartment)
{
    JSContext* cx_;
    JSCompartment* oldCompartment_;
  public:
    JSAutoCompartment(JSContext* cx, JSObject* target
                      MOZ_GUARD_OBJECT_NOTIFIER_PARAM);
    JSAutoCompartment(JSContext* cx, JSScript* target
                      MOZ_GUARD_OBJECT_NOTIFIER_PARAM);
    ~JSAutoCompartment();

    MOZ_DECL_USE_GUARD_OBJECT_NOTIFIER
};

class MOZ_RAII JS_PUBLIC_API(JSAutoNullableCompartment)
{
    JSContext* cx_;
    JSCompartment* oldCompartment_;
  public:
    explicit JSAutoNullableCompartment(JSContext* cx, JSObject* targetOrNull
                                       MOZ_GUARD_OBJECT_NOTIFIER_PARAM);
    ~JSAutoNullableCompartment();

    MOZ_DECL_USE_GUARD_OBJECT_NOTIFIER
};

/** NB: This API is infallible; a nullptr return value does not indicate error. */
extern JS_PUBLIC_API(JSCompartment*)
JS_EnterCompartment(JSContext* cx, JSObject* target);

extern JS_PUBLIC_API(void)
JS_LeaveCompartment(JSContext* cx, JSCompartment* oldCompartment);

typedef void (*JSIterateCompartmentCallback)(JSRuntime* rt, void* data, JSCompartment* compartment);

/**
 * This function calls |compartmentCallback| on every compartment. Beware that
 * there is no guarantee that the compartment will survive after the callback
 * returns. Also, barriers are disabled via the TraceSession.
 */
extern JS_PUBLIC_API(void)
JS_IterateCompartments(JSRuntime* rt, void* data,
                       JSIterateCompartmentCallback compartmentCallback);

/**
 * Initialize standard JS class constructors, prototypes, and any top-level
 * functions and constants associated with the standard classes (e.g. isNaN
 * for Number).
 *
 * NB: This sets cx's global object to obj if it was null.
 */
extern JS_PUBLIC_API(bool)
JS_InitStandardClasses(JSContext* cx, JS::Handle<JSObject*> obj);

/**
 * Resolve id, which must contain either a string or an int, to a standard
 * class name in obj if possible, defining the class's constructor and/or
 * prototype and storing true in *resolved.  If id does not name a standard
 * class or a top-level property induced by initializing a standard class,
 * store false in *resolved and just return true.  Return false on error,
 * as usual for bool result-typed API entry points.
 *
 * This API can be called directly from a global object class's resolve op,
 * to define standard classes lazily.  The class's enumerate op should call
 * JS_EnumerateStandardClasses(cx, obj), to define eagerly during for..in
 * loops any classes not yet resolved lazily.
 */
extern JS_PUBLIC_API(bool)
JS_ResolveStandardClass(JSContext* cx, JS::HandleObject obj, JS::HandleId id, bool* resolved);

extern JS_PUBLIC_API(bool)
JS_MayResolveStandardClass(const JSAtomState& names, jsid id, JSObject* maybeObj);

extern JS_PUBLIC_API(bool)
JS_EnumerateStandardClasses(JSContext* cx, JS::HandleObject obj);

extern JS_PUBLIC_API(bool)
JS_GetClassObject(JSContext* cx, JSProtoKey key, JS::MutableHandle<JSObject*> objp);

extern JS_PUBLIC_API(bool)
JS_GetClassPrototype(JSContext* cx, JSProtoKey key, JS::MutableHandle<JSObject*> objp);

namespace JS {

/*
 * Determine if the given object is an instance/prototype/constructor for a standard
 * class. If so, return the associated JSProtoKey. If not, return JSProto_Null.
 */

extern JS_PUBLIC_API(JSProtoKey)
IdentifyStandardInstance(JSObject* obj);

extern JS_PUBLIC_API(JSProtoKey)
IdentifyStandardPrototype(JSObject* obj);

extern JS_PUBLIC_API(JSProtoKey)
IdentifyStandardInstanceOrPrototype(JSObject* obj);

extern JS_PUBLIC_API(JSProtoKey)
IdentifyStandardConstructor(JSObject* obj);

extern JS_PUBLIC_API(void)
ProtoKeyToId(JSContext* cx, JSProtoKey key, JS::MutableHandleId idp);

} /* namespace JS */

extern JS_PUBLIC_API(JSProtoKey)
JS_IdToProtoKey(JSContext* cx, JS::HandleId id);

/**
 * Returns the original value of |Function.prototype| from the global object in
 * which |forObj| was created.
 */
extern JS_PUBLIC_API(JSObject*)
JS_GetFunctionPrototype(JSContext* cx, JS::HandleObject forObj);

/**
 * Returns the original value of |Object.prototype| from the global object in
 * which |forObj| was created.
 */
extern JS_PUBLIC_API(JSObject*)
JS_GetObjectPrototype(JSContext* cx, JS::HandleObject forObj);

/**
 * Returns the original value of |Array.prototype| from the global object in
 * which |forObj| was created.
 */
extern JS_PUBLIC_API(JSObject*)
JS_GetArrayPrototype(JSContext* cx, JS::HandleObject forObj);

/**
 * Returns the original value of |Error.prototype| from the global
 * object of the current compartment of cx.
 */
extern JS_PUBLIC_API(JSObject*)
JS_GetErrorPrototype(JSContext* cx);

/**
 * Returns the %IteratorPrototype% object that all built-in iterator prototype
 * chains go through for the global object of the current compartment of cx.
 */
extern JS_PUBLIC_API(JSObject*)
JS_GetIteratorPrototype(JSContext* cx);

extern JS_PUBLIC_API(JSObject*)
JS_GetGlobalForObject(JSContext* cx, JSObject* obj);

extern JS_PUBLIC_API(bool)
JS_IsGlobalObject(JSObject* obj);

extern JS_PUBLIC_API(JSObject*)
JS_GlobalLexicalScope(JSObject* obj);

extern JS_PUBLIC_API(bool)
JS_HasExtensibleLexicalScope(JSObject* obj);

extern JS_PUBLIC_API(JSObject*)
JS_ExtensibleLexicalScope(JSObject* obj);

/**
 * May return nullptr, if |c| never had a global (e.g. the atoms compartment),
 * or if |c|'s global has been collected.
 */
extern JS_PUBLIC_API(JSObject*)
JS_GetGlobalForCompartmentOrNull(JSContext* cx, JSCompartment* c);

namespace JS {

extern JS_PUBLIC_API(JSObject*)
CurrentGlobalOrNull(JSContext* cx);

} // namespace JS

/**
 * Add 'Reflect.parse', a SpiderMonkey extension, to the Reflect object on the
 * given global.
 */
extern JS_PUBLIC_API(bool)
JS_InitReflectParse(JSContext* cx, JS::HandleObject global);

/**
 * Add various profiling-related functions as properties of the given object.
 * Defined in builtin/Profilers.cpp.
 */
extern JS_PUBLIC_API(bool)
JS_DefineProfilingFunctions(JSContext* cx, JS::HandleObject obj);

/* Defined in vm/Debugger.cpp. */
extern JS_PUBLIC_API(bool)
JS_DefineDebuggerObject(JSContext* cx, JS::HandleObject obj);

#ifdef JS_HAS_CTYPES
/**
 * Initialize the 'ctypes' object on a global variable 'obj'. The 'ctypes'
 * object will be sealed.
 */
extern JS_PUBLIC_API(bool)
JS_InitCTypesClass(JSContext* cx, JS::HandleObject global);

/**
 * Convert a unicode string 'source' of length 'slen' to the platform native
 * charset, returning a null-terminated string allocated with JS_malloc. On
 * failure, this function should report an error.
 */
typedef char*
(* JSCTypesUnicodeToNativeFun)(JSContext* cx, const char16_t* source, size_t slen);

<<<<<<< HEAD
/*
 * Convert a platform native string 'source' of length 'slen' to the unicode
 * charset, returning a null-terminated string allocated with JS_malloc. On
 * failure, this function should report an error.
 */
typedef char16_t*
(* JSCTypesNativeToUnicodeFun)(JSContext* cx, const char* source, size_t slen);

/*
=======
/**
>>>>>>> 00eb1a28
 * Set of function pointers that ctypes can use for various internal functions.
 * See JS_SetCTypesCallbacks below. Providing nullptr for a function is safe,
 * and will result in the applicable ctypes functionality not being available.
 */
struct JSCTypesCallbacks {
    JSCTypesUnicodeToNativeFun unicodeToNative;
    JSCTypesNativeToUnicodeFun nativeToUnicode;
};

typedef struct JSCTypesCallbacks JSCTypesCallbacks;

/**
 * Set the callbacks on the provided 'ctypesObj' object. 'callbacks' should be a
 * pointer to static data that exists for the lifetime of 'ctypesObj', but it
 * may safely be altered after calling this function and without having
 * to call this function again.
 */
extern JS_PUBLIC_API(void)
JS_SetCTypesCallbacks(JSObject* ctypesObj, const JSCTypesCallbacks* callbacks);
#endif

extern JS_PUBLIC_API(void*)
JS_malloc(JSContext* cx, size_t nbytes);

extern JS_PUBLIC_API(void*)
JS_realloc(JSContext* cx, void* p, size_t oldBytes, size_t newBytes);

/**
 * A wrapper for js_free(p) that may delay js_free(p) invocation as a
 * performance optimization.
 * cx may be nullptr.
 */
extern JS_PUBLIC_API(void)
JS_free(JSContext* cx, void* p);

/**
 * A wrapper for js_free(p) that may delay js_free(p) invocation as a
 * performance optimization as specified by the given JSFreeOp instance.
 */
extern JS_PUBLIC_API(void)
JS_freeop(JSFreeOp* fop, void* p);

extern JS_PUBLIC_API(JSFreeOp*)
JS_GetDefaultFreeOp(JSRuntime* rt);

extern JS_PUBLIC_API(void)
JS_updateMallocCounter(JSContext* cx, size_t nbytes);

extern JS_PUBLIC_API(char*)
JS_strdup(JSContext* cx, const char* s);

/** Duplicate a string.  Does not report an error on failure. */
extern JS_PUBLIC_API(char*)
JS_strdup(JSRuntime* rt, const char* s);

/**
 * Register externally maintained GC roots.
 *
 * traceOp: the trace operation. For each root the implementation should call
 *          JS_CallTracer whenever the root contains a traceable thing.
 * data:    the data argument to pass to each invocation of traceOp.
 */
extern JS_PUBLIC_API(bool)
JS_AddExtraGCRootsTracer(JSRuntime* rt, JSTraceDataOp traceOp, void* data);

/** Undo a call to JS_AddExtraGCRootsTracer. */
extern JS_PUBLIC_API(void)
JS_RemoveExtraGCRootsTracer(JSRuntime* rt, JSTraceDataOp traceOp, void* data);

/*
 * Garbage collector API.
 */
extern JS_PUBLIC_API(void)
JS_GC(JSRuntime* rt);

extern JS_PUBLIC_API(void)
JS_MaybeGC(JSContext* cx);

extern JS_PUBLIC_API(void)
JS_SetGCCallback(JSRuntime* rt, JSGCCallback cb, void* data);

extern JS_PUBLIC_API(bool)
JS_AddFinalizeCallback(JSRuntime* rt, JSFinalizeCallback cb, void* data);

extern JS_PUBLIC_API(void)
JS_RemoveFinalizeCallback(JSRuntime* rt, JSFinalizeCallback cb);

/*
 * Weak pointers and garbage collection
 *
 * Weak pointers are by their nature not marked as part of garbage collection,
 * but they may need to be updated in two cases after a GC:
 *
 *  1) Their referent was found not to be live and is about to be finalized
 *  2) Their referent has been moved by a compacting GC
 *
 * To handle this, any part of the system that maintain weak pointers to
 * JavaScript GC things must register a callback with
 * JS_(Add,Remove)WeakPointer{ZoneGroup,Compartment}Callback(). This callback
 * must then call JS_UpdateWeakPointerAfterGC() on all weak pointers it knows
 * about.
 *
 * Since sweeping is incremental, we have several callbacks to avoid repeatedly
 * having to visit all embedder structures. The WeakPointerZoneGroupCallback is
 * called once for each strongly connected group of zones, whereas the
 * WeakPointerCompartmentCallback is called once for each compartment that is
 * visited while sweeping. Structures that cannot contain references in more
 * than one compartment should sweep the relevant per-compartment structures
 * using the latter callback to minimizer per-slice overhead.
 *
 * The argument to JS_UpdateWeakPointerAfterGC() is an in-out param. If the
 * referent is about to be finalized the pointer will be set to null. If the
 * referent has been moved then the pointer will be updated to point to the new
 * location.
 *
 * Callers of this method are responsible for updating any state that is
 * dependent on the object's address. For example, if the object's address is
 * used as a key in a hashtable, then the object must be removed and
 * re-inserted with the correct hash.
 */

extern JS_PUBLIC_API(bool)
JS_AddWeakPointerZoneGroupCallback(JSRuntime* rt, JSWeakPointerZoneGroupCallback cb, void* data);

extern JS_PUBLIC_API(void)
JS_RemoveWeakPointerZoneGroupCallback(JSRuntime* rt, JSWeakPointerZoneGroupCallback cb);

extern JS_PUBLIC_API(bool)
JS_AddWeakPointerCompartmentCallback(JSRuntime* rt, JSWeakPointerCompartmentCallback cb,
                                     void* data);

extern JS_PUBLIC_API(void)
JS_RemoveWeakPointerCompartmentCallback(JSRuntime* rt, JSWeakPointerCompartmentCallback cb);

extern JS_PUBLIC_API(void)
JS_UpdateWeakPointerAfterGC(JS::Heap<JSObject*>* objp);

extern JS_PUBLIC_API(void)
JS_UpdateWeakPointerAfterGCUnbarriered(JSObject** objp);

typedef enum JSGCParamKey {
    /** Maximum nominal heap before last ditch GC. */
    JSGC_MAX_BYTES          = 0,

    /** Number of JS_malloc bytes before last ditch GC. */
    JSGC_MAX_MALLOC_BYTES   = 1,

    /** Amount of bytes allocated by the GC. */
    JSGC_BYTES = 3,

    /** Number of times GC has been invoked. Includes both major and minor GC. */
    JSGC_NUMBER = 4,

    /** Max size of the code cache in bytes. */
    JSGC_MAX_CODE_CACHE_BYTES = 5,

    /** Select GC mode. */
    JSGC_MODE = 6,

    /** Number of cached empty GC chunks. */
    JSGC_UNUSED_CHUNKS = 7,

    /** Total number of allocated GC chunks. */
    JSGC_TOTAL_CHUNKS = 8,

    /** Max milliseconds to spend in an incremental GC slice. */
    JSGC_SLICE_TIME_BUDGET = 9,

    /** Maximum size the GC mark stack can grow to. */
    JSGC_MARK_STACK_LIMIT = 10,

    /**
     * GCs less than this far apart in time will be considered 'high-frequency GCs'.
     * See setGCLastBytes in jsgc.cpp.
     */
    JSGC_HIGH_FREQUENCY_TIME_LIMIT = 11,

    /** Start of dynamic heap growth. */
    JSGC_HIGH_FREQUENCY_LOW_LIMIT = 12,

    /** End of dynamic heap growth. */
    JSGC_HIGH_FREQUENCY_HIGH_LIMIT = 13,

    /** Upper bound of heap growth. */
    JSGC_HIGH_FREQUENCY_HEAP_GROWTH_MAX = 14,

    /** Lower bound of heap growth. */
    JSGC_HIGH_FREQUENCY_HEAP_GROWTH_MIN = 15,

    /** Heap growth for low frequency GCs. */
    JSGC_LOW_FREQUENCY_HEAP_GROWTH = 16,

    /**
     * If false, the heap growth factor is fixed at 3. If true, it is determined
     * based on whether GCs are high- or low- frequency.
     */
    JSGC_DYNAMIC_HEAP_GROWTH = 17,

    /** If true, high-frequency GCs will use a longer mark slice. */
    JSGC_DYNAMIC_MARK_SLICE = 18,

    /** Lower limit after which we limit the heap growth. */
    JSGC_ALLOCATION_THRESHOLD = 19,

    /**
     * We decommit memory lazily. If more than this number of megabytes is
     * available to be decommitted, then JS_MaybeGC will trigger a shrinking GC
     * to decommit it.
     */
    JSGC_DECOMMIT_THRESHOLD = 20,

    /**
     * We try to keep at least this many unused chunks in the free chunk pool at
     * all times, even after a shrinking GC.
     */
    JSGC_MIN_EMPTY_CHUNK_COUNT = 21,

    /** We never keep more than this many unused chunks in the free chunk pool. */
    JSGC_MAX_EMPTY_CHUNK_COUNT = 22,

    /** Whether compacting GC is enabled. */
    JSGC_COMPACTING_ENABLED = 23
} JSGCParamKey;

extern JS_PUBLIC_API(void)
JS_SetGCParameter(JSRuntime* rt, JSGCParamKey key, uint32_t value);

extern JS_PUBLIC_API(uint32_t)
JS_GetGCParameter(JSRuntime* rt, JSGCParamKey key);

extern JS_PUBLIC_API(void)
JS_SetGCParameterForThread(JSContext* cx, JSGCParamKey key, uint32_t value);

extern JS_PUBLIC_API(uint32_t)
JS_GetGCParameterForThread(JSContext* cx, JSGCParamKey key);

extern JS_PUBLIC_API(void)
JS_SetGCParametersBasedOnAvailableMemory(JSRuntime* rt, uint32_t availMem);

/**
 * Create a new JSString whose chars member refers to external memory, i.e.,
 * memory requiring application-specific finalization.
 */
extern JS_PUBLIC_API(JSString*)
JS_NewExternalString(JSContext* cx, const char16_t* chars, size_t length,
                     const JSStringFinalizer* fin);

/**
 * Return whether 'str' was created with JS_NewExternalString or
 * JS_NewExternalStringWithClosure.
 */
extern JS_PUBLIC_API(bool)
JS_IsExternalString(JSString* str);

/**
 * Return the 'fin' arg passed to JS_NewExternalString.
 */
extern JS_PUBLIC_API(const JSStringFinalizer*)
JS_GetExternalStringFinalizer(JSString* str);

/**
 * Set the size of the native stack that should not be exceed. To disable
 * stack size checking pass 0.
 *
 * SpiderMonkey allows for a distinction between system code (such as GCs, which
 * may incidentally be triggered by script but are not strictly performed on
 * behalf of such script), trusted script (as determined by JS_SetTrustedPrincipals),
 * and untrusted script. Each kind of code may have a different stack quota,
 * allowing embedders to keep higher-priority machinery running in the face of
 * scripted stack exhaustion by something else.
 *
 * The stack quotas for each kind of code should be monotonically descending,
 * and may be specified with this function. If 0 is passed for a given kind
 * of code, it defaults to the value of the next-highest-priority kind.
 *
 * This function may only be called immediately after the runtime is initialized
 * and before any code is executed and/or interrupts requested.
 */
extern JS_PUBLIC_API(void)
JS_SetNativeStackQuota(JSRuntime* cx, size_t systemCodeStackSize,
                       size_t trustedScriptStackSize = 0,
                       size_t untrustedScriptStackSize = 0);

/************************************************************************/

extern JS_PUBLIC_API(bool)
JS_ValueToId(JSContext* cx, JS::HandleValue v, JS::MutableHandleId idp);

extern JS_PUBLIC_API(bool)
JS_StringToId(JSContext* cx, JS::HandleString s, JS::MutableHandleId idp);

extern JS_PUBLIC_API(bool)
JS_IdToValue(JSContext* cx, jsid id, JS::MutableHandle<JS::Value> vp);

namespace JS {

/**
 * Convert obj to a primitive value. On success, store the result in vp and
 * return true.
 *
 * The hint argument must be JSTYPE_STRING, JSTYPE_NUMBER, or JSTYPE_VOID (no
 * hint).
 *
 * Implements: ES6 7.1.1 ToPrimitive(input, [PreferredType]).
 */
extern JS_PUBLIC_API(bool)
ToPrimitive(JSContext* cx, JS::HandleObject obj, JSType hint, JS::MutableHandleValue vp);

/**
 * If args.get(0) is one of the strings "string", "number", or "default", set
 * *result to JSTYPE_STRING, JSTYPE_NUMBER, or JSTYPE_VOID accordingly and
 * return true. Otherwise, return false with a TypeError pending.
 *
 * This can be useful in implementing a @@toPrimitive method.
 */
extern JS_PUBLIC_API(bool)
GetFirstArgumentAsTypeHint(JSContext* cx, CallArgs args, JSType *result);

} /* namespace JS */

extern JS_PUBLIC_API(bool)
JS_PropertyStub(JSContext* cx, JS::HandleObject obj, JS::HandleId id,
                JS::MutableHandleValue vp);

extern JS_PUBLIC_API(bool)
JS_StrictPropertyStub(JSContext* cx, JS::HandleObject obj, JS::HandleId id,
                      JS::MutableHandleValue vp, JS::ObjectOpResult& result);

template<typename T>
struct JSConstScalarSpec {
    const char* name;
    T val;
};

typedef JSConstScalarSpec<double> JSConstDoubleSpec;
typedef JSConstScalarSpec<int32_t> JSConstIntegerSpec;

struct JSJitInfo;

/**
 * Wrapper to relace JSNative for JSPropertySpecs and JSFunctionSpecs. This will
 * allow us to pass one JSJitInfo per function with the property/function spec,
 * without additional field overhead.
 */
typedef struct JSNativeWrapper {
    JSNative        op;
    const JSJitInfo* info;
} JSNativeWrapper;

/*
 * Macro static initializers which make it easy to pass no JSJitInfo as part of a
 * JSPropertySpec or JSFunctionSpec.
 */
#define JSNATIVE_WRAPPER(native) { {native, nullptr} }

/**
 * Description of a property. JS_DefineProperties and JS_InitClass take arrays
 * of these and define many properties at once. JS_PSG, JS_PSGS and JS_PS_END
 * are helper macros for defining such arrays.
 */
struct JSPropertySpec {
    struct SelfHostedWrapper {
        void*      unused;
        const char* funname;
    };

    const char*                 name;
    uint8_t                     flags;
    union {
        JSNativeWrapper     native;
        SelfHostedWrapper   selfHosted;
    } getter;
    union {
        JSNativeWrapper           native;
        SelfHostedWrapper         selfHosted;
    } setter;

    bool isSelfHosted() const {
#ifdef DEBUG
        // Verify that our accessors match our JSPROP_GETTER flag.
        if (flags & JSPROP_GETTER)
            checkAccessorsAreSelfHosted();
        else
            checkAccessorsAreNative();
#endif
        return (flags & JSPROP_GETTER);
    }

    static_assert(sizeof(SelfHostedWrapper) == sizeof(JSNativeWrapper),
                  "JSPropertySpec::getter/setter must be compact");
    static_assert(offsetof(SelfHostedWrapper, funname) == offsetof(JSNativeWrapper, info),
                  "JS_SELF_HOSTED* macros below require that "
                  "SelfHostedWrapper::funname overlay "
                  "JSNativeWrapper::info");
private:
    void checkAccessorsAreNative() const {
        MOZ_ASSERT(getter.native.op);
        // We may not have a setter at all.  So all we can assert here, for the
        // native case is that if we have a jitinfo for the setter then we have
        // a setter op too.  This is good enough to make sure we don't have a
        // SelfHostedWrapper for the setter.
        MOZ_ASSERT_IF(setter.native.info, setter.native.op);
    }

    void checkAccessorsAreSelfHosted() const {
        MOZ_ASSERT(!getter.selfHosted.unused);
        MOZ_ASSERT(!setter.selfHosted.unused);
    }
};

namespace JS {
namespace detail {

/* NEVER DEFINED, DON'T USE.  For use by JS_CAST_NATIVE_TO only. */
inline int CheckIsNative(JSNative native);

/* NEVER DEFINED, DON'T USE.  For use by JS_CAST_STRING_TO only. */
template<size_t N>
inline int
CheckIsCharacterLiteral(const char (&arr)[N]);

/* NEVER DEFINED, DON'T USE.  For use by JS_PROPERTYOP_GETTER only. */
inline int CheckIsGetterOp(JSGetterOp op);

/* NEVER DEFINED, DON'T USE.  For use by JS_PROPERTYOP_SETTER only. */
inline int CheckIsSetterOp(JSSetterOp op);


} // namespace detail
} // namespace JS

#define JS_CAST_NATIVE_TO(v, To) \
  (static_cast<void>(sizeof(JS::detail::CheckIsNative(v))), \
   reinterpret_cast<To>(v))

#define JS_CAST_STRING_TO(s, To) \
  (static_cast<void>(sizeof(JS::detail::CheckIsCharacterLiteral(s))), \
   reinterpret_cast<To>(s))

#define JS_CHECK_ACCESSOR_FLAGS(flags) \
  (static_cast<mozilla::EnableIf<((flags) & ~(JSPROP_ENUMERATE | JSPROP_PERMANENT)) == 0>::Type>(0), \
   (flags))

#define JS_PROPERTYOP_GETTER(v) \
  (static_cast<void>(sizeof(JS::detail::CheckIsGetterOp(v))), \
   reinterpret_cast<JSNative>(v))

#define JS_PROPERTYOP_SETTER(v) \
  (static_cast<void>(sizeof(JS::detail::CheckIsSetterOp(v))), \
   reinterpret_cast<JSNative>(v))

#define JS_STUBGETTER JS_PROPERTYOP_GETTER(JS_PropertyStub)

#define JS_STUBSETTER JS_PROPERTYOP_SETTER(JS_StrictPropertyStub)

/*
 * JSPropertySpec uses JSNativeWrapper.  These macros encapsulate the definition
 * of JSNative-backed JSPropertySpecs, by defining the JSNativeWrappers for
 * them.
 */
#define JS_PSG(name, getter, flags) \
    {name, \
     uint8_t(JS_CHECK_ACCESSOR_FLAGS(flags) | JSPROP_SHARED), \
     JSNATIVE_WRAPPER(getter), \
     JSNATIVE_WRAPPER(nullptr)}
#define JS_PSGS(name, getter, setter, flags) \
    {name, \
     uint8_t(JS_CHECK_ACCESSOR_FLAGS(flags) | JSPROP_SHARED), \
     JSNATIVE_WRAPPER(getter), \
     JSNATIVE_WRAPPER(setter)}
#define JS_SELF_HOSTED_GET(name, getterName, flags) \
    {name, \
     uint8_t(JS_CHECK_ACCESSOR_FLAGS(flags) | JSPROP_SHARED | JSPROP_GETTER), \
     { { nullptr, JS_CAST_STRING_TO(getterName, const JSJitInfo*) } }, \
     JSNATIVE_WRAPPER(nullptr) }
#define JS_SELF_HOSTED_GETSET(name, getterName, setterName, flags) \
    {name, \
     uint8_t(JS_CHECK_ACCESSOR_FLAGS(flags) | JSPROP_SHARED | JSPROP_GETTER | JSPROP_SETTER), \
     { nullptr, JS_CAST_STRING_TO(getterName, const JSJitInfo*) },  \
     { nullptr, JS_CAST_STRING_TO(setterName, const JSJitInfo*) } }
#define JS_PS_END { nullptr, 0, JSNATIVE_WRAPPER(nullptr), JSNATIVE_WRAPPER(nullptr) }
#define JS_SELF_HOSTED_SYM_GET(symbol, getterName, flags) \
    {reinterpret_cast<const char*>(uint32_t(::JS::SymbolCode::symbol) + 1), \
     uint8_t(JS_CHECK_ACCESSOR_FLAGS(flags) | JSPROP_SHARED | JSPROP_GETTER), \
     { { nullptr, JS_CAST_STRING_TO(getterName, const JSJitInfo*) } }, \
     JSNATIVE_WRAPPER(nullptr) }

/**
 * To define a native function, set call to a JSNativeWrapper. To define a
 * self-hosted function, set selfHostedName to the name of a function
 * compiled during JSRuntime::initSelfHosting.
 */
struct JSFunctionSpec {
    const char*     name;
    JSNativeWrapper call;
    uint16_t        nargs;
    uint16_t        flags;
    const char*     selfHostedName;
};

/*
 * Terminating sentinel initializer to put at the end of a JSFunctionSpec array
 * that's passed to JS_DefineFunctions or JS_InitClass.
 */
#define JS_FS_END JS_FS(nullptr,nullptr,0,0)

/*
 * Initializer macros for a JSFunctionSpec array element. JS_FN (whose name pays
 * homage to the old JSNative/JSFastNative split) simply adds the flag
 * JSFUN_STUB_GSOPS. JS_FNINFO allows the simple adding of
 * JSJitInfos. JS_SELF_HOSTED_FN declares a self-hosted function.
 * JS_INLINABLE_FN allows specifying an InlinableNative enum value for natives
 * inlined or specialized by the JIT. Finally JS_FNSPEC has slots for all the
 * fields.
 *
 * The _SYM variants allow defining a function with a symbol key rather than a
 * string key. For example, use JS_SYM_FN(iterator, ...) to define an
 * @@iterator method.
 */
#define JS_FS(name,call,nargs,flags)                                          \
    JS_FNSPEC(name, call, nullptr, nargs, flags, nullptr)
#define JS_FN(name,call,nargs,flags)                                          \
    JS_FNSPEC(name, call, nullptr, nargs, (flags) | JSFUN_STUB_GSOPS, nullptr)
#define JS_INLINABLE_FN(name,call,nargs,flags,native)                         \
    JS_FNSPEC(name, call, &js::jit::JitInfo_##native, nargs, (flags) | JSFUN_STUB_GSOPS, nullptr)
#define JS_SYM_FN(symbol,call,nargs,flags)                                    \
    JS_SYM_FNSPEC(symbol, call, nullptr, nargs, (flags) | JSFUN_STUB_GSOPS, nullptr)
#define JS_FNINFO(name,call,info,nargs,flags)                                 \
    JS_FNSPEC(name, call, info, nargs, flags, nullptr)
#define JS_SELF_HOSTED_FN(name,selfHostedName,nargs,flags)                    \
    JS_FNSPEC(name, nullptr, nullptr, nargs, flags, selfHostedName)
#define JS_SELF_HOSTED_SYM_FN(symbol, selfHostedName, nargs, flags)           \
    JS_SYM_FNSPEC(symbol, nullptr, nullptr, nargs, flags, selfHostedName)
#define JS_SYM_FNSPEC(symbol, call, info, nargs, flags, selfHostedName)       \
    JS_FNSPEC(reinterpret_cast<const char*>(                                 \
                  uint32_t(::JS::SymbolCode::symbol) + 1),                    \
              call, info, nargs, flags, selfHostedName)
#define JS_FNSPEC(name,call,info,nargs,flags,selfHostedName)                  \
    {name, {call, info}, nargs, flags, selfHostedName}

extern JS_PUBLIC_API(JSObject*)
JS_InitClass(JSContext* cx, JS::HandleObject obj, JS::HandleObject parent_proto,
             const JSClass* clasp, JSNative constructor, unsigned nargs,
             const JSPropertySpec* ps, const JSFunctionSpec* fs,
             const JSPropertySpec* static_ps, const JSFunctionSpec* static_fs);

/**
 * Set up ctor.prototype = proto and proto.constructor = ctor with the
 * right property flags.
 */
extern JS_PUBLIC_API(bool)
JS_LinkConstructorAndPrototype(JSContext* cx, JS::Handle<JSObject*> ctor,
                               JS::Handle<JSObject*> proto);

extern JS_PUBLIC_API(const JSClass*)
JS_GetClass(JSObject* obj);

extern JS_PUBLIC_API(bool)
JS_InstanceOf(JSContext* cx, JS::Handle<JSObject*> obj, const JSClass* clasp, JS::CallArgs* args);

extern JS_PUBLIC_API(bool)
JS_HasInstance(JSContext* cx, JS::Handle<JSObject*> obj, JS::Handle<JS::Value> v, bool* bp);

extern JS_PUBLIC_API(void*)
JS_GetPrivate(JSObject* obj);

extern JS_PUBLIC_API(void)
JS_SetPrivate(JSObject* obj, void* data);

extern JS_PUBLIC_API(void*)
JS_GetInstancePrivate(JSContext* cx, JS::Handle<JSObject*> obj, const JSClass* clasp,
                      JS::CallArgs* args);

extern JS_PUBLIC_API(JSObject*)
JS_GetConstructor(JSContext* cx, JS::Handle<JSObject*> proto);

namespace JS {

enum ZoneSpecifier {
    FreshZone = 0,
    SystemZone = 1
};

class JS_PUBLIC_API(CompartmentOptions)
{
  public:
    class Override {
      public:
        Override() : mode_(Default) {}

        bool get(bool defaultValue) const {
            if (mode_ == Default)
                return defaultValue;
            return mode_ == ForceTrue;
        }

        void set(bool overrideValue) {
            mode_ = overrideValue ? ForceTrue : ForceFalse;
        }

        void reset() {
            mode_ = Default;
        }

      private:
        enum Mode {
            Default,
            ForceTrue,
            ForceFalse
        };

        Mode mode_;
    };

    explicit CompartmentOptions()
      : version_(JSVERSION_UNKNOWN)
      , invisibleToDebugger_(false)
      , mergeable_(false)
      , discardSource_(false)
      , disableLazyParsing_(false)
      , cloneSingletons_(false)
      , traceGlobal_(nullptr)
      , singletonsAsTemplates_(true)
      , addonId_(nullptr)
      , preserveJitCode_(false)
    {
        zone_.spec = JS::FreshZone;
    }

    JSVersion version() const { return version_; }
    CompartmentOptions& setVersion(JSVersion aVersion) {
        MOZ_ASSERT(aVersion != JSVERSION_UNKNOWN);
        version_ = aVersion;
        return *this;
    }

    // Certain scopes (i.e. XBL compilation scopes) are implementation details
    // of the embedding, and references to them should never leak out to script.
    // This flag causes the this compartment to skip firing onNewGlobalObject
    // and makes addDebuggee a no-op for this global.
    bool invisibleToDebugger() const { return invisibleToDebugger_; }
    CompartmentOptions& setInvisibleToDebugger(bool flag) {
        invisibleToDebugger_ = flag;
        return *this;
    }

    // Compartments used for off-thread compilation have their contents merged
    // into a target compartment when the compilation is finished. This is only
    // allowed if this flag is set.  The invisibleToDebugger flag must also be
    // set for such compartments.
    bool mergeable() const { return mergeable_; }
    CompartmentOptions& setMergeable(bool flag) {
        mergeable_ = flag;
        return *this;
    }

    // For certain globals, we know enough about the code that will run in them
    // that we can discard script source entirely.
    bool discardSource() const { return discardSource_; }
    CompartmentOptions& setDiscardSource(bool flag) {
        discardSource_ = flag;
        return *this;
    }

    bool disableLazyParsing() const { return disableLazyParsing_; }
    CompartmentOptions& setDisableLazyParsing(bool flag) {
        disableLazyParsing_ = flag;
        return *this;
    }

    bool cloneSingletons() const { return cloneSingletons_; }
    CompartmentOptions& setCloneSingletons(bool flag) {
        cloneSingletons_ = flag;
        return *this;
    }

    bool extraWarnings(JSRuntime* rt) const;
    bool extraWarnings(JSContext* cx) const;
    Override& extraWarningsOverride() { return extraWarningsOverride_; }

    void* zonePointer() const {
        MOZ_ASSERT(uintptr_t(zone_.pointer) > uintptr_t(JS::SystemZone));
        return zone_.pointer;
    }
    ZoneSpecifier zoneSpecifier() const { return zone_.spec; }
    CompartmentOptions& setZone(ZoneSpecifier spec);
    CompartmentOptions& setSameZoneAs(JSObject* obj);

    void setSingletonsAsValues() {
        singletonsAsTemplates_ = false;
    }
    bool getSingletonsAsTemplates() const {
        return singletonsAsTemplates_;
    }

    // A null add-on ID means that the compartment is not associated with an
    // add-on.
    JSAddonId* addonIdOrNull() const { return addonId_; }
    CompartmentOptions& setAddonId(JSAddonId* id) {
        addonId_ = id;
        return *this;
    }

    CompartmentOptions& setTrace(JSTraceOp op) {
        traceGlobal_ = op;
        return *this;
    }
    JSTraceOp getTrace() const {
        return traceGlobal_;
    }

    bool preserveJitCode() const { return preserveJitCode_; }
    CompartmentOptions& setPreserveJitCode(bool flag) {
        preserveJitCode_ = flag;
        return *this;
    }

  private:
    JSVersion version_;
    bool invisibleToDebugger_;
    bool mergeable_;
    bool discardSource_;
    bool disableLazyParsing_;
    bool cloneSingletons_;
    Override extraWarningsOverride_;
    union {
        ZoneSpecifier spec;
        void* pointer; // js::Zone* is not exposed in the API.
    } zone_;
    JSTraceOp traceGlobal_;

    // To XDR singletons, we need to ensure that all singletons are all used as
    // templates, by making JSOP_OBJECT return a clone of the JSScript
    // singleton, instead of returning the value which is baked in the JSScript.
    bool singletonsAsTemplates_;

    JSAddonId* addonId_;
    bool preserveJitCode_;
};

JS_PUBLIC_API(CompartmentOptions&)
CompartmentOptionsRef(JSCompartment* compartment);

JS_PUBLIC_API(CompartmentOptions&)
CompartmentOptionsRef(JSObject* obj);

JS_PUBLIC_API(CompartmentOptions&)
CompartmentOptionsRef(JSContext* cx);

/**
 * During global creation, we fire notifications to callbacks registered
 * via the Debugger API. These callbacks are arbitrary script, and can touch
 * the global in arbitrary ways. When that happens, the global should not be
 * in a half-baked state. But this creates a problem for consumers that need
 * to set slots on the global to put it in a consistent state.
 *
 * This API provides a way for consumers to set slots atomically (immediately
 * after the global is created), before any debugger hooks are fired. It's
 * unfortunately on the clunky side, but that's the way the cookie crumbles.
 *
 * If callers have no additional state on the global to set up, they may pass
 * |FireOnNewGlobalHook| to JS_NewGlobalObject, which causes that function to
 * fire the hook as its final act before returning. Otherwise, callers should
 * pass |DontFireOnNewGlobalHook|, which means that they are responsible for
 * invoking JS_FireOnNewGlobalObject upon successfully creating the global. If
 * an error occurs and the operation aborts, callers should skip firing the
 * hook. But otherwise, callers must take care to fire the hook exactly once
 * before compiling any script in the global's scope (we have assertions in
 * place to enforce this). This lets us be sure that debugger clients never miss
 * breakpoints.
 */
enum OnNewGlobalHookOption {
    FireOnNewGlobalHook,
    DontFireOnNewGlobalHook
};

} /* namespace JS */

extern JS_PUBLIC_API(JSObject*)
JS_NewGlobalObject(JSContext* cx, const JSClass* clasp, JSPrincipals* principals,
                   JS::OnNewGlobalHookOption hookOption,
                   const JS::CompartmentOptions& options = JS::CompartmentOptions());
/**
 * Spidermonkey does not have a good way of keeping track of what compartments should be marked on
 * their own. We can mark the roots unconditionally, but marking GC things only relevant in live
 * compartments is hard. To mitigate this, we create a static trace hook, installed on each global
 * object, from which we can be sure the compartment is relevant, and mark it.
 *
 * It is still possible to specify custom trace hooks for global object classes. They can be
 * provided via the CompartmentOptions passed to JS_NewGlobalObject.
 */
extern JS_PUBLIC_API(void)
JS_GlobalObjectTraceHook(JSTracer* trc, JSObject* global);

extern JS_PUBLIC_API(void)
JS_FireOnNewGlobalObject(JSContext* cx, JS::HandleObject global);

extern JS_PUBLIC_API(JSObject*)
JS_NewObject(JSContext* cx, const JSClass* clasp);

extern JS_PUBLIC_API(bool)
JS_IsNative(JSObject* obj);

extern JS_PUBLIC_API(JSRuntime*)
JS_GetObjectRuntime(JSObject* obj);

/**
 * Unlike JS_NewObject, JS_NewObjectWithGivenProto does not compute a default
 * proto. If proto is nullptr, the JS object will have `null` as [[Prototype]].
 */
extern JS_PUBLIC_API(JSObject*)
JS_NewObjectWithGivenProto(JSContext* cx, const JSClass* clasp, JS::Handle<JSObject*> proto);

/** Creates a new plain object, like `new Object()`, with Object.prototype as [[Prototype]]. */
extern JS_PUBLIC_API(JSObject*)
JS_NewPlainObject(JSContext* cx);

/**
 * Freeze obj, and all objects it refers to, recursively. This will not recurse
 * through non-extensible objects, on the assumption that those are already
 * deep-frozen.
 */
extern JS_PUBLIC_API(bool)
JS_DeepFreezeObject(JSContext* cx, JS::Handle<JSObject*> obj);

/**
 * Freezes an object; see ES5's Object.freeze(obj) method.
 */
extern JS_PUBLIC_API(bool)
JS_FreezeObject(JSContext* cx, JS::Handle<JSObject*> obj);


/*** Property descriptors ************************************************************************/

struct JSPropertyDescriptor : public JS::Traceable {
    JSObject* obj;
    unsigned attrs;
    JSGetterOp getter;
    JSSetterOp setter;
    JS::Value value;

    JSPropertyDescriptor()
      : obj(nullptr), attrs(0), getter(nullptr), setter(nullptr), value(JS::UndefinedValue())
    {}

    static void trace(JSPropertyDescriptor* self, JSTracer* trc) { self->trace(trc); }
    void trace(JSTracer* trc);
};

namespace JS {

template <typename Outer>
class PropertyDescriptorOperations
{
    const JSPropertyDescriptor& desc() const { return static_cast<const Outer*>(this)->get(); }

    bool has(unsigned bit) const {
        MOZ_ASSERT(bit != 0);
        MOZ_ASSERT((bit & (bit - 1)) == 0);  // only a single bit
        return (desc().attrs & bit) != 0;
    }

    bool hasAny(unsigned bits) const {
        return (desc().attrs & bits) != 0;
    }

    bool hasAll(unsigned bits) const {
        return (desc().attrs & bits) == bits;
    }

    // Non-API attributes bit used internally for arguments objects.
    enum { SHADOWABLE = JSPROP_INTERNAL_USE_BIT };

  public:
    // Descriptors with JSGetterOp/JSSetterOp are considered data
    // descriptors. It's complicated.
    bool isAccessorDescriptor() const { return hasAny(JSPROP_GETTER | JSPROP_SETTER); }
    bool isGenericDescriptor() const {
        return (desc().attrs&
                (JSPROP_GETTER | JSPROP_SETTER | JSPROP_IGNORE_READONLY | JSPROP_IGNORE_VALUE)) ==
               (JSPROP_IGNORE_READONLY | JSPROP_IGNORE_VALUE);
    }
    bool isDataDescriptor() const { return !isAccessorDescriptor() && !isGenericDescriptor(); }

    bool hasConfigurable() const { return !has(JSPROP_IGNORE_PERMANENT); }
    bool configurable() const { MOZ_ASSERT(hasConfigurable()); return !has(JSPROP_PERMANENT); }

    bool hasEnumerable() const { return !has(JSPROP_IGNORE_ENUMERATE); }
    bool enumerable() const { MOZ_ASSERT(hasEnumerable()); return has(JSPROP_ENUMERATE); }

    bool hasValue() const { return !isAccessorDescriptor() && !has(JSPROP_IGNORE_VALUE); }
    JS::HandleValue value() const {
        return JS::HandleValue::fromMarkedLocation(&desc().value);
    }

    bool hasWritable() const { return !isAccessorDescriptor() && !has(JSPROP_IGNORE_READONLY); }
    bool writable() const { MOZ_ASSERT(hasWritable()); return !has(JSPROP_READONLY); }

    bool hasGetterObject() const { return has(JSPROP_GETTER); }
    JS::HandleObject getterObject() const {
        MOZ_ASSERT(hasGetterObject());
        return JS::HandleObject::fromMarkedLocation(
                reinterpret_cast<JSObject* const*>(&desc().getter));
    }
    bool hasSetterObject() const { return has(JSPROP_SETTER); }
    JS::HandleObject setterObject() const {
        MOZ_ASSERT(hasSetterObject());
        return JS::HandleObject::fromMarkedLocation(
                reinterpret_cast<JSObject* const*>(&desc().setter));
    }

    bool hasGetterOrSetter() const { return desc().getter || desc().setter; }
    bool isShared() const { return has(JSPROP_SHARED); }

    JS::HandleObject object() const {
        return JS::HandleObject::fromMarkedLocation(&desc().obj);
    }
    unsigned attributes() const { return desc().attrs; }
    JSGetterOp getter() const { return desc().getter; }
    JSSetterOp setter() const { return desc().setter; }

    void assertValid() const {
#ifdef DEBUG
        MOZ_ASSERT((attributes() & ~(JSPROP_ENUMERATE | JSPROP_IGNORE_ENUMERATE |
                                     JSPROP_PERMANENT | JSPROP_IGNORE_PERMANENT |
                                     JSPROP_READONLY | JSPROP_IGNORE_READONLY |
                                     JSPROP_IGNORE_VALUE |
                                     JSPROP_GETTER |
                                     JSPROP_SETTER |
                                     JSPROP_SHARED |
                                     JSPROP_REDEFINE_NONCONFIGURABLE |
                                     JSPROP_RESOLVING |
                                     SHADOWABLE)) == 0);
        MOZ_ASSERT(!hasAll(JSPROP_IGNORE_ENUMERATE | JSPROP_ENUMERATE));
        MOZ_ASSERT(!hasAll(JSPROP_IGNORE_PERMANENT | JSPROP_PERMANENT));
        if (isAccessorDescriptor()) {
            MOZ_ASSERT(has(JSPROP_SHARED));
            MOZ_ASSERT(!has(JSPROP_READONLY));
            MOZ_ASSERT(!has(JSPROP_IGNORE_READONLY));
            MOZ_ASSERT(!has(JSPROP_IGNORE_VALUE));
            MOZ_ASSERT(!has(SHADOWABLE));
            MOZ_ASSERT(value().isUndefined());
            MOZ_ASSERT_IF(!has(JSPROP_GETTER), !getter());
            MOZ_ASSERT_IF(!has(JSPROP_SETTER), !setter());
        } else {
            MOZ_ASSERT(!hasAll(JSPROP_IGNORE_READONLY | JSPROP_READONLY));
            MOZ_ASSERT_IF(has(JSPROP_IGNORE_VALUE), value().isUndefined());
        }
        MOZ_ASSERT(getter() != JS_PropertyStub);
        MOZ_ASSERT(setter() != JS_StrictPropertyStub);

        MOZ_ASSERT_IF(has(JSPROP_RESOLVING), !has(JSPROP_IGNORE_ENUMERATE));
        MOZ_ASSERT_IF(has(JSPROP_RESOLVING), !has(JSPROP_IGNORE_PERMANENT));
        MOZ_ASSERT_IF(has(JSPROP_RESOLVING), !has(JSPROP_IGNORE_READONLY));
        MOZ_ASSERT_IF(has(JSPROP_RESOLVING), !has(JSPROP_IGNORE_VALUE));
        MOZ_ASSERT_IF(has(JSPROP_RESOLVING), !has(JSPROP_REDEFINE_NONCONFIGURABLE));
#endif
    }

    void assertComplete() const {
#ifdef DEBUG
        assertValid();
        MOZ_ASSERT((attributes() & ~(JSPROP_ENUMERATE |
                                     JSPROP_PERMANENT |
                                     JSPROP_READONLY |
                                     JSPROP_GETTER |
                                     JSPROP_SETTER |
                                     JSPROP_SHARED |
                                     JSPROP_REDEFINE_NONCONFIGURABLE |
                                     JSPROP_RESOLVING |
                                     SHADOWABLE)) == 0);
        MOZ_ASSERT_IF(isAccessorDescriptor(), has(JSPROP_GETTER) && has(JSPROP_SETTER));
#endif
    }

    void assertCompleteIfFound() const {
#ifdef DEBUG
        if (object())
            assertComplete();
#endif
    }
};

template <typename Outer>
class MutablePropertyDescriptorOperations : public PropertyDescriptorOperations<Outer>
{
    JSPropertyDescriptor& desc() { return static_cast<Outer*>(this)->get(); }

  public:
    void clear() {
        object().set(nullptr);
        setAttributes(0);
        setGetter(nullptr);
        setSetter(nullptr);
        value().setUndefined();
    }

    void initFields(HandleObject obj, HandleValue v, unsigned attrs,
                    JSGetterOp getterOp, JSSetterOp setterOp) {
        MOZ_ASSERT(getterOp != JS_PropertyStub);
        MOZ_ASSERT(setterOp != JS_StrictPropertyStub);

        object().set(obj);
        value().set(v);
        setAttributes(attrs);
        setGetter(getterOp);
        setSetter(setterOp);
    }

    void assign(JSPropertyDescriptor& other) {
        object().set(other.obj);
        setAttributes(other.attrs);
        setGetter(other.getter);
        setSetter(other.setter);
        value().set(other.value);
    }

    void setDataDescriptor(HandleValue v, unsigned attrs) {
        MOZ_ASSERT((attrs & ~(JSPROP_ENUMERATE |
                              JSPROP_PERMANENT |
                              JSPROP_READONLY |
                              JSPROP_IGNORE_ENUMERATE |
                              JSPROP_IGNORE_PERMANENT |
                              JSPROP_IGNORE_READONLY)) == 0);
        object().set(nullptr);
        setAttributes(attrs);
        setGetter(nullptr);
        setSetter(nullptr);
        value().set(v);
    }

    JS::MutableHandleObject object() {
        return JS::MutableHandleObject::fromMarkedLocation(&desc().obj);
    }
    unsigned& attributesRef() { return desc().attrs; }
    JSGetterOp& getter() { return desc().getter; }
    JSSetterOp& setter() { return desc().setter; }
    JS::MutableHandleValue value() {
        return JS::MutableHandleValue::fromMarkedLocation(&desc().value);
    }
    void setValue(JS::HandleValue v) {
        MOZ_ASSERT(!(desc().attrs & (JSPROP_GETTER | JSPROP_SETTER)));
        attributesRef() &= ~JSPROP_IGNORE_VALUE;
        value().set(v);
    }

    void setConfigurable(bool configurable) {
        setAttributes((desc().attrs & ~(JSPROP_IGNORE_PERMANENT | JSPROP_PERMANENT)) |
                      (configurable ? 0 : JSPROP_PERMANENT));
    }
    void setEnumerable(bool enumerable) {
        setAttributes((desc().attrs & ~(JSPROP_IGNORE_ENUMERATE | JSPROP_ENUMERATE)) |
                      (enumerable ? JSPROP_ENUMERATE : 0));
    }
    void setWritable(bool writable) {
        MOZ_ASSERT(!(desc().attrs & (JSPROP_GETTER | JSPROP_SETTER)));
        setAttributes((desc().attrs & ~(JSPROP_IGNORE_READONLY | JSPROP_READONLY)) |
                      (writable ? 0 : JSPROP_READONLY));
    }
    void setAttributes(unsigned attrs) { desc().attrs = attrs; }

    void setGetter(JSGetterOp op) {
        MOZ_ASSERT(op != JS_PropertyStub);
        desc().getter = op;
    }
    void setSetter(JSSetterOp op) {
        MOZ_ASSERT(op != JS_StrictPropertyStub);
        desc().setter = op;
    }
    void setGetterObject(JSObject* obj) {
        desc().getter = reinterpret_cast<JSGetterOp>(obj);
        desc().attrs &= ~(JSPROP_IGNORE_VALUE | JSPROP_IGNORE_READONLY | JSPROP_READONLY);
        desc().attrs |= JSPROP_GETTER | JSPROP_SHARED;
    }
    void setSetterObject(JSObject* obj) {
        desc().setter = reinterpret_cast<JSSetterOp>(obj);
        desc().attrs &= ~(JSPROP_IGNORE_VALUE | JSPROP_IGNORE_READONLY | JSPROP_READONLY);
        desc().attrs |= JSPROP_SETTER | JSPROP_SHARED;
    }

    JS::MutableHandleObject getterObject() {
        MOZ_ASSERT(this->hasGetterObject());
        return JS::MutableHandleObject::fromMarkedLocation(
                reinterpret_cast<JSObject**>(&desc().getter));
    }
    JS::MutableHandleObject setterObject() {
        MOZ_ASSERT(this->hasSetterObject());
        return JS::MutableHandleObject::fromMarkedLocation(
                reinterpret_cast<JSObject**>(&desc().setter));
    }
};

} /* namespace JS */

namespace js {

template <>
class RootedBase<JSPropertyDescriptor>
  : public JS::MutablePropertyDescriptorOperations<JS::Rooted<JSPropertyDescriptor>>
{};

template <>
class HandleBase<JSPropertyDescriptor>
  : public JS::PropertyDescriptorOperations<JS::Handle<JSPropertyDescriptor>>
{};

template <>
class MutableHandleBase<JSPropertyDescriptor>
  : public JS::MutablePropertyDescriptorOperations<JS::MutableHandle<JSPropertyDescriptor>>
{};

} /* namespace js */

namespace JS {

extern JS_PUBLIC_API(bool)
ObjectToCompletePropertyDescriptor(JSContext* cx,
                                   JS::HandleObject obj,
                                   JS::HandleValue descriptor,
                                   JS::MutableHandle<JSPropertyDescriptor> desc);

} // namespace JS


/*** Standard internal methods ********************************************************************
 *
 * The functions below are the fundamental operations on objects.
 *
 * ES6 specifies 14 internal methods that define how objects behave.  The
 * standard is actually quite good on this topic, though you may have to read
 * it a few times. See ES6 sections 6.1.7.2 and 6.1.7.3.
 *
 * When 'obj' is an ordinary object, these functions have boring standard
 * behavior as specified by ES6 section 9.1; see the section about internal
 * methods in js/src/vm/NativeObject.h.
 *
 * Proxies override the behavior of internal methods. So when 'obj' is a proxy,
 * any one of the functions below could do just about anything. See
 * js/public/Proxy.h.
 */

/**
 * Get the prototype of obj, storing it in result.
 *
 * Implements: ES6 [[GetPrototypeOf]] internal method.
 */
extern JS_PUBLIC_API(bool)
JS_GetPrototype(JSContext* cx, JS::HandleObject obj, JS::MutableHandleObject result);

/**
 * Change the prototype of obj.
 *
 * Implements: ES6 [[SetPrototypeOf]] internal method.
 *
 * In cases where ES6 [[SetPrototypeOf]] returns false without an exception,
 * JS_SetPrototype throws a TypeError and returns false.
 *
 * Performance warning: JS_SetPrototype is very bad for performance. It may
 * cause compiled jit-code to be invalidated. It also causes not only obj but
 * all other objects in the same "group" as obj to be permanently deoptimized.
 * It's better to create the object with the right prototype from the start.
 */
extern JS_PUBLIC_API(bool)
JS_SetPrototype(JSContext* cx, JS::HandleObject obj, JS::HandleObject proto);

/**
 * Determine whether obj is extensible. Extensible objects can have new
 * properties defined on them. Inextensible objects can't, and their
 * [[Prototype]] slot is fixed as well.
 *
 * Implements: ES6 [[IsExtensible]] internal method.
 */
extern JS_PUBLIC_API(bool)
JS_IsExtensible(JSContext* cx, JS::HandleObject obj, bool* extensible);

/**
 * Attempt to make |obj| non-extensible.
 *
 * Not all failures are treated as errors. See the comment on
 * JS::ObjectOpResult in js/public/Class.h.
 *
 * Implements: ES6 [[PreventExtensions]] internal method.
 */
extern JS_PUBLIC_API(bool)
JS_PreventExtensions(JSContext* cx, JS::HandleObject obj, JS::ObjectOpResult& result);

/**
 * Attempt to make the [[Prototype]] of |obj| immutable, such that any attempt
 * to modify it will fail.  If an error occurs during the attempt, return false
 * (with a pending exception set, depending upon the nature of the error).  If
 * no error occurs, return true with |*succeeded| set to indicate whether the
 * attempt successfully made the [[Prototype]] immutable.
 *
 * This is a nonstandard internal method.
 */
extern JS_PUBLIC_API(bool)
JS_SetImmutablePrototype(JSContext* cx, JS::HandleObject obj, bool* succeeded);

/**
 * Get a description of one of obj's own properties. If no such property exists
 * on obj, return true with desc.object() set to null.
 *
 * Implements: ES6 [[GetOwnProperty]] internal method.
 */
extern JS_PUBLIC_API(bool)
JS_GetOwnPropertyDescriptorById(JSContext* cx, JS::HandleObject obj, JS::HandleId id,
                                JS::MutableHandle<JSPropertyDescriptor> desc);

extern JS_PUBLIC_API(bool)
JS_GetOwnPropertyDescriptor(JSContext* cx, JS::HandleObject obj, const char* name,
                            JS::MutableHandle<JSPropertyDescriptor> desc);

extern JS_PUBLIC_API(bool)
JS_GetOwnUCPropertyDescriptor(JSContext* cx, JS::HandleObject obj, const char16_t* name,
                              JS::MutableHandle<JSPropertyDescriptor> desc);

/**
 * Like JS_GetOwnPropertyDescriptorById, but also searches the prototype chain
 * if no own property is found directly on obj. The object on which the
 * property is found is returned in desc.object(). If the property is not found
 * on the prototype chain, this returns true with desc.object() set to null.
 */
extern JS_PUBLIC_API(bool)
JS_GetPropertyDescriptorById(JSContext* cx, JS::HandleObject obj, JS::HandleId id,
                             JS::MutableHandle<JSPropertyDescriptor> desc);

extern JS_PUBLIC_API(bool)
JS_GetPropertyDescriptor(JSContext* cx, JS::HandleObject obj, const char* name,
                         JS::MutableHandle<JSPropertyDescriptor> desc);

/**
 * Define a property on obj.
 *
 * This function uses JS::ObjectOpResult to indicate conditions that ES6
 * specifies as non-error failures. This is inconvenient at best, so use this
 * function only if you are implementing a proxy handler's defineProperty()
 * method. For all other purposes, use one of the many DefineProperty functions
 * below that throw an exception in all failure cases.
 *
 * Implements: ES6 [[DefineOwnProperty]] internal method.
 */
extern JS_PUBLIC_API(bool)
JS_DefinePropertyById(JSContext* cx, JS::HandleObject obj, JS::HandleId id,
                      JS::Handle<JSPropertyDescriptor> desc,
                      JS::ObjectOpResult& result);

/**
 * Define a property on obj, throwing a TypeError if the attempt fails.
 * This is the C++ equivalent of `Object.defineProperty(obj, id, desc)`.
 */
extern JS_PUBLIC_API(bool)
JS_DefinePropertyById(JSContext* cx, JS::HandleObject obj, JS::HandleId id,
                      JS::Handle<JSPropertyDescriptor> desc);

extern JS_PUBLIC_API(bool)
JS_DefinePropertyById(JSContext* cx, JS::HandleObject obj, JS::HandleId id, JS::HandleValue value,
                      unsigned attrs, JSNative getter = nullptr, JSNative setter = nullptr);

extern JS_PUBLIC_API(bool)
JS_DefinePropertyById(JSContext* cx, JS::HandleObject obj, JS::HandleId id, JS::HandleObject value,
                      unsigned attrs, JSNative getter = nullptr, JSNative setter = nullptr);

extern JS_PUBLIC_API(bool)
JS_DefinePropertyById(JSContext* cx, JS::HandleObject obj, JS::HandleId id, JS::HandleString value,
                      unsigned attrs, JSNative getter = nullptr, JSNative setter = nullptr);

extern JS_PUBLIC_API(bool)
JS_DefinePropertyById(JSContext* cx, JS::HandleObject obj, JS::HandleId id, int32_t value,
                      unsigned attrs, JSNative getter = nullptr, JSNative setter = nullptr);

extern JS_PUBLIC_API(bool)
JS_DefinePropertyById(JSContext* cx, JS::HandleObject obj, JS::HandleId id, uint32_t value,
                      unsigned attrs, JSNative getter = nullptr, JSNative setter = nullptr);

extern JS_PUBLIC_API(bool)
JS_DefinePropertyById(JSContext* cx, JS::HandleObject obj, JS::HandleId id, double value,
                      unsigned attrs, JSNative getter = nullptr, JSNative setter = nullptr);

extern JS_PUBLIC_API(bool)
JS_DefineProperty(JSContext* cx, JS::HandleObject obj, const char* name, JS::HandleValue value,
                  unsigned attrs, JSNative getter = nullptr, JSNative setter = nullptr);

extern JS_PUBLIC_API(bool)
JS_DefineProperty(JSContext* cx, JS::HandleObject obj, const char* name, JS::HandleObject value,
                  unsigned attrs, JSNative getter = nullptr, JSNative setter = nullptr);

extern JS_PUBLIC_API(bool)
JS_DefineProperty(JSContext* cx, JS::HandleObject obj, const char* name, JS::HandleString value,
                  unsigned attrs, JSNative getter = nullptr, JSNative setter = nullptr);

extern JS_PUBLIC_API(bool)
JS_DefineProperty(JSContext* cx, JS::HandleObject obj, const char* name, int32_t value,
                  unsigned attrs, JSNative getter = nullptr, JSNative setter = nullptr);

extern JS_PUBLIC_API(bool)
JS_DefineProperty(JSContext* cx, JS::HandleObject obj, const char* name, uint32_t value,
                  unsigned attrs, JSNative getter = nullptr, JSNative setter = nullptr);

extern JS_PUBLIC_API(bool)
JS_DefineProperty(JSContext* cx, JS::HandleObject obj, const char* name, double value,
                  unsigned attrs, JSNative getter = nullptr, JSNative setter = nullptr);

extern JS_PUBLIC_API(bool)
JS_DefineUCProperty(JSContext* cx, JS::HandleObject obj, const char16_t* name, size_t namelen,
                    JS::Handle<JSPropertyDescriptor> desc,
                    JS::ObjectOpResult& result);

extern JS_PUBLIC_API(bool)
JS_DefineUCProperty(JSContext* cx, JS::HandleObject obj, const char16_t* name, size_t namelen,
                    JS::Handle<JSPropertyDescriptor> desc);

extern JS_PUBLIC_API(bool)
JS_DefineUCProperty(JSContext* cx, JS::HandleObject obj, const char16_t* name, size_t namelen,
                    JS::HandleValue value, unsigned attrs,
                    JSNative getter = nullptr, JSNative setter = nullptr);

extern JS_PUBLIC_API(bool)
JS_DefineUCProperty(JSContext* cx, JS::HandleObject obj, const char16_t* name, size_t namelen,
                    JS::HandleObject value, unsigned attrs,
                    JSNative getter = nullptr, JSNative setter = nullptr);

extern JS_PUBLIC_API(bool)
JS_DefineUCProperty(JSContext* cx, JS::HandleObject obj, const char16_t* name, size_t namelen,
                    JS::HandleString value, unsigned attrs,
                    JSNative getter = nullptr, JSNative setter = nullptr);

extern JS_PUBLIC_API(bool)
JS_DefineUCProperty(JSContext* cx, JS::HandleObject obj, const char16_t* name, size_t namelen,
                    int32_t value, unsigned attrs,
                    JSNative getter = nullptr, JSNative setter = nullptr);

extern JS_PUBLIC_API(bool)
JS_DefineUCProperty(JSContext* cx, JS::HandleObject obj, const char16_t* name, size_t namelen,
                    uint32_t value, unsigned attrs,
                    JSNative getter = nullptr, JSNative setter = nullptr);

extern JS_PUBLIC_API(bool)
JS_DefineUCProperty(JSContext* cx, JS::HandleObject obj, const char16_t* name, size_t namelen,
                    double value, unsigned attrs,
                    JSNative getter = nullptr, JSNative setter = nullptr);

extern JS_PUBLIC_API(bool)
JS_DefineElement(JSContext* cx, JS::HandleObject obj, uint32_t index, JS::HandleValue value,
                 unsigned attrs, JSNative getter = nullptr, JSNative setter = nullptr);

extern JS_PUBLIC_API(bool)
JS_DefineElement(JSContext* cx, JS::HandleObject obj, uint32_t index, JS::HandleObject value,
                 unsigned attrs, JSNative getter = nullptr, JSNative setter = nullptr);

extern JS_PUBLIC_API(bool)
JS_DefineElement(JSContext* cx, JS::HandleObject obj, uint32_t index, JS::HandleString value,
                 unsigned attrs, JSNative getter = nullptr, JSNative setter = nullptr);

extern JS_PUBLIC_API(bool)
JS_DefineElement(JSContext* cx, JS::HandleObject obj, uint32_t index, int32_t value,
                 unsigned attrs, JSNative getter = nullptr, JSNative setter = nullptr);

extern JS_PUBLIC_API(bool)
JS_DefineElement(JSContext* cx, JS::HandleObject obj, uint32_t index, uint32_t value,
                 unsigned attrs, JSNative getter = nullptr, JSNative setter = nullptr);

extern JS_PUBLIC_API(bool)
JS_DefineElement(JSContext* cx, JS::HandleObject obj, uint32_t index, double value,
                 unsigned attrs, JSNative getter = nullptr, JSNative setter = nullptr);

/**
 * Compute the expression `id in obj`.
 *
 * If obj has an own or inherited property obj[id], set *foundp = true and
 * return true. If not, set *foundp = false and return true. On error, return
 * false with an exception pending.
 *
 * Implements: ES6 [[Has]] internal method.
 */
extern JS_PUBLIC_API(bool)
JS_HasPropertyById(JSContext* cx, JS::HandleObject obj, JS::HandleId id, bool* foundp);

extern JS_PUBLIC_API(bool)
JS_HasProperty(JSContext* cx, JS::HandleObject obj, const char* name, bool* foundp);

extern JS_PUBLIC_API(bool)
JS_HasUCProperty(JSContext* cx, JS::HandleObject obj, const char16_t* name, size_t namelen,
                 bool* vp);

extern JS_PUBLIC_API(bool)
JS_HasElement(JSContext* cx, JS::HandleObject obj, uint32_t index, bool* foundp);

/**
 * Determine whether obj has an own property with the key `id`.
 *
 * Implements: ES6 7.3.11 HasOwnProperty(O, P).
 */
extern JS_PUBLIC_API(bool)
JS_HasOwnPropertyById(JSContext* cx, JS::HandleObject obj, JS::HandleId id, bool* foundp);

extern JS_PUBLIC_API(bool)
JS_HasOwnProperty(JSContext* cx, JS::HandleObject obj, const char* name, bool* foundp);

/**
 * Get the value of the property `obj[id]`, or undefined if no such property
 * exists. This is the C++ equivalent of `vp = Reflect.get(obj, id, receiver)`.
 *
 * Most callers don't need the `receiver` argument. Consider using
 * JS_GetProperty instead. (But if you're implementing a proxy handler's set()
 * method, it's often correct to call this function and pass the receiver
 * through.)
 *
 * Implements: ES6 [[Get]] internal method.
 */
extern JS_PUBLIC_API(bool)
JS_ForwardGetPropertyTo(JSContext* cx, JS::HandleObject obj, JS::HandleId id,
                        JS::HandleValue receiver, JS::MutableHandleValue vp);

extern JS_PUBLIC_API(bool)
JS_ForwardGetElementTo(JSContext* cx, JS::HandleObject obj, uint32_t index,
                       JS::HandleObject receiver, JS::MutableHandleValue vp);

/**
 * Get the value of the property `obj[id]`, or undefined if no such property
 * exists. The result is stored in vp.
 *
 * Implements: ES6 7.3.1 Get(O, P).
 */
extern JS_PUBLIC_API(bool)
JS_GetPropertyById(JSContext* cx, JS::HandleObject obj, JS::HandleId id,
                   JS::MutableHandleValue vp);

extern JS_PUBLIC_API(bool)
JS_GetProperty(JSContext* cx, JS::HandleObject obj, const char* name, JS::MutableHandleValue vp);

extern JS_PUBLIC_API(bool)
JS_GetUCProperty(JSContext* cx, JS::HandleObject obj, const char16_t* name, size_t namelen,
                 JS::MutableHandleValue vp);

extern JS_PUBLIC_API(bool)
JS_GetElement(JSContext* cx, JS::HandleObject obj, uint32_t index, JS::MutableHandleValue vp);

/**
 * Perform the same property assignment as `Reflect.set(obj, id, v, receiver)`.
 *
 * This function has a `receiver` argument that most callers don't need.
 * Consider using JS_SetProperty instead.
 *
 * Implements: ES6 [[Set]] internal method.
 */
extern JS_PUBLIC_API(bool)
JS_ForwardSetPropertyTo(JSContext* cx, JS::HandleObject obj, JS::HandleId id, JS::HandleValue v,
                        JS::HandleValue receiver, JS::ObjectOpResult& result);

/**
 * Perform the assignment `obj[id] = v`.
 *
 * This function performs non-strict assignment, so if the property is
 * read-only, nothing happens and no error is thrown.
 */
extern JS_PUBLIC_API(bool)
JS_SetPropertyById(JSContext* cx, JS::HandleObject obj, JS::HandleId id, JS::HandleValue v);

extern JS_PUBLIC_API(bool)
JS_SetProperty(JSContext* cx, JS::HandleObject obj, const char* name, JS::HandleValue v);

extern JS_PUBLIC_API(bool)
JS_SetUCProperty(JSContext* cx, JS::HandleObject obj, const char16_t* name, size_t namelen,
                 JS::HandleValue v);

extern JS_PUBLIC_API(bool)
JS_SetElement(JSContext* cx, JS::HandleObject obj, uint32_t index, JS::HandleValue v);

extern JS_PUBLIC_API(bool)
JS_SetElement(JSContext* cx, JS::HandleObject obj, uint32_t index, JS::HandleObject v);

extern JS_PUBLIC_API(bool)
JS_SetElement(JSContext* cx, JS::HandleObject obj, uint32_t index, JS::HandleString v);

extern JS_PUBLIC_API(bool)
JS_SetElement(JSContext* cx, JS::HandleObject obj, uint32_t index, int32_t v);

extern JS_PUBLIC_API(bool)
JS_SetElement(JSContext* cx, JS::HandleObject obj, uint32_t index, uint32_t v);

extern JS_PUBLIC_API(bool)
JS_SetElement(JSContext* cx, JS::HandleObject obj, uint32_t index, double v);

/**
 * Delete a property. This is the C++ equivalent of
 * `result = Reflect.deleteProperty(obj, id)`.
 *
 * This function has a `result` out parameter that most callers don't need.
 * Unless you can pass through an ObjectOpResult provided by your caller, it's
 * probably best to use the JS_DeletePropertyById signature with just 3
 * arguments.
 *
 * Implements: ES6 [[Delete]] internal method.
 */
extern JS_PUBLIC_API(bool)
JS_DeletePropertyById(JSContext* cx, JS::HandleObject obj, JS::HandleId id,
                      JS::ObjectOpResult& result);

extern JS_PUBLIC_API(bool)
JS_DeleteProperty(JSContext* cx, JS::HandleObject obj, const char* name,
                  JS::ObjectOpResult& result);

extern JS_PUBLIC_API(bool)
JS_DeleteUCProperty(JSContext* cx, JS::HandleObject obj, const char16_t* name, size_t namelen,
                    JS::ObjectOpResult& result);

extern JS_PUBLIC_API(bool)
JS_DeleteElement(JSContext* cx, JS::HandleObject obj, uint32_t index, JS::ObjectOpResult& result);

/**
 * Delete a property, ignoring strict failures. This is the C++ equivalent of
 * the JS `delete obj[id]` in non-strict mode code.
 */
extern JS_PUBLIC_API(bool)
JS_DeletePropertyById(JSContext* cx, JS::HandleObject obj, jsid id);

extern JS_PUBLIC_API(bool)
JS_DeleteProperty(JSContext* cx, JS::HandleObject obj, const char* name);

extern JS_PUBLIC_API(bool)
JS_DeleteElement(JSContext* cx, JS::HandleObject obj, uint32_t index);

/**
 * Get an array of the non-symbol enumerable properties of obj.
 * This function is roughly equivalent to:
 *
 *     var result = [];
 *     for (key in obj)
 *         result.push(key);
 *     return result;
 *
 * This is the closest thing we currently have to the ES6 [[Enumerate]]
 * internal method.
 *
 * The JSIdArray returned by JS_Enumerate must be rooted to protect its
 * contents from garbage collection. Use JS::AutoIdArray.
 */
extern JS_PUBLIC_API(bool)
JS_Enumerate(JSContext* cx, JS::HandleObject obj, JS::MutableHandle<JS::IdVector> props);

/*
 * API for determining callability and constructability. [[Call]] and
 * [[Construct]] are internal methods that aren't present on all objects, so it
 * is useful to ask if they are there or not. The standard itself asks these
 * questions routinely.
 */
namespace JS {

/**
 * Return true if the given object is callable. In ES6 terms, an object is
 * callable if it has a [[Call]] internal method.
 *
 * Implements: ES6 7.2.3 IsCallable(argument).
 *
 * Functions are callable. A scripted proxy or wrapper is callable if its
 * target is callable. Most other objects aren't callable.
 */
extern JS_PUBLIC_API(bool)
IsCallable(JSObject* obj);

/**
 * Return true if the given object is a constructor. In ES6 terms, an object is
 * a constructor if it has a [[Construct]] internal method. The expression
 * `new obj()` throws a TypeError if obj is not a constructor.
 *
 * Implements: ES6 7.2.4 IsConstructor(argument).
 *
 * JS functions and classes are constructors. Arrow functions and most builtin
 * functions are not. A scripted proxy or wrapper is a constructor if its
 * target is a constructor.
 */
extern JS_PUBLIC_API(bool)
IsConstructor(JSObject* obj);

} /* namespace JS */

/**
 * Call a function, passing a this-value and arguments. This is the C++
 * equivalent of `rval = Reflect.apply(fun, obj, args)`.
 *
 * Implements: ES6 7.3.12 Call(F, V, [argumentsList]).
 * Use this function to invoke the [[Call]] internal method.
 */
extern JS_PUBLIC_API(bool)
JS_CallFunctionValue(JSContext* cx, JS::HandleObject obj, JS::HandleValue fval,
                     const JS::HandleValueArray& args, JS::MutableHandleValue rval);

extern JS_PUBLIC_API(bool)
JS_CallFunction(JSContext* cx, JS::HandleObject obj, JS::HandleFunction fun,
                const JS::HandleValueArray& args, JS::MutableHandleValue rval);

/**
 * Perform the method call `rval = obj[name](args)`.
 */
extern JS_PUBLIC_API(bool)
JS_CallFunctionName(JSContext* cx, JS::HandleObject obj, const char* name,
                    const JS::HandleValueArray& args, JS::MutableHandleValue rval);

namespace JS {

static inline bool
Call(JSContext* cx, JS::HandleObject thisObj, JS::HandleFunction fun,
     const JS::HandleValueArray& args, MutableHandleValue rval)
{
    return !!JS_CallFunction(cx, thisObj, fun, args, rval);
}

static inline bool
Call(JSContext* cx, JS::HandleObject thisObj, JS::HandleValue fun, const JS::HandleValueArray& args,
     MutableHandleValue rval)
{
    return !!JS_CallFunctionValue(cx, thisObj, fun, args, rval);
}

static inline bool
Call(JSContext* cx, JS::HandleObject thisObj, const char* name, const JS::HandleValueArray& args,
     MutableHandleValue rval)
{
    return !!JS_CallFunctionName(cx, thisObj, name, args, rval);
}

extern JS_PUBLIC_API(bool)
Call(JSContext* cx, JS::HandleValue thisv, JS::HandleValue fun, const JS::HandleValueArray& args,
     MutableHandleValue rval);

static inline bool
Call(JSContext* cx, JS::HandleValue thisv, JS::HandleObject funObj, const JS::HandleValueArray& args,
     MutableHandleValue rval)
{
    MOZ_ASSERT(funObj);
    JS::RootedValue fun(cx, JS::ObjectValue(*funObj));
    return Call(cx, thisv, fun, args, rval);
}

/**
 * Invoke a constructor. This is the C++ equivalent of
 * `rval = Reflect.construct(fun, args, newTarget)`.
 *
 * JS::Construct() takes a `newTarget` argument that most callers don't need.
 * Consider using the four-argument Construct signature instead. (But if you're
 * implementing a subclass or a proxy handler's construct() method, this is the
 * right function to call.)
 *
 * Implements: ES6 7.3.13 Construct(F, [argumentsList], [newTarget]).
 * Use this function to invoke the [[Construct]] internal method.
 */
extern JS_PUBLIC_API(bool)
Construct(JSContext* cx, JS::HandleValue fun, HandleObject newTarget,
          const JS::HandleValueArray &args, MutableHandleValue rval);

/**
 * Invoke a constructor. This is the C++ equivalent of
 * `rval = new fun(...args)`.
 *
 * The value left in rval on success is always an object in practice,
 * though at the moment this is not enforced by the C++ type system.
 *
 * Implements: ES6 7.3.13 Construct(F, [argumentsList], [newTarget]), when
 * newTarget is omitted.
 */
extern JS_PUBLIC_API(bool)
Construct(JSContext* cx, JS::HandleValue fun, const JS::HandleValueArray& args,
          MutableHandleValue rval);

} /* namespace JS */

/**
 * Invoke a constructor, like the JS expression `new ctor(...args)`. Returns
 * the new object, or null on error.
 */
extern JS_PUBLIC_API(JSObject*)
JS_New(JSContext* cx, JS::HandleObject ctor, const JS::HandleValueArray& args);


/*** Other property-defining functions ***********************************************************/

extern JS_PUBLIC_API(JSObject*)
JS_DefineObject(JSContext* cx, JS::HandleObject obj, const char* name,
                const JSClass* clasp = nullptr, unsigned attrs = 0);

extern JS_PUBLIC_API(bool)
JS_DefineConstDoubles(JSContext* cx, JS::HandleObject obj, const JSConstDoubleSpec* cds);

extern JS_PUBLIC_API(bool)
JS_DefineConstIntegers(JSContext* cx, JS::HandleObject obj, const JSConstIntegerSpec* cis);

extern JS_PUBLIC_API(bool)
JS_DefineProperties(JSContext* cx, JS::HandleObject obj, const JSPropertySpec* ps);


/* * */

extern JS_PUBLIC_API(bool)
JS_AlreadyHasOwnPropertyById(JSContext* cx, JS::HandleObject obj, JS::HandleId id,
                             bool* foundp);

extern JS_PUBLIC_API(bool)
JS_AlreadyHasOwnProperty(JSContext* cx, JS::HandleObject obj, const char* name,
                         bool* foundp);

extern JS_PUBLIC_API(bool)
JS_AlreadyHasOwnUCProperty(JSContext* cx, JS::HandleObject obj, const char16_t* name,
                           size_t namelen, bool* foundp);

extern JS_PUBLIC_API(bool)
JS_AlreadyHasOwnElement(JSContext* cx, JS::HandleObject obj, uint32_t index, bool* foundp);

extern JS_PUBLIC_API(JSObject*)
JS_NewArrayObject(JSContext* cx, const JS::HandleValueArray& contents);

extern JS_PUBLIC_API(JSObject*)
JS_NewArrayObject(JSContext* cx, size_t length);

/**
 * Returns true and sets |*isArray| indicating whether |value| is an Array
 * object or a wrapper around one, otherwise returns false on failure.
 *
 * This method returns true with |*isArray == false| when passed a proxy whose
 * target is an Array, or when passed a revoked proxy.
 */
extern JS_PUBLIC_API(bool)
JS_IsArrayObject(JSContext* cx, JS::HandleValue value, bool* isArray);

/**
 * Returns true and sets |*isArray| indicating whether |obj| is an Array object
 * or a wrapper around one, otherwise returns false on failure.
 *
 * This method returns true with |*isArray == false| when passed a proxy whose
 * target is an Array, or when passed a revoked proxy.
 */
extern JS_PUBLIC_API(bool)
JS_IsArrayObject(JSContext* cx, JS::HandleObject obj, bool* isArray);

extern JS_PUBLIC_API(bool)
JS_GetArrayLength(JSContext* cx, JS::Handle<JSObject*> obj, uint32_t* lengthp);

extern JS_PUBLIC_API(bool)
JS_SetArrayLength(JSContext* cx, JS::Handle<JSObject*> obj, uint32_t length);

/**
 * Assign 'undefined' to all of the object's non-reserved slots. Note: this is
 * done for all slots, regardless of the associated property descriptor.
 */
JS_PUBLIC_API(void)
JS_SetAllNonReservedSlotsToUndefined(JSContext* cx, JSObject* objArg);

/**
 * Create a new array buffer with the given contents. It must be legal to pass
 * these contents to free(). On success, the ownership is transferred to the
 * new array buffer.
 */
extern JS_PUBLIC_API(JSObject*)
JS_NewArrayBufferWithContents(JSContext* cx, size_t nbytes, void* contents);

/**
 * Steal the contents of the given array buffer. The array buffer has its
 * length set to 0 and its contents array cleared. The caller takes ownership
 * of the return value and must free it or transfer ownership via
 * JS_NewArrayBufferWithContents when done using it.
 */
extern JS_PUBLIC_API(void*)
JS_StealArrayBufferContents(JSContext* cx, JS::HandleObject obj);

/**
 * Create a new mapped array buffer with the given memory mapped contents. It
 * must be legal to free the contents pointer by unmapping it. On success,
 * ownership is transferred to the new mapped array buffer.
 */
extern JS_PUBLIC_API(JSObject*)
JS_NewMappedArrayBufferWithContents(JSContext* cx, size_t nbytes, void* contents);

/**
 * Create memory mapped array buffer contents.
 * Caller must take care of closing fd after calling this function.
 */
extern JS_PUBLIC_API(void*)
JS_CreateMappedArrayBufferContents(int fd, size_t offset, size_t length);

/**
 * Release the allocated resource of mapped array buffer contents before the
 * object is created.
 * If a new object has been created by JS_NewMappedArrayBufferWithContents()
 * with this content, then JS_NeuterArrayBuffer() should be used instead to
 * release the resource used by the object.
 */
extern JS_PUBLIC_API(void)
JS_ReleaseMappedArrayBufferContents(void* contents, size_t length);

extern JS_PUBLIC_API(JS::Value)
JS_GetReservedSlot(JSObject* obj, uint32_t index);

extern JS_PUBLIC_API(void)
JS_SetReservedSlot(JSObject* obj, uint32_t index, JS::Value v);


/************************************************************************/

/*
 * Functions and scripts.
 */
extern JS_PUBLIC_API(JSFunction*)
JS_NewFunction(JSContext* cx, JSNative call, unsigned nargs, unsigned flags,
               const char* name);

namespace JS {

extern JS_PUBLIC_API(JSFunction*)
GetSelfHostedFunction(JSContext* cx, const char* selfHostedName, HandleId id,
                      unsigned nargs);

/**
 * Create a new function based on the given JSFunctionSpec, *fs.
 * id is the result of a successful call to
 * `PropertySpecNameToPermanentId(cx, fs->name, &id)`.
 *
 * Unlike JS_DefineFunctions, this does not treat fs as an array.
 * *fs must not be JS_FS_END.
 */
extern JS_PUBLIC_API(JSFunction*)
NewFunctionFromSpec(JSContext* cx, const JSFunctionSpec* fs, HandleId id);

} /* namespace JS */

extern JS_PUBLIC_API(JSObject*)
JS_GetFunctionObject(JSFunction* fun);

/**
 * Return the function's identifier as a JSString, or null if fun is unnamed.
 * The returned string lives as long as fun, so you don't need to root a saved
 * reference to it if fun is well-connected or rooted, and provided you bound
 * the use of the saved reference by fun's lifetime.
 */
extern JS_PUBLIC_API(JSString*)
JS_GetFunctionId(JSFunction* fun);

/**
 * Return a function's display name. This is the defined name if one was given
 * where the function was defined, or it could be an inferred name by the JS
 * engine in the case that the function was defined to be anonymous. This can
 * still return nullptr if a useful display name could not be inferred. The
 * same restrictions on rooting as those in JS_GetFunctionId apply.
 */
extern JS_PUBLIC_API(JSString*)
JS_GetFunctionDisplayId(JSFunction* fun);

/*
 * Return the arity (length) of fun.
 */
extern JS_PUBLIC_API(uint16_t)
JS_GetFunctionArity(JSFunction* fun);

/**
 * Infallible predicate to test whether obj is a function object (faster than
 * comparing obj's class name to "Function", but equivalent unless someone has
 * overwritten the "Function" identifier with a different constructor and then
 * created instances using that constructor that might be passed in as obj).
 */
extern JS_PUBLIC_API(bool)
JS_ObjectIsFunction(JSContext* cx, JSObject* obj);

extern JS_PUBLIC_API(bool)
JS_IsNativeFunction(JSObject* funobj, JSNative call);

/** Return whether the given function is a valid constructor. */
extern JS_PUBLIC_API(bool)
JS_IsConstructor(JSFunction* fun);

/**
 * This enum is used to select if properties with JSPROP_DEFINE_LATE flag
 * should be defined on the object.
 * Normal JSAPI consumers probably always want DefineAllProperties here.
 */
enum PropertyDefinitionBehavior {
    DefineAllProperties,
    OnlyDefineLateProperties,
    DontDefineLateProperties
};

extern JS_PUBLIC_API(bool)
JS_DefineFunctions(JSContext* cx, JS::Handle<JSObject*> obj, const JSFunctionSpec* fs,
                   PropertyDefinitionBehavior behavior = DefineAllProperties);

extern JS_PUBLIC_API(JSFunction*)
JS_DefineFunction(JSContext* cx, JS::Handle<JSObject*> obj, const char* name, JSNative call,
                  unsigned nargs, unsigned attrs);

extern JS_PUBLIC_API(JSFunction*)
JS_DefineUCFunction(JSContext* cx, JS::Handle<JSObject*> obj,
                    const char16_t* name, size_t namelen, JSNative call,
                    unsigned nargs, unsigned attrs);

extern JS_PUBLIC_API(JSFunction*)
JS_DefineFunctionById(JSContext* cx, JS::Handle<JSObject*> obj, JS::Handle<jsid> id, JSNative call,
                      unsigned nargs, unsigned attrs);

namespace JS {

/**
 * Clone a top-level function into cx's global. This function will dynamically
 * fail if funobj was lexically nested inside some other function.
 */
extern JS_PUBLIC_API(JSObject*)
CloneFunctionObject(JSContext* cx, HandleObject funobj);

/**
 * As above, but providing an explicit scope chain.  scopeChain must not include
 * the global object on it; that's implicit.  It needs to contain the other
 * objects that should end up on the clone's scope chain.
 */
extern JS_PUBLIC_API(JSObject*)
CloneFunctionObject(JSContext* cx, HandleObject funobj, AutoObjectVector& scopeChain);

} // namespace JS

/**
 * Given a buffer, return false if the buffer might become a valid
 * javascript statement with the addition of more lines.  Otherwise return
 * true.  The intent is to support interactive compilation - accumulate
 * lines in a buffer until JS_BufferIsCompilableUnit is true, then pass it to
 * the compiler.
 */
extern JS_PUBLIC_API(bool)
JS_BufferIsCompilableUnit(JSContext* cx, JS::Handle<JSObject*> obj, const char* utf8,
                          size_t length);

/**
 * |script| will always be set. On failure, it will be set to nullptr.
 */
extern JS_PUBLIC_API(bool)
JS_CompileScript(JSContext* cx, const char* ascii, size_t length,
                 const JS::CompileOptions& options,
                 JS::MutableHandleScript script);

/**
 * |script| will always be set. On failure, it will be set to nullptr.
 */
extern JS_PUBLIC_API(bool)
JS_CompileUCScript(JSContext* cx, const char16_t* chars, size_t length,
                   const JS::CompileOptions& options,
                   JS::MutableHandleScript script);

extern JS_PUBLIC_API(JSObject*)
JS_GetGlobalFromScript(JSScript* script);

extern JS_PUBLIC_API(const char*)
JS_GetScriptFilename(JSScript* script);

extern JS_PUBLIC_API(unsigned)
JS_GetScriptBaseLineNumber(JSContext* cx, JSScript* script);

extern JS_PUBLIC_API(JSScript*)
JS_GetFunctionScript(JSContext* cx, JS::HandleFunction fun);

namespace JS {

/* Options for JavaScript compilation. */

/*
 * In the most common use case, a CompileOptions instance is allocated on the
 * stack, and holds non-owning references to non-POD option values: strings;
 * principals; objects; and so on. The code declaring the instance guarantees
 * that such option values will outlive the CompileOptions itself: objects are
 * otherwise rooted; principals have had their reference counts bumped; strings
 * will not be freed until the CompileOptions goes out of scope. In this
 * situation, CompileOptions only refers to things others own, so it can be
 * lightweight.
 *
 * In some cases, however, we need to hold compilation options with a
 * non-stack-like lifetime. For example, JS::CompileOffThread needs to save
 * compilation options where a worker thread can find them, and then return
 * immediately. The worker thread will come along at some later point, and use
 * the options.
 *
 * The compiler itself just needs to be able to access a collection of options;
 * it doesn't care who owns them, or what's keeping them alive. It does its own
 * addrefs/copies/tracing/etc.
 *
 * Furthermore, in some cases compile options are propagated from one entity to
 * another (e.g. from a scriipt to a function defined in that script).  This
 * involves copying over some, but not all, of the options.
 *
 * So, we have a class hierarchy that reflects these four use cases:
 *
 * - TransitiveCompileOptions is the common base class, representing options
 *   that should get propagated from a script to functions defined in that
 *   script.  This is never instantiated directly.
 *
 * - ReadOnlyCompileOptions is the only subclass of TransitiveCompileOptions,
 *   representing a full set of compile options.  It can be used by code that
 *   simply needs to access options set elsewhere, like the compiler.  This,
 *   again, is never instantiated directly.
 *
 * - The usual CompileOptions class must be stack-allocated, and holds
 *   non-owning references to the filename, element, and so on. It's derived
 *   from ReadOnlyCompileOptions, so the compiler can use it.
 *
 * - OwningCompileOptions roots / copies / reference counts of all its values,
 *   and unroots / frees / releases them when it is destructed. It too is
 *   derived from ReadOnlyCompileOptions, so the compiler accepts it.
 */

enum class AsmJSOption : uint8_t { Enabled, Disabled, DisabledByDebugger };

/**
 * The common base class for the CompileOptions hierarchy.
 *
 * Use this in code that needs to propagate compile options from one compilation
 * unit to another.
 */
class JS_FRIEND_API(TransitiveCompileOptions)
{
  protected:
    // The Web Platform allows scripts to be loaded from arbitrary cross-origin
    // sources. This allows an attack by which a malicious website loads a
    // sensitive file (say, a bank statement) cross-origin (using the user's
    // cookies), and sniffs the generated syntax errors (via a window.onerror
    // handler) for juicy morsels of its contents.
    //
    // To counter this attack, HTML5 specifies that script errors should be
    // sanitized ("muted") when the script is not same-origin with the global
    // for which it is loaded. Callers should set this flag for cross-origin
    // scripts, and it will be propagated appropriately to child scripts and
    // passed back in JSErrorReports.
    bool mutedErrors_;
    const char* filename_;
    const char* introducerFilename_;
    const char16_t* sourceMapURL_;

    // This constructor leaves 'version' set to JSVERSION_UNKNOWN. The structure
    // is unusable until that's set to something more specific; the derived
    // classes' constructors take care of that, in ways appropriate to their
    // purpose.
    TransitiveCompileOptions()
      : mutedErrors_(false),
        filename_(nullptr),
        introducerFilename_(nullptr),
        sourceMapURL_(nullptr),
        version(JSVERSION_UNKNOWN),
        versionSet(false),
        utf8(false),
        selfHostingMode(false),
        canLazilyParse(true),
        strictOption(false),
        extraWarningsOption(false),
        werrorOption(false),
        asmJSOption(AsmJSOption::Disabled),
        throwOnAsmJSValidationFailureOption(false),
        forceAsync(false),
        installedFile(false),
        sourceIsLazy(false),
        introductionType(nullptr),
        introductionLineno(0),
        introductionOffset(0),
        hasIntroductionInfo(false)
    { }

    // Set all POD options (those not requiring reference counts, copies,
    // rooting, or other hand-holding) to their values in |rhs|.
    void copyPODTransitiveOptions(const TransitiveCompileOptions& rhs);

  public:
    // Read-only accessors for non-POD options. The proper way to set these
    // depends on the derived type.
    bool mutedErrors() const { return mutedErrors_; }
    const char* filename() const { return filename_; }
    const char* introducerFilename() const { return introducerFilename_; }
    const char16_t* sourceMapURL() const { return sourceMapURL_; }
    virtual JSObject* element() const = 0;
    virtual JSString* elementAttributeName() const = 0;
    virtual JSScript* introductionScript() const = 0;

    // POD options.
    JSVersion version;
    bool versionSet;
    bool utf8;
    bool selfHostingMode;
    bool canLazilyParse;
    bool strictOption;
    bool extraWarningsOption;
    bool werrorOption;
    AsmJSOption asmJSOption;
    bool throwOnAsmJSValidationFailureOption;
    bool forceAsync;
    bool installedFile;  // 'true' iff pre-compiling js file in packaged app
    bool sourceIsLazy;

    // |introductionType| is a statically allocated C string:
    // one of "eval", "Function", or "GeneratorFunction".
    const char* introductionType;
    unsigned introductionLineno;
    uint32_t introductionOffset;
    bool hasIntroductionInfo;

  private:
    void operator=(const TransitiveCompileOptions&) = delete;
};

/**
 * The class representing a full set of compile options.
 *
 * Use this in code that only needs to access compilation options created
 * elsewhere, like the compiler. Don't instantiate this class (the constructor
 * is protected anyway); instead, create instances only of the derived classes:
 * CompileOptions and OwningCompileOptions.
 */
class JS_FRIEND_API(ReadOnlyCompileOptions) : public TransitiveCompileOptions
{
    friend class CompileOptions;

  protected:
    ReadOnlyCompileOptions()
      : TransitiveCompileOptions(),
        lineno(1),
        column(0),
        isRunOnce(false),
        forEval(false),
        noScriptRval(false)
    { }

    // Set all POD options (those not requiring reference counts, copies,
    // rooting, or other hand-holding) to their values in |rhs|.
    void copyPODOptions(const ReadOnlyCompileOptions& rhs);

  public:
    // Read-only accessors for non-POD options. The proper way to set these
    // depends on the derived type.
    bool mutedErrors() const { return mutedErrors_; }
    const char* filename() const { return filename_; }
    const char* introducerFilename() const { return introducerFilename_; }
    const char16_t* sourceMapURL() const { return sourceMapURL_; }
    virtual JSObject* element() const = 0;
    virtual JSString* elementAttributeName() const = 0;
    virtual JSScript* introductionScript() const = 0;

    // POD options.
    unsigned lineno;
    unsigned column;
    // isRunOnce only applies to non-function scripts.
    bool isRunOnce;
    bool forEval;
    bool noScriptRval;

  private:
    void operator=(const ReadOnlyCompileOptions&) = delete;
};

/**
 * Compilation options, with dynamic lifetime. An instance of this type
 * makes a copy of / holds / roots all dynamically allocated resources
 * (principals; elements; strings) that it refers to. Its destructor frees
 * / drops / unroots them. This is heavier than CompileOptions, below, but
 * unlike CompileOptions, it can outlive any given stack frame.
 *
 * Note that this *roots* any JS values it refers to - they're live
 * unconditionally. Thus, instances of this type can't be owned, directly
 * or indirectly, by a JavaScript object: if any value that this roots ever
 * comes to refer to the object that owns this, then the whole cycle, and
 * anything else it entrains, will never be freed.
 */
class JS_FRIEND_API(OwningCompileOptions) : public ReadOnlyCompileOptions
{
    JSRuntime* runtime;
    PersistentRootedObject elementRoot;
    PersistentRootedString elementAttributeNameRoot;
    PersistentRootedScript introductionScriptRoot;

  public:
    // A minimal constructor, for use with OwningCompileOptions::copy. This
    // leaves |this.version| set to JSVERSION_UNKNOWN; the instance
    // shouldn't be used until we've set that to something real (as |copy|
    // will).
    explicit OwningCompileOptions(JSContext* cx);
    ~OwningCompileOptions();

    JSObject* element() const override { return elementRoot; }
    JSString* elementAttributeName() const override { return elementAttributeNameRoot; }
    JSScript* introductionScript() const override { return introductionScriptRoot; }

    // Set this to a copy of |rhs|. Return false on OOM.
    bool copy(JSContext* cx, const ReadOnlyCompileOptions& rhs);

    /* These setters make copies of their string arguments, and are fallible. */
    bool setFile(JSContext* cx, const char* f);
    bool setFileAndLine(JSContext* cx, const char* f, unsigned l);
    bool setSourceMapURL(JSContext* cx, const char16_t* s);
    bool setIntroducerFilename(JSContext* cx, const char* s);

    /* These setters are infallible, and can be chained. */
    OwningCompileOptions& setLine(unsigned l)             { lineno = l; return *this; }
    OwningCompileOptions& setElement(JSObject* e) {
        elementRoot = e;
        return *this;
    }
    OwningCompileOptions& setElementAttributeName(JSString* p) {
        elementAttributeNameRoot = p;
        return *this;
    }
    OwningCompileOptions& setIntroductionScript(JSScript* s) {
        introductionScriptRoot = s;
        return *this;
    }
    OwningCompileOptions& setMutedErrors(bool mute) {
        mutedErrors_ = mute;
        return *this;
    }
    OwningCompileOptions& setVersion(JSVersion v) {
        version = v;
        versionSet = true;
        return *this;
    }
    OwningCompileOptions& setUTF8(bool u) { utf8 = u; return *this; }
    OwningCompileOptions& setColumn(unsigned c) { column = c; return *this; }
    OwningCompileOptions& setIsRunOnce(bool once) { isRunOnce = once; return *this; }
    OwningCompileOptions& setForEval(bool eval) { forEval = eval; return *this; }
    OwningCompileOptions& setNoScriptRval(bool nsr) { noScriptRval = nsr; return *this; }
    OwningCompileOptions& setSelfHostingMode(bool shm) { selfHostingMode = shm; return *this; }
    OwningCompileOptions& setCanLazilyParse(bool clp) { canLazilyParse = clp; return *this; }
    OwningCompileOptions& setSourceIsLazy(bool l) { sourceIsLazy = l; return *this; }
    OwningCompileOptions& setIntroductionType(const char* t) { introductionType = t; return *this; }
    bool setIntroductionInfo(JSContext* cx, const char* introducerFn, const char* intro,
                             unsigned line, JSScript* script, uint32_t offset)
    {
        if (!setIntroducerFilename(cx, introducerFn))
            return false;
        introductionType = intro;
        introductionLineno = line;
        introductionScriptRoot = script;
        introductionOffset = offset;
        hasIntroductionInfo = true;
        return true;
    }

  private:
    void operator=(const CompileOptions& rhs) = delete;
};

/**
 * Compilation options stored on the stack. An instance of this type
 * simply holds references to dynamically allocated resources (element;
 * filename; source map URL) that are owned by something else. If you
 * create an instance of this type, it's up to you to guarantee that
 * everything you store in it will outlive it.
 */
class MOZ_STACK_CLASS JS_FRIEND_API(CompileOptions) : public ReadOnlyCompileOptions
{
    RootedObject elementRoot;
    RootedString elementAttributeNameRoot;
    RootedScript introductionScriptRoot;

  public:
    explicit CompileOptions(JSContext* cx, JSVersion version = JSVERSION_UNKNOWN);
    CompileOptions(js::ContextFriendFields* cx, const ReadOnlyCompileOptions& rhs)
      : ReadOnlyCompileOptions(), elementRoot(cx), elementAttributeNameRoot(cx),
        introductionScriptRoot(cx)
    {
        copyPODOptions(rhs);

        filename_ = rhs.filename();
        introducerFilename_ = rhs.introducerFilename();
        sourceMapURL_ = rhs.sourceMapURL();
        elementRoot = rhs.element();
        elementAttributeNameRoot = rhs.elementAttributeName();
        introductionScriptRoot = rhs.introductionScript();
    }

    CompileOptions(js::ContextFriendFields* cx, const TransitiveCompileOptions& rhs)
      : ReadOnlyCompileOptions(), elementRoot(cx), elementAttributeNameRoot(cx),
        introductionScriptRoot(cx)
    {
        copyPODTransitiveOptions(rhs);

        filename_ = rhs.filename();
        introducerFilename_ = rhs.introducerFilename();
        sourceMapURL_ = rhs.sourceMapURL();
        elementRoot = rhs.element();
        elementAttributeNameRoot = rhs.elementAttributeName();
        introductionScriptRoot = rhs.introductionScript();
    }

    JSObject* element() const override { return elementRoot; }
    JSString* elementAttributeName() const override { return elementAttributeNameRoot; }
    JSScript* introductionScript() const override { return introductionScriptRoot; }

    CompileOptions& setFile(const char* f) { filename_ = f; return *this; }
    CompileOptions& setLine(unsigned l) { lineno = l; return *this; }
    CompileOptions& setFileAndLine(const char* f, unsigned l) {
        filename_ = f; lineno = l; return *this;
    }
    CompileOptions& setSourceMapURL(const char16_t* s) { sourceMapURL_ = s; return *this; }
    CompileOptions& setElement(JSObject* e)          { elementRoot = e; return *this; }
    CompileOptions& setElementAttributeName(JSString* p) {
        elementAttributeNameRoot = p;
        return *this;
    }
    CompileOptions& setIntroductionScript(JSScript* s) {
        introductionScriptRoot = s;
        return *this;
    }
    CompileOptions& setMutedErrors(bool mute) {
        mutedErrors_ = mute;
        return *this;
    }
    CompileOptions& setVersion(JSVersion v) {
        version = v;
        versionSet = true;
        return *this;
    }
    CompileOptions& setUTF8(bool u) { utf8 = u; return *this; }
    CompileOptions& setColumn(unsigned c) { column = c; return *this; }
    CompileOptions& setIsRunOnce(bool once) { isRunOnce = once; return *this; }
    CompileOptions& setForEval(bool eval) { forEval = eval; return *this; }
    CompileOptions& setNoScriptRval(bool nsr) { noScriptRval = nsr; return *this; }
    CompileOptions& setSelfHostingMode(bool shm) { selfHostingMode = shm; return *this; }
    CompileOptions& setCanLazilyParse(bool clp) { canLazilyParse = clp; return *this; }
    CompileOptions& setSourceIsLazy(bool l) { sourceIsLazy = l; return *this; }
    CompileOptions& setIntroductionType(const char* t) { introductionType = t; return *this; }
    CompileOptions& setIntroductionInfo(const char* introducerFn, const char* intro,
                                        unsigned line, JSScript* script, uint32_t offset)
    {
        introducerFilename_ = introducerFn;
        introductionType = intro;
        introductionLineno = line;
        introductionScriptRoot = script;
        introductionOffset = offset;
        hasIntroductionInfo = true;
        return *this;
    }
    CompileOptions& maybeMakeStrictMode(bool strict) {
        strictOption = strictOption || strict;
        return *this;
    }

  private:
    void operator=(const CompileOptions& rhs) = delete;
};

/**
 * |script| will always be set. On failure, it will be set to nullptr.
 */
extern JS_PUBLIC_API(bool)
Compile(JSContext* cx, const ReadOnlyCompileOptions& options,
        SourceBufferHolder& srcBuf, JS::MutableHandleScript script);

extern JS_PUBLIC_API(bool)
Compile(JSContext* cx, const ReadOnlyCompileOptions& options,
        const char* bytes, size_t length, JS::MutableHandleScript script);

extern JS_PUBLIC_API(bool)
Compile(JSContext* cx, const ReadOnlyCompileOptions& options,
        const char16_t* chars, size_t length, JS::MutableHandleScript script);

extern JS_PUBLIC_API(bool)
Compile(JSContext* cx, const ReadOnlyCompileOptions& options,
        FILE* file, JS::MutableHandleScript script);

extern JS_PUBLIC_API(bool)
Compile(JSContext* cx, const ReadOnlyCompileOptions& options,
        const char* filename, JS::MutableHandleScript script);

extern JS_PUBLIC_API(bool)
CompileForNonSyntacticScope(JSContext* cx, const ReadOnlyCompileOptions& options,
                            SourceBufferHolder& srcBuf, JS::MutableHandleScript script);

extern JS_PUBLIC_API(bool)
CompileForNonSyntacticScope(JSContext* cx, const ReadOnlyCompileOptions& options,
                            const char* bytes, size_t length, JS::MutableHandleScript script);

extern JS_PUBLIC_API(bool)
CompileForNonSyntacticScope(JSContext* cx, const ReadOnlyCompileOptions& options,
                            const char16_t* chars, size_t length, JS::MutableHandleScript script);

extern JS_PUBLIC_API(bool)
CompileForNonSyntacticScope(JSContext* cx, const ReadOnlyCompileOptions& options,
                            FILE* file, JS::MutableHandleScript script);

extern JS_PUBLIC_API(bool)
CompileForNonSyntacticScope(JSContext* cx, const ReadOnlyCompileOptions& options,
                            const char* filename, JS::MutableHandleScript script);

extern JS_PUBLIC_API(bool)
CanCompileOffThread(JSContext* cx, const ReadOnlyCompileOptions& options, size_t length);

/*
 * Off thread compilation control flow.
 *
 * After successfully triggering an off thread compile of a script, the
 * callback will eventually be invoked with the specified data and a token
 * for the compilation. The callback will be invoked while off the main thread,
 * so must ensure that its operations are thread safe. Afterwards,
 * FinishOffThreadScript must be invoked on the main thread to get the result
 * script or nullptr. If maybecx is not specified, the resources will be freed,
 * but no script will be returned.
 *
 * The characters passed in to CompileOffThread must remain live until the
 * callback is invoked, and the resulting script will be rooted until the call
 * to FinishOffThreadScript.
 */

extern JS_PUBLIC_API(bool)
CompileOffThread(JSContext* cx, const ReadOnlyCompileOptions& options,
                 const char16_t* chars, size_t length,
                 OffThreadCompileCallback callback, void* callbackData);

extern JS_PUBLIC_API(JSScript*)
FinishOffThreadScript(JSContext* maybecx, JSRuntime* rt, void* token);

/**
 * Compile a function with scopeChain plus the global as its scope chain.
 * scopeChain must contain objects in the current compartment of cx.  The actual
 * scope chain used for the function will consist of With wrappers for those
 * objects, followed by the current global of the compartment cx is in.  This
 * global must not be explicitly included in the scope chain.
 */
extern JS_PUBLIC_API(bool)
CompileFunction(JSContext* cx, AutoObjectVector& scopeChain,
                const ReadOnlyCompileOptions& options,
                const char* name, unsigned nargs, const char* const* argnames,
                const char16_t* chars, size_t length, JS::MutableHandleFunction fun);

/**
 * Same as above, but taking a SourceBufferHolder for the function body.
 */
extern JS_PUBLIC_API(bool)
CompileFunction(JSContext* cx, AutoObjectVector& scopeChain,
                const ReadOnlyCompileOptions& options,
                const char* name, unsigned nargs, const char* const* argnames,
                SourceBufferHolder& srcBuf, JS::MutableHandleFunction fun);

/**
 * Same as above, but taking a const char * for the function body.
 */
extern JS_PUBLIC_API(bool)
CompileFunction(JSContext* cx, AutoObjectVector& scopeChain,
                const ReadOnlyCompileOptions& options,
                const char* name, unsigned nargs, const char* const* argnames,
                const char* bytes, size_t length, JS::MutableHandleFunction fun);

} /* namespace JS */

extern JS_PUBLIC_API(JSString*)
JS_DecompileScript(JSContext* cx, JS::Handle<JSScript*> script, const char* name, unsigned indent);

/*
 * API extension: OR this into indent to avoid pretty-printing the decompiled
 * source resulting from JS_DecompileFunction.
 */
#define JS_DONT_PRETTY_PRINT    ((unsigned)0x8000)

extern JS_PUBLIC_API(JSString*)
JS_DecompileFunction(JSContext* cx, JS::Handle<JSFunction*> fun, unsigned indent);


/*
 * NB: JS_ExecuteScript and the JS::Evaluate APIs come in two flavors: either
 * they use the global as the scope, or they take an AutoObjectVector of objects
 * to use as the scope chain.  In the former case, the global is also used as
 * the "this" keyword value and the variables object (ECMA parlance for where
 * 'var' and 'function' bind names) of the execution context for script.  In the
 * latter case, the first object in the provided list is used, unless the list
 * is empty, in which case the global is used.
 *
 * Why a runtime option?  The alternative is to add APIs duplicating those
 * for the other value of flags, and that doesn't seem worth the code bloat
 * cost.  Such new entry points would probably have less obvious names, too, so
 * would not tend to be used.  The RuntimeOptionsRef adjustment, OTOH, can be
 * more easily hacked into existing code that does not depend on the bug; such
 * code can continue to use the familiar JS::Evaluate, etc., entry points.
 */

/**
 * Evaluate a script in the scope of the current global of cx.
 */
extern JS_PUBLIC_API(bool)
JS_ExecuteScript(JSContext* cx, JS::HandleScript script, JS::MutableHandleValue rval);

extern JS_PUBLIC_API(bool)
JS_ExecuteScript(JSContext* cx, JS::HandleScript script);

/**
 * As above, but providing an explicit scope chain.  scopeChain must not include
 * the global object on it; that's implicit.  It needs to contain the other
 * objects that should end up on the script's scope chain.
 */
extern JS_PUBLIC_API(bool)
JS_ExecuteScript(JSContext* cx, JS::AutoObjectVector& scopeChain,
                 JS::HandleScript script, JS::MutableHandleValue rval);

extern JS_PUBLIC_API(bool)
JS_ExecuteScript(JSContext* cx, JS::AutoObjectVector& scopeChain, JS::HandleScript script);

namespace JS {

/**
 * Like the above, but handles a cross-compartment script. If the script is
 * cross-compartment, it is cloned into the current compartment before executing.
 */
extern JS_PUBLIC_API(bool)
CloneAndExecuteScript(JSContext* cx, JS::Handle<JSScript*> script);

} /* namespace JS */

namespace JS {

/**
 * Evaluate the given source buffer in the scope of the current global of cx.
 */
extern JS_PUBLIC_API(bool)
Evaluate(JSContext* cx, const ReadOnlyCompileOptions& options,
         SourceBufferHolder& srcBuf, JS::MutableHandleValue rval);

/**
 * As above, but providing an explicit scope chain.  scopeChain must not include
 * the global object on it; that's implicit.  It needs to contain the other
 * objects that should end up on the script's scope chain.
 */
extern JS_PUBLIC_API(bool)
Evaluate(JSContext* cx, AutoObjectVector& scopeChain, const ReadOnlyCompileOptions& options,
         SourceBufferHolder& srcBuf, JS::MutableHandleValue rval);

/**
 * Evaluate the given character buffer in the scope of the current global of cx.
 */
extern JS_PUBLIC_API(bool)
Evaluate(JSContext* cx, const ReadOnlyCompileOptions& options,
         const char16_t* chars, size_t length, JS::MutableHandleValue rval);

/**
 * As above, but providing an explicit scope chain.  scopeChain must not include
 * the global object on it; that's implicit.  It needs to contain the other
 * objects that should end up on the script's scope chain.
 */
extern JS_PUBLIC_API(bool)
Evaluate(JSContext* cx, AutoObjectVector& scopeChain, const ReadOnlyCompileOptions& options,
         const char16_t* chars, size_t length, JS::MutableHandleValue rval);

/**
 * Evaluate the given byte buffer in the scope of the current global of cx.
 */
extern JS_PUBLIC_API(bool)
Evaluate(JSContext* cx, const ReadOnlyCompileOptions& options,
         const char* bytes, size_t length, JS::MutableHandleValue rval);

/**
 * Evaluate the given file in the scope of the current global of cx.
 */
extern JS_PUBLIC_API(bool)
Evaluate(JSContext* cx, const ReadOnlyCompileOptions& options,
         const char* filename, JS::MutableHandleValue rval);

} /* namespace JS */

extern JS_PUBLIC_API(bool)
JS_CheckForInterrupt(JSContext* cx);

/*
 * These functions allow setting an interrupt callback that will be called
 * from the JS thread some time after any thread triggered the callback using
 * JS_RequestInterruptCallback(rt).
 *
 * To schedule the GC and for other activities the engine internally triggers
 * interrupt callbacks. The embedding should thus not rely on callbacks being
 * triggered through the external API only.
 *
 * Important note: Additional callbacks can occur inside the callback handler
 * if it re-enters the JS engine. The embedding must ensure that the callback
 * is disconnected before attempting such re-entry.
 */
extern JS_PUBLIC_API(JSInterruptCallback)
JS_SetInterruptCallback(JSRuntime* rt, JSInterruptCallback callback);

extern JS_PUBLIC_API(JSInterruptCallback)
JS_GetInterruptCallback(JSRuntime* rt);

extern JS_PUBLIC_API(void)
JS_RequestInterruptCallback(JSRuntime* rt);

extern JS_PUBLIC_API(bool)
JS_IsRunning(JSContext* cx);

/*
 * Saving and restoring frame chains.
 *
 * These two functions are used to set aside cx's call stack while that stack
 * is inactive. After a call to JS_SaveFrameChain, it looks as if there is no
 * code running on cx. Before calling JS_RestoreFrameChain, cx's call stack
 * must be balanced and all nested calls to JS_SaveFrameChain must have had
 * matching JS_RestoreFrameChain calls.
 *
 * JS_SaveFrameChain deals with cx not having any code running on it.
 */
extern JS_PUBLIC_API(bool)
JS_SaveFrameChain(JSContext* cx);

extern JS_PUBLIC_API(void)
JS_RestoreFrameChain(JSContext* cx);

namespace JS {

/**
 * This class can be used to store a pointer to the youngest frame of a saved
 * stack in the specified JSContext. This reference will be picked up by any new
 * calls performed until the class is destroyed, with the specified asyncCause,
 * that must not be empty.
 *
 * Any stack capture initiated during these new calls will go through the async
 * stack instead of the current stack.
 *
 * Capturing the stack before a new call is performed will not be affected.
 *
 * The provided chain of SavedFrame objects can live in any compartment,
 * although it will be copied to the compartment where the stack is captured.
 *
 * See also `js/src/doc/SavedFrame/SavedFrame.md` for documentation on async
 * stack frames.
 */
class MOZ_STACK_CLASS JS_PUBLIC_API(AutoSetAsyncStackForNewCalls)
{
    JSContext* cx;
    RootedObject oldAsyncStack;
    RootedString oldAsyncCause;
    bool oldAsyncCallIsExplicit;

  public:
    enum class AsyncCallKind {
        // The ordinary kind of call, where we may apply an async
        // parent if there is no ordinary parent.
        IMPLICIT,
        // An explicit async parent, e.g., callFunctionWithAsyncStack,
        // where we always want to override any ordinary parent.
        EXPLICIT
    };

    // The stack parameter cannot be null by design, because it would be
    // ambiguous whether that would clear any scheduled async stack and make the
    // normal stack reappear in the new call, or just keep the async stack
    // already scheduled for the new call, if any.
    AutoSetAsyncStackForNewCalls(JSContext* cx, HandleObject stack,
                                 HandleString asyncCause,
                                 AsyncCallKind kind = AsyncCallKind::IMPLICIT);
    ~AutoSetAsyncStackForNewCalls();
};

} // namespace JS

/************************************************************************/

/*
 * Strings.
 *
 * NB: JS_NewUCString takes ownership of bytes on success, avoiding a copy;
 * but on error (signified by null return), it leaves chars owned by the
 * caller. So the caller must free bytes in the error case, if it has no use
 * for them. In contrast, all the JS_New*StringCopy* functions do not take
 * ownership of the character memory passed to them -- they copy it.
 */
extern JS_PUBLIC_API(JSString*)
JS_NewStringCopyN(JSContext* cx, const char* s, size_t n);

extern JS_PUBLIC_API(JSString*)
JS_NewStringCopyZ(JSContext* cx, const char* s);

extern JS_PUBLIC_API(JSString*)
JS_AtomizeAndPinJSString(JSContext* cx, JS::HandleString str);

extern JS_PUBLIC_API(JSString*)
JS_AtomizeAndPinStringN(JSContext* cx, const char* s, size_t length);

extern JS_PUBLIC_API(JSString*)
JS_AtomizeAndPinString(JSContext* cx, const char* s);

extern JS_PUBLIC_API(JSString*)
JS_NewUCString(JSContext* cx, char16_t* chars, size_t length);

extern JS_PUBLIC_API(JSString*)
JS_NewUCStringCopyN(JSContext* cx, const char16_t* s, size_t n);

extern JS_PUBLIC_API(JSString*)
JS_NewUCStringCopyZ(JSContext* cx, const char16_t* s);

extern JS_PUBLIC_API(JSString*)
JS_AtomizeAndPinUCStringN(JSContext* cx, const char16_t* s, size_t length);

extern JS_PUBLIC_API(JSString*)
JS_AtomizeAndPinUCString(JSContext* cx, const char16_t* s);

extern JS_PUBLIC_API(bool)
JS_CompareStrings(JSContext* cx, JSString* str1, JSString* str2, int32_t* result);

extern JS_PUBLIC_API(bool)
JS_StringEqualsAscii(JSContext* cx, JSString* str, const char* asciiBytes, bool* match);

extern JS_PUBLIC_API(size_t)
JS_PutEscapedString(JSContext* cx, char* buffer, size_t size, JSString* str, char quote);

extern JS_PUBLIC_API(bool)
JS_FileEscapedString(FILE* fp, JSString* str, char quote);

/*
 * Extracting string characters and length.
 *
 * While getting the length of a string is infallible, getting the chars can
 * fail. As indicated by the lack of a JSContext parameter, there are two
 * special cases where getting the chars is infallible:
 *
 * The first case is for strings that have been atomized, e.g. directly by
 * JS_AtomizeAndPinString or implicitly because it is stored in a jsid.
 *
 * The second case is "flat" strings that have been explicitly prepared in a
 * fallible context by JS_FlattenString. To catch errors, a separate opaque
 * JSFlatString type is returned by JS_FlattenString and expected by
 * JS_GetFlatStringChars. Note, though, that this is purely a syntactic
 * distinction: the input and output of JS_FlattenString are the same actual
 * GC-thing. If a JSString is known to be flat, JS_ASSERT_STRING_IS_FLAT can be
 * used to make a debug-checked cast. Example:
 *
 *   // in a fallible context
 *   JSFlatString* fstr = JS_FlattenString(cx, str);
 *   if (!fstr)
 *     return false;
 *   MOZ_ASSERT(fstr == JS_ASSERT_STRING_IS_FLAT(str));
 *
 *   // in an infallible context, for the same 'str'
 *   AutoCheckCannotGC nogc;
 *   const char16_t* chars = JS_GetTwoByteFlatStringChars(nogc, fstr)
 *   MOZ_ASSERT(chars);
 *
 * Flat strings and interned strings are always null-terminated, so
 * JS_FlattenString can be used to get a null-terminated string.
 *
 * Additionally, string characters are stored as either Latin1Char (8-bit)
 * or char16_t (16-bit). Clients can use JS_StringHasLatin1Chars and can then
 * call either the Latin1* or TwoByte* functions. Some functions like
 * JS_CopyStringChars and JS_GetStringCharAt accept both Latin1 and TwoByte
 * strings.
 */

extern JS_PUBLIC_API(size_t)
JS_GetStringLength(JSString* str);

extern JS_PUBLIC_API(bool)
JS_StringIsFlat(JSString* str);

/** Returns true iff the string's characters are stored as Latin1. */
extern JS_PUBLIC_API(bool)
JS_StringHasLatin1Chars(JSString* str);

extern JS_PUBLIC_API(const JS::Latin1Char*)
JS_GetLatin1StringCharsAndLength(JSContext* cx, const JS::AutoCheckCannotGC& nogc, JSString* str,
                                 size_t* length);

extern JS_PUBLIC_API(const char16_t*)
JS_GetTwoByteStringCharsAndLength(JSContext* cx, const JS::AutoCheckCannotGC& nogc, JSString* str,
                                  size_t* length);

extern JS_PUBLIC_API(bool)
JS_GetStringCharAt(JSContext* cx, JSString* str, size_t index, char16_t* res);

extern JS_PUBLIC_API(char16_t)
JS_GetFlatStringCharAt(JSFlatString* str, size_t index);

extern JS_PUBLIC_API(const char16_t*)
JS_GetTwoByteExternalStringChars(JSString* str);

extern JS_PUBLIC_API(bool)
JS_CopyStringChars(JSContext* cx, mozilla::Range<char16_t> dest, JSString* str);

extern JS_PUBLIC_API(JSFlatString*)
JS_FlattenString(JSContext* cx, JSString* str);

extern JS_PUBLIC_API(const JS::Latin1Char*)
JS_GetLatin1FlatStringChars(const JS::AutoCheckCannotGC& nogc, JSFlatString* str);

extern JS_PUBLIC_API(const char16_t*)
JS_GetTwoByteFlatStringChars(const JS::AutoCheckCannotGC& nogc, JSFlatString* str);

static MOZ_ALWAYS_INLINE JSFlatString*
JSID_TO_FLAT_STRING(jsid id)
{
    MOZ_ASSERT(JSID_IS_STRING(id));
    return (JSFlatString*)(JSID_BITS(id));
}

static MOZ_ALWAYS_INLINE JSFlatString*
JS_ASSERT_STRING_IS_FLAT(JSString* str)
{
    MOZ_ASSERT(JS_StringIsFlat(str));
    return (JSFlatString*)str;
}

static MOZ_ALWAYS_INLINE JSString*
JS_FORGET_STRING_FLATNESS(JSFlatString* fstr)
{
    return (JSString*)fstr;
}

/*
 * Additional APIs that avoid fallibility when given a flat string.
 */

extern JS_PUBLIC_API(bool)
JS_FlatStringEqualsAscii(JSFlatString* str, const char* asciiBytes);

extern JS_PUBLIC_API(size_t)
JS_PutEscapedFlatString(char* buffer, size_t size, JSFlatString* str, char quote);

/**
 * Create a dependent string, i.e., a string that owns no character storage,
 * but that refers to a slice of another string's chars.  Dependent strings
 * are mutable by definition, so the thread safety comments above apply.
 */
extern JS_PUBLIC_API(JSString*)
JS_NewDependentString(JSContext* cx, JS::HandleString str, size_t start,
                      size_t length);

/**
 * Concatenate two strings, possibly resulting in a rope.
 * See above for thread safety comments.
 */
extern JS_PUBLIC_API(JSString*)
JS_ConcatStrings(JSContext* cx, JS::HandleString left, JS::HandleString right);

/**
 * For JS_DecodeBytes, set *dstlenp to the size of the destination buffer before
 * the call; on return, *dstlenp contains the number of characters actually
 * stored. To determine the necessary destination buffer size, make a sizing
 * call that passes nullptr for dst.
 *
 * On errors, the functions report the error. In that case, *dstlenp contains
 * the number of characters or bytes transferred so far.  If cx is nullptr, no
 * error is reported on failure, and the functions simply return false.
 *
 * NB: This function does not store an additional zero byte or char16_t after the
 * transcoded string.
 */
JS_PUBLIC_API(bool)
JS_DecodeBytes(JSContext* cx, const char* src, size_t srclen, char16_t* dst,
               size_t* dstlenp);

/**
 * A variation on JS_EncodeCharacters where a null terminated string is
 * returned that you are expected to call JS_free on when done.
 */
JS_PUBLIC_API(char*)
JS_EncodeString(JSContext* cx, JSString* str);

/**
 * Same behavior as JS_EncodeString(), but encode into UTF-8 string
 */
JS_PUBLIC_API(char*)
JS_EncodeStringToUTF8(JSContext* cx, JS::HandleString str);

/**
 * Get number of bytes in the string encoding (without accounting for a
 * terminating zero bytes. The function returns (size_t) -1 if the string
 * can not be encoded into bytes and reports an error using cx accordingly.
 */
JS_PUBLIC_API(size_t)
JS_GetStringEncodingLength(JSContext* cx, JSString* str);

/**
 * Encode string into a buffer. The function does not stores an additional
 * zero byte. The function returns (size_t) -1 if the string can not be
 * encoded into bytes with no error reported. Otherwise it returns the number
 * of bytes that are necessary to encode the string. If that exceeds the
 * length parameter, the string will be cut and only length bytes will be
 * written into the buffer.
 */
JS_PUBLIC_API(size_t)
JS_EncodeStringToBuffer(JSContext* cx, JSString* str, char* buffer, size_t length);

class MOZ_RAII JSAutoByteString
{
  public:
    JSAutoByteString(JSContext* cx, JSString* str
                     MOZ_GUARD_OBJECT_NOTIFIER_PARAM)
      : mBytes(JS_EncodeString(cx, str))
    {
        MOZ_ASSERT(cx);
        MOZ_GUARD_OBJECT_NOTIFIER_INIT;
    }

    explicit JSAutoByteString(MOZ_GUARD_OBJECT_NOTIFIER_ONLY_PARAM)
      : mBytes(nullptr)
    {
        MOZ_GUARD_OBJECT_NOTIFIER_INIT;
    }

    ~JSAutoByteString() {
        JS_free(nullptr, mBytes);
    }

    /* Take ownership of the given byte array. */
    void initBytes(char* bytes) {
        MOZ_ASSERT(!mBytes);
        mBytes = bytes;
    }

    char* encodeLatin1(JSContext* cx, JSString* str) {
        MOZ_ASSERT(!mBytes);
        MOZ_ASSERT(cx);
        mBytes = JS_EncodeString(cx, str);
        return mBytes;
    }

    char* encodeLatin1(js::ExclusiveContext* cx, JSString* str);

    char* encodeUtf8(JSContext* cx, JS::HandleString str) {
        MOZ_ASSERT(!mBytes);
        MOZ_ASSERT(cx);
        mBytes = JS_EncodeStringToUTF8(cx, str);
        return mBytes;
    }

    void clear() {
        js_free(mBytes);
        mBytes = nullptr;
    }

    char* ptr() const {
        return mBytes;
    }

    bool operator!() const {
        return !mBytes;
    }

    size_t length() const {
        if (!mBytes)
            return 0;
        return strlen(mBytes);
    }

  private:
    char* mBytes;
    MOZ_DECL_USE_GUARD_OBJECT_NOTIFIER

    /* Copy and assignment are not supported. */
    JSAutoByteString(const JSAutoByteString& another);
    JSAutoByteString& operator=(const JSAutoByteString& another);
};

namespace JS {

extern JS_PUBLIC_API(JSAddonId*)
NewAddonId(JSContext* cx, JS::HandleString str);

extern JS_PUBLIC_API(JSString*)
StringOfAddonId(JSAddonId* id);

extern JS_PUBLIC_API(JSAddonId*)
AddonIdOfObject(JSObject* obj);

} // namespace JS

/************************************************************************/
/*
 * Symbols
 */

namespace JS {

/**
 * Create a new Symbol with the given description. This function never returns
 * a Symbol that is in the Runtime-wide symbol registry.
 *
 * If description is null, the new Symbol's [[Description]] attribute is
 * undefined.
 */
JS_PUBLIC_API(Symbol*)
NewSymbol(JSContext* cx, HandleString description);

/**
 * Symbol.for as specified in ES6.
 *
 * Get a Symbol with the description 'key' from the Runtime-wide symbol registry.
 * If there is not already a Symbol with that description in the registry, a new
 * Symbol is created and registered. 'key' must not be null.
 */
JS_PUBLIC_API(Symbol*)
GetSymbolFor(JSContext* cx, HandleString key);

/**
 * Get the [[Description]] attribute of the given symbol.
 *
 * This function is infallible. If it returns null, that means the symbol's
 * [[Description]] is undefined.
 */
JS_PUBLIC_API(JSString*)
GetSymbolDescription(HandleSymbol symbol);

/* Well-known symbols. */
enum class SymbolCode : uint32_t {
    iterator,                       // well-known symbols
    match,
    species,
    toPrimitive,
    InSymbolRegistry = 0xfffffffe,  // created by Symbol.for() or JS::GetSymbolFor()
    UniqueSymbol = 0xffffffff       // created by Symbol() or JS::NewSymbol()
};

/* For use in loops that iterate over the well-known symbols. */
const size_t WellKnownSymbolLimit = 4;

/**
 * Return the SymbolCode telling what sort of symbol `symbol` is.
 *
 * A symbol's SymbolCode never changes once it is created.
 */
JS_PUBLIC_API(SymbolCode)
GetSymbolCode(Handle<Symbol*> symbol);

/**
 * Get one of the well-known symbols defined by ES6. A single set of well-known
 * symbols is shared by all compartments in a JSRuntime.
 *
 * `which` must be in the range [0, WellKnownSymbolLimit).
 */
JS_PUBLIC_API(Symbol*)
GetWellKnownSymbol(JSContext* cx, SymbolCode which);

/**
 * Return true if the given JSPropertySpec::name or JSFunctionSpec::name value
 * is actually a symbol code and not a string. See JS_SYM_FN.
 */
inline bool
PropertySpecNameIsSymbol(const char* name)
{
    uintptr_t u = reinterpret_cast<uintptr_t>(name);
    return u != 0 && u - 1 < WellKnownSymbolLimit;
}

JS_PUBLIC_API(bool)
PropertySpecNameEqualsId(const char* name, HandleId id);

/**
 * Create a jsid that does not need to be marked for GC.
 *
 * 'name' is a JSPropertySpec::name or JSFunctionSpec::name value. The
 * resulting jsid, on success, is either an interned string or a well-known
 * symbol; either way it is immune to GC so there is no need to visit *idp
 * during GC marking.
 */
JS_PUBLIC_API(bool)
PropertySpecNameToPermanentId(JSContext* cx, const char* name, jsid* idp);

} /* namespace JS */

/************************************************************************/
/*
 * JSON functions
 */
typedef bool (* JSONWriteCallback)(const char16_t* buf, uint32_t len, void* data);

/**
 * JSON.stringify as specified by ES5.
 */
JS_PUBLIC_API(bool)
JS_Stringify(JSContext* cx, JS::MutableHandleValue value, JS::HandleObject replacer,
             JS::HandleValue space, JSONWriteCallback callback, void* data);

/**
 * JSON.parse as specified by ES5.
 */
JS_PUBLIC_API(bool)
JS_ParseJSON(JSContext* cx, const char16_t* chars, uint32_t len, JS::MutableHandleValue vp);

JS_PUBLIC_API(bool)
JS_ParseJSON(JSContext* cx, JS::HandleString str, JS::MutableHandleValue vp);

JS_PUBLIC_API(bool)
JS_ParseJSONWithReviver(JSContext* cx, const char16_t* chars, uint32_t len, JS::HandleValue reviver,
                        JS::MutableHandleValue vp);

JS_PUBLIC_API(bool)
JS_ParseJSONWithReviver(JSContext* cx, JS::HandleString str, JS::HandleValue reviver,
                        JS::MutableHandleValue vp);

/************************************************************************/

/**
 * The default locale for the ECMAScript Internationalization API
 * (Intl.Collator, Intl.NumberFormat, Intl.DateTimeFormat).
 * Note that the Internationalization API encourages clients to
 * specify their own locales.
 * The locale string remains owned by the caller.
 */
extern JS_PUBLIC_API(bool)
JS_SetDefaultLocale(JSRuntime* rt, const char* locale);

/**
 * Reset the default locale to OS defaults.
 */
extern JS_PUBLIC_API(void)
JS_ResetDefaultLocale(JSRuntime* rt);

/**
 * Locale specific string conversion and error message callbacks.
 */
struct JSLocaleCallbacks {
    JSLocaleToUpperCase     localeToUpperCase;
    JSLocaleToLowerCase     localeToLowerCase;
    JSLocaleCompare         localeCompare; // not used #if EXPOSE_INTL_API
    JSLocaleToUnicode       localeToUnicode;
};

/**
 * Establish locale callbacks. The pointer must persist as long as the
 * JSRuntime.  Passing nullptr restores the default behaviour.
 */
extern JS_PUBLIC_API(void)
JS_SetLocaleCallbacks(JSRuntime* rt, const JSLocaleCallbacks* callbacks);

/**
 * Return the address of the current locale callbacks struct, which may
 * be nullptr.
 */
extern JS_PUBLIC_API(const JSLocaleCallbacks*)
JS_GetLocaleCallbacks(JSRuntime* rt);

/************************************************************************/

/*
 * Error reporting.
 */

namespace JS {
const uint16_t MaxNumErrorArguments = 10;
};

/**
 * Report an exception represented by the sprintf-like conversion of format
 * and its arguments.  This exception message string is passed to a pre-set
 * JSErrorReporter function (set by JS_SetErrorReporter).
 */
extern JS_PUBLIC_API(void)
JS_ReportError(JSContext* cx, const char* format, ...);

/*
 * Use an errorNumber to retrieve the format string, args are char*
 */
extern JS_PUBLIC_API(void)
JS_ReportErrorNumber(JSContext* cx, JSErrorCallback errorCallback,
                     void* userRef, const unsigned errorNumber, ...);

#ifdef va_start
extern JS_PUBLIC_API(void)
JS_ReportErrorNumberVA(JSContext* cx, JSErrorCallback errorCallback,
                       void* userRef, const unsigned errorNumber, va_list ap);
#endif

/*
 * Use an errorNumber to retrieve the format string, args are char16_t*
 */
extern JS_PUBLIC_API(void)
JS_ReportErrorNumberUC(JSContext* cx, JSErrorCallback errorCallback,
                     void* userRef, const unsigned errorNumber, ...);

extern JS_PUBLIC_API(void)
JS_ReportErrorNumberUCArray(JSContext* cx, JSErrorCallback errorCallback,
                            void* userRef, const unsigned errorNumber,
                            const char16_t** args);

/**
 * As above, but report a warning instead (JSREPORT_IS_WARNING(report.flags)).
 * Return true if there was no error trying to issue the warning, and if the
 * warning was not converted into an error due to the JSOPTION_WERROR option
 * being set, false otherwise.
 */
extern JS_PUBLIC_API(bool)
JS_ReportWarning(JSContext* cx, const char* format, ...);

extern JS_PUBLIC_API(bool)
JS_ReportErrorFlagsAndNumber(JSContext* cx, unsigned flags,
                             JSErrorCallback errorCallback, void* userRef,
                             const unsigned errorNumber, ...);

extern JS_PUBLIC_API(bool)
JS_ReportErrorFlagsAndNumberUC(JSContext* cx, unsigned flags,
                               JSErrorCallback errorCallback, void* userRef,
                               const unsigned errorNumber, ...);

/**
 * Complain when out of memory.
 */
extern JS_PUBLIC_API(void)
JS_ReportOutOfMemory(JSContext* cx);

/**
 * Complain when an allocation size overflows the maximum supported limit.
 */
extern JS_PUBLIC_API(void)
JS_ReportAllocationOverflow(JSContext* cx);

class JSErrorReport
{
    // Offending source line without final '\n'.
    const char16_t* linebuf_;

    // Number of chars in linebuf_. Does not include trailing '\0'.
    size_t linebufLength_;

    // The 0-based offset of error token in linebuf_.
    size_t tokenOffset_;

  public:
    JSErrorReport()
      : linebuf_(nullptr), linebufLength_(0), tokenOffset_(0),
        filename(nullptr), lineno(0), column(0), isMuted(false),
        flags(0), errorNumber(0), ucmessage(nullptr),
        messageArgs(nullptr), exnType(0)
    {}

    const char*     filename;      /* source file name, URL, etc., or null */
    unsigned        lineno;         /* source line number */
    unsigned        column;         /* zero-based column index in line */
    bool            isMuted;        /* See the comment in ReadOnlyCompileOptions. */
    unsigned        flags;          /* error/warning, etc. */
    unsigned        errorNumber;    /* the error number, e.g. see js.msg */
    const char16_t* ucmessage;     /* the (default) error message */
    const char16_t** messageArgs;  /* arguments for the error message */
    int16_t         exnType;        /* One of the JSExnType constants */

    const char16_t* linebuf() const {
        return linebuf_;
    }
    size_t linebufLength() const {
        return linebufLength_;
    }
    size_t tokenOffset() const {
        return tokenOffset_;
    }
    void initLinebuf(const char16_t* linebuf, size_t linebufLength, size_t tokenOffset);
};

/*
 * JSErrorReport flag values.  These may be freely composed.
 */
#define JSREPORT_ERROR      0x0     /* pseudo-flag for default case */
#define JSREPORT_WARNING    0x1     /* reported via JS_ReportWarning */
#define JSREPORT_EXCEPTION  0x2     /* exception was thrown */
#define JSREPORT_STRICT     0x4     /* error or warning due to strict option */

/*
 * This condition is an error in strict mode code, a warning if
 * JS_HAS_STRICT_OPTION(cx), and otherwise should not be reported at
 * all.  We check the strictness of the context's top frame's script;
 * where that isn't appropriate, the caller should do the right checks
 * itself instead of using this flag.
 */
#define JSREPORT_STRICT_MODE_ERROR 0x8

/*
 * If JSREPORT_EXCEPTION is set, then a JavaScript-catchable exception
 * has been thrown for this runtime error, and the host should ignore it.
 * Exception-aware hosts should also check for JS_IsExceptionPending if
 * JS_ExecuteScript returns failure, and signal or propagate the exception, as
 * appropriate.
 */
#define JSREPORT_IS_WARNING(flags)      (((flags) & JSREPORT_WARNING) != 0)
#define JSREPORT_IS_EXCEPTION(flags)    (((flags) & JSREPORT_EXCEPTION) != 0)
#define JSREPORT_IS_STRICT(flags)       (((flags) & JSREPORT_STRICT) != 0)
#define JSREPORT_IS_STRICT_MODE_ERROR(flags) (((flags) &                      \
                                              JSREPORT_STRICT_MODE_ERROR) != 0)
extern JS_PUBLIC_API(JSErrorReporter)
JS_GetErrorReporter(JSRuntime* rt);

extern JS_PUBLIC_API(JSErrorReporter)
JS_SetErrorReporter(JSRuntime* rt, JSErrorReporter er);

namespace JS {

extern JS_PUBLIC_API(bool)
CreateError(JSContext* cx, JSExnType type, HandleObject stack,
            HandleString fileName, uint32_t lineNumber, uint32_t columnNumber,
            JSErrorReport* report, HandleString message, MutableHandleValue rval);

/************************************************************************/

/*
 * Weak Maps.
 */

extern JS_PUBLIC_API(JSObject*)
NewWeakMapObject(JSContext* cx);

extern JS_PUBLIC_API(bool)
IsWeakMapObject(JSObject* obj);

extern JS_PUBLIC_API(bool)
GetWeakMapEntry(JSContext* cx, JS::HandleObject mapObj, JS::HandleObject key,
                JS::MutableHandleValue val);

extern JS_PUBLIC_API(bool)
SetWeakMapEntry(JSContext* cx, JS::HandleObject mapObj, JS::HandleObject key,
                JS::HandleValue val);

/*
 * Map
 */
extern JS_PUBLIC_API(JSObject*)
NewMapObject(JSContext* cx);

extern JS_PUBLIC_API(uint32_t)
MapSize(JSContext* cx, HandleObject obj);

extern JS_PUBLIC_API(bool)
MapGet(JSContext* cx, HandleObject obj,
       HandleValue key, MutableHandleValue rval);

extern JS_PUBLIC_API(bool)
MapHas(JSContext* cx, HandleObject obj, HandleValue key, bool* rval);

extern JS_PUBLIC_API(bool)
MapSet(JSContext* cx, HandleObject obj, HandleValue key, HandleValue val);

extern JS_PUBLIC_API(bool)
MapDelete(JSContext *cx, HandleObject obj, HandleValue key, bool *rval);

extern JS_PUBLIC_API(bool)
MapClear(JSContext* cx, HandleObject obj);

extern JS_PUBLIC_API(bool)
MapKeys(JSContext* cx, HandleObject obj, MutableHandleValue rval);

extern JS_PUBLIC_API(bool)
MapValues(JSContext* cx, HandleObject obj, MutableHandleValue rval);

extern JS_PUBLIC_API(bool)
MapEntries(JSContext* cx, HandleObject obj, MutableHandleValue rval);

extern JS_PUBLIC_API(bool)
MapForEach(JSContext *cx, HandleObject obj, HandleValue callbackFn, HandleValue thisVal);

/*
 * Set
 */
extern JS_PUBLIC_API(JSObject *)
NewSetObject(JSContext *cx);

extern JS_PUBLIC_API(uint32_t)
SetSize(JSContext *cx, HandleObject obj);

extern JS_PUBLIC_API(bool)
SetHas(JSContext *cx, HandleObject obj, HandleValue key, bool *rval);

extern JS_PUBLIC_API(bool)
SetDelete(JSContext *cx, HandleObject obj, HandleValue key, bool *rval);

extern JS_PUBLIC_API(bool)
SetAdd(JSContext *cx, HandleObject obj, HandleValue key);

extern JS_PUBLIC_API(bool)
SetClear(JSContext *cx, HandleObject obj);

extern JS_PUBLIC_API(bool)
SetKeys(JSContext *cx, HandleObject obj, MutableHandleValue rval);

extern JS_PUBLIC_API(bool)
SetValues(JSContext *cx, HandleObject obj, MutableHandleValue rval);

extern JS_PUBLIC_API(bool)
SetEntries(JSContext *cx, HandleObject obj, MutableHandleValue rval);

extern JS_PUBLIC_API(bool)
SetForEach(JSContext *cx, HandleObject obj, HandleValue callbackFn, HandleValue thisVal);

} /* namespace JS */

/*
 * Dates.
 */

extern JS_PUBLIC_API(JSObject*)
JS_NewDateObject(JSContext* cx, int year, int mon, int mday, int hour, int min, int sec);

/**
 * Returns true and sets |*isDate| indicating whether |obj| is a Date object or
 * a wrapper around one, otherwise returns false on failure.
 *
 * This method returns true with |*isDate == false| when passed a proxy whose
 * target is a Date, or when passed a revoked proxy.
 */
extern JS_PUBLIC_API(bool)
JS_ObjectIsDate(JSContext* cx, JS::HandleObject obj, bool* isDate);

/************************************************************************/

/*
 * Regular Expressions.
 */
#define JSREG_FOLD      0x01u   /* fold uppercase to lowercase */
#define JSREG_GLOB      0x02u   /* global exec, creates array of matches */
#define JSREG_MULTILINE 0x04u   /* treat ^ and $ as begin and end of line */
#define JSREG_STICKY    0x08u   /* only match starting at lastIndex */

extern JS_PUBLIC_API(JSObject*)
JS_NewRegExpObject(JSContext* cx, JS::HandleObject obj, const char* bytes, size_t length,
                   unsigned flags);

extern JS_PUBLIC_API(JSObject*)
JS_NewUCRegExpObject(JSContext* cx, JS::HandleObject obj, const char16_t* chars, size_t length,
                     unsigned flags);

extern JS_PUBLIC_API(bool)
JS_SetRegExpInput(JSContext* cx, JS::HandleObject obj, JS::HandleString input,
                  bool multiline);

extern JS_PUBLIC_API(bool)
JS_ClearRegExpStatics(JSContext* cx, JS::HandleObject obj);

extern JS_PUBLIC_API(bool)
JS_ExecuteRegExp(JSContext* cx, JS::HandleObject obj, JS::HandleObject reobj,
                 char16_t* chars, size_t length, size_t* indexp, bool test,
                 JS::MutableHandleValue rval);

/* RegExp interface for clients without a global object. */

extern JS_PUBLIC_API(JSObject*)
JS_NewRegExpObjectNoStatics(JSContext* cx, char* bytes, size_t length, unsigned flags);

extern JS_PUBLIC_API(JSObject*)
JS_NewUCRegExpObjectNoStatics(JSContext* cx, char16_t* chars, size_t length, unsigned flags);

extern JS_PUBLIC_API(bool)
JS_ExecuteRegExpNoStatics(JSContext* cx, JS::HandleObject reobj, char16_t* chars, size_t length,
                          size_t* indexp, bool test, JS::MutableHandleValue rval);

/**
 * Returns true and sets |*isRegExp| indicating whether |obj| is a RegExp
 * object or a wrapper around one, otherwise returns false on failure.
 *
 * This method returns true with |*isRegExp == false| when passed a proxy whose
 * target is a RegExp, or when passed a revoked proxy.
 */
extern JS_PUBLIC_API(bool)
JS_ObjectIsRegExp(JSContext* cx, JS::HandleObject obj, bool* isRegExp);

extern JS_PUBLIC_API(unsigned)
JS_GetRegExpFlags(JSContext* cx, JS::HandleObject obj);

extern JS_PUBLIC_API(JSString*)
JS_GetRegExpSource(JSContext* cx, JS::HandleObject obj);

/************************************************************************/

extern JS_PUBLIC_API(bool)
JS_IsExceptionPending(JSContext* cx);

extern JS_PUBLIC_API(bool)
JS_GetPendingException(JSContext* cx, JS::MutableHandleValue vp);

extern JS_PUBLIC_API(void)
JS_SetPendingException(JSContext* cx, JS::HandleValue v);

extern JS_PUBLIC_API(void)
JS_ClearPendingException(JSContext* cx);

extern JS_PUBLIC_API(bool)
JS_ReportPendingException(JSContext* cx);

namespace JS {

/**
 * Save and later restore the current exception state of a given JSContext.
 * This is useful for implementing behavior in C++ that's like try/catch
 * or try/finally in JS.
 *
 * Typical usage:
 *
 *     bool ok = JS::Evaluate(cx, ...);
 *     AutoSaveExceptionState savedExc(cx);
 *     ... cleanup that might re-enter JS ...
 *     return ok;
 */
class JS_PUBLIC_API(AutoSaveExceptionState)
{
  private:
    JSContext* context;
    bool wasPropagatingForcedReturn;
    bool wasOverRecursed;
    bool wasThrowing;
    RootedValue exceptionValue;

  public:
    /*
     * Take a snapshot of cx's current exception state. Then clear any current
     * pending exception in cx.
     */
    explicit AutoSaveExceptionState(JSContext* cx);

    /*
     * If neither drop() nor restore() was called, restore the exception
     * state only if no exception is currently pending on cx.
     */
    ~AutoSaveExceptionState();

    /*
     * Discard any stored exception state.
     * If this is called, the destructor is a no-op.
     */
    void drop() {
        wasPropagatingForcedReturn = false;
        wasOverRecursed = false;
        wasThrowing = false;
        exceptionValue.setUndefined();
    }

    /*
     * Replace cx's exception state with the stored exception state. Then
     * discard the stored exception state. If this is called, the
     * destructor is a no-op.
     */
    void restore();
};

} /* namespace JS */

/* Deprecated API. Use AutoSaveExceptionState instead. */
extern JS_PUBLIC_API(JSExceptionState*)
JS_SaveExceptionState(JSContext* cx);

extern JS_PUBLIC_API(void)
JS_RestoreExceptionState(JSContext* cx, JSExceptionState* state);

extern JS_PUBLIC_API(void)
JS_DropExceptionState(JSContext* cx, JSExceptionState* state);

/**
 * If the given object is an exception object, the exception will have (or be
 * able to lazily create) an error report struct, and this function will return
 * the address of that struct.  Otherwise, it returns nullptr. The lifetime
 * of the error report struct that might be returned is the same as the
 * lifetime of the exception object.
 */
extern JS_PUBLIC_API(JSErrorReport*)
JS_ErrorFromException(JSContext* cx, JS::HandleObject obj);

extern JS_PUBLIC_API(JSObject*)
ExceptionStackOrNull(JSContext* cx, JS::HandleObject obj);

/*
 * Throws a StopIteration exception on cx.
 */
extern JS_PUBLIC_API(bool)
JS_ThrowStopIteration(JSContext* cx);

extern JS_PUBLIC_API(bool)
JS_IsStopIteration(JS::Value v);

extern JS_PUBLIC_API(intptr_t)
JS_GetCurrentThread();

/**
 * A JS runtime always has an "owner thread". The owner thread is set when the
 * runtime is created (to the current thread) and practically all entry points
 * into the JS engine check that a runtime (or anything contained in the
 * runtime: context, compartment, object, etc) is only touched by its owner
 * thread. Embeddings may check this invariant outside the JS engine by calling
 * JS_AbortIfWrongThread (which will abort if not on the owner thread, even for
 * non-debug builds).
 */

extern JS_PUBLIC_API(void)
JS_AbortIfWrongThread(JSRuntime* rt);

/************************************************************************/

/**
 * A constructor can request that the JS engine create a default new 'this'
 * object of the given class, using the callee to determine parentage and
 * [[Prototype]].
 */
extern JS_PUBLIC_API(JSObject*)
JS_NewObjectForConstructor(JSContext* cx, const JSClass* clasp, const JS::CallArgs& args);

/************************************************************************/

#ifdef JS_GC_ZEAL
#define JS_DEFAULT_ZEAL_FREQ 100

extern JS_PUBLIC_API(void)
JS_GetGCZeal(JSContext* cx, uint8_t* zeal, uint32_t* frequency, uint32_t* nextScheduled);

extern JS_PUBLIC_API(void)
JS_SetGCZeal(JSContext* cx, uint8_t zeal, uint32_t frequency);

extern JS_PUBLIC_API(void)
JS_ScheduleGC(JSContext* cx, uint32_t count);
#endif

extern JS_PUBLIC_API(void)
JS_SetParallelParsingEnabled(JSRuntime* rt, bool enabled);

extern JS_PUBLIC_API(void)
JS_SetOffthreadIonCompilationEnabled(JSRuntime* rt, bool enabled);

#define JIT_COMPILER_OPTIONS(Register)                                     \
    Register(BASELINE_WARMUP_TRIGGER, "baseline.warmup.trigger")           \
    Register(ION_WARMUP_TRIGGER, "ion.warmup.trigger")                     \
    Register(ION_GVN_ENABLE, "ion.gvn.enable")                             \
    Register(ION_FORCE_IC, "ion.forceinlineCaches")                        \
    Register(ION_ENABLE, "ion.enable")                                     \
    Register(BASELINE_ENABLE, "baseline.enable")                           \
    Register(OFFTHREAD_COMPILATION_ENABLE, "offthread-compilation.enable") \
    Register(SIGNALS_ENABLE, "signals.enable")

typedef enum JSJitCompilerOption {
#define JIT_COMPILER_DECLARE(key, str) \
    JSJITCOMPILER_ ## key,

    JIT_COMPILER_OPTIONS(JIT_COMPILER_DECLARE)
#undef JIT_COMPILER_DECLARE

    JSJITCOMPILER_NOT_AN_OPTION
} JSJitCompilerOption;

extern JS_PUBLIC_API(void)
JS_SetGlobalJitCompilerOption(JSRuntime* rt, JSJitCompilerOption opt, uint32_t value);
extern JS_PUBLIC_API(int)
JS_GetGlobalJitCompilerOption(JSRuntime* rt, JSJitCompilerOption opt);

/**
 * Convert a uint32_t index into a jsid.
 */
extern JS_PUBLIC_API(bool)
JS_IndexToId(JSContext* cx, uint32_t index, JS::MutableHandleId);

/**
 * Convert chars into a jsid.
 *
 * |chars| may not be an index.
 */
extern JS_PUBLIC_API(bool)
JS_CharsToId(JSContext* cx, JS::TwoByteChars chars, JS::MutableHandleId);

/**
 *  Test if the given string is a valid ECMAScript identifier
 */
extern JS_PUBLIC_API(bool)
JS_IsIdentifier(JSContext* cx, JS::HandleString str, bool* isIdentifier);

/**
 * Test whether the given chars + length are a valid ECMAScript identifier.
 * This version is infallible, so just returns whether the chars are an
 * identifier.
 */
extern JS_PUBLIC_API(bool)
JS_IsIdentifier(const char16_t* chars, size_t length);

namespace JS {

/**
 * AutoFilename encapsulates a pointer to a C-string and keeps the C-string
 * alive for as long as the associated AutoFilename object is alive.
 */
class MOZ_STACK_CLASS JS_PUBLIC_API(AutoFilename)
{
    void* scriptSource_;

    AutoFilename(const AutoFilename&) = delete;
    void operator=(const AutoFilename&) = delete;

  public:
    AutoFilename() : scriptSource_(nullptr) {}
    ~AutoFilename() { reset(nullptr); }

    const char* get() const;

    void reset(void* newScriptSource);
};

/**
 * Return the current filename, line number and column number of the most
 * currently running frame. Returns true if a scripted frame was found, false
 * otherwise.
 *
 * If a the embedding has hidden the scripted caller for the topmost activation
 * record, this will also return false.
 */
extern JS_PUBLIC_API(bool)
DescribeScriptedCaller(JSContext* cx, AutoFilename* filename = nullptr,
                       unsigned* lineno = nullptr, unsigned* column = nullptr);

extern JS_PUBLIC_API(JSObject*)
GetScriptedCallerGlobal(JSContext* cx);

/**
 * Informs the JS engine that the scripted caller should be hidden. This can be
 * used by the embedding to maintain an override of the scripted caller in its
 * calculations, by hiding the scripted caller in the JS engine and pushing data
 * onto a separate stack, which it inspects when DescribeScriptedCaller returns
 * null.
 *
 * We maintain a counter on each activation record. Add() increments the counter
 * of the topmost activation, and Remove() decrements it. The count may never
 * drop below zero, and must always be exactly zero when the activation is
 * popped from the stack.
 */
extern JS_PUBLIC_API(void)
HideScriptedCaller(JSContext* cx);

extern JS_PUBLIC_API(void)
UnhideScriptedCaller(JSContext* cx);

class MOZ_RAII AutoHideScriptedCaller
{
  public:
    explicit AutoHideScriptedCaller(JSContext* cx
                                    MOZ_GUARD_OBJECT_NOTIFIER_PARAM)
      : mContext(cx)
    {
        MOZ_GUARD_OBJECT_NOTIFIER_INIT;
        HideScriptedCaller(mContext);
    }
    ~AutoHideScriptedCaller() {
        UnhideScriptedCaller(mContext);
    }

  protected:
    JSContext* mContext;
    MOZ_DECL_USE_GUARD_OBJECT_NOTIFIER
};

} /* namespace JS */

/*
 * Encode/Decode interpreted scripts and functions to/from memory.
 */

extern JS_PUBLIC_API(void*)
JS_EncodeScript(JSContext* cx, JS::HandleScript script, uint32_t* lengthp);

extern JS_PUBLIC_API(void*)
JS_EncodeInterpretedFunction(JSContext* cx, JS::HandleObject funobj, uint32_t* lengthp);

extern JS_PUBLIC_API(JSScript*)
JS_DecodeScript(JSContext* cx, const void* data, uint32_t length);

extern JS_PUBLIC_API(JSObject*)
JS_DecodeInterpretedFunction(JSContext* cx, const void* data, uint32_t length);

namespace JS {

/*
 * This callback represents a request by the JS engine to open for reading the
 * existing cache entry for the given global and char range that may contain a
 * module. If a cache entry exists, the callback shall return 'true' and return
 * the size, base address and an opaque file handle as outparams. If the
 * callback returns 'true', the JS engine guarantees a call to
 * CloseAsmJSCacheEntryForReadOp, passing the same base address, size and
 * handle.
 */
typedef bool
(* OpenAsmJSCacheEntryForReadOp)(HandleObject global, const char16_t* begin, const char16_t* limit,
                                 size_t* size, const uint8_t** memory, intptr_t* handle);
typedef void
(* CloseAsmJSCacheEntryForReadOp)(size_t size, const uint8_t* memory, intptr_t handle);

/** The list of reasons why an asm.js module may not be stored in the cache. */
enum AsmJSCacheResult
{
    AsmJSCache_MIN,
    AsmJSCache_Success = AsmJSCache_MIN,
    AsmJSCache_ModuleTooSmall,
    AsmJSCache_SynchronousScript,
    AsmJSCache_QuotaExceeded,
    AsmJSCache_StorageInitFailure,
    AsmJSCache_Disabled_Internal,
    AsmJSCache_Disabled_ShellFlags,
    AsmJSCache_Disabled_JitInspector,
    AsmJSCache_InternalError,
    AsmJSCache_LIMIT
};

/*
 * This callback represents a request by the JS engine to open for writing a
 * cache entry of the given size for the given global and char range containing
 * the just-compiled module. If cache entry space is available, the callback
 * shall return 'true' and return the base address and an opaque file handle as
 * outparams. If the callback returns 'true', the JS engine guarantees a call
 * to CloseAsmJSCacheEntryForWriteOp passing the same base address, size and
 * handle.
 *
 * If 'installed' is true, then the cache entry is associated with a permanently
 * installed JS file (e.g., in a packaged webapp). This information allows the
 * embedding to store the cache entry in a installed location associated with
 * the principal of 'global' where it will not be evicted until the associated
 * installed JS file is removed.
 */
typedef AsmJSCacheResult
(* OpenAsmJSCacheEntryForWriteOp)(HandleObject global, bool installed,
                                  const char16_t* begin, const char16_t* end,
                                  size_t size, uint8_t** memory, intptr_t* handle);
typedef void
(* CloseAsmJSCacheEntryForWriteOp)(size_t size, uint8_t* memory, intptr_t handle);

typedef js::Vector<char, 0, js::SystemAllocPolicy> BuildIdCharVector;

/**
 * Return the buildId (represented as a sequence of characters) associated with
 * the currently-executing build. If the JS engine is embedded such that a
 * single cache entry can be observed by different compiled versions of the JS
 * engine, it is critical that the buildId shall change for each new build of
 * the JS engine.
 */
typedef bool
(* BuildIdOp)(BuildIdCharVector* buildId);

struct AsmJSCacheOps
{
    OpenAsmJSCacheEntryForReadOp openEntryForRead;
    CloseAsmJSCacheEntryForReadOp closeEntryForRead;
    OpenAsmJSCacheEntryForWriteOp openEntryForWrite;
    CloseAsmJSCacheEntryForWriteOp closeEntryForWrite;
    BuildIdOp buildId;
};

extern JS_PUBLIC_API(void)
SetAsmJSCacheOps(JSRuntime* rt, const AsmJSCacheOps* callbacks);

/**
 * Convenience class for imitating a JS level for-of loop. Typical usage:
 *
 *     ForOfIterator it(cx);
 *     if (!it.init(iterable))
 *       return false;
 *     RootedValue val(cx);
 *     while (true) {
 *       bool done;
 *       if (!it.next(&val, &done))
 *         return false;
 *       if (done)
 *         break;
 *       if (!DoStuff(cx, val))
 *         return false;
 *     }
 */
class MOZ_STACK_CLASS JS_PUBLIC_API(ForOfIterator) {
  protected:
    JSContext* cx_;
    /*
     * Use the ForOfPIC on the global object (see vm/GlobalObject.h) to try
     * to optimize iteration across arrays.
     *
     *  Case 1: Regular Iteration
     *      iterator - pointer to the iterator object.
     *      index - fixed to NOT_ARRAY (== UINT32_MAX)
     *
     *  Case 2: Optimized Array Iteration
     *      iterator - pointer to the array object.
     *      index - current position in array.
     *
     * The cases are distinguished by whether or not |index| is equal to NOT_ARRAY.
     */
    JS::RootedObject iterator;
    uint32_t index;

    static const uint32_t NOT_ARRAY = UINT32_MAX;

    ForOfIterator(const ForOfIterator&) = delete;
    ForOfIterator& operator=(const ForOfIterator&) = delete;

  public:
    explicit ForOfIterator(JSContext* cx) : cx_(cx), iterator(cx_), index(NOT_ARRAY) { }

    enum NonIterableBehavior {
        ThrowOnNonIterable,
        AllowNonIterable
    };

    /**
     * Initialize the iterator.  If AllowNonIterable is passed then if getting
     * the @@iterator property from iterable returns undefined init() will just
     * return true instead of throwing.  Callers must then check
     * valueIsIterable() before continuing with the iteration.
     */
    bool init(JS::HandleValue iterable,
              NonIterableBehavior nonIterableBehavior = ThrowOnNonIterable);

    /**
     * Get the next value from the iterator.  If false *done is true
     * after this call, do not examine val.
     */
    bool next(JS::MutableHandleValue val, bool* done);

    /**
     * If initialized with throwOnNonCallable = false, check whether
     * the value is iterable.
     */
    bool valueIsIterable() const {
        return iterator;
    }

  private:
    inline bool nextFromOptimizedArray(MutableHandleValue val, bool* done);
    bool materializeArrayIterator();
};


/**
 * If a large allocation fails when calling pod_{calloc,realloc}CanGC, the JS
 * engine may call the large-allocation- failure callback, if set, to allow the
 * embedding to flush caches, possibly perform shrinking GCs, etc. to make some
 * room. The allocation will then be retried (and may still fail.)
 */

typedef void
(* LargeAllocationFailureCallback)(void* data);

extern JS_PUBLIC_API(void)
SetLargeAllocationFailureCallback(JSRuntime* rt, LargeAllocationFailureCallback afc, void* data);

/**
 * Unlike the error reporter, which is only called if the exception for an OOM
 * bubbles up and is not caught, the OutOfMemoryCallback is called immediately
 * at the OOM site to allow the embedding to capture the current state of heap
 * allocation before anything is freed. If the large-allocation-failure callback
 * is called at all (not all allocation sites call the large-allocation-failure
 * callback on failure), it is called before the out-of-memory callback; the
 * out-of-memory callback is only called if the allocation still fails after the
 * large-allocation-failure callback has returned.
 */

typedef void
(* OutOfMemoryCallback)(JSContext* cx, void* data);

extern JS_PUBLIC_API(void)
SetOutOfMemoryCallback(JSRuntime* rt, OutOfMemoryCallback cb, void* data);


/**
 * Capture the current call stack as a chain of SavedFrame JSObjects, and set
 * |stackp| to the SavedFrame for the youngest stack frame, or nullptr if there
 * are no JS frames on the stack. If |maxFrameCount| is non-zero, capture at
 * most the youngest |maxFrameCount| frames.
 */
extern JS_PUBLIC_API(bool)
CaptureCurrentStack(JSContext* cx, MutableHandleObject stackp, unsigned maxFrameCount = 0);

/*
 * This is a utility function for preparing an async stack to be used
 * by some other object.  This may be used when you need to treat a
 * given stack trace as an async parent.  If you just need to capture
 * the current stack, async parents and all, use CaptureCurrentStack
 * instead.
 *
 * Here |asyncStack| is the async stack to prepare.  It is copied into
 * |cx|'s current compartment, and the newest frame is given
 * |asyncCause| as its asynchronous cause.  If |maxFrameCount| is
 * non-zero, capture at most the youngest |maxFrameCount| frames.  The
 * new stack object is written to |stackp|.  Returns true on success,
 * or sets an exception and returns |false| on error.
 */
extern JS_PUBLIC_API(bool)
CopyAsyncStack(JSContext* cx, HandleObject asyncStack,
               HandleString asyncCause, MutableHandleObject stackp,
               unsigned maxFrameCount);

/*
 * Accessors for working with SavedFrame JSObjects
 *
 * Each of these functions assert that if their `HandleObject savedFrame`
 * argument is non-null, its JSClass is the SavedFrame class (or it is a
 * cross-compartment or Xray wrapper around an object with the SavedFrame class)
 * and the object is not the SavedFrame.prototype object.
 *
 * Each of these functions will find the first SavedFrame object in the chain
 * whose underlying stack frame principals are subsumed by the cx's current
 * compartment's principals, and operate on that SavedFrame object. This
 * prevents leaking information about privileged frames to un-privileged
 * callers. As a result, the SavedFrame in parameters do _NOT_ need to be in the
 * same compartment as the cx, and the various out parameters are _NOT_
 * guaranteed to be in the same compartment as cx.
 *
 * You may consider or skip over self-hosted frames by passing
 * `SavedFrameSelfHosted::Include` or `SavedFrameSelfHosted::Exclude`
 * respectively.
 *
 * Additionally, it may be the case that there is no such SavedFrame object
 * whose captured frame's principals are subsumed by the caller's compartment's
 * principals! If the `HandleObject savedFrame` argument is null, or the
 * caller's principals do not subsume any of the chained SavedFrame object's
 * principals, `SavedFrameResult::AccessDenied` is returned and a (hopefully)
 * sane default value is chosen for the out param.
 *
 * See also `js/src/doc/SavedFrame/SavedFrame.md`.
 */

enum class SavedFrameResult {
    Ok,
    AccessDenied
};

enum class SavedFrameSelfHosted {
    Include,
    Exclude
};

/**
 * Given a SavedFrame JSObject, get its source property. Defaults to the empty
 * string.
 */
extern JS_PUBLIC_API(SavedFrameResult)
GetSavedFrameSource(JSContext* cx, HandleObject savedFrame, MutableHandleString sourcep,
                    SavedFrameSelfHosted selfHosted = SavedFrameSelfHosted::Include);

/**
 * Given a SavedFrame JSObject, get its line property. Defaults to 0.
 */
extern JS_PUBLIC_API(SavedFrameResult)
GetSavedFrameLine(JSContext* cx, HandleObject savedFrame, uint32_t* linep,
                  SavedFrameSelfHosted selfHosted = SavedFrameSelfHosted::Include);

/**
 * Given a SavedFrame JSObject, get its column property. Defaults to 0.
 */
extern JS_PUBLIC_API(SavedFrameResult)
GetSavedFrameColumn(JSContext* cx, HandleObject savedFrame, uint32_t* columnp,
                    SavedFrameSelfHosted selfHosted = SavedFrameSelfHosted::Include);

/**
 * Given a SavedFrame JSObject, get its functionDisplayName string, or nullptr
 * if SpiderMonkey was unable to infer a name for the captured frame's
 * function. Defaults to nullptr.
 */
extern JS_PUBLIC_API(SavedFrameResult)
GetSavedFrameFunctionDisplayName(JSContext* cx, HandleObject savedFrame, MutableHandleString namep,
                                 SavedFrameSelfHosted selfHosted = SavedFrameSelfHosted::Include);

/**
 * Given a SavedFrame JSObject, get its asyncCause string. Defaults to nullptr.
 */
extern JS_PUBLIC_API(SavedFrameResult)
GetSavedFrameAsyncCause(JSContext* cx, HandleObject savedFrame, MutableHandleString asyncCausep,
                        SavedFrameSelfHosted selfHosted = SavedFrameSelfHosted::Include);

/**
 * Given a SavedFrame JSObject, get its asyncParent SavedFrame object or nullptr
 * if there is no asyncParent. The `asyncParentp` out parameter is _NOT_
 * guaranteed to be in the cx's compartment. Defaults to nullptr.
 */
extern JS_PUBLIC_API(SavedFrameResult)
GetSavedFrameAsyncParent(JSContext* cx, HandleObject savedFrame, MutableHandleObject asyncParentp,
                SavedFrameSelfHosted selfHosted = SavedFrameSelfHosted::Include);

/**
 * Given a SavedFrame JSObject, get its parent SavedFrame object or nullptr if
 * it is the oldest frame in the stack. The `parentp` out parameter is _NOT_
 * guaranteed to be in the cx's compartment. Defaults to nullptr.
 */
extern JS_PUBLIC_API(SavedFrameResult)
GetSavedFrameParent(JSContext* cx, HandleObject savedFrame, MutableHandleObject parentp,
                    SavedFrameSelfHosted selfHosted = SavedFrameSelfHosted::Include);

/**
 * Given a SavedFrame JSObject stack, stringify it in the same format as
 * Error.prototype.stack. The stringified stack out parameter is placed in the
 * cx's compartment. Defaults to the empty string.
 *
 * The same notes above about SavedFrame accessors applies here as well: cx
 * doesn't need to be in stack's compartment, and stack can be null, a
 * SavedFrame object, or a wrapper (CCW or Xray) around a SavedFrame object.
 *
 * Optional indent parameter specifies the number of white spaces to indent
 * each line.
 */
extern JS_PUBLIC_API(bool)
BuildStackString(JSContext* cx, HandleObject stack, MutableHandleString stringp, size_t indent = 0);

} /* namespace JS */


/* Stopwatch-based performance monitoring. */

namespace js {

class AutoStopwatch;

/**
 * Abstract base class for a representation of the performance of a
 * component. Embeddings interested in performance monitoring should
 * provide a concrete implementation of this class, as well as the
 * relevant callbacks (see below).
 */
struct PerformanceGroup {
    PerformanceGroup();

    // The current iteration of the event loop.
    uint64_t iteration() const;

    // `true` if an instance of `AutoStopwatch` is already monitoring
    // the performance of this performance group for this iteration
    // of the event loop, `false` otherwise.
    bool isAcquired(uint64_t it) const;

    // `true` if a specific instance of `AutoStopwatch` is already monitoring
    // the performance of this performance group for this iteration
    // of the event loop, `false` otherwise.
    bool isAcquired(uint64_t it, const AutoStopwatch* owner) const;

    // Mark that an instance of `AutoStopwatch` is monitoring
    // the performance of this group for a given iteration.
    void acquire(uint64_t it, const AutoStopwatch* owner);

    // Mark that no `AutoStopwatch` is monitoring the
    // performance of this group for the iteration.
    void release(uint64_t it, const AutoStopwatch* owner);

    // The number of cycles spent in this group during this iteration
    // of the event loop. Note that cycles are not a reliable measure,
    // especially over short intervals. See Stopwatch.* for a more
    // complete discussion on the imprecision of cycle measurement.
    uint64_t recentCycles(uint64_t iteration) const;
    void addRecentCycles(uint64_t iteration, uint64_t cycles);

    // The number of times this group has been activated during this
    // iteration of the event loop.
    uint64_t recentTicks(uint64_t iteration) const;
    void addRecentTicks(uint64_t iteration, uint64_t ticks);

    // The number of microseconds spent doing CPOW during this
    // iteration of the event loop.
    uint64_t recentCPOW(uint64_t iteration) const;
    void addRecentCPOW(uint64_t iteration, uint64_t CPOW);

    // Get rid of any data that pretends to be recent.
    void resetRecentData();

    // `true` if new measures should be added to this group, `false`
    // otherwise.
    bool isActive() const;
    void setIsActive(bool);

    // `true` if this group has been used in the current iteration,
    // `false` otherwise.
    bool isUsedInThisIteration() const;
    void setIsUsedInThisIteration(bool);
  protected:
    // An implementation of `delete` for this object. Must be provided
    // by the embedding.
    virtual void Delete() = 0;

  private:
    // The number of cycles spent in this group during this iteration
    // of the event loop. Note that cycles are not a reliable measure,
    // especially over short intervals. See Runtime.cpp for a more
    // complete discussion on the imprecision of cycle measurement.
    uint64_t recentCycles_;

    // The number of times this group has been activated during this
    // iteration of the event loop.
    uint64_t recentTicks_;

    // The number of microseconds spent doing CPOW during this
    // iteration of the event loop.
    uint64_t recentCPOW_;

    // The current iteration of the event loop. If necessary,
    // may safely overflow.
    uint64_t iteration_;

    // `true` if new measures should be added to this group, `false`
    // otherwise.
    bool isActive_;

    // `true` if this group has been used in the current iteration,
    // `false` otherwise.
    bool isUsedInThisIteration_;

    // The stopwatch currently monitoring the group,
    // or `nullptr` if none. Used ony for comparison.
    const AutoStopwatch* owner_;

  public:
    // Compatibility with RefPtr<>
    void AddRef();
    void Release();
    uint64_t refCount_;
};

/**
 * Commit any Performance Monitoring data.
 *
 * Until `FlushMonitoring` has been called, all PerformanceMonitoring data is invisible
 * to the outside world and can cancelled with a call to `ResetMonitoring`.
 */
extern JS_PUBLIC_API(bool)
FlushPerformanceMonitoring(JSRuntime*);

/**
 * Cancel any measurement that hasn't been committed.
 */
extern JS_PUBLIC_API(void)
ResetPerformanceMonitoring(JSRuntime*);

/**
 * Cleanup any memory used by performance monitoring.
 */
extern JS_PUBLIC_API(void)
DisposePerformanceMonitoring(JSRuntime*);

/**
 * Turn on/off stopwatch-based CPU monitoring.
 *
 * `SetStopwatchIsMonitoringCPOW` or `SetStopwatchIsMonitoringJank`
 * may return `false` if monitoring could not be activated, which may
 * happen if we are out of memory.
 */
extern JS_PUBLIC_API(bool)
SetStopwatchIsMonitoringCPOW(JSRuntime*, bool);
extern JS_PUBLIC_API(bool)
GetStopwatchIsMonitoringCPOW(JSRuntime*);
extern JS_PUBLIC_API(bool)
SetStopwatchIsMonitoringJank(JSRuntime*, bool);
extern JS_PUBLIC_API(bool)
GetStopwatchIsMonitoringJank(JSRuntime*);

extern JS_PUBLIC_API(bool)
IsStopwatchActive(JSRuntime*);

// Extract the CPU rescheduling data.
extern JS_PUBLIC_API(void)
GetPerfMonitoringTestCpuRescheduling(JSRuntime*, uint64_t* stayed, uint64_t* moved);


/**
 * Add a number of microseconds to the time spent waiting on CPOWs
 * since process start.
 */
extern JS_PUBLIC_API(void)
AddCPOWPerformanceDelta(JSRuntime*, uint64_t delta);

typedef bool
(*StopwatchStartCallback)(uint64_t, void*);
extern JS_PUBLIC_API(bool)
SetStopwatchStartCallback(JSRuntime*, StopwatchStartCallback, void*);

typedef bool
(*StopwatchCommitCallback)(uint64_t, mozilla::Vector<RefPtr<PerformanceGroup>>&, void*);
extern JS_PUBLIC_API(bool)
SetStopwatchCommitCallback(JSRuntime*, StopwatchCommitCallback, void*);

typedef bool
(*GetGroupsCallback)(JSContext*, mozilla::Vector<RefPtr<PerformanceGroup>>&, void*);
extern JS_PUBLIC_API(bool)
SetGetPerformanceGroupsCallback(JSRuntime*, GetGroupsCallback, void*);

} /* namespace js */


#endif /* jsapi_h */<|MERGE_RESOLUTION|>--- conflicted
+++ resolved
@@ -1565,8 +1565,7 @@
 typedef char*
 (* JSCTypesUnicodeToNativeFun)(JSContext* cx, const char16_t* source, size_t slen);
 
-<<<<<<< HEAD
-/*
+/**
  * Convert a platform native string 'source' of length 'slen' to the unicode
  * charset, returning a null-terminated string allocated with JS_malloc. On
  * failure, this function should report an error.
@@ -1574,10 +1573,7 @@
 typedef char16_t*
 (* JSCTypesNativeToUnicodeFun)(JSContext* cx, const char* source, size_t slen);
 
-/*
-=======
-/**
->>>>>>> 00eb1a28
+/**
  * Set of function pointers that ctypes can use for various internal functions.
  * See JS_SetCTypesCallbacks below. Providing nullptr for a function is safe,
  * and will result in the applicable ctypes functionality not being available.
