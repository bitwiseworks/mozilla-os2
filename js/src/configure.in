--- conflicted
+++ resolved
@@ -2085,37 +2085,6 @@
 AC_DEFINE_UNQUOTED(D_INO,$DIRENT_INO)
 
 dnl ========================================================
-<<<<<<< HEAD
-dnl Any platform that doesn't have MKSHLIB_FORCE_ALL defined
-dnl by now will not have any way to link most binaries (tests
-dnl as well as viewer, apprunner, etc.), because some symbols
-dnl will be left out of the "composite" .so's by ld as unneeded.
-dnl So, by defining NO_LD_ARCHIVE_FLAGS for these platforms,
-dnl they can link in the static libs that provide the missing
-dnl symbols.
-dnl ========================================================
-NO_LD_ARCHIVE_FLAGS=
-if test -z "$MKSHLIB_FORCE_ALL" -o -z "$MKSHLIB_UNFORCE_ALL"; then
-    NO_LD_ARCHIVE_FLAGS=1
-fi
-case "$target" in
-*-os2*)
-    NO_LD_ARCHIVE_FLAGS=
-    ;;
-*-aix4.3*|*-aix5*)
-    NO_LD_ARCHIVE_FLAGS=
-    ;;
-*-mingw*)
-    if test -z "$GNU_CC"; then
-        NO_LD_ARCHIVE_FLAGS=
-    fi
-    ;;
-esac
-AC_SUBST(NO_LD_ARCHIVE_FLAGS)
-
-dnl ========================================================
-=======
->>>>>>> 00eb1a28
 dnl = Flags to strip unused symbols from .so components
 dnl ========================================================
 case "$target" in
