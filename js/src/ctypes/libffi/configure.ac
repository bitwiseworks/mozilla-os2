--- conflicted
+++ resolved
@@ -607,7 +607,6 @@
 fi
 AC_SUBST(toolexeclibdir)
 
-<<<<<<< HEAD
 case "$host" in
   *os2*)
     # Enable high-memory support on OS/2 by default.
@@ -620,14 +619,6 @@
     ;;
 esac
 
-if test "${multilib}" = "yes"; then
-  multilib_arg="--enable-multilib"
-else
-  multilib_arg=
-fi
-
-=======
->>>>>>> 8112532f
 AC_CONFIG_COMMANDS(include, [test -d include || mkdir include])
 AC_CONFIG_COMMANDS(src, [
 test -d src || mkdir src
