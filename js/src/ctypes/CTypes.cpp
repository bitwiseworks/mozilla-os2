/* -*- Mode: C++; tab-width: 8; indent-tabs-mode: nil; c-basic-offset: 4 -*-
 * vim: set ts=8 sts=4 et sw=4 tw=99:
 * This Source Code Form is subject to the terms of the Mozilla Public
 * License, v. 2.0. If a copy of the MPL was not distributed with this
 * file, You can obtain one at http://mozilla.org/MPL/2.0/. */

#include "ctypes/CTypes.h"

#include "mozilla/FloatingPoint.h"
#include "mozilla/MemoryReporting.h"
#include "mozilla/NumericLimits.h"

#include <math.h>
#include <stdint.h>

#if defined(XP_WIN) || defined(XP_OS2)
#include <float.h>
#endif

#if defined(SOLARIS)
#include <ieeefp.h>
#endif

#ifdef HAVE_SSIZE_T
#include <sys/types.h>
#endif

#if defined(XP_UNIX)
#include <errno.h>
#elif defined(XP_WIN)
#include <windows.h>
#endif

#include "jscntxt.h"
#include "jsfun.h"
#include "jsnum.h"
#include "jsprf.h"

#include "builtin/TypedObject.h"
#include "ctypes/Library.h"
#include "gc/Zone.h"

using namespace std;
using mozilla::NumericLimits;

using JS::AutoCheckCannotGC;

namespace js {
namespace ctypes {

template <typename CharT>
size_t
GetDeflatedUTF8StringLength(JSContext* maybecx, const CharT* chars,
                            size_t nchars)
{
    size_t nbytes;
    const CharT* end;
    unsigned c, c2;
    char buffer[10];

    nbytes = nchars;
    for (end = chars + nchars; chars != end; chars++) {
        c = *chars;
        if (c < 0x80)
            continue;
        if (0xD800 <= c && c <= 0xDFFF) {
            /* Surrogate pair. */
            chars++;

            /* nbytes sets 1 length since this is surrogate pair. */
            nbytes--;
            if (c >= 0xDC00 || chars == end)
                goto bad_surrogate;
            c2 = *chars;
            if (c2 < 0xDC00 || c2 > 0xDFFF)
                goto bad_surrogate;
            c = ((c - 0xD800) << 10) + (c2 - 0xDC00) + 0x10000;
        }
        c >>= 11;
        nbytes++;
        while (c) {
            c >>= 5;
            nbytes++;
        }
    }
    return nbytes;

  bad_surrogate:
    if (maybecx) {
        js::gc::AutoSuppressGC suppress(maybecx);
        JS_snprintf(buffer, 10, "0x%x", c);
        JS_ReportErrorFlagsAndNumber(maybecx, JSREPORT_ERROR, js_GetErrorMessage,
                                     nullptr, JSMSG_BAD_SURROGATE_CHAR, buffer);
    }
    return (size_t) -1;
}

template size_t
GetDeflatedUTF8StringLength(JSContext* maybecx, const Latin1Char* chars,
                            size_t nchars);

template size_t
GetDeflatedUTF8StringLength(JSContext* maybecx, const char16_t* chars,
                            size_t nchars);

static size_t
GetDeflatedUTF8StringLength(JSContext* maybecx, JSLinearString* str)
{
    size_t length = str->length();

    JS::AutoCheckCannotGC nogc;
    return str->hasLatin1Chars()
           ? GetDeflatedUTF8StringLength(maybecx, str->latin1Chars(nogc), length)
           : GetDeflatedUTF8StringLength(maybecx, str->twoByteChars(nogc), length);
}

template <typename CharT>
bool
DeflateStringToUTF8Buffer(JSContext* maybecx, const CharT* src, size_t srclen,
                          char* dst, size_t* dstlenp)
{
    size_t i, utf8Len;
    char16_t c, c2;
    uint32_t v;
    uint8_t utf8buf[6];

    size_t dstlen = *dstlenp;
    size_t origDstlen = dstlen;

    while (srclen) {
        c = *src++;
        srclen--;
        if (c >= 0xDC00 && c <= 0xDFFF)
            goto badSurrogate;
        if (c < 0xD800 || c > 0xDBFF) {
            v = c;
        } else {
            if (srclen < 1)
                goto badSurrogate;
            c2 = *src;
            if ((c2 < 0xDC00) || (c2 > 0xDFFF))
                goto badSurrogate;
            src++;
            srclen--;
            v = ((c - 0xD800) << 10) + (c2 - 0xDC00) + 0x10000;
        }
        if (v < 0x0080) {
            /* no encoding necessary - performance hack */
            if (dstlen == 0)
                goto bufferTooSmall;
            *dst++ = (char) v;
            utf8Len = 1;
        } else {
            utf8Len = js_OneUcs4ToUtf8Char(utf8buf, v);
            if (utf8Len > dstlen)
                goto bufferTooSmall;
            for (i = 0; i < utf8Len; i++)
                *dst++ = (char) utf8buf[i];
        }
        dstlen -= utf8Len;
    }
    *dstlenp = (origDstlen - dstlen);
    return true;

badSurrogate:
    *dstlenp = (origDstlen - dstlen);
    /* Delegate error reporting to the measurement function. */
    if (maybecx)
        GetDeflatedUTF8StringLength(maybecx, src - 1, srclen + 1);
    return false;

bufferTooSmall:
    *dstlenp = (origDstlen - dstlen);
    if (maybecx) {
        js::gc::AutoSuppressGC suppress(maybecx);
        JS_ReportErrorNumber(maybecx, js_GetErrorMessage, nullptr,
                             JSMSG_BUFFER_TOO_SMALL);
    }
    return false;
}

template bool
DeflateStringToUTF8Buffer(JSContext* maybecx, const Latin1Char* src, size_t srclen,
                          char* dst, size_t* dstlenp);

template bool
DeflateStringToUTF8Buffer(JSContext* maybecx, const char16_t* src, size_t srclen,
                          char* dst, size_t* dstlenp);

static bool
DeflateStringToUTF8Buffer(JSContext* maybecx, JSLinearString* str, char* dst,
                          size_t* dstlenp)
{
    size_t length = str->length();

    JS::AutoCheckCannotGC nogc;
    return str->hasLatin1Chars()
           ? DeflateStringToUTF8Buffer(maybecx, str->latin1Chars(nogc), length, dst, dstlenp)
           : DeflateStringToUTF8Buffer(maybecx, str->twoByteChars(nogc), length, dst, dstlenp);
}

/*******************************************************************************
** JSAPI function prototypes
*******************************************************************************/

// We use an enclosing struct here out of paranoia about the ability of gcc 4.4
// (and maybe 4.5) to correctly compile this if it were a template function.
// See also the comments in dom/workers/Events.cpp (and other adjacent files) by
// the |struct Property| there.
template<JS::IsAcceptableThis Test, JS::NativeImpl Impl>
struct Property
{
  static bool
  Fun(JSContext* cx, unsigned argc, JS::Value* vp)
  {
    JS::CallArgs args = JS::CallArgsFromVp(argc, vp);
    return JS::CallNonGenericMethod<Test, Impl>(cx, args);
  }
};

static bool ConstructAbstract(JSContext* cx, unsigned argc, jsval* vp);

namespace CType {
  static bool ConstructData(JSContext* cx, unsigned argc, jsval* vp);
  static bool ConstructBasic(JSContext* cx, HandleObject obj, const CallArgs& args);

  static void Trace(JSTracer* trc, JSObject* obj);
  static void Finalize(JSFreeOp* fop, JSObject* obj);

  bool IsCType(HandleValue v);
  bool IsCTypeOrProto(HandleValue v);

  bool PrototypeGetter(JSContext* cx, JS::CallArgs args);
  bool NameGetter(JSContext* cx, JS::CallArgs args);
  bool SizeGetter(JSContext* cx, JS::CallArgs args);
  bool PtrGetter(JSContext* cx, JS::CallArgs args);

  static bool CreateArray(JSContext* cx, unsigned argc, jsval* vp);
  static bool ToString(JSContext* cx, unsigned argc, jsval* vp);
  static bool ToSource(JSContext* cx, unsigned argc, jsval* vp);
  static bool HasInstance(JSContext* cx, HandleObject obj, MutableHandleValue v, bool* bp);


  /*
   * Get the global "ctypes" object.
   *
   * |obj| must be a CType object.
   *
   * This function never returns nullptr.
   */
  static JSObject* GetGlobalCTypes(JSContext* cx, JSObject* obj);

}

namespace ABI {
  bool IsABI(JSObject* obj);
  static bool ToSource(JSContext* cx, unsigned argc, jsval* vp);
}

namespace PointerType {
  static bool Create(JSContext* cx, unsigned argc, jsval* vp);
  static bool ConstructData(JSContext* cx, HandleObject obj, const CallArgs& args);

  bool IsPointerType(HandleValue v);
  bool IsPointer(HandleValue v);

  bool TargetTypeGetter(JSContext* cx, JS::CallArgs args);
  bool ContentsGetter(JSContext* cx, JS::CallArgs args);
  bool ContentsSetter(JSContext* cx, JS::CallArgs args);

  static bool IsNull(JSContext* cx, unsigned argc, jsval* vp);
  static bool Increment(JSContext* cx, unsigned argc, jsval* vp);
  static bool Decrement(JSContext* cx, unsigned argc, jsval* vp);
  // The following is not an instance function, since we don't want to expose arbitrary
  // pointer arithmetic at this moment.
  static bool OffsetBy(JSContext* cx, const CallArgs& args, int offset);
}

namespace ArrayType {
  bool IsArrayType(HandleValue v);
  bool IsArrayOrArrayType(HandleValue v);

  static bool Create(JSContext* cx, unsigned argc, jsval* vp);
  static bool ConstructData(JSContext* cx, HandleObject obj, const CallArgs& args);

  bool ElementTypeGetter(JSContext* cx, JS::CallArgs args);
  bool LengthGetter(JSContext* cx, JS::CallArgs args);

  static bool Getter(JSContext* cx, HandleObject obj, HandleId idval, MutableHandleValue vp);
  static bool Setter(JSContext* cx, HandleObject obj, HandleId idval, bool strict, MutableHandleValue vp);
  static bool AddressOfElement(JSContext* cx, unsigned argc, jsval* vp);
}

namespace StructType {
  bool IsStruct(HandleValue v);

  static bool Create(JSContext* cx, unsigned argc, jsval* vp);
  static bool ConstructData(JSContext* cx, HandleObject obj, const CallArgs& args);

  bool FieldsArrayGetter(JSContext* cx, JS::CallArgs args);

  static bool FieldGetter(JSContext* cx, HandleObject obj, HandleId idval,
    MutableHandleValue vp);
  static bool FieldSetter(JSContext* cx, HandleObject obj, HandleId idval, bool strict,
                            MutableHandleValue vp);
  static bool AddressOfField(JSContext* cx, unsigned argc, jsval* vp);
  static bool Define(JSContext* cx, unsigned argc, jsval* vp);
}

namespace FunctionType {
  static bool Create(JSContext* cx, unsigned argc, jsval* vp);
  static bool ConstructData(JSContext* cx, HandleObject typeObj,
    HandleObject dataObj, HandleObject fnObj, HandleObject thisObj, jsval errVal);

  static bool Call(JSContext* cx, unsigned argc, jsval* vp);

  bool IsFunctionType(HandleValue v);

  bool ArgTypesGetter(JSContext* cx, JS::CallArgs args);
  bool ReturnTypeGetter(JSContext* cx, JS::CallArgs args);
  bool ABIGetter(JSContext* cx, JS::CallArgs args);
  bool IsVariadicGetter(JSContext* cx, JS::CallArgs args);
}

namespace CClosure {
  static void Trace(JSTracer* trc, JSObject* obj);
  static void Finalize(JSFreeOp* fop, JSObject* obj);

  // libffi callback
  static void ClosureStub(ffi_cif* cif, void* result, void** args,
    void* userData);
}

namespace CData {
  static void Finalize(JSFreeOp* fop, JSObject* obj);

  bool ValueGetter(JSContext* cx, JS::CallArgs args);
  bool ValueSetter(JSContext* cx, JS::CallArgs args);

  static bool Address(JSContext* cx, unsigned argc, jsval* vp);
  static bool ReadString(JSContext* cx, unsigned argc, jsval* vp);
  static bool ReadStringReplaceMalformed(JSContext* cx, unsigned argc, jsval* vp);
  static bool ToSource(JSContext* cx, unsigned argc, jsval* vp);
  static JSString* GetSourceString(JSContext* cx, HandleObject typeObj,
                                   void* data);

  bool ErrnoGetter(JSContext* cx, JS::CallArgs args);

#if defined(XP_WIN)
  bool LastErrorGetter(JSContext* cx, JS::CallArgs args);
#endif // defined(XP_WIN)
}

namespace CDataFinalizer {
  /*
   * Attach a C function as a finalizer to a JS object.
   *
   * This function is available from JS as |ctypes.withFinalizer|.
   *
   * JavaScript signature:
   * function(CData, CData):   CDataFinalizer
   *          value  finalizer finalizable
   *
   * Where |finalizer| is a one-argument function taking a value
   * with the same type as |value|.
   */
  static bool Construct(JSContext* cx, unsigned argc, jsval* vp);

  /*
   * Private data held by |CDataFinalizer|.
   *
   * See also |enum CDataFinalizerSlot| for the slots of
   * |CDataFinalizer|.
   *
   * Note: the private data may be nullptr, if |dispose|, |forget| or the
   * finalizer has already been called.
   */
  struct Private {
    /*
     * The C data to pass to the code.
     * Finalization/|dispose|/|forget| release this memory.
     */
    void* cargs;

    /*
     * The total size of the buffer pointed by |cargs|
     */
    size_t cargs_size;

    /*
     * Low-level signature information.
     * Finalization/|dispose|/|forget| release this memory.
     */
    ffi_cif CIF;

    /*
     * The C function to invoke during finalization.
     * Do not deallocate this.
     */
    uintptr_t code;

    /*
     * A buffer for holding the return value.
     * Finalization/|dispose|/|forget| release this memory.
     */
    void* rvalue;
  };

  /*
   * Methods of instances of |CDataFinalizer|
   */
  namespace Methods {
    static bool Dispose(JSContext* cx, unsigned argc, jsval* vp);
    static bool Forget(JSContext* cx, unsigned argc, jsval* vp);
    static bool ToSource(JSContext* cx, unsigned argc, jsval* vp);
    static bool ToString(JSContext* cx, unsigned argc, jsval* vp);
  }

  /*
   * Utility functions
   *
   * @return true if |obj| is a CDataFinalizer, false otherwise.
   */
  static bool IsCDataFinalizer(JSObject* obj);

  /*
   * Clean up the finalization information of a CDataFinalizer.
   *
   * Used by |Finalize|, |Dispose| and |Forget|.
   *
   * @param p The private information of the CDataFinalizer. If nullptr,
   * this function does nothing.
   * @param obj Either nullptr, if the object should not be cleaned up (i.e.
   * during finalization) or a CDataFinalizer JSObject. Always use nullptr
   * if you are calling from a finalizer.
   */
  static void Cleanup(Private* p, JSObject* obj);

  /*
   * Perform the actual call to the finalizer code.
   */
  static void CallFinalizer(CDataFinalizer::Private* p,
                            int* errnoStatus,
                            int32_t* lastErrorStatus);

  /*
   * Return the CType of a CDataFinalizer object, or nullptr if the object
   * has been cleaned-up already.
   */
  static JSObject* GetCType(JSContext* cx, JSObject* obj);

  /*
   * Perform finalization of a |CDataFinalizer|
   */
  static void Finalize(JSFreeOp* fop, JSObject* obj);

  /*
   * Return the jsval contained by this finalizer.
   *
   * Note that the jsval is actually not recorded, but converted back from C.
   */
  static bool GetValue(JSContext* cx, JSObject* obj, MutableHandleValue result);

  static JSObject* GetCData(JSContext* cx, JSObject* obj);
 }


// Int64Base provides functions common to Int64 and UInt64.
namespace Int64Base {
  JSObject* Construct(JSContext* cx, HandleObject proto, uint64_t data,
    bool isUnsigned);

  uint64_t GetInt(JSObject* obj);

  bool ToString(JSContext* cx, JSObject* obj, const CallArgs& args,
                bool isUnsigned);

  bool ToSource(JSContext* cx, JSObject* obj, const CallArgs& args,
                bool isUnsigned);

  static void Finalize(JSFreeOp* fop, JSObject* obj);
}

namespace Int64 {
  static bool Construct(JSContext* cx, unsigned argc, jsval* vp);

  static bool ToString(JSContext* cx, unsigned argc, jsval* vp);
  static bool ToSource(JSContext* cx, unsigned argc, jsval* vp);

  static bool Compare(JSContext* cx, unsigned argc, jsval* vp);
  static bool Lo(JSContext* cx, unsigned argc, jsval* vp);
  static bool Hi(JSContext* cx, unsigned argc, jsval* vp);
  static bool Join(JSContext* cx, unsigned argc, jsval* vp);
}

namespace UInt64 {
  static bool Construct(JSContext* cx, unsigned argc, jsval* vp);

  static bool ToString(JSContext* cx, unsigned argc, jsval* vp);
  static bool ToSource(JSContext* cx, unsigned argc, jsval* vp);

  static bool Compare(JSContext* cx, unsigned argc, jsval* vp);
  static bool Lo(JSContext* cx, unsigned argc, jsval* vp);
  static bool Hi(JSContext* cx, unsigned argc, jsval* vp);
  static bool Join(JSContext* cx, unsigned argc, jsval* vp);
}

/*******************************************************************************
** JSClass definitions and initialization functions
*******************************************************************************/

// Class representing the 'ctypes' object itself. This exists to contain the
// JSCTypesCallbacks set of function pointers.
static const JSClass sCTypesGlobalClass = {
  "ctypes",
  JSCLASS_HAS_RESERVED_SLOTS(CTYPESGLOBAL_SLOTS)
};

static const JSClass sCABIClass = {
  "CABI",
  JSCLASS_HAS_RESERVED_SLOTS(CABI_SLOTS)
};

// Class representing ctypes.{C,Pointer,Array,Struct,Function}Type.prototype.
// This exists to give said prototypes a class of "CType", and to provide
// reserved slots for stashing various other prototype objects.
static const JSClass sCTypeProtoClass = {
  "CType",
  JSCLASS_HAS_RESERVED_SLOTS(CTYPEPROTO_SLOTS),
  nullptr, nullptr, nullptr, nullptr,
  nullptr, nullptr, nullptr, nullptr,
  ConstructAbstract, nullptr, ConstructAbstract
};

// Class representing ctypes.CData.prototype and the 'prototype' properties
// of CTypes. This exists to give said prototypes a class of "CData".
static const JSClass sCDataProtoClass = {
  "CData",
  0
};

static const JSClass sCTypeClass = {
  "CType",
  JSCLASS_IMPLEMENTS_BARRIERS | JSCLASS_HAS_RESERVED_SLOTS(CTYPE_SLOTS),
  nullptr, nullptr, nullptr, nullptr,
  nullptr, nullptr, nullptr, CType::Finalize,
  CType::ConstructData, CType::HasInstance, CType::ConstructData,
  CType::Trace
};

static const JSClass sCDataClass = {
  "CData",
  JSCLASS_HAS_RESERVED_SLOTS(CDATA_SLOTS),
  nullptr, nullptr, ArrayType::Getter, ArrayType::Setter,
  nullptr, nullptr, nullptr, CData::Finalize,
  FunctionType::Call, nullptr, FunctionType::Call
};

static const JSClass sCClosureClass = {
  "CClosure",
  JSCLASS_IMPLEMENTS_BARRIERS | JSCLASS_HAS_RESERVED_SLOTS(CCLOSURE_SLOTS),
  nullptr, nullptr, nullptr, nullptr,
  nullptr, nullptr, nullptr, CClosure::Finalize,
  nullptr, nullptr, nullptr, CClosure::Trace
};

/*
 * Class representing the prototype of CDataFinalizer.
 */
static const JSClass sCDataFinalizerProtoClass = {
  "CDataFinalizer",
  0
};

/*
 * Class representing instances of CDataFinalizer.
 *
 * Instances of CDataFinalizer have both private data (with type
 * |CDataFinalizer::Private|) and slots (see |CDataFinalizerSlots|).
 */
static const JSClass sCDataFinalizerClass = {
  "CDataFinalizer",
  JSCLASS_HAS_PRIVATE | JSCLASS_HAS_RESERVED_SLOTS(CDATAFINALIZER_SLOTS),
  nullptr, nullptr, nullptr, nullptr,
  nullptr, nullptr, nullptr, CDataFinalizer::Finalize
};


#define CTYPESFN_FLAGS \
  (JSPROP_ENUMERATE | JSPROP_READONLY | JSPROP_PERMANENT)

#define CTYPESCTOR_FLAGS \
  (CTYPESFN_FLAGS | JSFUN_CONSTRUCTOR)

#define CTYPESACC_FLAGS \
  (JSPROP_ENUMERATE | JSPROP_PERMANENT)

#define CABIFN_FLAGS \
  (JSPROP_READONLY | JSPROP_PERMANENT)

#define CDATAFN_FLAGS \
  (JSPROP_READONLY | JSPROP_PERMANENT)

#define CDATAFINALIZERFN_FLAGS \
  (JSPROP_READONLY | JSPROP_PERMANENT)

static const JSPropertySpec sCTypeProps[] = {
  JS_PSG("name",
         (Property<CType::IsCType, CType::NameGetter>::Fun),
         CTYPESACC_FLAGS),
  JS_PSG("size",
         (Property<CType::IsCType, CType::SizeGetter>::Fun),
         CTYPESACC_FLAGS),
  JS_PSG("ptr",
         (Property<CType::IsCType, CType::PtrGetter>::Fun),
         CTYPESACC_FLAGS),
  JS_PSG("prototype",
         (Property<CType::IsCTypeOrProto, CType::PrototypeGetter>::Fun),
         CTYPESACC_FLAGS),
  JS_PS_END
};

static const JSFunctionSpec sCTypeFunctions[] = {
  JS_FN("array", CType::CreateArray, 0, CTYPESFN_FLAGS),
  JS_FN("toString", CType::ToString, 0, CTYPESFN_FLAGS),
  JS_FN("toSource", CType::ToSource, 0, CTYPESFN_FLAGS),
  JS_FS_END
};

static const JSFunctionSpec sCABIFunctions[] = {
  JS_FN("toSource", ABI::ToSource, 0, CABIFN_FLAGS),
  JS_FN("toString", ABI::ToSource, 0, CABIFN_FLAGS),
  JS_FS_END
};

static const JSPropertySpec sCDataProps[] = {
  JS_PSGS("value",
          (Property<CData::IsCData, CData::ValueGetter>::Fun),
          (Property<CData::IsCData, CData::ValueSetter>::Fun),
          JSPROP_PERMANENT),
  JS_PS_END
};

static const JSFunctionSpec sCDataFunctions[] = {
  JS_FN("address", CData::Address, 0, CDATAFN_FLAGS),
  JS_FN("readString", CData::ReadString, 0, CDATAFN_FLAGS),
  JS_FN("readStringReplaceMalformed", CData::ReadStringReplaceMalformed, 0, CDATAFN_FLAGS),
  JS_FN("toSource", CData::ToSource, 0, CDATAFN_FLAGS),
  JS_FN("toString", CData::ToSource, 0, CDATAFN_FLAGS),
  JS_FS_END
};

static const JSFunctionSpec sCDataFinalizerFunctions[] = {
  JS_FN("dispose",  CDataFinalizer::Methods::Dispose,  0, CDATAFINALIZERFN_FLAGS),
  JS_FN("forget",   CDataFinalizer::Methods::Forget,   0, CDATAFINALIZERFN_FLAGS),
  JS_FN("readString",CData::ReadString, 0, CDATAFINALIZERFN_FLAGS),
  JS_FN("toString", CDataFinalizer::Methods::ToString, 0, CDATAFINALIZERFN_FLAGS),
  JS_FN("toSource", CDataFinalizer::Methods::ToSource, 0, CDATAFINALIZERFN_FLAGS),
  JS_FS_END
};

static const JSFunctionSpec sPointerFunction =
  JS_FN("PointerType", PointerType::Create, 1, CTYPESCTOR_FLAGS);

static const JSPropertySpec sPointerProps[] = {
  JS_PSG("targetType",
         (Property<PointerType::IsPointerType, PointerType::TargetTypeGetter>::Fun),
         CTYPESACC_FLAGS),
  JS_PS_END
};

static const JSFunctionSpec sPointerInstanceFunctions[] = {
  JS_FN("isNull", PointerType::IsNull, 0, CTYPESFN_FLAGS),
  JS_FN("increment", PointerType::Increment, 0, CTYPESFN_FLAGS),
  JS_FN("decrement", PointerType::Decrement, 0, CTYPESFN_FLAGS),
  JS_FS_END
};

static const JSPropertySpec sPointerInstanceProps[] = {
  JS_PSGS("contents",
         (Property<PointerType::IsPointer, PointerType::ContentsGetter>::Fun),
         (Property<PointerType::IsPointer, PointerType::ContentsSetter>::Fun),
          JSPROP_PERMANENT),
  JS_PS_END
};

static const JSFunctionSpec sArrayFunction =
  JS_FN("ArrayType", ArrayType::Create, 1, CTYPESCTOR_FLAGS);

static const JSPropertySpec sArrayProps[] = {
  JS_PSG("elementType",
         (Property<ArrayType::IsArrayType, ArrayType::ElementTypeGetter>::Fun),
         CTYPESACC_FLAGS),
  JS_PSG("length",
         (Property<ArrayType::IsArrayOrArrayType, ArrayType::LengthGetter>::Fun),
         CTYPESACC_FLAGS),
  JS_PS_END
};

static const JSFunctionSpec sArrayInstanceFunctions[] = {
  JS_FN("addressOfElement", ArrayType::AddressOfElement, 1, CDATAFN_FLAGS),
  JS_FS_END
};

static const JSPropertySpec sArrayInstanceProps[] = {
  JS_PSG("length",
         (Property<ArrayType::IsArrayOrArrayType, ArrayType::LengthGetter>::Fun),
         JSPROP_PERMANENT),
  JS_PS_END
};

static const JSFunctionSpec sStructFunction =
  JS_FN("StructType", StructType::Create, 2, CTYPESCTOR_FLAGS);

static const JSPropertySpec sStructProps[] = {
  JS_PSG("fields",
         (Property<StructType::IsStruct, StructType::FieldsArrayGetter>::Fun),
         CTYPESACC_FLAGS),
  JS_PS_END
};

static const JSFunctionSpec sStructFunctions[] = {
  JS_FN("define", StructType::Define, 1, CDATAFN_FLAGS),
  JS_FS_END
};

static const JSFunctionSpec sStructInstanceFunctions[] = {
  JS_FN("addressOfField", StructType::AddressOfField, 1, CDATAFN_FLAGS),
  JS_FS_END
};

static const JSFunctionSpec sFunctionFunction =
  JS_FN("FunctionType", FunctionType::Create, 2, CTYPESCTOR_FLAGS);

static const JSPropertySpec sFunctionProps[] = {
  JS_PSG("argTypes",
         (Property<FunctionType::IsFunctionType, FunctionType::ArgTypesGetter>::Fun),
         CTYPESACC_FLAGS),
  JS_PSG("returnType",
         (Property<FunctionType::IsFunctionType, FunctionType::ReturnTypeGetter>::Fun),
         CTYPESACC_FLAGS),
  JS_PSG("abi",
         (Property<FunctionType::IsFunctionType, FunctionType::ABIGetter>::Fun),
         CTYPESACC_FLAGS),
  JS_PSG("isVariadic",
         (Property<FunctionType::IsFunctionType, FunctionType::IsVariadicGetter>::Fun),
         CTYPESACC_FLAGS),
  JS_PS_END
};

static const JSFunctionSpec sFunctionInstanceFunctions[] = {
  JS_FN("call", js_fun_call, 1, CDATAFN_FLAGS),
  JS_FN("apply", js_fun_apply, 2, CDATAFN_FLAGS),
  JS_FS_END
};

static const JSClass sInt64ProtoClass = {
  "Int64",
  0
};

static const JSClass sUInt64ProtoClass = {
  "UInt64",
  0
};

static const JSClass sInt64Class = {
  "Int64",
  JSCLASS_HAS_RESERVED_SLOTS(INT64_SLOTS),
  nullptr, nullptr, nullptr, nullptr,
  nullptr, nullptr, nullptr, Int64Base::Finalize
};

static const JSClass sUInt64Class = {
  "UInt64",
  JSCLASS_HAS_RESERVED_SLOTS(INT64_SLOTS),
  nullptr, nullptr, nullptr, nullptr,
  nullptr, nullptr, nullptr, Int64Base::Finalize
};

static const JSFunctionSpec sInt64StaticFunctions[] = {
  JS_FN("compare", Int64::Compare, 2, CTYPESFN_FLAGS),
  JS_FN("lo", Int64::Lo, 1, CTYPESFN_FLAGS),
  JS_FN("hi", Int64::Hi, 1, CTYPESFN_FLAGS),
  JS_FN("join", Int64::Join, 2, CTYPESFN_FLAGS),
  JS_FS_END
};

static const JSFunctionSpec sUInt64StaticFunctions[] = {
  JS_FN("compare", UInt64::Compare, 2, CTYPESFN_FLAGS),
  JS_FN("lo", UInt64::Lo, 1, CTYPESFN_FLAGS),
  JS_FN("hi", UInt64::Hi, 1, CTYPESFN_FLAGS),
  JS_FN("join", UInt64::Join, 2, CTYPESFN_FLAGS),
  JS_FS_END
};

static const JSFunctionSpec sInt64Functions[] = {
  JS_FN("toString", Int64::ToString, 0, CTYPESFN_FLAGS),
  JS_FN("toSource", Int64::ToSource, 0, CTYPESFN_FLAGS),
  JS_FS_END
};

static const JSFunctionSpec sUInt64Functions[] = {
  JS_FN("toString", UInt64::ToString, 0, CTYPESFN_FLAGS),
  JS_FN("toSource", UInt64::ToSource, 0, CTYPESFN_FLAGS),
  JS_FS_END
};

static const JSPropertySpec sModuleProps[] = {
  JS_PSG("errno",
         (Property<IsCTypesGlobal, CData::ErrnoGetter>::Fun),
         JSPROP_PERMANENT),
#if defined(XP_WIN)
  JS_PSG("winLastError",
         (Property<IsCTypesGlobal, CData::LastErrorGetter>::Fun),
         JSPROP_PERMANENT),
#endif // defined(XP_WIN)
  JS_PS_END
};

static const JSFunctionSpec sModuleFunctions[] = {
  JS_FN("CDataFinalizer", CDataFinalizer::Construct, 2, CTYPESFN_FLAGS),
  JS_FN("open", Library::Open, 1, CTYPESFN_FLAGS),
  JS_FN("cast", CData::Cast, 2, CTYPESFN_FLAGS),
  JS_FN("getRuntime", CData::GetRuntime, 1, CTYPESFN_FLAGS),
  JS_FN("libraryName", Library::Name, 1, CTYPESFN_FLAGS),
  JS_FS_END
};

static MOZ_ALWAYS_INLINE JSString*
NewUCString(JSContext* cx, const AutoString& from)
{
  return JS_NewUCStringCopyN(cx, from.begin(), from.length());
}

/*
 * Return a size rounded up to a multiple of a power of two.
 *
 * Note: |align| must be a power of 2.
 */
static MOZ_ALWAYS_INLINE size_t
Align(size_t val, size_t align)
{
  // Ensure that align is a power of two.
  MOZ_ASSERT(align != 0 && (align & (align - 1)) == 0);
  return ((val - 1) | (align - 1)) + 1;
}

static ABICode
GetABICode(JSObject* obj)
{
  // make sure we have an object representing a CABI class,
  // and extract the enumerated class type from the reserved slot.
  if (JS_GetClass(obj) != &sCABIClass)
    return INVALID_ABI;

  jsval result = JS_GetReservedSlot(obj, SLOT_ABICODE);
  return ABICode(result.toInt32());
}

static const JSErrorFormatString ErrorFormatString[CTYPESERR_LIMIT] = {
#define MSG_DEF(name, count, exception, format) \
  { format, count, exception } ,
#include "ctypes/ctypes.msg"
#undef MSG_DEF
};

static const JSErrorFormatString*
GetErrorMessage(void* userRef, const unsigned errorNumber)
{
  if (0 < errorNumber && errorNumber < CTYPESERR_LIMIT)
    return &ErrorFormatString[errorNumber];
  return nullptr;
}

static bool
TypeError(JSContext* cx, const char* expected, HandleValue actual)
{
  JSString* str = JS_ValueToSource(cx, actual);
  JSAutoByteString bytes;

  const char* src;
  if (str) {
    src = bytes.encodeLatin1(cx, str);
    if (!src)
      return false;
  } else {
    JS_ClearPendingException(cx);
    src = "<<error converting value to string>>";
  }
  JS_ReportErrorNumber(cx, GetErrorMessage, nullptr,
                       CTYPESMSG_TYPE_ERROR, expected, src);
  return false;
}

static JSObject*
InitCTypeClass(JSContext* cx, HandleObject parent)
{
  JSFunction* fun = JS_DefineFunction(cx, parent, "CType", ConstructAbstract, 0,
                                      CTYPESCTOR_FLAGS);
  if (!fun)
    return nullptr;

  RootedObject ctor(cx, JS_GetFunctionObject(fun));
  RootedObject fnproto(cx);
  if (!JS_GetPrototype(cx, ctor, &fnproto))
    return nullptr;
  MOZ_ASSERT(ctor);
  MOZ_ASSERT(fnproto);

  // Set up ctypes.CType.prototype.
  RootedObject prototype(cx, JS_NewObjectWithGivenProto(cx, &sCTypeProtoClass, fnproto, parent));
  if (!prototype)
    return nullptr;

  if (!JS_DefineProperty(cx, ctor, "prototype", prototype,
                         JSPROP_ENUMERATE | JSPROP_READONLY | JSPROP_PERMANENT))
    return nullptr;

  if (!JS_DefineProperty(cx, prototype, "constructor", ctor,
                         JSPROP_ENUMERATE | JSPROP_READONLY | JSPROP_PERMANENT))
    return nullptr;

  // Define properties and functions common to all CTypes.
  if (!JS_DefineProperties(cx, prototype, sCTypeProps) ||
      !JS_DefineFunctions(cx, prototype, sCTypeFunctions))
    return nullptr;

  if (!JS_FreezeObject(cx, ctor) || !JS_FreezeObject(cx, prototype))
    return nullptr;

  return prototype;
}

static JSObject*
InitABIClass(JSContext* cx, JSObject* parent)
{
  RootedObject obj(cx, JS_NewPlainObject(cx));

  if (!obj)
    return nullptr;

  if (!JS_DefineFunctions(cx, obj, sCABIFunctions))
    return nullptr;

  return obj;
}


static JSObject*
InitCDataClass(JSContext* cx, HandleObject parent, HandleObject CTypeProto)
{
  JSFunction* fun = JS_DefineFunction(cx, parent, "CData", ConstructAbstract, 0,
                      CTYPESCTOR_FLAGS);
  if (!fun)
    return nullptr;

  RootedObject ctor(cx, JS_GetFunctionObject(fun));
  MOZ_ASSERT(ctor);

  // Set up ctypes.CData.__proto__ === ctypes.CType.prototype.
  // (Note that 'ctypes.CData instanceof Function' is still true, thanks to the
  // prototype chain.)
  if (!JS_SetPrototype(cx, ctor, CTypeProto))
    return nullptr;

  // Set up ctypes.CData.prototype.
  RootedObject prototype(cx, JS_NewObject(cx, &sCDataProtoClass, parent));
  if (!prototype)
    return nullptr;

  if (!JS_DefineProperty(cx, ctor, "prototype", prototype,
                         JSPROP_ENUMERATE | JSPROP_READONLY | JSPROP_PERMANENT))
    return nullptr;

  if (!JS_DefineProperty(cx, prototype, "constructor", ctor,
                         JSPROP_ENUMERATE | JSPROP_READONLY | JSPROP_PERMANENT))
    return nullptr;

  // Define properties and functions common to all CDatas.
  if (!JS_DefineProperties(cx, prototype, sCDataProps) ||
      !JS_DefineFunctions(cx, prototype, sCDataFunctions))
    return nullptr;

  if (//!JS_FreezeObject(cx, prototype) || // XXX fixme - see bug 541212!
      !JS_FreezeObject(cx, ctor))
    return nullptr;

  return prototype;
}

static bool
DefineABIConstant(JSContext* cx,
                  HandleObject parent,
                  const char* name,
                  ABICode code,
                  HandleObject prototype)
{
  RootedObject obj(cx, JS_NewObjectWithGivenProto(cx, &sCABIClass, prototype));
  if (!obj)
    return false;
  JS_SetReservedSlot(obj, SLOT_ABICODE, INT_TO_JSVAL(code));

  if (!JS_FreezeObject(cx, obj))
    return false;

  return JS_DefineProperty(cx, parent, name, obj,
                           JSPROP_ENUMERATE | JSPROP_READONLY | JSPROP_PERMANENT);
}

// Set up a single type constructor for
// ctypes.{Pointer,Array,Struct,Function}Type.
static bool
InitTypeConstructor(JSContext* cx,
                    HandleObject parent,
                    HandleObject CTypeProto,
                    HandleObject CDataProto,
                    const JSFunctionSpec spec,
                    const JSFunctionSpec* fns,
                    const JSPropertySpec* props,
                    const JSFunctionSpec* instanceFns,
                    const JSPropertySpec* instanceProps,
                    MutableHandleObject typeProto,
                    MutableHandleObject dataProto)
{
  JSFunction* fun = js::DefineFunctionWithReserved(cx, parent, spec.name, spec.call.op,
                      spec.nargs, spec.flags);
  if (!fun)
    return false;

  RootedObject obj(cx, JS_GetFunctionObject(fun));
  if (!obj)
    return false;

  // Set up the .prototype and .prototype.constructor properties.
  typeProto.set(JS_NewObjectWithGivenProto(cx, &sCTypeProtoClass, CTypeProto, parent));
  if (!typeProto)
    return false;

  // Define property before proceeding, for GC safety.
  if (!JS_DefineProperty(cx, obj, "prototype", typeProto,
                         JSPROP_ENUMERATE | JSPROP_READONLY | JSPROP_PERMANENT))
    return false;

  if (fns && !JS_DefineFunctions(cx, typeProto, fns))
    return false;

  if (!JS_DefineProperties(cx, typeProto, props))
    return false;

  if (!JS_DefineProperty(cx, typeProto, "constructor", obj,
                         JSPROP_ENUMERATE | JSPROP_READONLY | JSPROP_PERMANENT))
    return false;

  // Stash ctypes.{Pointer,Array,Struct}Type.prototype on a reserved slot of
  // the type constructor, for faster lookup.
  js::SetFunctionNativeReserved(obj, SLOT_FN_CTORPROTO, OBJECT_TO_JSVAL(typeProto));

  // Create an object to serve as the common ancestor for all CData objects
  // created from the given type constructor. This has ctypes.CData.prototype
  // as its prototype, such that it inherits the properties and functions
  // common to all CDatas.
  dataProto.set(JS_NewObjectWithGivenProto(cx, &sCDataProtoClass, CDataProto, parent));
  if (!dataProto)
    return false;

  // Define functions and properties on the 'dataProto' object that are common
  // to all CData objects created from this type constructor. (These will
  // become functions and properties on CData objects created from this type.)
  if (instanceFns && !JS_DefineFunctions(cx, dataProto, instanceFns))
    return false;

  if (instanceProps && !JS_DefineProperties(cx, dataProto, instanceProps))
    return false;

  // Link the type prototype to the data prototype.
  JS_SetReservedSlot(typeProto, SLOT_OURDATAPROTO, OBJECT_TO_JSVAL(dataProto));

  if (!JS_FreezeObject(cx, obj) ||
      //!JS_FreezeObject(cx, dataProto) || // XXX fixme - see bug 541212!
      !JS_FreezeObject(cx, typeProto))
    return false;

  return true;
}

static JSObject*
InitInt64Class(JSContext* cx,
               HandleObject parent,
               const JSClass* clasp,
               JSNative construct,
               const JSFunctionSpec* fs,
               const JSFunctionSpec* static_fs)
{
  // Init type class and constructor
  RootedObject prototype(cx, JS_InitClass(cx, parent, js::NullPtr(), clasp, construct,
                                          0, nullptr, fs, nullptr, static_fs));
  if (!prototype)
    return nullptr;

  RootedObject ctor(cx, JS_GetConstructor(cx, prototype));
  if (!ctor)
    return nullptr;
  if (!JS_FreezeObject(cx, ctor))
    return nullptr;

  // Redefine the 'join' function as an extended native and stash
  // ctypes.{Int64,UInt64}.prototype in a reserved slot of the new function.
  MOZ_ASSERT(clasp == &sInt64ProtoClass || clasp == &sUInt64ProtoClass);
  JSNative native = (clasp == &sInt64ProtoClass) ? Int64::Join : UInt64::Join;
  JSFunction* fun = js::DefineFunctionWithReserved(cx, ctor, "join", native,
                      2, CTYPESFN_FLAGS);
  if (!fun)
    return nullptr;

  js::SetFunctionNativeReserved(fun, SLOT_FN_INT64PROTO,
    OBJECT_TO_JSVAL(prototype));

  if (!JS_FreezeObject(cx, prototype))
    return nullptr;

  return prototype;
}

static void
AttachProtos(JSObject* proto, const AutoObjectVector& protos)
{
  // For a given 'proto' of [[Class]] "CTypeProto", attach each of the 'protos'
  // to the appropriate CTypeProtoSlot. (SLOT_CTYPES is the last slot
  // of [[Class]] "CTypeProto" that we fill in this automated manner.)
  for (uint32_t i = 0; i <= SLOT_CTYPES; ++i)
    JS_SetReservedSlot(proto, i, OBJECT_TO_JSVAL(protos[i]));
}

static bool
InitTypeClasses(JSContext* cx, HandleObject parent)
{
  // Initialize the ctypes.CType class. This acts as an abstract base class for
  // the various types, and provides the common API functions. It has:
  //   * [[Class]] "Function"
  //   * __proto__ === Function.prototype
  //   * A constructor that throws a TypeError. (You can't construct an
  //     abstract type!)
  //   * 'prototype' property:
  //     * [[Class]] "CTypeProto"
  //     * __proto__ === Function.prototype
  //     * A constructor that throws a TypeError. (You can't construct an
  //       abstract type instance!)
  //     * 'constructor' property === ctypes.CType
  //     * Provides properties and functions common to all CTypes.
  RootedObject CTypeProto(cx, InitCTypeClass(cx, parent));
  if (!CTypeProto)
    return false;

  // Initialize the ctypes.CData class. This acts as an abstract base class for
  // instances of the various types, and provides the common API functions.
  // It has:
  //   * [[Class]] "Function"
  //   * __proto__ === Function.prototype
  //   * A constructor that throws a TypeError. (You can't construct an
  //     abstract type instance!)
  //   * 'prototype' property:
  //     * [[Class]] "CDataProto"
  //     * 'constructor' property === ctypes.CData
  //     * Provides properties and functions common to all CDatas.
  RootedObject CDataProto(cx, InitCDataClass(cx, parent, CTypeProto));
  if (!CDataProto)
    return false;

  // Link CTypeProto to CDataProto.
  JS_SetReservedSlot(CTypeProto, SLOT_OURDATAPROTO, OBJECT_TO_JSVAL(CDataProto));

  // Create and attach the special class constructors: ctypes.PointerType,
  // ctypes.ArrayType, ctypes.StructType, and ctypes.FunctionType.
  // Each of these constructors 'c' has, respectively:
  //   * [[Class]] "Function"
  //   * __proto__ === Function.prototype
  //   * A constructor that creates a user-defined type.
  //   * 'prototype' property:
  //     * [[Class]] "CTypeProto"
  //     * __proto__ === ctypes.CType.prototype
  //     * 'constructor' property === 'c'
  // We also construct an object 'p' to serve, given a type object 't'
  // constructed from one of these type constructors, as
  // 't.prototype.__proto__'. This object has:
  //   * [[Class]] "CDataProto"
  //   * __proto__ === ctypes.CData.prototype
  //   * Properties and functions common to all CDatas.
  // Therefore an instance 't' of ctypes.{Pointer,Array,Struct,Function}Type
  // will have, resp.:
  //   * [[Class]] "CType"
  //   * __proto__ === ctypes.{Pointer,Array,Struct,Function}Type.prototype
  //   * A constructor which creates and returns a CData object, containing
  //     binary data of the given type.
  //   * 'prototype' property:
  //     * [[Class]] "CDataProto"
  //     * __proto__ === 'p', the prototype object from above
  //     * 'constructor' property === 't'
  AutoObjectVector protos(cx);
  protos.resize(CTYPEPROTO_SLOTS);
  if (!InitTypeConstructor(cx, parent, CTypeProto, CDataProto,
         sPointerFunction, nullptr, sPointerProps,
         sPointerInstanceFunctions, sPointerInstanceProps,
         protos[SLOT_POINTERPROTO], protos[SLOT_POINTERDATAPROTO]))
    return false;

  if (!InitTypeConstructor(cx, parent, CTypeProto, CDataProto,
         sArrayFunction, nullptr, sArrayProps,
         sArrayInstanceFunctions, sArrayInstanceProps,
         protos[SLOT_ARRAYPROTO], protos[SLOT_ARRAYDATAPROTO]))
    return false;

  if (!InitTypeConstructor(cx, parent, CTypeProto, CDataProto,
         sStructFunction, sStructFunctions, sStructProps,
         sStructInstanceFunctions, nullptr,
         protos[SLOT_STRUCTPROTO], protos[SLOT_STRUCTDATAPROTO]))
    return false;

  if (!InitTypeConstructor(cx, parent, CTypeProto, protos[SLOT_POINTERDATAPROTO],
         sFunctionFunction, nullptr, sFunctionProps, sFunctionInstanceFunctions, nullptr,
         protos[SLOT_FUNCTIONPROTO], protos[SLOT_FUNCTIONDATAPROTO]))
    return false;

  protos[SLOT_CDATAPROTO].set(CDataProto);

  // Create and attach the ctypes.{Int64,UInt64} constructors.
  // Each of these has, respectively:
  //   * [[Class]] "Function"
  //   * __proto__ === Function.prototype
  //   * A constructor that creates a ctypes.{Int64,UInt64} object, respectively.
  //   * 'prototype' property:
  //     * [[Class]] {"Int64Proto","UInt64Proto"}
  //     * 'constructor' property === ctypes.{Int64,UInt64}
  protos[SLOT_INT64PROTO].set(InitInt64Class(cx, parent, &sInt64ProtoClass,
    Int64::Construct, sInt64Functions, sInt64StaticFunctions));
  if (!protos[SLOT_INT64PROTO])
    return false;
  protos[SLOT_UINT64PROTO].set(InitInt64Class(cx, parent, &sUInt64ProtoClass,
    UInt64::Construct, sUInt64Functions, sUInt64StaticFunctions));
  if (!protos[SLOT_UINT64PROTO])
    return false;

  // Finally, store a pointer to the global ctypes object.
  // Note that there is no other reliable manner of locating this object.
  protos[SLOT_CTYPES].set(parent);

  // Attach the prototypes just created to each of ctypes.CType.prototype,
  // and the special type constructors, so we can access them when constructing
  // instances of those types.
  AttachProtos(CTypeProto, protos);
  AttachProtos(protos[SLOT_POINTERPROTO], protos);
  AttachProtos(protos[SLOT_ARRAYPROTO], protos);
  AttachProtos(protos[SLOT_STRUCTPROTO], protos);
  AttachProtos(protos[SLOT_FUNCTIONPROTO], protos);

  RootedObject ABIProto(cx, InitABIClass(cx, parent));
  if (!ABIProto)
    return false;

  // Attach objects representing ABI constants.
  if (!DefineABIConstant(cx, parent, "default_abi", ABI_DEFAULT, ABIProto) ||
      !DefineABIConstant(cx, parent, "stdcall_abi", ABI_STDCALL, ABIProto) ||
      !DefineABIConstant(cx, parent, "winapi_abi", ABI_WINAPI, ABIProto))
    return false;

  // Create objects representing the builtin types, and attach them to the
  // ctypes object. Each type object 't' has:
  //   * [[Class]] "CType"
  //   * __proto__ === ctypes.CType.prototype
  //   * A constructor which creates and returns a CData object, containing
  //     binary data of the given type.
  //   * 'prototype' property:
  //     * [[Class]] "CDataProto"
  //     * __proto__ === ctypes.CData.prototype
  //     * 'constructor' property === 't'
#define DEFINE_TYPE(name, type, ffiType)                                       \
  RootedObject typeObj_##name(cx,                                              \
    CType::DefineBuiltin(cx, parent, #name, CTypeProto, CDataProto, #name,     \
      TYPE_##name, INT_TO_JSVAL(sizeof(type)),                                 \
      INT_TO_JSVAL(ffiType.alignment), &ffiType));                             \
  if (!typeObj_##name)                                                         \
    return false;
  CTYPES_FOR_EACH_TYPE(DEFINE_TYPE)
#undef DEFINE_TYPE

  // Alias 'ctypes.unsigned' as 'ctypes.unsigned_int', since they represent
  // the same type in C.
  if (!JS_DefineProperty(cx, parent, "unsigned", typeObj_unsigned_int,
                         JSPROP_ENUMERATE | JSPROP_READONLY | JSPROP_PERMANENT))
    return false;

  // Alias 'ctypes.jschar' as 'ctypes.char16_t' to prevent breaking addons
  // that are still using jschar (bug 1064935).
  if (!JS_DefineProperty(cx, parent, "jschar", typeObj_char16_t,
                         JSPROP_ENUMERATE | JSPROP_READONLY | JSPROP_PERMANENT))
    return false;

  // Create objects representing the special types void_t and voidptr_t.
  RootedObject typeObj(cx,
    CType::DefineBuiltin(cx, parent, "void_t", CTypeProto, CDataProto, "void",
                         TYPE_void_t, JSVAL_VOID, JSVAL_VOID, &ffi_type_void));
  if (!typeObj)
    return false;

  typeObj = PointerType::CreateInternal(cx, typeObj);
  if (!typeObj)
    return false;
  if (!JS_DefineProperty(cx, parent, "voidptr_t", typeObj,
                         JSPROP_ENUMERATE | JSPROP_READONLY | JSPROP_PERMANENT))
    return false;

  return true;
}

bool
IsCTypesGlobal(JSObject* obj)
{
  return JS_GetClass(obj) == &sCTypesGlobalClass;
}

bool
IsCTypesGlobal(HandleValue v)
{
  return v.isObject() && IsCTypesGlobal(&v.toObject());
}

// Get the JSCTypesCallbacks struct from the 'ctypes' object 'obj'.
const JSCTypesCallbacks*
GetCallbacks(JSObject* obj)
{
  MOZ_ASSERT(IsCTypesGlobal(obj));

  jsval result = JS_GetReservedSlot(obj, SLOT_CALLBACKS);
  if (result.isUndefined())
    return nullptr;

  return static_cast<const JSCTypesCallbacks*>(result.toPrivate());
}

// Utility function to access a property of an object as an object
// returns false and sets the error if the property does not exist
// or is not an object
static bool GetObjectProperty(JSContext* cx, HandleObject obj,
                              const char* property, MutableHandleObject result)
{
  RootedValue val(cx);
  if (!JS_GetProperty(cx, obj, property, &val)) {
    return false;
  }

  if (val.isPrimitive()) {
    JS_ReportError(cx, "missing or non-object field");
    return false;
  }

  result.set(val.toObjectOrNull());
  return true;
}

} /* namespace ctypes */
} /* namespace js */

using namespace js;
using namespace js::ctypes;

JS_PUBLIC_API(bool)
JS_InitCTypesClass(JSContext* cx, HandleObject global)
{
  // attach ctypes property to global object
  RootedObject ctypes(cx, JS_NewObject(cx, &sCTypesGlobalClass));
  if (!ctypes)
    return false;

  if (!JS_DefineProperty(cx, global, "ctypes", ctypes,
                         JSPROP_READONLY | JSPROP_PERMANENT,
                         JS_STUBGETTER, JS_STUBSETTER)){
    return false;
  }

  if (!InitTypeClasses(cx, ctypes))
    return false;

  // attach API functions and properties
  if (!JS_DefineFunctions(cx, ctypes, sModuleFunctions) ||
      !JS_DefineProperties(cx, ctypes, sModuleProps))
    return false;

  // Set up ctypes.CDataFinalizer.prototype.
  RootedObject ctor(cx);
  if (!GetObjectProperty(cx, ctypes, "CDataFinalizer", &ctor))
    return false;

  RootedObject prototype(cx, JS_NewObject(cx, &sCDataFinalizerProtoClass, ctypes));
  if (!prototype)
    return false;

  if (!JS_DefineFunctions(cx, prototype, sCDataFinalizerFunctions))
    return false;

  if (!JS_DefineProperty(cx, ctor, "prototype", prototype,
                         JSPROP_ENUMERATE | JSPROP_READONLY | JSPROP_PERMANENT))
    return false;

  if (!JS_DefineProperty(cx, prototype, "constructor", ctor,
                         JSPROP_ENUMERATE | JSPROP_READONLY | JSPROP_PERMANENT))
    return false;


  // Seal the ctypes object, to prevent modification.
  return JS_FreezeObject(cx, ctypes);
}

JS_PUBLIC_API(void)
JS_SetCTypesCallbacks(JSObject* ctypesObj, const JSCTypesCallbacks* callbacks)
{
  MOZ_ASSERT(callbacks);
  MOZ_ASSERT(IsCTypesGlobal(ctypesObj));

  // Set the callbacks on a reserved slot.
  JS_SetReservedSlot(ctypesObj, SLOT_CALLBACKS,
                     PRIVATE_TO_JSVAL(const_cast<JSCTypesCallbacks*>(callbacks)));
}

namespace js {

JS_FRIEND_API(size_t)
SizeOfDataIfCDataObject(mozilla::MallocSizeOf mallocSizeOf, JSObject* obj)
{
    if (!CData::IsCData(obj))
        return 0;

    size_t n = 0;
    jsval slot = JS_GetReservedSlot(obj, ctypes::SLOT_OWNS);
    if (!slot.isUndefined()) {
        bool owns = slot.toBoolean();
        slot = JS_GetReservedSlot(obj, ctypes::SLOT_DATA);
        if (!slot.isUndefined()) {
            char** buffer = static_cast<char**>(slot.toPrivate());
            n += mallocSizeOf(buffer);
            if (owns)
                n += mallocSizeOf(*buffer);
        }
    }
    return n;
}

namespace ctypes {

/*******************************************************************************
** Type conversion functions
*******************************************************************************/

// Enforce some sanity checks on type widths and properties.
// Where the architecture is 64-bit, make sure it's LP64 or LLP64. (ctypes.int
// autoconverts to a primitive JS number; to support ILP64 architectures, it
// would need to autoconvert to an Int64 object instead. Therefore we enforce
// this invariant here.)
JS_STATIC_ASSERT(sizeof(bool) == 1 || sizeof(bool) == 4);
JS_STATIC_ASSERT(sizeof(char) == 1);
JS_STATIC_ASSERT(sizeof(short) == 2);
JS_STATIC_ASSERT(sizeof(int) == 4);
JS_STATIC_ASSERT(sizeof(unsigned) == 4);
JS_STATIC_ASSERT(sizeof(long) == 4 || sizeof(long) == 8);
JS_STATIC_ASSERT(sizeof(long long) == 8);
JS_STATIC_ASSERT(sizeof(size_t) == sizeof(uintptr_t));
JS_STATIC_ASSERT(sizeof(float) == 4);
JS_STATIC_ASSERT(sizeof(PRFuncPtr) == sizeof(void*));
JS_STATIC_ASSERT(NumericLimits<double>::is_signed);

// Templated helper to convert FromType to TargetType, for the default case
// where the trivial POD constructor will do.
template<class TargetType, class FromType>
struct ConvertImpl {
  static MOZ_ALWAYS_INLINE TargetType Convert(FromType d) {
    return TargetType(d);
  }
};

#ifdef _MSC_VER
// MSVC can't perform double to unsigned __int64 conversion when the
// double is greater than 2^63 - 1. Help it along a little.
template<>
struct ConvertImpl<uint64_t, double> {
  static MOZ_ALWAYS_INLINE uint64_t Convert(double d) {
    return d > 0x7fffffffffffffffui64 ?
           uint64_t(d - 0x8000000000000000ui64) + 0x8000000000000000ui64 :
           uint64_t(d);
  }
};
#endif

// C++ doesn't guarantee that exact values are the only ones that will
// round-trip. In fact, on some platforms, including SPARC, there are pairs of
// values, a uint64_t and a double, such that neither value is exactly
// representable in the other type, but they cast to each other.
#if defined(SPARC) || defined(__powerpc__)
// Simulate x86 overflow behavior
template<>
struct ConvertImpl<uint64_t, double> {
  static MOZ_ALWAYS_INLINE uint64_t Convert(double d) {
    return d >= 0xffffffffffffffff ?
           0x8000000000000000 : uint64_t(d);
  }
};

template<>
struct ConvertImpl<int64_t, double> {
  static MOZ_ALWAYS_INLINE int64_t Convert(double d) {
    return d >= 0x7fffffffffffffff ?
           0x8000000000000000 : int64_t(d);
  }
};
#endif

template<class TargetType, class FromType>
static MOZ_ALWAYS_INLINE TargetType Convert(FromType d)
{
  return ConvertImpl<TargetType, FromType>::Convert(d);
}

template<class TargetType, class FromType>
static MOZ_ALWAYS_INLINE bool IsAlwaysExact()
{
  // Return 'true' if TargetType can always exactly represent FromType.
  // This means that:
  // 1) TargetType must be the same or more bits wide as FromType. For integers
  //    represented in 'n' bits, unsigned variants will have 'n' digits while
  //    signed will have 'n - 1'. For floating point types, 'digits' is the
  //    mantissa width.
  // 2) If FromType is signed, TargetType must also be signed. (Floating point
  //    types are always signed.)
  // 3) If TargetType is an exact integral type, FromType must be also.
  if (NumericLimits<TargetType>::digits < NumericLimits<FromType>::digits)
    return false;

  if (NumericLimits<FromType>::is_signed &&
      !NumericLimits<TargetType>::is_signed)
    return false;

  if (!NumericLimits<FromType>::is_exact &&
      NumericLimits<TargetType>::is_exact)
    return false;

  return true;
}

// Templated helper to determine if FromType 'i' converts losslessly to
// TargetType 'j'. Default case where both types are the same signedness.
template<class TargetType, class FromType, bool TargetSigned, bool FromSigned>
struct IsExactImpl {
  static MOZ_ALWAYS_INLINE bool Test(FromType i, TargetType j) {
    JS_STATIC_ASSERT(NumericLimits<TargetType>::is_exact);
    return FromType(j) == i;
  }
};

// Specialization where TargetType is unsigned, FromType is signed.
template<class TargetType, class FromType>
struct IsExactImpl<TargetType, FromType, false, true> {
  static MOZ_ALWAYS_INLINE bool Test(FromType i, TargetType j) {
    JS_STATIC_ASSERT(NumericLimits<TargetType>::is_exact);
    return i >= 0 && FromType(j) == i;
  }
};

// Specialization where TargetType is signed, FromType is unsigned.
template<class TargetType, class FromType>
struct IsExactImpl<TargetType, FromType, true, false> {
  static MOZ_ALWAYS_INLINE bool Test(FromType i, TargetType j) {
    JS_STATIC_ASSERT(NumericLimits<TargetType>::is_exact);
    return TargetType(i) >= 0 && FromType(j) == i;
  }
};

// Convert FromType 'i' to TargetType 'result', returning true iff 'result'
// is an exact representation of 'i'.
template<class TargetType, class FromType>
static MOZ_ALWAYS_INLINE bool ConvertExact(FromType i, TargetType* result)
{
  // Require that TargetType is integral, to simplify conversion.
  JS_STATIC_ASSERT(NumericLimits<TargetType>::is_exact);

  *result = Convert<TargetType>(i);

  // See if we can avoid a dynamic check.
  if (IsAlwaysExact<TargetType, FromType>())
    return true;

  // Return 'true' if 'i' is exactly representable in 'TargetType'.
  return IsExactImpl<TargetType,
                     FromType,
                     NumericLimits<TargetType>::is_signed,
                     NumericLimits<FromType>::is_signed>::Test(i, *result);
}

// Templated helper to determine if Type 'i' is negative. Default case
// where IntegerType is unsigned.
template<class Type, bool IsSigned>
struct IsNegativeImpl {
  static MOZ_ALWAYS_INLINE bool Test(Type i) {
    return false;
  }
};

// Specialization where Type is signed.
template<class Type>
struct IsNegativeImpl<Type, true> {
  static MOZ_ALWAYS_INLINE bool Test(Type i) {
    return i < 0;
  }
};

// Determine whether Type 'i' is negative.
template<class Type>
static MOZ_ALWAYS_INLINE bool IsNegative(Type i)
{
  return IsNegativeImpl<Type, NumericLimits<Type>::is_signed>::Test(i);
}

// Implicitly convert val to bool, allowing bool, int, and double
// arguments numerically equal to 0 or 1.
static bool
jsvalToBool(JSContext* cx, jsval val, bool* result)
{
  if (val.isBoolean()) {
    *result = val.toBoolean();
    return true;
  }
  if (val.isInt32()) {
    int32_t i = val.toInt32();
    *result = i != 0;
    return i == 0 || i == 1;
  }
  if (val.isDouble()) {
    double d = val.toDouble();
    *result = d != 0;
    // Allow -0.
    return d == 1 || d == 0;
  }
  // Don't silently convert null to bool. It's probably a mistake.
  return false;
}

// Implicitly convert val to IntegerType, allowing bool, int, double,
// Int64, UInt64, and CData integer types 't' where all values of 't' are
// representable by IntegerType.
template<class IntegerType>
static bool
jsvalToInteger(JSContext* cx, jsval val, IntegerType* result)
{
  JS_STATIC_ASSERT(NumericLimits<IntegerType>::is_exact);

  if (val.isInt32()) {
    // Make sure the integer fits in the alotted precision, and has the right
    // sign.
    int32_t i = val.toInt32();
    return ConvertExact(i, result);
  }
  if (val.isDouble()) {
    // Don't silently lose bits here -- check that val really is an
    // integer value, and has the right sign.
    double d = val.toDouble();
    return ConvertExact(d, result);
  }
  if (val.isObject()) {
    JSObject* obj = &val.toObject();
    if (CData::IsCData(obj)) {
      JSObject* typeObj = CData::GetCType(obj);
      void* data = CData::GetData(obj);

      // Check whether the source type is always representable, with exact
      // precision, by the target type. If it is, convert the value.
      switch (CType::GetTypeCode(typeObj)) {
#define INTEGER_CASE(name, fromType, ffiType)                                  \
      case TYPE_##name:                                                        \
        if (!IsAlwaysExact<IntegerType, fromType>())                           \
          return false;                                                        \
        *result = IntegerType(*static_cast<fromType*>(data));                  \
        return true;
      CTYPES_FOR_EACH_INT_TYPE(INTEGER_CASE)
      CTYPES_FOR_EACH_WRAPPED_INT_TYPE(INTEGER_CASE)
#undef INTEGER_CASE
      case TYPE_void_t:
      case TYPE_bool:
      case TYPE_float:
      case TYPE_double:
      case TYPE_float32_t:
      case TYPE_float64_t:
      case TYPE_char:
      case TYPE_signed_char:
      case TYPE_unsigned_char:
      case TYPE_char16_t:
      case TYPE_pointer:
      case TYPE_function:
      case TYPE_array:
      case TYPE_struct:
        // Not a compatible number type.
        return false;
      }
    }

    if (Int64::IsInt64(obj)) {
      // Make sure the integer fits in IntegerType.
      int64_t i = Int64Base::GetInt(obj);
      return ConvertExact(i, result);
    }

    if (UInt64::IsUInt64(obj)) {
      // Make sure the integer fits in IntegerType.
      uint64_t i = Int64Base::GetInt(obj);
      return ConvertExact(i, result);
    }

    if (CDataFinalizer::IsCDataFinalizer(obj)) {
      RootedValue innerData(cx);
      if (!CDataFinalizer::GetValue(cx, obj, &innerData)) {
        return false; // Nothing to convert
      }
      return jsvalToInteger(cx, innerData, result);
    }

    return false;
  }
  if (val.isBoolean()) {
    // Implicitly promote boolean values to 0 or 1, like C.
    *result = val.toBoolean();
    MOZ_ASSERT(*result == 0 || *result == 1);
    return true;
  }
  // Don't silently convert null to an integer. It's probably a mistake.
  return false;
}

// Implicitly convert val to FloatType, allowing int, double,
// Int64, UInt64, and CData numeric types 't' where all values of 't' are
// representable by FloatType.
template<class FloatType>
static bool
jsvalToFloat(JSContext* cx, jsval val, FloatType* result)
{
  JS_STATIC_ASSERT(!NumericLimits<FloatType>::is_exact);

  // The following casts may silently throw away some bits, but there's
  // no good way around it. Sternly requiring that the 64-bit double
  // argument be exactly representable as a 32-bit float is
  // unrealistic: it would allow 1/2 to pass but not 1/3.
  if (val.isInt32()) {
    *result = FloatType(val.toInt32());
    return true;
  }
  if (val.isDouble()) {
    *result = FloatType(val.toDouble());
    return true;
  }
  if (val.isObject()) {
    JSObject* obj = &val.toObject();
    if (CData::IsCData(obj)) {
      JSObject* typeObj = CData::GetCType(obj);
      void* data = CData::GetData(obj);

      // Check whether the source type is always representable, with exact
      // precision, by the target type. If it is, convert the value.
      switch (CType::GetTypeCode(typeObj)) {
#define NUMERIC_CASE(name, fromType, ffiType)                                  \
      case TYPE_##name:                                                        \
        if (!IsAlwaysExact<FloatType, fromType>())                             \
          return false;                                                        \
        *result = FloatType(*static_cast<fromType*>(data));                    \
        return true;
      CTYPES_FOR_EACH_FLOAT_TYPE(NUMERIC_CASE)
      CTYPES_FOR_EACH_INT_TYPE(NUMERIC_CASE)
      CTYPES_FOR_EACH_WRAPPED_INT_TYPE(NUMERIC_CASE)
#undef NUMERIC_CASE
      case TYPE_void_t:
      case TYPE_bool:
      case TYPE_char:
      case TYPE_signed_char:
      case TYPE_unsigned_char:
      case TYPE_char16_t:
      case TYPE_pointer:
      case TYPE_function:
      case TYPE_array:
      case TYPE_struct:
        // Not a compatible number type.
        return false;
      }
    }
  }
  // Don't silently convert true to 1.0 or false to 0.0, even though C/C++
  // does it. It's likely to be a mistake.
  return false;
}

template <class IntegerType, class CharT>
static bool
StringToInteger(JSContext* cx, CharT* cp, size_t length, IntegerType* result)
{
  JS_STATIC_ASSERT(NumericLimits<IntegerType>::is_exact);

  const CharT* end = cp + length;
  if (cp == end)
    return false;

  IntegerType sign = 1;
  if (cp[0] == '-') {
    if (!NumericLimits<IntegerType>::is_signed)
      return false;

    sign = -1;
    ++cp;
  }

  // Assume base-10, unless the string begins with '0x' or '0X'.
  IntegerType base = 10;
  if (end - cp > 2 && cp[0] == '0' && (cp[1] == 'x' || cp[1] == 'X')) {
    cp += 2;
    base = 16;
  }

  // Scan the string left to right and build the number,
  // checking for valid characters 0 - 9, a - f, A - F and overflow.
  IntegerType i = 0;
  while (cp != end) {
    char16_t c = *cp++;
    if (c >= '0' && c <= '9')
      c -= '0';
    else if (base == 16 && c >= 'a' && c <= 'f')
      c = c - 'a' + 10;
    else if (base == 16 && c >= 'A' && c <= 'F')
      c = c - 'A' + 10;
    else
      return false;

    IntegerType ii = i;
    i = ii * base + sign * c;
    if (i / base != ii) // overflow
      return false;
  }

  *result = i;
  return true;
}

template<class IntegerType>
static bool
StringToInteger(JSContext* cx, JSString* string, IntegerType* result)
{
  JSLinearString* linear = string->ensureLinear(cx);
  if (!linear)
    return false;

  AutoCheckCannotGC nogc;
  size_t length = linear->length();
  return string->hasLatin1Chars()
         ? StringToInteger<IntegerType>(cx, linear->latin1Chars(nogc), length, result)
         : StringToInteger<IntegerType>(cx, linear->twoByteChars(nogc), length, result);
}

// Implicitly convert val to IntegerType, allowing int, double,
// Int64, UInt64, and optionally a decimal or hexadecimal string argument.
// (This is common code shared by jsvalToSize and the Int64/UInt64 constructors.)
template<class IntegerType>
static bool
jsvalToBigInteger(JSContext* cx,
                  jsval val,
                  bool allowString,
                  IntegerType* result)
{
  JS_STATIC_ASSERT(NumericLimits<IntegerType>::is_exact);

  if (val.isInt32()) {
    // Make sure the integer fits in the alotted precision, and has the right
    // sign.
    int32_t i = val.toInt32();
    return ConvertExact(i, result);
  }
  if (val.isDouble()) {
    // Don't silently lose bits here -- check that val really is an
    // integer value, and has the right sign.
    double d = val.toDouble();
    return ConvertExact(d, result);
  }
  if (allowString && val.isString()) {
    // Allow conversion from base-10 or base-16 strings, provided the result
    // fits in IntegerType. (This allows an Int64 or UInt64 object to be passed
    // to the JS array element operator, which will automatically call
    // toString() on the object for us.)
    return StringToInteger(cx, val.toString(), result);
  }
  if (val.isObject()) {
    // Allow conversion from an Int64 or UInt64 object directly.
    JSObject* obj = &val.toObject();

    if (UInt64::IsUInt64(obj)) {
      // Make sure the integer fits in IntegerType.
      uint64_t i = Int64Base::GetInt(obj);
      return ConvertExact(i, result);
    }

    if (Int64::IsInt64(obj)) {
      // Make sure the integer fits in IntegerType.
      int64_t i = Int64Base::GetInt(obj);
      return ConvertExact(i, result);
    }

    if (CDataFinalizer::IsCDataFinalizer(obj)) {
      RootedValue innerData(cx);
      if (!CDataFinalizer::GetValue(cx, obj, &innerData)) {
        return false; // Nothing to convert
      }
      return jsvalToBigInteger(cx, innerData, allowString, result);
    }

  }
  return false;
}

// Implicitly convert val to a size value, where the size value is represented
// by size_t but must also fit in a double.
static bool
jsvalToSize(JSContext* cx, jsval val, bool allowString, size_t* result)
{
  if (!jsvalToBigInteger(cx, val, allowString, result))
    return false;

  // Also check that the result fits in a double.
  return Convert<size_t>(double(*result)) == *result;
}

// Implicitly convert val to IntegerType, allowing int, double,
// Int64, UInt64, and optionally a decimal or hexadecimal string argument.
// (This is common code shared by jsvalToSize and the Int64/UInt64 constructors.)
template<class IntegerType>
static bool
jsidToBigInteger(JSContext* cx,
                 jsid val,
                 bool allowString,
                 IntegerType* result)
{
  JS_STATIC_ASSERT(NumericLimits<IntegerType>::is_exact);

  if (JSID_IS_INT(val)) {
    // Make sure the integer fits in the alotted precision, and has the right
    // sign.
    int32_t i = JSID_TO_INT(val);
    return ConvertExact(i, result);
  }
  if (allowString && JSID_IS_STRING(val)) {
    // Allow conversion from base-10 or base-16 strings, provided the result
    // fits in IntegerType. (This allows an Int64 or UInt64 object to be passed
    // to the JS array element operator, which will automatically call
    // toString() on the object for us.)
    return StringToInteger(cx, JSID_TO_STRING(val), result);
  }
  return false;
}

// Implicitly convert val to a size value, where the size value is represented
// by size_t but must also fit in a double.
static bool
jsidToSize(JSContext* cx, jsid val, bool allowString, size_t* result)
{
  if (!jsidToBigInteger(cx, val, allowString, result))
    return false;

  // Also check that the result fits in a double.
  return Convert<size_t>(double(*result)) == *result;
}

// Implicitly convert a size value to a jsval, ensuring that the size_t value
// fits in a double.
static bool
SizeTojsval(JSContext* cx, size_t size, MutableHandleValue result)
{
  if (Convert<size_t>(double(size)) != size) {
    JS_ReportError(cx, "size overflow");
    return false;
  }

  result.setNumber(double(size));
  return true;
}

// Forcefully convert val to IntegerType when explicitly requested.
template<class IntegerType>
static bool
jsvalToIntegerExplicit(jsval val, IntegerType* result)
{
  JS_STATIC_ASSERT(NumericLimits<IntegerType>::is_exact);

  if (val.isDouble()) {
    // Convert -Inf, Inf, and NaN to 0; otherwise, convert by C-style cast.
    double d = val.toDouble();
    *result = mozilla::IsFinite(d) ? IntegerType(d) : 0;
    return true;
  }
  if (val.isObject()) {
    // Convert Int64 and UInt64 values by C-style cast.
    JSObject* obj = &val.toObject();
    if (Int64::IsInt64(obj)) {
      int64_t i = Int64Base::GetInt(obj);
      *result = IntegerType(i);
      return true;
    }
    if (UInt64::IsUInt64(obj)) {
      uint64_t i = Int64Base::GetInt(obj);
      *result = IntegerType(i);
      return true;
    }
  }
  return false;
}

// Forcefully convert val to a pointer value when explicitly requested.
static bool
jsvalToPtrExplicit(JSContext* cx, jsval val, uintptr_t* result)
{
  if (val.isInt32()) {
    // int32_t always fits in intptr_t. If the integer is negative, cast through
    // an intptr_t intermediate to sign-extend.
    int32_t i = val.toInt32();
    *result = i < 0 ? uintptr_t(intptr_t(i)) : uintptr_t(i);
    return true;
  }
  if (val.isDouble()) {
    double d = val.toDouble();
    if (d < 0) {
      // Cast through an intptr_t intermediate to sign-extend.
      intptr_t i = Convert<intptr_t>(d);
      if (double(i) != d)
        return false;

      *result = uintptr_t(i);
      return true;
    }

    // Don't silently lose bits here -- check that val really is an
    // integer value, and has the right sign.
    *result = Convert<uintptr_t>(d);
    return double(*result) == d;
  }
  if (val.isObject()) {
    JSObject* obj = &val.toObject();
    if (Int64::IsInt64(obj)) {
      int64_t i = Int64Base::GetInt(obj);
      intptr_t p = intptr_t(i);

      // Make sure the integer fits in the alotted precision.
      if (int64_t(p) != i)
        return false;
      *result = uintptr_t(p);
      return true;
    }

    if (UInt64::IsUInt64(obj)) {
      uint64_t i = Int64Base::GetInt(obj);

      // Make sure the integer fits in the alotted precision.
      *result = uintptr_t(i);
      return uint64_t(*result) == i;
    }
  }
  return false;
}

template<class IntegerType, class CharType, size_t N, class AP>
void
IntegerToString(IntegerType i, int radix, Vector<CharType, N, AP>& result)
{
  JS_STATIC_ASSERT(NumericLimits<IntegerType>::is_exact);

  // The buffer must be big enough for all the bits of IntegerType to fit,
  // in base-2, including '-'.
  CharType buffer[sizeof(IntegerType) * 8 + 1];
  CharType* end = buffer + sizeof(buffer) / sizeof(CharType);
  CharType* cp = end;

  // Build the string in reverse. We use multiplication and subtraction
  // instead of modulus because that's much faster.
  const bool isNegative = IsNegative(i);
  size_t sign = isNegative ? -1 : 1;
  do {
    IntegerType ii = i / IntegerType(radix);
    size_t index = sign * size_t(i - ii * IntegerType(radix));
    *--cp = "0123456789abcdefghijklmnopqrstuvwxyz"[index];
    i = ii;
  } while (i != 0);

  if (isNegative)
    *--cp = '-';

  MOZ_ASSERT(cp >= buffer);
  result.append(cp, end);
}

template<class CharType>
static size_t
strnlen(const CharType* begin, size_t max)
{
  for (const CharType* s = begin; s != begin + max; ++s)
    if (*s == 0)
      return s - begin;

  return max;
}

// Convert C binary value 'data' of CType 'typeObj' to a JS primitive, where
// possible; otherwise, construct and return a CData object. The following
// semantics apply when constructing a CData object for return:
// * If 'wantPrimitive' is true, the caller indicates that 'result' must be
//   a JS primitive, and ConvertToJS will fail if 'result' would be a CData
//   object. Otherwise:
// * If a CData object 'parentObj' is supplied, the new CData object is
//   dependent on the given parent and its buffer refers to a slice of the
//   parent's buffer.
// * If 'parentObj' is null, the new CData object may or may not own its
//   resulting buffer depending on the 'ownResult' argument.
static bool
ConvertToJS(JSContext* cx,
            HandleObject typeObj,
            HandleObject parentObj,
            void* data,
            bool wantPrimitive,
            bool ownResult,
            MutableHandleValue result)
{
  MOZ_ASSERT(!parentObj || CData::IsCData(parentObj));
  MOZ_ASSERT(!parentObj || !ownResult);
  MOZ_ASSERT(!wantPrimitive || !ownResult);

  TypeCode typeCode = CType::GetTypeCode(typeObj);

  switch (typeCode) {
  case TYPE_void_t:
    result.setUndefined();
    break;
  case TYPE_bool:
    result.setBoolean(*static_cast<bool*>(data));
    break;
#define INT_CASE(name, type, ffiType)                                          \
  case TYPE_##name: {                                                          \
    type value = *static_cast<type*>(data);                                    \
    if (sizeof(type) < 4)                                                      \
      result.setInt32(int32_t(value));                                         \
    else                                                                       \
      result.setDouble(double(value));                                         \
    break;                                                                     \
  }
  CTYPES_FOR_EACH_INT_TYPE(INT_CASE)
#undef INT_CASE
#define WRAPPED_INT_CASE(name, type, ffiType)                                  \
  case TYPE_##name: {                                                          \
    /* Return an Int64 or UInt64 object - do not convert to a JS number. */    \
    uint64_t value;                                                            \
    RootedObject proto(cx);                                                    \
    if (!NumericLimits<type>::is_signed) {                                     \
      value = *static_cast<type*>(data);                                       \
      /* Get ctypes.UInt64.prototype from ctypes.CType.prototype. */           \
      proto = CType::GetProtoFromType(cx, typeObj, SLOT_UINT64PROTO);          \
      if (!proto)                                                              \
        return false;                                                          \
    } else {                                                                   \
      value = int64_t(*static_cast<type*>(data));                              \
      /* Get ctypes.Int64.prototype from ctypes.CType.prototype. */            \
      proto = CType::GetProtoFromType(cx, typeObj, SLOT_INT64PROTO);           \
      if (!proto)                                                              \
        return false;                                                          \
    }                                                                          \
                                                                               \
    JSObject* obj = Int64Base::Construct(cx, proto, value,                     \
      !NumericLimits<type>::is_signed);                                        \
    if (!obj)                                                                  \
      return false;                                                            \
    result.setObject(*obj);                                                    \
    break;                                                                     \
  }
  CTYPES_FOR_EACH_WRAPPED_INT_TYPE(WRAPPED_INT_CASE)
#undef WRAPPED_INT_CASE
#define FLOAT_CASE(name, type, ffiType)                                        \
  case TYPE_##name: {                                                          \
    type value = *static_cast<type*>(data);                                    \
    result.setDouble(double(value));                                           \
    break;                                                                     \
  }
  CTYPES_FOR_EACH_FLOAT_TYPE(FLOAT_CASE)
#undef FLOAT_CASE
#define CHAR_CASE(name, type, ffiType)                                         \
  case TYPE_##name:                                                            \
    /* Convert to an integer. We have no idea what character encoding to */    \
    /* use, if any. */                                                         \
    result.setInt32(*static_cast<type*>(data));                                \
    break;
  CTYPES_FOR_EACH_CHAR_TYPE(CHAR_CASE)
#undef CHAR_CASE
  case TYPE_char16_t: {
    // Convert the char16_t to a 1-character string.
    JSString* str = JS_NewUCStringCopyN(cx, static_cast<char16_t*>(data), 1);
    if (!str)
      return false;

    result.setString(str);
    break;
  }
  case TYPE_pointer:
  case TYPE_array:
  case TYPE_struct: {
    // We're about to create a new CData object to return. If the caller doesn't
    // want this, return early.
    if (wantPrimitive) {
      JS_ReportError(cx, "cannot convert to primitive value");
      return false;
    }

    JSObject* obj = CData::Create(cx, typeObj, parentObj, data, ownResult);
    if (!obj)
      return false;

    result.setObject(*obj);
    break;
  }
  case TYPE_function:
    MOZ_CRASH("cannot return a FunctionType");
  }

  return true;
}

// Determine if the contents of a typed array can be converted without
// ambiguity to a C type. Elements of a Int8Array are converted to
// ctypes.int8_t, UInt8Array to ctypes.uint8_t, etc.
bool CanConvertTypedArrayItemTo(JSObject* baseType, JSObject* valObj, JSContext* cx) {
  TypeCode baseTypeCode = CType::GetTypeCode(baseType);
  if (baseTypeCode == TYPE_void_t || baseTypeCode == TYPE_char) {
    return true;
  }
  TypeCode elementTypeCode;
  switch (JS_GetArrayBufferViewType(valObj)) {
  case Scalar::Int8:
    elementTypeCode = TYPE_int8_t;
    break;
  case Scalar::Uint8:
  case Scalar::Uint8Clamped:
    elementTypeCode = TYPE_uint8_t;
    break;
  case Scalar::Int16:
    elementTypeCode = TYPE_int16_t;
    break;
  case Scalar::Uint16:
    elementTypeCode = TYPE_uint16_t;
    break;
  case Scalar::Int32:
    elementTypeCode = TYPE_int32_t;
    break;
  case Scalar::Uint32:
    elementTypeCode = TYPE_uint32_t;
    break;
  case Scalar::Float32:
    elementTypeCode = TYPE_float32_t;
    break;
  case Scalar::Float64:
    elementTypeCode = TYPE_float64_t;
    break;
  default:
    return false;
  }

  return elementTypeCode == baseTypeCode;
}

// Implicitly convert jsval 'val' to a C binary representation of CType
// 'targetType', storing the result in 'buffer'. Adequate space must be
// provided in 'buffer' by the caller. This function generally does minimal
// coercion between types. There are two cases in which this function is used:
// 1) The target buffer is internal to a CData object; we simply write data
//    into it.
// 2) We are converting an argument for an ffi call, in which case 'isArgument'
//    will be true. This allows us to handle a special case: if necessary,
//    we can autoconvert a JS string primitive to a pointer-to-character type.
//    In this case, ownership of the allocated string is handed off to the
//    caller; 'freePointer' will be set to indicate this.
static bool
ImplicitConvert(JSContext* cx,
                HandleValue val,
                JSObject* targetType_,
                void* buffer,
                bool isArgument,
                bool* freePointer)
{
  RootedObject targetType(cx, targetType_);
  MOZ_ASSERT(CType::IsSizeDefined(targetType));

  // First, check if val is either a CData object or a CDataFinalizer
  // of type targetType.
  JSObject* sourceData = nullptr;
  JSObject* sourceType = nullptr;
  RootedObject valObj(cx, nullptr);
  if (val.isObject()) {
    valObj = &val.toObject();
    if (CData::IsCData(valObj)) {
      sourceData = valObj;
      sourceType = CData::GetCType(sourceData);

      // If the types are equal, copy the buffer contained within the CData.
      // (Note that the buffers may overlap partially or completely.)
      if (CType::TypesEqual(sourceType, targetType)) {
        size_t size = CType::GetSize(sourceType);
        memmove(buffer, CData::GetData(sourceData), size);
        return true;
      }
    } else if (CDataFinalizer::IsCDataFinalizer(valObj)) {
      sourceData = valObj;
      sourceType = CDataFinalizer::GetCType(cx, sourceData);

      CDataFinalizer::Private* p = (CDataFinalizer::Private*)
        JS_GetPrivate(sourceData);

      if (!p) {
        // We have called |dispose| or |forget| already.
        JS_ReportError(cx, "Attempting to convert an empty CDataFinalizer");
        return false;
      }

      // If the types are equal, copy the buffer contained within the CData.
      if (CType::TypesEqual(sourceType, targetType)) {
        memmove(buffer, p->cargs, p->cargs_size);
        return true;
      }
    }
  }

  TypeCode targetCode = CType::GetTypeCode(targetType);

  switch (targetCode) {
  case TYPE_bool: {
    // Do not implicitly lose bits, but allow the values 0, 1, and -0.
    // Programs can convert explicitly, if needed, using `Boolean(v)` or `!!v`.
    bool result;
    if (!jsvalToBool(cx, val, &result))
      return TypeError(cx, "boolean", val);
    *static_cast<bool*>(buffer) = result;
    break;
  }
#define CHAR16_CASE(name, type, ffiType)                                       \
  case TYPE_##name: {                                                          \
    /* Convert from a 1-character string, regardless of encoding, */           \
    /* or from an integer, provided the result fits in 'type'. */              \
    type result;                                                               \
    if (val.isString()) {                                                      \
      JSString* str = val.toString();                                          \
      if (str->length() != 1)                                                  \
        return TypeError(cx, #name, val);                                      \
      JSLinearString* linear = str->ensureLinear(cx);                          \
      if (!linear)                                                             \
        return false;                                                          \
      result = linear->latin1OrTwoByteChar(0);                                 \
    } else if (!jsvalToInteger(cx, val, &result)) {                            \
      return TypeError(cx, #name, val);                                        \
    }                                                                          \
    *static_cast<type*>(buffer) = result;                                      \
    break;                                                                     \
  }
  CTYPES_FOR_EACH_CHAR16_TYPE(CHAR16_CASE)
#undef CHAR16_CASE
#define INTEGRAL_CASE(name, type, ffiType)                                     \
  case TYPE_##name: {                                                          \
    /* Do not implicitly lose bits. */                                         \
    type result;                                                               \
    if (!jsvalToInteger(cx, val, &result))                                     \
      return TypeError(cx, #name, val);                                        \
    *static_cast<type*>(buffer) = result;                                      \
    break;                                                                     \
  }
  CTYPES_FOR_EACH_INT_TYPE(INTEGRAL_CASE)
  CTYPES_FOR_EACH_WRAPPED_INT_TYPE(INTEGRAL_CASE)
  // It's hard to believe ctypes.char16_t("f") should work yet ctypes.char("f")
  // should not.  Ditto for ctypes.{un,}signed_char.  But this is how ctypes
  // has always worked, so preserve these semantics, and don't switch to an
  // algorithm similar to that in DEFINE_CHAR16_TYPE above, just yet.
  CTYPES_FOR_EACH_CHAR_TYPE(INTEGRAL_CASE)
#undef INTEGRAL_CASE
#define FLOAT_CASE(name, type, ffiType)                                        \
  case TYPE_##name: {                                                          \
    type result;                                                               \
    if (!jsvalToFloat(cx, val, &result))                                       \
      return TypeError(cx, #name, val);                                        \
    *static_cast<type*>(buffer) = result;                                      \
    break;                                                                     \
  }
  CTYPES_FOR_EACH_FLOAT_TYPE(FLOAT_CASE)
#undef FLOAT_CASE
  case TYPE_pointer: {
    if (val.isNull()) {
      // Convert to a null pointer.
      *static_cast<void**>(buffer) = nullptr;
      break;
    }

    JS::Rooted<JSObject*> baseType(cx, PointerType::GetBaseType(targetType));
    if (sourceData) {
      // First, determine if the targetType is ctypes.void_t.ptr.
      TypeCode sourceCode = CType::GetTypeCode(sourceType);
      void* sourceBuffer = CData::GetData(sourceData);
      bool voidptrTarget = CType::GetTypeCode(baseType) == TYPE_void_t;

      if (sourceCode == TYPE_pointer && voidptrTarget) {
        // Autoconvert if targetType is ctypes.voidptr_t.
        *static_cast<void**>(buffer) = *static_cast<void**>(sourceBuffer);
        break;
      }
      if (sourceCode == TYPE_array) {
        // Autoconvert an array to a ctypes.void_t.ptr or to
        // sourceType.elementType.ptr, just like C.
        JSObject* elementType = ArrayType::GetBaseType(sourceType);
        if (voidptrTarget || CType::TypesEqual(baseType, elementType)) {
          *static_cast<void**>(buffer) = sourceBuffer;
          break;
        }
      }

    } else if (isArgument && val.isString()) {
      // Convert the string for the ffi call. This requires allocating space
      // which the caller assumes ownership of.
      // TODO: Extend this so we can safely convert strings at other times also.
      JSString* sourceString = val.toString();
      size_t sourceLength = sourceString->length();
      JSLinearString* sourceLinear = sourceString->ensureLinear(cx);
      if (!sourceLinear)
        return false;

      switch (CType::GetTypeCode(baseType)) {
      case TYPE_char:
      case TYPE_signed_char:
      case TYPE_unsigned_char: {
<<<<<<< HEAD
        // Convert to platform native charset if the appropriate callback has been
        // provided.
=======
        // Convert from UTF-16 to UTF-8.
        size_t nbytes = GetDeflatedUTF8StringLength(cx, sourceLinear);
        if (nbytes == (size_t) -1)
          return false;

>>>>>>> 8112532f
        char** charBuffer = static_cast<char**>(buffer);
        JSObject* objCTypes = CType::GetGlobalCTypes(cx, targetType);
        if (!objCTypes)
          return false;
        JSCTypesCallbacks* callbacks = GetCallbacks(objCTypes);
        if (callbacks && callbacks->unicodeToNative) {
          *charBuffer =
            callbacks->unicodeToNative(cx, sourceChars, sourceLength);
          if (!*charBuffer)
            return false;
        } else {
          // Fallback: assume the platform native charset is UTF-8. This is true
          // for Mac OS X, Android, and probably Linux.
          size_t nbytes =
            GetDeflatedUTF8StringLength(cx, sourceChars, sourceLength);
          if (nbytes == (size_t) -1)
            return false;

          *charBuffer = cx->pod_malloc<char>(nbytes + 1);
          if (!*charBuffer) {
            JS_ReportAllocationOverflow(cx);
            return false;
          }

          ASSERT_OK(DeflateStringToUTF8Buffer(cx, sourceChars, sourceLength,
                      *charBuffer, &nbytes));
          (*charBuffer)[nbytes] = 0;
        }
<<<<<<< HEAD
=======

        ASSERT_OK(DeflateStringToUTF8Buffer(cx, sourceLinear, *charBuffer, &nbytes));
        (*charBuffer)[nbytes] = 0;
>>>>>>> 8112532f
        *freePointer = true;
        break;
      }
      case TYPE_char16_t: {
        // Copy the char16_t string data. (We could provide direct access to the
        // JSString's buffer, but this approach is safer if the caller happens
        // to modify the string.)
        char16_t** char16Buffer = static_cast<char16_t**>(buffer);
        *char16Buffer = cx->pod_malloc<char16_t>(sourceLength + 1);
        if (!*char16Buffer) {
          JS_ReportAllocationOverflow(cx);
          return false;
        }

        *freePointer = true;
        if (sourceLinear->hasLatin1Chars()) {
            AutoCheckCannotGC nogc;
            CopyAndInflateChars(*char16Buffer, sourceLinear->latin1Chars(nogc), sourceLength);
        } else {
            AutoCheckCannotGC nogc;
            mozilla::PodCopy(*char16Buffer, sourceLinear->twoByteChars(nogc), sourceLength);
        }
        (*char16Buffer)[sourceLength] = 0;
        break;
      }
      default:
        return TypeError(cx, "string pointer", val);
      }
      break;
    } else if (val.isObject() && JS_IsArrayBufferObject(valObj)) {
      // Convert ArrayBuffer to pointer without any copy. This is only valid
      // when converting an argument to a function call, as it is possible for
      // the pointer to be invalidated by anything that runs JS code. (It is
      // invalid to invoke JS code from a ctypes function call.)
      if (!isArgument) {
        return TypeError(cx, "arraybuffer pointer", val);
      }
      void* ptr;
      {
          JS::AutoCheckCannotGC nogc;
          ptr = JS_GetArrayBufferData(valObj, nogc);
      }
      if (!ptr) {
        return TypeError(cx, "arraybuffer pointer", val);
      }
      *static_cast<void**>(buffer) = ptr;
      break;
    } else if (val.isObject() && JS_IsArrayBufferViewObject(valObj)) {
      // Same as ArrayBuffer, above, though note that this will take the
      // offset of the view into account.
      if(!CanConvertTypedArrayItemTo(baseType, valObj, cx)) {
        return TypeError(cx, "typed array with the appropriate type", val);
      }
      if (!isArgument) {
        return TypeError(cx, "typed array pointer", val);
      }
      void* ptr;
      {
          JS::AutoCheckCannotGC nogc;
          ptr = JS_GetArrayBufferViewData(valObj, nogc);
      }
      if (!ptr) {
        return TypeError(cx, "typed array pointer", val);
      }
      *static_cast<void**>(buffer) = ptr;
      break;
    }
    return TypeError(cx, "pointer", val);
  }
  case TYPE_array: {
    RootedObject baseType(cx, ArrayType::GetBaseType(targetType));
    size_t targetLength = ArrayType::GetLength(targetType);

    if (val.isString()) {
      JSString* sourceString = val.toString();
      size_t sourceLength = sourceString->length();
      JSLinearString* sourceLinear = sourceString->ensureLinear(cx);
      if (!sourceLinear)
        return false;

      switch (CType::GetTypeCode(baseType)) {
      case TYPE_char:
      case TYPE_signed_char:
      case TYPE_unsigned_char: {
<<<<<<< HEAD
        // Convert to platform native charset if the appropriate callback has been
        // provided.
        char* charBuffer = static_cast<char*>(buffer);
        size_t nbytes;
        JSObject* objCTypes = CType::GetGlobalCTypes(cx, targetType);
        if (!objCTypes)
=======
        // Convert from UTF-16 or Latin1 to UTF-8.
        size_t nbytes =
          GetDeflatedUTF8StringLength(cx, sourceLinear);
        if (nbytes == (size_t) -1)
          return false;

        if (targetLength < nbytes) {
          JS_ReportError(cx, "ArrayType has insufficient length");
>>>>>>> 8112532f
          return false;
        JSCTypesCallbacks* callbacks = GetCallbacks(objCTypes);
        if (callbacks && callbacks->unicodeToNative) {
          char *buf =
            callbacks->unicodeToNative(cx, sourceChars, sourceLength);
          if (!*buf)
            return false;

          nbytes = strlen(buf);
          if (targetLength < nbytes) {
            JS_free(cx, buf);
            JS_ReportError(cx, "ArrayType has insufficient length");
            return false;
          }

          memcpy (charBuffer, buf, nbytes);
          JS_free(cx, buf);
        } else {
          // Fallback: assume the platform native charset is UTF-8. This is true
          // for Mac OS X, Android, and probably Linux.
          nbytes =
            GetDeflatedUTF8StringLength(cx, sourceChars, sourceLength);
          if (nbytes == (size_t) -1)
            return false;

          if (targetLength < nbytes) {
            JS_ReportError(cx, "ArrayType has insufficient length");
            return false;
          }

          ASSERT_OK(DeflateStringToUTF8Buffer(cx, sourceChars, sourceLength,
                      charBuffer, &nbytes));
        }

<<<<<<< HEAD
=======
        char* charBuffer = static_cast<char*>(buffer);
        ASSERT_OK(DeflateStringToUTF8Buffer(cx, sourceLinear, charBuffer,
                                            &nbytes));

>>>>>>> 8112532f
        if (targetLength > nbytes)
          charBuffer[nbytes] = 0;

        break;
      }
      case TYPE_char16_t: {
        // Copy the string data, char16_t for char16_t, including the terminator
        // if there's space.
        if (targetLength < sourceLength) {
          JS_ReportError(cx, "ArrayType has insufficient length");
          return false;
        }

        char16_t* dest = static_cast<char16_t*>(buffer);
        if (sourceLinear->hasLatin1Chars()) {
            AutoCheckCannotGC nogc;
            CopyAndInflateChars(dest, sourceLinear->latin1Chars(nogc), sourceLength);
        } else {
            AutoCheckCannotGC nogc;
            mozilla::PodCopy(dest, sourceLinear->twoByteChars(nogc), sourceLength);
        }

        if (targetLength > sourceLength)
          dest[sourceLength] = 0;

        break;
      }
      default:
        return TypeError(cx, "array", val);
      }

    } else if (val.isObject() && JS_IsArrayObject(cx, valObj)) {
      // Convert each element of the array by calling ImplicitConvert.
      uint32_t sourceLength;
      if (!JS_GetArrayLength(cx, valObj, &sourceLength) ||
          targetLength != size_t(sourceLength)) {
        JS_ReportError(cx, "ArrayType length does not match source array length");
        return false;
      }

      // Convert into an intermediate, in case of failure.
      size_t elementSize = CType::GetSize(baseType);
      size_t arraySize = elementSize * targetLength;
      auto intermediate = cx->make_pod_array<char>(arraySize);
      if (!intermediate) {
        JS_ReportAllocationOverflow(cx);
        return false;
      }

      for (uint32_t i = 0; i < sourceLength; ++i) {
        RootedValue item(cx);
        if (!JS_GetElement(cx, valObj, i, &item))
          return false;

        char* data = intermediate.get() + elementSize * i;
        if (!ImplicitConvert(cx, item, baseType, data, false, nullptr))
          return false;
      }

      memcpy(buffer, intermediate.get(), arraySize);

    } else if (val.isObject() && JS_IsArrayBufferObject(valObj)) {
      // Check that array is consistent with type, then
      // copy the array.
      uint32_t sourceLength = JS_GetArrayBufferByteLength(valObj);
      size_t elementSize = CType::GetSize(baseType);
      size_t arraySize = elementSize * targetLength;
      if (arraySize != size_t(sourceLength)) {
        JS_ReportError(cx, "ArrayType length does not match source ArrayBuffer length");
        return false;
      }
      JS::AutoCheckCannotGC nogc;
      memcpy(buffer, JS_GetArrayBufferData(valObj, nogc), sourceLength);
      break;
    } else if (val.isObject() && JS_IsTypedArrayObject(valObj)) {
      // Check that array is consistent with type, then
      // copy the array.
      if(!CanConvertTypedArrayItemTo(baseType, valObj, cx)) {
        return TypeError(cx, "typed array with the appropriate type", val);
      }

      uint32_t sourceLength = JS_GetTypedArrayByteLength(valObj);
      size_t elementSize = CType::GetSize(baseType);
      size_t arraySize = elementSize * targetLength;
      if (arraySize != size_t(sourceLength)) {
        JS_ReportError(cx, "typed array length does not match source TypedArray length");
        return false;
      }
      JS::AutoCheckCannotGC nogc;
      memcpy(buffer, JS_GetArrayBufferViewData(valObj, nogc), sourceLength);
      break;
    } else {
      // Don't implicitly convert to string. Users can implicitly convert
      // with `String(x)` or `""+x`.
      return TypeError(cx, "array", val);
    }
    break;
  }
  case TYPE_struct: {
    if (val.isObject() && !sourceData) {
      // Enumerate the properties of the object; if they match the struct
      // specification, convert the fields.
      AutoIdArray props(cx, JS_Enumerate(cx, valObj));
      if (!props)
        return false;

      // Convert into an intermediate, in case of failure.
      size_t structSize = CType::GetSize(targetType);
      auto intermediate = cx->make_pod_array<char>(structSize);
      if (!intermediate) {
        JS_ReportAllocationOverflow(cx);
        return false;
      }

      const FieldInfoHash* fields = StructType::GetFieldInfo(targetType);
      if (props.length() != fields->count()) {
        JS_ReportError(cx, "missing fields");
        return false;
      }

      RootedId id(cx);
      for (size_t i = 0; i < props.length(); ++i) {
        id = props[i];

        if (!JSID_IS_STRING(id)) {
          JS_ReportError(cx, "property name is not a string");
          return false;
        }

        JSFlatString* name = JSID_TO_FLAT_STRING(id);
        const FieldInfo* field = StructType::LookupField(cx, targetType, name);
        if (!field)
          return false;

        RootedValue prop(cx);
        if (!JS_GetPropertyById(cx, valObj, id, &prop))
          return false;

        // Convert the field via ImplicitConvert().
        char* fieldData = intermediate.get() + field->mOffset;
        if (!ImplicitConvert(cx, prop, field->mType, fieldData, false, nullptr))
          return false;
      }

      memcpy(buffer, intermediate.get(), structSize);
      break;
    }

    return TypeError(cx, "struct", val);
  }
  case TYPE_void_t:
  case TYPE_function:
    MOZ_CRASH("invalid type");
  }

  return true;
}

// Convert jsval 'val' to a C binary representation of CType 'targetType',
// storing the result in 'buffer'. This function is more forceful than
// ImplicitConvert.
static bool
ExplicitConvert(JSContext* cx, HandleValue val, HandleObject targetType, void* buffer)
{
  // If ImplicitConvert succeeds, use that result.
  if (ImplicitConvert(cx, val, targetType, buffer, false, nullptr))
    return true;

  // If ImplicitConvert failed, and there is no pending exception, then assume
  // hard failure (out of memory, or some other similarly serious condition).
  // We store any pending exception in case we need to re-throw it.
  RootedValue ex(cx);
  if (!JS_GetPendingException(cx, &ex))
    return false;

  // Otherwise, assume soft failure. Clear the pending exception so that we
  // can throw a different one as required.
  JS_ClearPendingException(cx);

  TypeCode type = CType::GetTypeCode(targetType);

  switch (type) {
  case TYPE_bool: {
    *static_cast<bool*>(buffer) = ToBoolean(val);
    break;
  }
#define INTEGRAL_CASE(name, type, ffiType)                                     \
  case TYPE_##name: {                                                          \
    /* Convert numeric values with a C-style cast, and */                      \
    /* allow conversion from a base-10 or base-16 string. */                   \
    type result;                                                               \
    if (!jsvalToIntegerExplicit(val, &result) &&                               \
        (!val.isString() ||                                                    \
         !StringToInteger(cx, val.toString(), &result)))                       \
      return TypeError(cx, #name, val);                                        \
    *static_cast<type*>(buffer) = result;                                      \
    break;                                                                     \
  }
  CTYPES_FOR_EACH_INT_TYPE(INTEGRAL_CASE)
  CTYPES_FOR_EACH_WRAPPED_INT_TYPE(INTEGRAL_CASE)
  CTYPES_FOR_EACH_CHAR_TYPE(INTEGRAL_CASE)
  CTYPES_FOR_EACH_CHAR16_TYPE(INTEGRAL_CASE)
#undef INTEGRAL_CASE
  case TYPE_pointer: {
    // Convert a number, Int64 object, or UInt64 object to a pointer.
    uintptr_t result;
    if (!jsvalToPtrExplicit(cx, val, &result))
      return TypeError(cx, "pointer", val);
    *static_cast<uintptr_t*>(buffer) = result;
    break;
  }
  case TYPE_float32_t:
  case TYPE_float64_t:
  case TYPE_float:
  case TYPE_double:
  case TYPE_array:
  case TYPE_struct:
    // ImplicitConvert is sufficient. Re-throw the exception it generated.
    JS_SetPendingException(cx, ex);
    return false;
  case TYPE_void_t:
  case TYPE_function:
    MOZ_CRASH("invalid type");
  }
  return true;
}

// Given a CType 'typeObj', generate a string describing the C type declaration
// corresponding to 'typeObj'. For instance, the CType constructed from
// 'ctypes.int32_t.ptr.array(4).ptr.ptr' will result in the type string
// 'int32_t*(**)[4]'.
static JSString*
BuildTypeName(JSContext* cx, JSObject* typeObj_)
{
  AutoString result;
  RootedObject typeObj(cx, typeObj_);

  // Walk the hierarchy of types, outermost to innermost, building up the type
  // string. This consists of the base type, which goes on the left.
  // Derived type modifiers (* and []) build from the inside outward, with
  // pointers on the left and arrays on the right. An excellent description
  // of the rules for building C type declarations can be found at:
  // http://unixwiz.net/techtips/reading-cdecl.html
  TypeCode prevGrouping = CType::GetTypeCode(typeObj), currentGrouping;
  while (1) {
    currentGrouping = CType::GetTypeCode(typeObj);
    switch (currentGrouping) {
    case TYPE_pointer: {
      // Pointer types go on the left.
      PrependString(result, "*");

      typeObj = PointerType::GetBaseType(typeObj);
      prevGrouping = currentGrouping;
      continue;
    }
    case TYPE_array: {
      if (prevGrouping == TYPE_pointer) {
        // Outer type is pointer, inner type is array. Grouping is required.
        PrependString(result, "(");
        AppendString(result, ")");
      }

      // Array types go on the right.
      AppendString(result, "[");
      size_t length;
      if (ArrayType::GetSafeLength(typeObj, &length))
        IntegerToString(length, 10, result);

      AppendString(result, "]");

      typeObj = ArrayType::GetBaseType(typeObj);
      prevGrouping = currentGrouping;
      continue;
    }
    case TYPE_function: {
      FunctionInfo* fninfo = FunctionType::GetFunctionInfo(typeObj);

      // Add in the calling convention, if it's not cdecl.
      // There's no trailing or leading space needed here, as none of the
      // modifiers can produce a string beginning with an identifier ---
      // except for TYPE_function itself, which is fine because functions
      // can't return functions.
      ABICode abi = GetABICode(fninfo->mABI);
      if (abi == ABI_STDCALL)
        PrependString(result, "__stdcall");
      else if (abi == ABI_WINAPI)
        PrependString(result, "WINAPI");

      // Function application binds more tightly than dereferencing, so
      // wrap pointer types in parens. Functions can't return functions
      // (only pointers to them), and arrays can't hold functions
      // (similarly), so we don't need to address those cases.
      if (prevGrouping == TYPE_pointer) {
        PrependString(result, "(");
        AppendString(result, ")");
      }

      // Argument list goes on the right.
      AppendString(result, "(");
      for (size_t i = 0; i < fninfo->mArgTypes.length(); ++i) {
        RootedObject argType(cx, fninfo->mArgTypes[i]);
        JSString* argName = CType::GetName(cx, argType);
        AppendString(result, argName);
        if (i != fninfo->mArgTypes.length() - 1 ||
            fninfo->mIsVariadic)
          AppendString(result, ", ");
      }
      if (fninfo->mIsVariadic)
        AppendString(result, "...");
      AppendString(result, ")");

      // Set 'typeObj' to the return type, and let the loop process it.
      // 'prevGrouping' doesn't matter here, because functions cannot return
      // arrays -- thus the parenthetical rules don't get tickled.
      typeObj = fninfo->mReturnType;
      continue;
    }
    default:
      // Either a basic or struct type. Use the type's name as the base type.
      break;
    }
    break;
  }

  // If prepending the base type name directly would splice two
  // identifiers, insert a space.
  if (('a' <= result[0] && result[0] <= 'z') ||
      ('A' <= result[0] && result[0] <= 'Z') ||
      (result[0] == '_'))
    PrependString(result, " ");

  // Stick the base type and derived type parts together.
  JSString* baseName = CType::GetName(cx, typeObj);
  PrependString(result, baseName);
  return NewUCString(cx, result);
}

// Given a CType 'typeObj', generate a string 'result' such that 'eval(result)'
// would construct the same CType. If 'makeShort' is true, assume that any
// StructType 't' is bound to an in-scope variable of name 't.name', and use
// that variable in place of generating a string to construct the type 't'.
// (This means the type comparison function CType::TypesEqual will return true
// when comparing the input and output of BuildTypeSource, since struct
// equality is determined by strict JSObject pointer equality.)
static void
BuildTypeSource(JSContext* cx,
                JSObject* typeObj_,
                bool makeShort,
                AutoString& result)
{
  RootedObject typeObj(cx, typeObj_);

  // Walk the types, building up the toSource() string.
  switch (CType::GetTypeCode(typeObj)) {
  case TYPE_void_t:
#define CASE_FOR_TYPE(name, type, ffiType)  case TYPE_##name:
  CTYPES_FOR_EACH_TYPE(CASE_FOR_TYPE)
#undef CASE_FOR_TYPE
  {
    AppendString(result, "ctypes.");
    JSString* nameStr = CType::GetName(cx, typeObj);
    AppendString(result, nameStr);
    break;
  }
  case TYPE_pointer: {
    RootedObject baseType(cx, PointerType::GetBaseType(typeObj));

    // Specialcase ctypes.voidptr_t.
    if (CType::GetTypeCode(baseType) == TYPE_void_t) {
      AppendString(result, "ctypes.voidptr_t");
      break;
    }

    // Recursively build the source string, and append '.ptr'.
    BuildTypeSource(cx, baseType, makeShort, result);
    AppendString(result, ".ptr");
    break;
  }
  case TYPE_function: {
    FunctionInfo* fninfo = FunctionType::GetFunctionInfo(typeObj);

    AppendString(result, "ctypes.FunctionType(");

    switch (GetABICode(fninfo->mABI)) {
    case ABI_DEFAULT:
      AppendString(result, "ctypes.default_abi, ");
      break;
    case ABI_STDCALL:
      AppendString(result, "ctypes.stdcall_abi, ");
      break;
    case ABI_WINAPI:
      AppendString(result, "ctypes.winapi_abi, ");
      break;
    case INVALID_ABI:
      MOZ_CRASH("invalid abi");
    }

    // Recursively build the source string describing the function return and
    // argument types.
    BuildTypeSource(cx, fninfo->mReturnType, true, result);

    if (fninfo->mArgTypes.length() > 0) {
      AppendString(result, ", [");
      for (size_t i = 0; i < fninfo->mArgTypes.length(); ++i) {
        BuildTypeSource(cx, fninfo->mArgTypes[i], true, result);
        if (i != fninfo->mArgTypes.length() - 1 ||
            fninfo->mIsVariadic)
          AppendString(result, ", ");
      }
      if (fninfo->mIsVariadic)
        AppendString(result, "\"...\"");
      AppendString(result, "]");
    }

    AppendString(result, ")");
    break;
  }
  case TYPE_array: {
    // Recursively build the source string, and append '.array(n)',
    // where n is the array length, or the empty string if the array length
    // is undefined.
    JSObject* baseType = ArrayType::GetBaseType(typeObj);
    BuildTypeSource(cx, baseType, makeShort, result);
    AppendString(result, ".array(");

    size_t length;
    if (ArrayType::GetSafeLength(typeObj, &length))
      IntegerToString(length, 10, result);

    AppendString(result, ")");
    break;
  }
  case TYPE_struct: {
    JSString* name = CType::GetName(cx, typeObj);

    if (makeShort) {
      // Shorten the type declaration by assuming that StructType 't' is bound
      // to an in-scope variable of name 't.name'.
      AppendString(result, name);
      break;
    }

    // Write the full struct declaration.
    AppendString(result, "ctypes.StructType(\"");
    AppendString(result, name);
    AppendString(result, "\"");

    // If it's an opaque struct, we're done.
    if (!CType::IsSizeDefined(typeObj)) {
      AppendString(result, ")");
      break;
    }

    AppendString(result, ", [");

    const FieldInfoHash* fields = StructType::GetFieldInfo(typeObj);
    size_t length = fields->count();
    Array<const FieldInfoHash::Entry*, 64> fieldsArray;
    if (!fieldsArray.resize(length))
      break;

    for (FieldInfoHash::Range r = fields->all(); !r.empty(); r.popFront())
      fieldsArray[r.front().value().mIndex] = &r.front();

    for (size_t i = 0; i < length; ++i) {
      const FieldInfoHash::Entry* entry = fieldsArray[i];
      AppendString(result, "{ \"");
      AppendString(result, entry->key());
      AppendString(result, "\": ");
      BuildTypeSource(cx, entry->value().mType, true, result);
      AppendString(result, " }");
      if (i != length - 1)
        AppendString(result, ", ");
    }

    AppendString(result, "])");
    break;
  }
  }
}

// Given a CData object of CType 'typeObj' with binary value 'data', generate a
// string 'result' such that 'eval(result)' would construct a CData object with
// the same CType and containing the same binary value. This assumes that any
// StructType 't' is bound to an in-scope variable of name 't.name'. (This means
// the type comparison function CType::TypesEqual will return true when
// comparing the types, since struct equality is determined by strict JSObject
// pointer equality.) Further, if 'isImplicit' is true, ensure that the
// resulting string can ImplicitConvert successfully if passed to another data
// constructor. (This is important when called recursively, since fields of
// structs and arrays are converted with ImplicitConvert.)
static bool
BuildDataSource(JSContext* cx,
                HandleObject typeObj,
                void* data,
                bool isImplicit,
                AutoString& result)
{
  TypeCode type = CType::GetTypeCode(typeObj);
  switch (type) {
  case TYPE_bool:
    if (*static_cast<bool*>(data))
      AppendString(result, "true");
    else
      AppendString(result, "false");
    break;
#define INTEGRAL_CASE(name, type, ffiType)                                     \
  case TYPE_##name:                                                            \
    /* Serialize as a primitive decimal integer. */                            \
    IntegerToString(*static_cast<type*>(data), 10, result);                    \
    break;
  CTYPES_FOR_EACH_INT_TYPE(INTEGRAL_CASE)
#undef INTEGRAL_CASE
#define WRAPPED_INT_CASE(name, type, ffiType)                                  \
  case TYPE_##name:                                                            \
    /* Serialize as a wrapped decimal integer. */                              \
    if (!NumericLimits<type>::is_signed)                                       \
      AppendString(result, "ctypes.UInt64(\"");                                \
    else                                                                       \
      AppendString(result, "ctypes.Int64(\"");                                 \
                                                                               \
    IntegerToString(*static_cast<type*>(data), 10, result);                    \
    AppendString(result, "\")");                                               \
    break;
  CTYPES_FOR_EACH_WRAPPED_INT_TYPE(WRAPPED_INT_CASE)
#undef WRAPPED_INT_CASE
#define FLOAT_CASE(name, type, ffiType)                                        \
  case TYPE_##name: {                                                          \
    /* Serialize as a primitive double. */                                     \
    double fp = *static_cast<type*>(data);                                     \
    ToCStringBuf cbuf;                                                         \
    char* str = NumberToCString(cx, &cbuf, fp);                                \
    if (!str) {                                                                \
      JS_ReportOutOfMemory(cx);                                                \
      return false;                                                            \
    }                                                                          \
                                                                               \
    result.append(str, strlen(str));                                           \
    break;                                                                     \
  }
  CTYPES_FOR_EACH_FLOAT_TYPE(FLOAT_CASE)
#undef FLOAT_CASE
#define CHAR_CASE(name, type, ffiType)                                         \
  case TYPE_##name:                                                            \
    /* Serialize as an integer. */                                             \
    IntegerToString(*static_cast<type*>(data), 10, result);                    \
    break;
  CTYPES_FOR_EACH_CHAR_TYPE(CHAR_CASE)
#undef CHAR_CASE
  case TYPE_char16_t: {
    // Serialize as a 1-character JS string.
    JSString* str = JS_NewUCStringCopyN(cx, static_cast<char16_t*>(data), 1);
    if (!str)
      return false;

    // Escape characters, and quote as necessary.
    RootedValue valStr(cx, StringValue(str));
    JSString* src = JS_ValueToSource(cx, valStr);
    if (!src)
      return false;

    AppendString(result, src);
    break;
  }
  case TYPE_pointer:
  case TYPE_function: {
    if (isImplicit) {
      // The result must be able to ImplicitConvert successfully.
      // Wrap in a type constructor, then serialize for ExplicitConvert.
      BuildTypeSource(cx, typeObj, true, result);
      AppendString(result, "(");
    }

    // Serialize the pointer value as a wrapped hexadecimal integer.
    uintptr_t ptr = *static_cast<uintptr_t*>(data);
    AppendString(result, "ctypes.UInt64(\"0x");
    IntegerToString(ptr, 16, result);
    AppendString(result, "\")");

    if (isImplicit)
      AppendString(result, ")");

    break;
  }
  case TYPE_array: {
    // Serialize each element of the array recursively. Each element must
    // be able to ImplicitConvert successfully.
    RootedObject baseType(cx, ArrayType::GetBaseType(typeObj));
    AppendString(result, "[");

    size_t length = ArrayType::GetLength(typeObj);
    size_t elementSize = CType::GetSize(baseType);
    for (size_t i = 0; i < length; ++i) {
      char* element = static_cast<char*>(data) + elementSize * i;
      if (!BuildDataSource(cx, baseType, element, true, result))
        return false;

      if (i + 1 < length)
        AppendString(result, ", ");
    }
    AppendString(result, "]");
    break;
  }
  case TYPE_struct: {
    if (isImplicit) {
      // The result must be able to ImplicitConvert successfully.
      // Serialize the data as an object with properties, rather than
      // a sequence of arguments to the StructType constructor.
      AppendString(result, "{");
    }

    // Serialize each field of the struct recursively. Each field must
    // be able to ImplicitConvert successfully.
    const FieldInfoHash* fields = StructType::GetFieldInfo(typeObj);
    size_t length = fields->count();
    Array<const FieldInfoHash::Entry*, 64> fieldsArray;
    if (!fieldsArray.resize(length))
      return false;

    for (FieldInfoHash::Range r = fields->all(); !r.empty(); r.popFront())
      fieldsArray[r.front().value().mIndex] = &r.front();

    for (size_t i = 0; i < length; ++i) {
      const FieldInfoHash::Entry* entry = fieldsArray[i];

      if (isImplicit) {
        AppendString(result, "\"");
        AppendString(result, entry->key());
        AppendString(result, "\": ");
      }

      char* fieldData = static_cast<char*>(data) + entry->value().mOffset;
      RootedObject entryType(cx, entry->value().mType);
      if (!BuildDataSource(cx, entryType, fieldData, true, result))
        return false;

      if (i + 1 != length)
        AppendString(result, ", ");
    }

    if (isImplicit)
      AppendString(result, "}");

    break;
  }
  case TYPE_void_t:
    MOZ_CRASH("invalid type");
  }

  return true;
}

/*******************************************************************************
** JSAPI callback function implementations
*******************************************************************************/

bool
ConstructAbstract(JSContext* cx,
                  unsigned argc,
                  jsval* vp)
{
  // Calling an abstract base class constructor is disallowed.
  JS_ReportError(cx, "cannot construct from abstract type");
  return false;
}

/*******************************************************************************
** CType implementation
*******************************************************************************/

bool
CType::ConstructData(JSContext* cx,
                     unsigned argc,
                     jsval* vp)
{
  CallArgs args = CallArgsFromVp(argc, vp);
  // get the callee object...
  RootedObject obj(cx, &args.callee());
  if (!CType::IsCType(obj)) {
    JS_ReportError(cx, "not a CType");
    return false;
  }

  // How we construct the CData object depends on what type we represent.
  // An instance 'd' of a CData object of type 't' has:
  //   * [[Class]] "CData"
  //   * __proto__ === t.prototype
  switch (GetTypeCode(obj)) {
  case TYPE_void_t:
    JS_ReportError(cx, "cannot construct from void_t");
    return false;
  case TYPE_function:
    JS_ReportError(cx, "cannot construct from FunctionType; use FunctionType.ptr instead");
    return false;
  case TYPE_pointer:
    return PointerType::ConstructData(cx, obj, args);
  case TYPE_array:
    return ArrayType::ConstructData(cx, obj, args);
  case TYPE_struct:
    return StructType::ConstructData(cx, obj, args);
  default:
    return ConstructBasic(cx, obj, args);
  }
}

bool
CType::ConstructBasic(JSContext* cx,
                      HandleObject obj,
                      const CallArgs& args)
{
  if (args.length() > 1) {
    JS_ReportError(cx, "CType constructor takes zero or one argument");
    return false;
  }

  // construct a CData object
  RootedObject result(cx, CData::Create(cx, obj, NullPtr(), nullptr, true));
  if (!result)
    return false;

  if (args.length() == 1) {
    if (!ExplicitConvert(cx, args[0], obj, CData::GetData(result)))
      return false;
  }

  args.rval().setObject(*result);
  return true;
}

JSObject*
CType::Create(JSContext* cx,
              HandleObject typeProto,
              HandleObject dataProto,
              TypeCode type,
              JSString* name_,
              jsval size_,
              jsval align_,
              ffi_type* ffiType)
{
  RootedString name(cx, name_);
  RootedValue size(cx, size_);
  RootedValue align(cx, align_);
  RootedObject parent(cx, JS_GetParent(typeProto));
  MOZ_ASSERT(parent);

  // Create a CType object with the properties and slots common to all CTypes.
  // Each type object 't' has:
  //   * [[Class]] "CType"
  //   * __proto__ === 'typeProto'; one of ctypes.{CType,PointerType,ArrayType,
  //     StructType}.prototype
  //   * A constructor which creates and returns a CData object, containing
  //     binary data of the given type.
  //   * 'prototype' property:
  //     * [[Class]] "CDataProto"
  //     * __proto__ === 'dataProto'; an object containing properties and
  //       functions common to all CData objects of types derived from
  //       'typeProto'. (For instance, this could be ctypes.CData.prototype
  //       for simple types, or something representing structs for StructTypes.)
  //     * 'constructor' property === 't'
  //     * Additional properties specified by 'ps', as appropriate for the
  //       specific type instance 't'.
  RootedObject typeObj(cx, JS_NewObjectWithGivenProto(cx, &sCTypeClass, typeProto, parent));
  if (!typeObj)
    return nullptr;

  // Set up the reserved slots.
  JS_SetReservedSlot(typeObj, SLOT_TYPECODE, INT_TO_JSVAL(type));
  if (ffiType)
    JS_SetReservedSlot(typeObj, SLOT_FFITYPE, PRIVATE_TO_JSVAL(ffiType));
  if (name)
    JS_SetReservedSlot(typeObj, SLOT_NAME, STRING_TO_JSVAL(name));
  JS_SetReservedSlot(typeObj, SLOT_SIZE, size);
  JS_SetReservedSlot(typeObj, SLOT_ALIGN, align);

  if (dataProto) {
    // Set up the 'prototype' and 'prototype.constructor' properties.
    RootedObject prototype(cx, JS_NewObjectWithGivenProto(cx, &sCDataProtoClass, dataProto, parent));
    if (!prototype)
      return nullptr;

    if (!JS_DefineProperty(cx, prototype, "constructor", typeObj,
                           JSPROP_READONLY | JSPROP_PERMANENT))
      return nullptr;

    // Set the 'prototype' object.
    //if (!JS_FreezeObject(cx, prototype)) // XXX fixme - see bug 541212!
    //  return nullptr;
    JS_SetReservedSlot(typeObj, SLOT_PROTO, OBJECT_TO_JSVAL(prototype));
  }

  if (!JS_FreezeObject(cx, typeObj))
    return nullptr;

  // Assert a sanity check on size and alignment: size % alignment should always
  // be zero.
  MOZ_ASSERT_IF(IsSizeDefined(typeObj),
                GetSize(typeObj) % GetAlignment(typeObj) == 0);

  return typeObj;
}

JSObject*
CType::DefineBuiltin(JSContext* cx,
                     JSObject* parent_,
                     const char* propName,
                     JSObject* typeProto_,
                     JSObject* dataProto_,
                     const char* name,
                     TypeCode type,
                     jsval size_,
                     jsval align_,
                     ffi_type* ffiType)
{
  RootedObject parent(cx, parent_);
  RootedObject typeProto(cx, typeProto_);
  RootedObject dataProto(cx, dataProto_);
  RootedValue size(cx, size_);
  RootedValue align(cx, align_);

  RootedString nameStr(cx, JS_NewStringCopyZ(cx, name));
  if (!nameStr)
    return nullptr;

  // Create a new CType object with the common properties and slots.
  RootedObject typeObj(cx, Create(cx, typeProto, dataProto, type, nameStr, size, align, ffiType));
  if (!typeObj)
    return nullptr;

  // Define the CType as a 'propName' property on 'parent'.
  if (!JS_DefineProperty(cx, parent, propName, typeObj,
                         JSPROP_ENUMERATE | JSPROP_READONLY | JSPROP_PERMANENT))
    return nullptr;

  return typeObj;
}

void
CType::Finalize(JSFreeOp* fop, JSObject* obj)
{
  // Make sure our TypeCode slot is legit. If it's not, bail.
  jsval slot = JS_GetReservedSlot(obj, SLOT_TYPECODE);
  if (slot.isUndefined())
    return;

  // The contents of our slots depends on what kind of type we are.
  switch (TypeCode(slot.toInt32())) {
  case TYPE_function: {
    // Free the FunctionInfo.
    slot = JS_GetReservedSlot(obj, SLOT_FNINFO);
    if (!slot.isUndefined())
      FreeOp::get(fop)->delete_(static_cast<FunctionInfo*>(slot.toPrivate()));
    break;
  }

  case TYPE_struct: {
    // Free the FieldInfoHash table.
    slot = JS_GetReservedSlot(obj, SLOT_FIELDINFO);
    if (!slot.isUndefined()) {
      void* info = slot.toPrivate();
      FreeOp::get(fop)->delete_(static_cast<FieldInfoHash*>(info));
    }
  }

    // Fall through.
  case TYPE_array: {
    // Free the ffi_type info.
    slot = JS_GetReservedSlot(obj, SLOT_FFITYPE);
    if (!slot.isUndefined()) {
      ffi_type* ffiType = static_cast<ffi_type*>(slot.toPrivate());
      FreeOp::get(fop)->free_(ffiType->elements);
      FreeOp::get(fop)->delete_(ffiType);
    }

    break;
  }
  default:
    // Nothing to do here.
    break;
  }
}

void
CType::Trace(JSTracer* trc, JSObject* obj)
{
  // Make sure our TypeCode slot is legit. If it's not, bail.
  jsval slot = obj->as<NativeObject>().getSlot(SLOT_TYPECODE);
  if (slot.isUndefined())
    return;

  // The contents of our slots depends on what kind of type we are.
  switch (TypeCode(slot.toInt32())) {
  case TYPE_struct: {
    slot = obj->as<NativeObject>().getReservedSlot(SLOT_FIELDINFO);
    if (slot.isUndefined())
      return;

    FieldInfoHash* fields = static_cast<FieldInfoHash*>(slot.toPrivate());
    for (FieldInfoHash::Enum e(*fields); !e.empty(); e.popFront()) {
      JSString* key = e.front().key();
      JS_CallUnbarrieredStringTracer(trc, &key, "fieldName");
      if (key != e.front().key())
          e.rekeyFront(JS_ASSERT_STRING_IS_FLAT(key));
      JS_CallObjectTracer(trc, &e.front().value().mType, "fieldType");
    }

    break;
  }
  case TYPE_function: {
    // Check if we have a FunctionInfo.
    slot = obj->as<NativeObject>().getReservedSlot(SLOT_FNINFO);
    if (slot.isUndefined())
      return;

    FunctionInfo* fninfo = static_cast<FunctionInfo*>(slot.toPrivate());
    MOZ_ASSERT(fninfo);

    // Identify our objects to the tracer.
    JS_CallObjectTracer(trc, &fninfo->mABI, "abi");
    JS_CallObjectTracer(trc, &fninfo->mReturnType, "returnType");
    for (size_t i = 0; i < fninfo->mArgTypes.length(); ++i)
      JS_CallObjectTracer(trc, &fninfo->mArgTypes[i], "argType");

    break;
  }
  default:
    // Nothing to do here.
    break;
  }
}

bool
CType::IsCType(JSObject* obj)
{
  return JS_GetClass(obj) == &sCTypeClass;
}

bool
CType::IsCTypeProto(JSObject* obj)
{
  return JS_GetClass(obj) == &sCTypeProtoClass;
}

TypeCode
CType::GetTypeCode(JSObject* typeObj)
{
  MOZ_ASSERT(IsCType(typeObj));

  jsval result = JS_GetReservedSlot(typeObj, SLOT_TYPECODE);
  return TypeCode(result.toInt32());
}

bool
CType::TypesEqual(JSObject* t1, JSObject* t2)
{
  MOZ_ASSERT(IsCType(t1) && IsCType(t2));

  // Fast path: check for object equality.
  if (t1 == t2)
    return true;

  // First, perform shallow comparison.
  TypeCode c1 = GetTypeCode(t1);
  TypeCode c2 = GetTypeCode(t2);
  if (c1 != c2)
    return false;

  // Determine whether the types require shallow or deep comparison.
  switch (c1) {
  case TYPE_pointer: {
    // Compare base types.
    JSObject* b1 = PointerType::GetBaseType(t1);
    JSObject* b2 = PointerType::GetBaseType(t2);
    return TypesEqual(b1, b2);
  }
  case TYPE_function: {
    FunctionInfo* f1 = FunctionType::GetFunctionInfo(t1);
    FunctionInfo* f2 = FunctionType::GetFunctionInfo(t2);

    // Compare abi, return type, and argument types.
    if (f1->mABI != f2->mABI)
      return false;

    if (!TypesEqual(f1->mReturnType, f2->mReturnType))
      return false;

    if (f1->mArgTypes.length() != f2->mArgTypes.length())
      return false;

    if (f1->mIsVariadic != f2->mIsVariadic)
      return false;

    for (size_t i = 0; i < f1->mArgTypes.length(); ++i) {
      if (!TypesEqual(f1->mArgTypes[i], f2->mArgTypes[i]))
        return false;
    }

    return true;
  }
  case TYPE_array: {
    // Compare length, then base types.
    // An undefined length array matches other undefined length arrays.
    size_t s1 = 0, s2 = 0;
    bool d1 = ArrayType::GetSafeLength(t1, &s1);
    bool d2 = ArrayType::GetSafeLength(t2, &s2);
    if (d1 != d2 || (d1 && s1 != s2))
      return false;

    JSObject* b1 = ArrayType::GetBaseType(t1);
    JSObject* b2 = ArrayType::GetBaseType(t2);
    return TypesEqual(b1, b2);
  }
  case TYPE_struct:
    // Require exact type object equality.
    return false;
  default:
    // Shallow comparison is sufficient.
    return true;
  }
}

bool
CType::GetSafeSize(JSObject* obj, size_t* result)
{
  MOZ_ASSERT(CType::IsCType(obj));

  jsval size = JS_GetReservedSlot(obj, SLOT_SIZE);

  // The "size" property can be an int, a double, or JSVAL_VOID
  // (for arrays of undefined length), and must always fit in a size_t.
  if (size.isInt32()) {
    *result = size.toInt32();
    return true;
  }
  if (size.isDouble()) {
    *result = Convert<size_t>(size.toDouble());
    return true;
  }

  MOZ_ASSERT(size.isUndefined());
  return false;
}

size_t
CType::GetSize(JSObject* obj)
{
  MOZ_ASSERT(CType::IsCType(obj));

  jsval size = JS_GetReservedSlot(obj, SLOT_SIZE);

  MOZ_ASSERT(!size.isUndefined());

  // The "size" property can be an int, a double, or JSVAL_VOID
  // (for arrays of undefined length), and must always fit in a size_t.
  // For callers who know it can never be JSVAL_VOID, return a size_t directly.
  if (size.isInt32())
    return size.toInt32();
  return Convert<size_t>(size.toDouble());
}

bool
CType::IsSizeDefined(JSObject* obj)
{
  MOZ_ASSERT(CType::IsCType(obj));

  jsval size = JS_GetReservedSlot(obj, SLOT_SIZE);

  // The "size" property can be an int, a double, or JSVAL_VOID
  // (for arrays of undefined length), and must always fit in a size_t.
  MOZ_ASSERT(size.isInt32() || size.isDouble() || size.isUndefined());
  return !size.isUndefined();
}

size_t
CType::GetAlignment(JSObject* obj)
{
  MOZ_ASSERT(CType::IsCType(obj));

  jsval slot = JS_GetReservedSlot(obj, SLOT_ALIGN);
  return static_cast<size_t>(slot.toInt32());
}

ffi_type*
CType::GetFFIType(JSContext* cx, JSObject* obj)
{
  MOZ_ASSERT(CType::IsCType(obj));

  jsval slot = JS_GetReservedSlot(obj, SLOT_FFITYPE);

  if (!slot.isUndefined()) {
    return static_cast<ffi_type*>(slot.toPrivate());
  }

  UniquePtrFFIType result;
  switch (CType::GetTypeCode(obj)) {
  case TYPE_array:
    result = ArrayType::BuildFFIType(cx, obj);
    break;

  case TYPE_struct:
    result = StructType::BuildFFIType(cx, obj);
    break;

  default:
    MOZ_CRASH("simple types must have an ffi_type");
  }

  if (!result)
    return nullptr;
  JS_SetReservedSlot(obj, SLOT_FFITYPE, PRIVATE_TO_JSVAL(result.get()));
  return result.release();
}

JSString*
CType::GetName(JSContext* cx, HandleObject obj)
{
  MOZ_ASSERT(CType::IsCType(obj));

  jsval string = JS_GetReservedSlot(obj, SLOT_NAME);
  if (!string.isUndefined())
    return string.toString();

  // Build the type name lazily.
  JSString* name = BuildTypeName(cx, obj);
  if (!name)
    return nullptr;
  JS_SetReservedSlot(obj, SLOT_NAME, STRING_TO_JSVAL(name));
  return name;
}

JSObject*
CType::GetProtoFromCtor(JSObject* obj, CTypeProtoSlot slot)
{
  // Get ctypes.{Pointer,Array,Struct}Type.prototype from a reserved slot
  // on the type constructor.
  jsval protoslot = js::GetFunctionNativeReserved(obj, SLOT_FN_CTORPROTO);
  JSObject* proto = &protoslot.toObject();
  MOZ_ASSERT(proto);
  MOZ_ASSERT(CType::IsCTypeProto(proto));

  // Get the desired prototype.
  jsval result = JS_GetReservedSlot(proto, slot);
  return &result.toObject();
}

JSObject*
CType::GetProtoFromType(JSContext* cx, JSObject* objArg, CTypeProtoSlot slot)
{
  MOZ_ASSERT(IsCType(objArg));
  RootedObject obj(cx, objArg);

  // Get the prototype of the type object.
  RootedObject proto(cx);
  if (!JS_GetPrototype(cx, obj, &proto))
    return nullptr;
  MOZ_ASSERT(proto);
  MOZ_ASSERT(CType::IsCTypeProto(proto));

  // Get the requested ctypes.{Pointer,Array,Struct,Function}Type.prototype.
  jsval result = JS_GetReservedSlot(proto, slot);
  MOZ_ASSERT(result.isObject());
  return &result.toObject();
}

bool
CType::IsCTypeOrProto(HandleValue v)
{
  if (!v.isObject())
    return false;
  JSObject* obj = &v.toObject();
  return CType::IsCType(obj) || CType::IsCTypeProto(obj);
}

bool
CType::PrototypeGetter(JSContext* cx, JS::CallArgs args)
{
  RootedObject obj(cx, &args.thisv().toObject());
  unsigned slot = CType::IsCTypeProto(obj) ? (unsigned) SLOT_OURDATAPROTO
                                           : (unsigned) SLOT_PROTO;
  args.rval().set(JS_GetReservedSlot(obj, slot));
  MOZ_ASSERT(args.rval().isObject() || args.rval().isUndefined());
  return true;
}

bool
CType::IsCType(HandleValue v)
{
  return v.isObject() && CType::IsCType(&v.toObject());
}

bool
CType::NameGetter(JSContext* cx, JS::CallArgs args)
{
  RootedObject obj(cx, &args.thisv().toObject());
  JSString* name = CType::GetName(cx, obj);
  if (!name)
    return false;

  args.rval().setString(name);
  return true;
}

bool
CType::SizeGetter(JSContext* cx, JS::CallArgs args)
{
  RootedObject obj(cx, &args.thisv().toObject());
  args.rval().set(JS_GetReservedSlot(obj, SLOT_SIZE));
  MOZ_ASSERT(args.rval().isNumber() || args.rval().isUndefined());
  return true;
}

bool
CType::PtrGetter(JSContext* cx, JS::CallArgs args)
{
  RootedObject obj(cx, &args.thisv().toObject());
  JSObject* pointerType = PointerType::CreateInternal(cx, obj);
  if (!pointerType)
    return false;

  args.rval().setObject(*pointerType);
  return true;
}

bool
CType::CreateArray(JSContext* cx, unsigned argc, jsval* vp)
{
  CallArgs args = CallArgsFromVp(argc, vp);
  RootedObject baseType(cx, JS_THIS_OBJECT(cx, vp));
  if (!baseType)
    return false;
  if (!CType::IsCType(baseType)) {
    JS_ReportError(cx, "not a CType");
    return false;
  }

  // Construct and return a new ArrayType object.
  if (args.length() > 1) {
    JS_ReportError(cx, "array takes zero or one argument");
    return false;
  }

  // Convert the length argument to a size_t.
  size_t length = 0;
  if (args.length() == 1 && !jsvalToSize(cx, args[0], false, &length)) {
    JS_ReportError(cx, "argument must be a nonnegative integer");
    return false;
  }

  JSObject* result = ArrayType::CreateInternal(cx, baseType, length, args.length() == 1);
  if (!result)
    return false;

  args.rval().setObject(*result);
  return true;
}

bool
CType::ToString(JSContext* cx, unsigned argc, jsval* vp)
{
  CallArgs args = CallArgsFromVp(argc, vp);
  RootedObject obj(cx, JS_THIS_OBJECT(cx, vp));
  if (!obj)
    return false;
  if (!CType::IsCType(obj) && !CType::IsCTypeProto(obj)) {
    JS_ReportError(cx, "not a CType");
    return false;
  }

  // Create the appropriate string depending on whether we're sCTypeClass or
  // sCTypeProtoClass.
  JSString* result;
  if (CType::IsCType(obj)) {
    AutoString type;
    AppendString(type, "type ");
    AppendString(type, GetName(cx, obj));
    result = NewUCString(cx, type);
  }
  else {
    result = JS_NewStringCopyZ(cx, "[CType proto object]");
  }
  if (!result)
    return false;

  args.rval().setString(result);
  return true;
}

bool
CType::ToSource(JSContext* cx, unsigned argc, jsval* vp)
{
  CallArgs args = CallArgsFromVp(argc, vp);
  JSObject* obj = JS_THIS_OBJECT(cx, vp);
  if (!obj)
    return false;
  if (!CType::IsCType(obj) && !CType::IsCTypeProto(obj))
  {
    JS_ReportError(cx, "not a CType");
    return false;
  }

  // Create the appropriate string depending on whether we're sCTypeClass or
  // sCTypeProtoClass.
  JSString* result;
  if (CType::IsCType(obj)) {
    AutoString source;
    BuildTypeSource(cx, obj, false, source);
    result = NewUCString(cx, source);
  } else {
    result = JS_NewStringCopyZ(cx, "[CType proto object]");
  }
  if (!result)
    return false;

  args.rval().setString(result);
  return true;
}

bool
CType::HasInstance(JSContext* cx, HandleObject obj, MutableHandleValue v, bool* bp)
{
  MOZ_ASSERT(CType::IsCType(obj));

  jsval slot = JS_GetReservedSlot(obj, SLOT_PROTO);
  JS::Rooted<JSObject*> prototype(cx, &slot.toObject());
  MOZ_ASSERT(prototype);
  MOZ_ASSERT(CData::IsCDataProto(prototype));

  *bp = false;
  if (v.isPrimitive())
    return true;

  RootedObject proto(cx, &v.toObject());
  for (;;) {
    if (!JS_GetPrototype(cx, proto, &proto))
      return false;
    if (!proto)
      break;
    if (proto == prototype) {
      *bp = true;
      break;
    }
  }
  return true;
}

static JSObject*
CType::GetGlobalCTypes(JSContext* cx, JSObject* objArg)
{
  MOZ_ASSERT(CType::IsCType(objArg));

  RootedObject obj(cx, objArg);
  RootedObject objTypeProto(cx);
  if (!JS_GetPrototype(cx, obj, &objTypeProto))
    return nullptr;
  MOZ_ASSERT(objTypeProto);
  MOZ_ASSERT(CType::IsCTypeProto(objTypeProto));

  jsval valCTypes = JS_GetReservedSlot(objTypeProto, SLOT_CTYPES);
  MOZ_ASSERT(valCTypes.isObject());
  return &valCTypes.toObject();
}

/*******************************************************************************
** ABI implementation
*******************************************************************************/

bool
ABI::IsABI(JSObject* obj)
{
  return JS_GetClass(obj) == &sCABIClass;
}

bool
ABI::ToSource(JSContext* cx, unsigned argc, jsval* vp)
{
  CallArgs args = CallArgsFromVp(argc, vp);
  if (args.length() != 0) {
    JS_ReportError(cx, "toSource takes zero arguments");
    return false;
  }

  JSObject* obj = JS_THIS_OBJECT(cx, vp);
  if (!obj)
    return false;
  if (!ABI::IsABI(obj)) {
    JS_ReportError(cx, "not an ABI");
    return false;
  }

  JSString* result;
  switch (GetABICode(obj)) {
    case ABI_DEFAULT:
      result = JS_NewStringCopyZ(cx, "ctypes.default_abi");
      break;
    case ABI_STDCALL:
      result = JS_NewStringCopyZ(cx, "ctypes.stdcall_abi");
      break;
    case ABI_WINAPI:
      result = JS_NewStringCopyZ(cx, "ctypes.winapi_abi");
      break;
    default:
      JS_ReportError(cx, "not a valid ABICode");
      return false;
  }
  if (!result)
    return false;

  args.rval().setString(result);
  return true;
}


/*******************************************************************************
** PointerType implementation
*******************************************************************************/

bool
PointerType::Create(JSContext* cx, unsigned argc, jsval* vp)
{
  CallArgs args = CallArgsFromVp(argc, vp);
  // Construct and return a new PointerType object.
  if (args.length() != 1) {
    JS_ReportError(cx, "PointerType takes one argument");
    return false;
  }

  jsval arg = args[0];
  RootedObject obj(cx);
  if (arg.isPrimitive() || !CType::IsCType(obj = &arg.toObject())) {
    JS_ReportError(cx, "first argument must be a CType");
    return false;
  }

  JSObject* result = CreateInternal(cx, obj);
  if (!result)
    return false;

  args.rval().setObject(*result);
  return true;
}

JSObject*
PointerType::CreateInternal(JSContext* cx, HandleObject baseType)
{
  // check if we have a cached PointerType on our base CType.
  jsval slot = JS_GetReservedSlot(baseType, SLOT_PTR);
  if (!slot.isUndefined())
    return &slot.toObject();

  // Get ctypes.PointerType.prototype and the common prototype for CData objects
  // of this type, or ctypes.FunctionType.prototype for function pointers.
  CTypeProtoSlot slotId = CType::GetTypeCode(baseType) == TYPE_function ?
    SLOT_FUNCTIONDATAPROTO : SLOT_POINTERDATAPROTO;
  RootedObject dataProto(cx, CType::GetProtoFromType(cx, baseType, slotId));
  if (!dataProto)
    return nullptr;
  RootedObject typeProto(cx, CType::GetProtoFromType(cx, baseType, SLOT_POINTERPROTO));
  if (!typeProto)
    return nullptr;

  // Create a new CType object with the common properties and slots.
  JSObject* typeObj = CType::Create(cx, typeProto, dataProto, TYPE_pointer,
                        nullptr, INT_TO_JSVAL(sizeof(void*)),
                        INT_TO_JSVAL(ffi_type_pointer.alignment),
                        &ffi_type_pointer);
  if (!typeObj)
    return nullptr;

  // Set the target type. (This will be 'null' for an opaque pointer type.)
  JS_SetReservedSlot(typeObj, SLOT_TARGET_T, OBJECT_TO_JSVAL(baseType));

  // Finally, cache our newly-created PointerType on our pointed-to CType.
  JS_SetReservedSlot(baseType, SLOT_PTR, OBJECT_TO_JSVAL(typeObj));

  return typeObj;
}

bool
PointerType::ConstructData(JSContext* cx,
                           HandleObject obj,
                           const CallArgs& args)
{
  if (!CType::IsCType(obj) || CType::GetTypeCode(obj) != TYPE_pointer) {
    JS_ReportError(cx, "not a PointerType");
    return false;
  }

  if (args.length() > 3) {
    JS_ReportError(cx, "constructor takes 0, 1, 2, or 3 arguments");
    return false;
  }

  RootedObject result(cx, CData::Create(cx, obj, NullPtr(), nullptr, true));
  if (!result)
    return false;

  // Set return value early, must not observe *vp after
  args.rval().setObject(*result);

  // There are 3 things that we might be creating here:
  // 1 - A null pointer (no arguments)
  // 2 - An initialized pointer (1 argument)
  // 3 - A closure (1-3 arguments)
  //
  // The API doesn't give us a perfect way to distinguish 2 and 3, but the
  // heuristics we use should be fine.

  //
  // Case 1 - Null pointer
  //
  if (args.length() == 0)
    return true;

  // Analyze the arguments a bit to decide what to do next.
  RootedObject baseObj(cx, PointerType::GetBaseType(obj));
  bool looksLikeClosure = CType::GetTypeCode(baseObj) == TYPE_function &&
                          args[0].isObject() && JS::IsCallable(&args[0].toObject());

  //
  // Case 2 - Initialized pointer
  //
  if (!looksLikeClosure) {
    if (args.length() != 1) {
      JS_ReportError(cx, "first argument must be a function");
      return false;
    }
    return ExplicitConvert(cx, args[0], obj, CData::GetData(result));
  }

  //
  // Case 3 - Closure
  //

  // The second argument is an optional 'this' parameter with which to invoke
  // the given js function. Callers may leave this blank, or pass null if they
  // wish to pass the third argument.
  RootedObject thisObj(cx, nullptr);
  if (args.length() >= 2) {
    if (args[1].isNull()) {
      thisObj = nullptr;
    } else if (args[1].isObject()) {
      thisObj = &args[1].toObject();
    } else if (!JS_ValueToObject(cx, args[1], &thisObj)) {
      return false;
    }
  }

  // The third argument is an optional error sentinel that js-ctypes will return
  // if an exception is raised while executing the closure. The type must match
  // the return type of the callback.
  jsval errVal = JSVAL_VOID;
  if (args.length() == 3)
    errVal = args[2];

  RootedObject fnObj(cx, &args[0].toObject());
  return FunctionType::ConstructData(cx, baseObj, result, fnObj, thisObj, errVal);
}

JSObject*
PointerType::GetBaseType(JSObject* obj)
{
  MOZ_ASSERT(CType::GetTypeCode(obj) == TYPE_pointer);

  jsval type = JS_GetReservedSlot(obj, SLOT_TARGET_T);
  MOZ_ASSERT(!type.isNull());
  return &type.toObject();
}

bool
PointerType::IsPointerType(HandleValue v)
{
  if (!v.isObject())
    return false;
  JSObject* obj = &v.toObject();
  return CType::IsCType(obj) && CType::GetTypeCode(obj) == TYPE_pointer;
}

bool
PointerType::IsPointer(HandleValue v)
{
  if (!v.isObject())
    return false;
  JSObject* obj = &v.toObject();
  return CData::IsCData(obj) && CType::GetTypeCode(CData::GetCType(obj)) == TYPE_pointer;
}

bool
PointerType::TargetTypeGetter(JSContext* cx, JS::CallArgs args)
{
  RootedObject obj(cx, &args.thisv().toObject());
  args.rval().set(JS_GetReservedSlot(obj, SLOT_TARGET_T));
  MOZ_ASSERT(args.rval().isObject());
  return true;
}

bool
PointerType::IsNull(JSContext* cx, unsigned argc, jsval* vp)
{
  CallArgs args = CallArgsFromVp(argc, vp);
  JSObject* obj = JS_THIS_OBJECT(cx, vp);
  if (!obj)
    return false;
  if (!CData::IsCData(obj)) {
    JS_ReportError(cx, "not a CData");
    return false;
  }

  // Get pointer type and base type.
  JSObject* typeObj = CData::GetCType(obj);
  if (CType::GetTypeCode(typeObj) != TYPE_pointer) {
    JS_ReportError(cx, "not a PointerType");
    return false;
  }

  void* data = *static_cast<void**>(CData::GetData(obj));
  args.rval().setBoolean(data == nullptr);
  return true;
}

bool
PointerType::OffsetBy(JSContext* cx, const CallArgs& args, int offset)
{
  JSObject* obj = JS_THIS_OBJECT(cx, args.base());
  if (!obj)
    return false;
  if (!CData::IsCData(obj)) {
    JS_ReportError(cx, "not a CData");
    return false;
  }

  RootedObject typeObj(cx, CData::GetCType(obj));
  if (CType::GetTypeCode(typeObj) != TYPE_pointer) {
    JS_ReportError(cx, "not a PointerType");
    return false;
  }

  RootedObject baseType(cx, PointerType::GetBaseType(typeObj));
  if (!CType::IsSizeDefined(baseType)) {
    JS_ReportError(cx, "cannot modify pointer of undefined size");
    return false;
  }

  size_t elementSize = CType::GetSize(baseType);
  char* data = static_cast<char*>(*static_cast<void**>(CData::GetData(obj)));
  void* address = data + offset * elementSize;

  // Create a PointerType CData object containing the new address.
  JSObject* result = CData::Create(cx, typeObj, NullPtr(), &address, true);
  if (!result)
    return false;

  args.rval().setObject(*result);
  return true;
}

bool
PointerType::Increment(JSContext* cx, unsigned argc, jsval* vp)
{
  CallArgs args = CallArgsFromVp(argc, vp);
  return OffsetBy(cx, args, 1);
}

bool
PointerType::Decrement(JSContext* cx, unsigned argc, jsval* vp)
{
  CallArgs args = CallArgsFromVp(argc, vp);
  return OffsetBy(cx, args, -1);
}

bool
PointerType::ContentsGetter(JSContext* cx, JS::CallArgs args)
{
  RootedObject obj(cx, &args.thisv().toObject());
  RootedObject baseType(cx, GetBaseType(CData::GetCType(obj)));
  if (!CType::IsSizeDefined(baseType)) {
    JS_ReportError(cx, "cannot get contents of undefined size");
    return false;
  }

  void* data = *static_cast<void**>(CData::GetData(obj));
  if (data == nullptr) {
    JS_ReportError(cx, "cannot read contents of null pointer");
    return false;
  }

  RootedValue result(cx);
  if (!ConvertToJS(cx, baseType, NullPtr(), data, false, false, &result))
    return false;

  args.rval().set(result);
  return true;
}

bool
PointerType::ContentsSetter(JSContext* cx, JS::CallArgs args)
{
  RootedObject obj(cx, &args.thisv().toObject());
  RootedObject baseType(cx, GetBaseType(CData::GetCType(obj)));
  if (!CType::IsSizeDefined(baseType)) {
    JS_ReportError(cx, "cannot set contents of undefined size");
    return false;
  }

  void* data = *static_cast<void**>(CData::GetData(obj));
  if (data == nullptr) {
    JS_ReportError(cx, "cannot write contents to null pointer");
    return false;
  }

  args.rval().setUndefined();
  return ImplicitConvert(cx, args.get(0), baseType, data, false, nullptr);
}

/*******************************************************************************
** ArrayType implementation
*******************************************************************************/

bool
ArrayType::Create(JSContext* cx, unsigned argc, jsval* vp)
{
  CallArgs args = CallArgsFromVp(argc, vp);
  // Construct and return a new ArrayType object.
  if (args.length() < 1 || args.length() > 2) {
    JS_ReportError(cx, "ArrayType takes one or two arguments");
    return false;
  }

  if (args[0].isPrimitive() ||
      !CType::IsCType(&args[0].toObject())) {
    JS_ReportError(cx, "first argument must be a CType");
    return false;
  }

  // Convert the length argument to a size_t.
  size_t length = 0;
  if (args.length() == 2 && !jsvalToSize(cx, args[1], false, &length)) {
    JS_ReportError(cx, "second argument must be a nonnegative integer");
    return false;
  }

  RootedObject baseType(cx, &args[0].toObject());
  JSObject* result = CreateInternal(cx, baseType, length, args.length() == 2);
  if (!result)
    return false;

  args.rval().setObject(*result);
  return true;
}

JSObject*
ArrayType::CreateInternal(JSContext* cx,
                          HandleObject baseType,
                          size_t length,
                          bool lengthDefined)
{
  // Get ctypes.ArrayType.prototype and the common prototype for CData objects
  // of this type, from ctypes.CType.prototype.
  RootedObject typeProto(cx, CType::GetProtoFromType(cx, baseType, SLOT_ARRAYPROTO));
  if (!typeProto)
    return nullptr;
  RootedObject dataProto(cx, CType::GetProtoFromType(cx, baseType, SLOT_ARRAYDATAPROTO));
  if (!dataProto)
    return nullptr;

  // Determine the size of the array from the base type, if possible.
  // The size of the base type must be defined.
  // If our length is undefined, both our size and length will be undefined.
  size_t baseSize;
  if (!CType::GetSafeSize(baseType, &baseSize)) {
    JS_ReportError(cx, "base size must be defined");
    return nullptr;
  }

  RootedValue sizeVal(cx, JSVAL_VOID);
  RootedValue lengthVal(cx, JSVAL_VOID);
  if (lengthDefined) {
    // Check for overflow, and convert to an int or double as required.
    size_t size = length * baseSize;
    if (length > 0 && size / length != baseSize) {
      JS_ReportError(cx, "size overflow");
      return nullptr;
    }
    if (!SizeTojsval(cx, size, &sizeVal) ||
        !SizeTojsval(cx, length, &lengthVal))
      return nullptr;
  }

  size_t align = CType::GetAlignment(baseType);

  // Create a new CType object with the common properties and slots.
  JSObject* typeObj = CType::Create(cx, typeProto, dataProto, TYPE_array, nullptr,
                        sizeVal, INT_TO_JSVAL(align), nullptr);
  if (!typeObj)
    return nullptr;

  // Set the element type.
  JS_SetReservedSlot(typeObj, SLOT_ELEMENT_T, OBJECT_TO_JSVAL(baseType));

  // Set the length.
  JS_SetReservedSlot(typeObj, SLOT_LENGTH, lengthVal);

  return typeObj;
}

bool
ArrayType::ConstructData(JSContext* cx,
                         HandleObject obj_,
                         const CallArgs& args)
{
  RootedObject obj(cx, obj_); // Make a mutable version

  if (!CType::IsCType(obj) || CType::GetTypeCode(obj) != TYPE_array) {
    JS_ReportError(cx, "not an ArrayType");
    return false;
  }

  // Decide whether we have an object to initialize from. We'll override this
  // if we get a length argument instead.
  bool convertObject = args.length() == 1;

  // Check if we're an array of undefined length. If we are, allow construction
  // with a length argument, or with an actual JS array.
  if (CType::IsSizeDefined(obj)) {
    if (args.length() > 1) {
      JS_ReportError(cx, "constructor takes zero or one argument");
      return false;
    }

  } else {
    if (args.length() != 1) {
      JS_ReportError(cx, "constructor takes one argument");
      return false;
    }

    RootedObject baseType(cx, GetBaseType(obj));

    size_t length;
    if (jsvalToSize(cx, args[0], false, &length)) {
      // Have a length, rather than an object to initialize from.
      convertObject = false;

    } else if (args[0].isObject()) {
      // We were given an object with a .length property.
      // This could be a JS array, or a CData array.
      RootedObject arg(cx, &args[0].toObject());
      RootedValue lengthVal(cx);
      if (!JS_GetProperty(cx, arg, "length", &lengthVal) ||
          !jsvalToSize(cx, lengthVal, false, &length)) {
        JS_ReportError(cx, "argument must be an array object or length");
        return false;
      }

    } else if (args[0].isString()) {
      // We were given a string. Size the array to the appropriate length,
      // including space for the terminator.
      JSString* sourceString = args[0].toString();
      size_t sourceLength = sourceString->length();
      JSLinearString* sourceLinear = sourceString->ensureLinear(cx);
      if (!sourceLinear)
        return false;

      switch (CType::GetTypeCode(baseType)) {
      case TYPE_char:
      case TYPE_signed_char:
      case TYPE_unsigned_char: {
<<<<<<< HEAD
        JSObject* objCTypes = CType::GetGlobalCTypes(cx, obj);
        if (!objCTypes)
=======
        // Determine the UTF-8 length.
        length = GetDeflatedUTF8StringLength(cx, sourceLinear);
        if (length == (size_t) -1)
>>>>>>> 8112532f
          return false;
        JSCTypesCallbacks* callbacks = GetCallbacks(objCTypes);
        if (callbacks && callbacks->unicodeToNative) {
          // We have to perform conversion to know how many chars are necessary.
          char* buf =
            callbacks->unicodeToNative(cx, sourceChars, sourceLength);
          if (!buf)
            return false;
          length = strlen(buf) + 1;
          JS_free(cx, buf);
        } else {
          // Determine the UTF-8 length.
          length = GetDeflatedUTF8StringLength(cx, sourceChars, sourceLength);
          if (length == (size_t) -1)
            return false;

          ++length;
        }
        break;
      }
      case TYPE_char16_t:
        length = sourceLength + 1;
        break;
      default:
        return TypeError(cx, "array", args[0]);
      }

    } else {
      JS_ReportError(cx, "argument must be an array object or length");
      return false;
    }

    // Construct a new ArrayType of defined length, for the new CData object.
    obj = CreateInternal(cx, baseType, length, true);
    if (!obj)
      return false;
  }

  JSObject* result = CData::Create(cx, obj, NullPtr(), nullptr, true);
  if (!result)
    return false;

  args.rval().setObject(*result);

  if (convertObject) {
    if (!ExplicitConvert(cx, args[0], obj, CData::GetData(result)))
      return false;
  }

  return true;
}

JSObject*
ArrayType::GetBaseType(JSObject* obj)
{
  MOZ_ASSERT(CType::IsCType(obj));
  MOZ_ASSERT(CType::GetTypeCode(obj) == TYPE_array);

  jsval type = JS_GetReservedSlot(obj, SLOT_ELEMENT_T);
  MOZ_ASSERT(!type.isNull());
  return &type.toObject();
}

bool
ArrayType::GetSafeLength(JSObject* obj, size_t* result)
{
  MOZ_ASSERT(CType::IsCType(obj));
  MOZ_ASSERT(CType::GetTypeCode(obj) == TYPE_array);

  jsval length = JS_GetReservedSlot(obj, SLOT_LENGTH);

  // The "length" property can be an int, a double, or JSVAL_VOID
  // (for arrays of undefined length), and must always fit in a size_t.
  if (length.isInt32()) {
    *result = length.toInt32();
    return true;
  }
  if (length.isDouble()) {
    *result = Convert<size_t>(length.toDouble());
    return true;
  }

  MOZ_ASSERT(length.isUndefined());
  return false;
}

size_t
ArrayType::GetLength(JSObject* obj)
{
  MOZ_ASSERT(CType::IsCType(obj));
  MOZ_ASSERT(CType::GetTypeCode(obj) == TYPE_array);

  jsval length = JS_GetReservedSlot(obj, SLOT_LENGTH);

  MOZ_ASSERT(!length.isUndefined());

  // The "length" property can be an int, a double, or JSVAL_VOID
  // (for arrays of undefined length), and must always fit in a size_t.
  // For callers who know it can never be JSVAL_VOID, return a size_t directly.
  if (length.isInt32())
    return length.toInt32();
  return Convert<size_t>(length.toDouble());
}

UniquePtrFFIType
ArrayType::BuildFFIType(JSContext* cx, JSObject* obj)
{
  MOZ_ASSERT(CType::IsCType(obj));
  MOZ_ASSERT(CType::GetTypeCode(obj) == TYPE_array);
  MOZ_ASSERT(CType::IsSizeDefined(obj));

  JSObject* baseType = ArrayType::GetBaseType(obj);
  ffi_type* ffiBaseType = CType::GetFFIType(cx, baseType);
  if (!ffiBaseType)
    return nullptr;

  size_t length = ArrayType::GetLength(obj);

  // Create an ffi_type to represent the array. This is necessary for the case
  // where the array is part of a struct. Since libffi has no intrinsic
  // support for array types, we approximate it by creating a struct type
  // with elements of type 'baseType' and with appropriate size and alignment
  // values. It would be nice to not do all the work of setting up 'elements',
  // but some libffi platforms currently require that it be meaningful. I'm
  // looking at you, x86_64.
  auto ffiType = cx->make_unique<ffi_type>();
  if (!ffiType) {
    JS_ReportOutOfMemory(cx);
    return nullptr;
  }

  ffiType->type = FFI_TYPE_STRUCT;
  ffiType->size = CType::GetSize(obj);
  ffiType->alignment = CType::GetAlignment(obj);
  ffiType->elements = cx->pod_malloc<ffi_type*>(length + 1);
  if (!ffiType->elements) {
    JS_ReportAllocationOverflow(cx);
    return nullptr;
  }

  for (size_t i = 0; i < length; ++i)
    ffiType->elements[i] = ffiBaseType;
  ffiType->elements[length] = nullptr;

  return Move(ffiType);
}

bool
ArrayType::IsArrayType(HandleValue v)
{
  if (!v.isObject())
    return false;
  JSObject* obj = &v.toObject();
  return CType::IsCType(obj) && CType::GetTypeCode(obj) == TYPE_array;
}

bool
ArrayType::IsArrayOrArrayType(HandleValue v)
{
  if (!v.isObject())
    return false;
  JSObject* obj = &v.toObject();

   // Allow both CTypes and CDatas of the ArrayType persuasion by extracting the
   // CType if we're dealing with a CData.
  if (CData::IsCData(obj)) {
    obj = CData::GetCType(obj);
  }
  return CType::IsCType(obj) && CType::GetTypeCode(obj) == TYPE_array;
}

bool
ArrayType::ElementTypeGetter(JSContext* cx, JS::CallArgs args)
{
  RootedObject obj(cx, &args.thisv().toObject());
  args.rval().set(JS_GetReservedSlot(obj, SLOT_ELEMENT_T));
  MOZ_ASSERT(args.rval().isObject());
  return true;
}

bool
ArrayType::LengthGetter(JSContext* cx, JS::CallArgs args)
{
  JSObject* obj = &args.thisv().toObject();

  // This getter exists for both CTypes and CDatas of the ArrayType persuasion.
  // If we're dealing with a CData, get the CType from it.
  if (CData::IsCData(obj))
    obj = CData::GetCType(obj);

  args.rval().set(JS_GetReservedSlot(obj, SLOT_LENGTH));
  MOZ_ASSERT(args.rval().isNumber() || args.rval().isUndefined());
  return true;
}

bool
ArrayType::Getter(JSContext* cx, HandleObject obj, HandleId idval, MutableHandleValue vp)
{
  // This should never happen, but we'll check to be safe.
  if (!CData::IsCData(obj)) {
    JS_ReportError(cx, "not a CData");
    return false;
  }

  // Bail early if we're not an ArrayType. (This setter is present for all
  // CData, regardless of CType.)
  JSObject* typeObj = CData::GetCType(obj);
  if (CType::GetTypeCode(typeObj) != TYPE_array)
    return true;

  // Convert the index to a size_t and bounds-check it.
  size_t index;
  size_t length = GetLength(typeObj);
  bool ok = jsidToSize(cx, idval, true, &index);
  int32_t dummy;
  if (!ok && JSID_IS_STRING(idval) && !StringToInteger(cx, JSID_TO_STRING(idval), &dummy)) {
    // String either isn't a number, or doesn't fit in size_t.
    // Chances are it's a regular property lookup, so return.
    return true;
  }
  if (!ok || index >= length) {
    JS_ReportError(cx, "invalid index");
    return false;
  }

  RootedObject baseType(cx, GetBaseType(typeObj));
  size_t elementSize = CType::GetSize(baseType);
  char* data = static_cast<char*>(CData::GetData(obj)) + elementSize * index;
  return ConvertToJS(cx, baseType, obj, data, false, false, vp);
}

bool
ArrayType::Setter(JSContext* cx, HandleObject obj, HandleId idval, bool strict, MutableHandleValue vp)
{
  // This should never happen, but we'll check to be safe.
  if (!CData::IsCData(obj)) {
    JS_ReportError(cx, "not a CData");
    return false;
  }

  // Bail early if we're not an ArrayType. (This setter is present for all
  // CData, regardless of CType.)
  JSObject* typeObj = CData::GetCType(obj);
  if (CType::GetTypeCode(typeObj) != TYPE_array)
    return true;

  // Convert the index to a size_t and bounds-check it.
  size_t index;
  size_t length = GetLength(typeObj);
  bool ok = jsidToSize(cx, idval, true, &index);
  int32_t dummy;
  if (!ok && JSID_IS_STRING(idval) && !StringToInteger(cx, JSID_TO_STRING(idval), &dummy)) {
    // String either isn't a number, or doesn't fit in size_t.
    // Chances are it's a regular property lookup, so return.
    return true;
  }
  if (!ok || index >= length) {
    JS_ReportError(cx, "invalid index");
    return false;
  }

  JSObject* baseType = GetBaseType(typeObj);
  size_t elementSize = CType::GetSize(baseType);
  char* data = static_cast<char*>(CData::GetData(obj)) + elementSize * index;
  return ImplicitConvert(cx, vp, baseType, data, false, nullptr);
}

bool
ArrayType::AddressOfElement(JSContext* cx, unsigned argc, jsval* vp)
{
  CallArgs args = CallArgsFromVp(argc, vp);
  RootedObject obj(cx, JS_THIS_OBJECT(cx, vp));
  if (!obj)
    return false;
  if (!CData::IsCData(obj)) {
    JS_ReportError(cx, "not a CData");
    return false;
  }

  RootedObject typeObj(cx, CData::GetCType(obj));
  if (CType::GetTypeCode(typeObj) != TYPE_array) {
    JS_ReportError(cx, "not an ArrayType");
    return false;
  }

  if (args.length() != 1) {
    JS_ReportError(cx, "addressOfElement takes one argument");
    return false;
  }

  RootedObject baseType(cx, GetBaseType(typeObj));
  RootedObject pointerType(cx, PointerType::CreateInternal(cx, baseType));
  if (!pointerType)
    return false;

  // Create a PointerType CData object containing null.
  RootedObject result(cx, CData::Create(cx, pointerType, NullPtr(), nullptr, true));
  if (!result)
    return false;

  args.rval().setObject(*result);

  // Convert the index to a size_t and bounds-check it.
  size_t index;
  size_t length = GetLength(typeObj);
  if (!jsvalToSize(cx, args[0], false, &index) ||
      index >= length) {
    JS_ReportError(cx, "invalid index");
    return false;
  }

  // Manually set the pointer inside the object, so we skip the conversion step.
  void** data = static_cast<void**>(CData::GetData(result));
  size_t elementSize = CType::GetSize(baseType);
  *data = static_cast<char*>(CData::GetData(obj)) + elementSize * index;
  return true;
}

/*******************************************************************************
** StructType implementation
*******************************************************************************/

// For a struct field descriptor 'val' of the form { name : type }, extract
// 'name' and 'type'.
static JSFlatString*
ExtractStructField(JSContext* cx, jsval val, MutableHandleObject typeObj)
{
  if (val.isPrimitive()) {
    JS_ReportError(cx, "struct field descriptors require a valid name and type");
    return nullptr;
  }

  RootedObject obj(cx, &val.toObject());
  AutoIdArray props(cx, JS_Enumerate(cx, obj));
  if (!props)
    return nullptr;

  // make sure we have one, and only one, property
  if (props.length() != 1) {
    JS_ReportError(cx, "struct field descriptors must contain one property");
    return nullptr;
  }

  RootedId nameid(cx, props[0]);
  if (!JSID_IS_STRING(nameid)) {
    JS_ReportError(cx, "struct field descriptors require a valid name and type");
    return nullptr;
  }

  RootedValue propVal(cx);
  if (!JS_GetPropertyById(cx, obj, nameid, &propVal))
    return nullptr;

  if (propVal.isPrimitive() || !CType::IsCType(&propVal.toObject())) {
    JS_ReportError(cx, "struct field descriptors require a valid name and type");
    return nullptr;
  }

  // Undefined size or zero size struct members are illegal.
  // (Zero-size arrays are legal as struct members in C++, but libffi will
  // choke on a zero-size struct, so we disallow them.)
  typeObj.set(&propVal.toObject());
  size_t size;
  if (!CType::GetSafeSize(typeObj, &size) || size == 0) {
    JS_ReportError(cx, "struct field types must have defined and nonzero size");
    return nullptr;
  }

  return JSID_TO_FLAT_STRING(nameid);
}

// For a struct field with 'name' and 'type', add an element of the form
// { name : type }.
static bool
AddFieldToArray(JSContext* cx,
                MutableHandleValue element,
                JSFlatString* name_,
                JSObject* typeObj_)
{
  RootedObject typeObj(cx, typeObj_);
  Rooted<JSFlatString*> name(cx, name_);
  RootedObject fieldObj(cx, JS_NewPlainObject(cx));
  if (!fieldObj)
    return false;

  element.setObject(*fieldObj);

  AutoStableStringChars nameChars(cx);
  if (!nameChars.initTwoByte(cx, name))
      return false;

  if (!JS_DefineUCProperty(cx, fieldObj,
         nameChars.twoByteChars(), name->length(),
         typeObj,
         JSPROP_ENUMERATE | JSPROP_READONLY | JSPROP_PERMANENT))
    return false;

  return JS_FreezeObject(cx, fieldObj);
}

bool
StructType::Create(JSContext* cx, unsigned argc, jsval* vp)
{
  CallArgs args = CallArgsFromVp(argc, vp);

  // Construct and return a new StructType object.
  if (args.length() < 1 || args.length() > 2) {
    JS_ReportError(cx, "StructType takes one or two arguments");
    return false;
  }

  jsval name = args[0];
  if (!name.isString()) {
    JS_ReportError(cx, "first argument must be a string");
    return false;
  }

  // Get ctypes.StructType.prototype from the ctypes.StructType constructor.
  RootedObject typeProto(cx, CType::GetProtoFromCtor(&args.callee(), SLOT_STRUCTPROTO));

  // Create a simple StructType with no defined fields. The result will be
  // non-instantiable as CData, will have no 'prototype' property, and will
  // have undefined size and alignment and no ffi_type.
  RootedObject result(cx, CType::Create(cx, typeProto, NullPtr(), TYPE_struct,
                                        name.toString(), JSVAL_VOID, JSVAL_VOID, nullptr));
  if (!result)
    return false;

  if (args.length() == 2) {
    RootedObject arr(cx, args[1].isPrimitive() ? nullptr : &args[1].toObject());
    if (!arr || !JS_IsArrayObject(cx, arr)) {
      JS_ReportError(cx, "second argument must be an array");
      return false;
    }

    // Define the struct fields.
    if (!DefineInternal(cx, result, arr))
      return false;
  }

  args.rval().setObject(*result);
  return true;
}

static void
PostBarrierCallback(JSTracer* trc, JSString* key, void* data)
{
    typedef HashMap<JSFlatString*,
                    UnbarrieredFieldInfo,
                    FieldHashPolicy,
                    SystemAllocPolicy> UnbarrieredFieldInfoHash;

    UnbarrieredFieldInfoHash* table = reinterpret_cast<UnbarrieredFieldInfoHash*>(data);
    JSString* prior = key;
    JS_CallUnbarrieredStringTracer(trc, &key, "CType fieldName");
    table->rekeyIfMoved(JS_ASSERT_STRING_IS_FLAT(prior), JS_ASSERT_STRING_IS_FLAT(key));
}

bool
StructType::DefineInternal(JSContext* cx, JSObject* typeObj_, JSObject* fieldsObj_)
{
  RootedObject typeObj(cx, typeObj_);
  RootedObject fieldsObj(cx, fieldsObj_);

  uint32_t len;
  ASSERT_OK(JS_GetArrayLength(cx, fieldsObj, &len));

  // Get the common prototype for CData objects of this type from
  // ctypes.CType.prototype.
  RootedObject dataProto(cx, CType::GetProtoFromType(cx, typeObj, SLOT_STRUCTDATAPROTO));
  if (!dataProto)
    return false;

  // Set up the 'prototype' and 'prototype.constructor' properties.
  // The prototype will reflect the struct fields as properties on CData objects
  // created from this type.
  RootedObject prototype(cx, JS_NewObjectWithGivenProto(cx, &sCDataProtoClass, dataProto, NullPtr()));
  if (!prototype)
    return false;

  if (!JS_DefineProperty(cx, prototype, "constructor", typeObj,
                         JSPROP_READONLY | JSPROP_PERMANENT))
    return false;

  // Create a FieldInfoHash to stash on the type object, and an array to root
  // its constituents. (We cannot simply stash the hash in a reserved slot now
  // to get GC safety for free, since if anything in this function fails we
  // do not want to mutate 'typeObj'.)
  auto fields = cx->make_unique<FieldInfoHash>();
  if (!fields || !fields->init(len)) {
    JS_ReportOutOfMemory(cx);
    return false;
  }
  JS::AutoValueVector fieldRoots(cx);
  if (!fieldRoots.resize(len)) {
    JS_ReportOutOfMemory(cx);
    return false;
  }

  // Process the field types.
  size_t structSize, structAlign;
  if (len != 0) {
    structSize = 0;
    structAlign = 0;

    for (uint32_t i = 0; i < len; ++i) {
      RootedValue item(cx);
      if (!JS_GetElement(cx, fieldsObj, i, &item))
        return false;

      RootedObject fieldType(cx, nullptr);
      Rooted<JSFlatString*> name(cx, ExtractStructField(cx, item, &fieldType));
      if (!name)
        return false;
      fieldRoots[i].setObject(*fieldType);

      // Make sure each field name is unique
      FieldInfoHash::AddPtr entryPtr = fields->lookupForAdd(name);
      if (entryPtr) {
        JS_ReportError(cx, "struct fields must have unique names");
        return false;
      }

      // Add the field to the StructType's 'prototype' property.
      AutoStableStringChars nameChars(cx);
      if (!nameChars.initTwoByte(cx, name))
          return false;

      if (!JS_DefineUCProperty(cx, prototype,
             nameChars.twoByteChars(), name->length(), UndefinedHandleValue,
             JSPROP_SHARED | JSPROP_ENUMERATE | JSPROP_PERMANENT | JSPROP_PROPOP_ACCESSORS,
             JS_PROPERTYOP_GETTER(StructType::FieldGetter),
             JS_PROPERTYOP_SETTER(StructType::FieldSetter)))
        return false;

      size_t fieldSize = CType::GetSize(fieldType);
      size_t fieldAlign = CType::GetAlignment(fieldType);
      size_t fieldOffset = Align(structSize, fieldAlign);
      // Check for overflow. Since we hold invariant that fieldSize % fieldAlign
      // be zero, we can safely check fieldOffset + fieldSize without first
      // checking fieldOffset for overflow.
      if (fieldOffset + fieldSize < structSize) {
        JS_ReportError(cx, "size overflow");
        return false;
      }

      // Add field name to the hash
      FieldInfo info;
      info.mType = fieldType;
      info.mIndex = i;
      info.mOffset = fieldOffset;
      ASSERT_OK(fields->add(entryPtr, name, info));
      JS_StoreStringPostBarrierCallback(cx, PostBarrierCallback, name, fields.get());

      structSize = fieldOffset + fieldSize;

      if (fieldAlign > structAlign)
        structAlign = fieldAlign;
    }

    // Pad the struct tail according to struct alignment.
    size_t structTail = Align(structSize, structAlign);
    if (structTail < structSize) {
      JS_ReportError(cx, "size overflow");
      return false;
    }
    structSize = structTail;

  } else {
    // Empty structs are illegal in C, but are legal and have a size of
    // 1 byte in C++. We're going to allow them, and trick libffi into
    // believing this by adding a char member. The resulting struct will have
    // no getters or setters, and will be initialized to zero.
    structSize = 1;
    structAlign = 1;
  }

  RootedValue sizeVal(cx);
  if (!SizeTojsval(cx, structSize, &sizeVal))
    return false;

  JS_SetReservedSlot(typeObj, SLOT_FIELDINFO, PRIVATE_TO_JSVAL(fields.release()));

  JS_SetReservedSlot(typeObj, SLOT_SIZE, sizeVal);
  JS_SetReservedSlot(typeObj, SLOT_ALIGN, INT_TO_JSVAL(structAlign));
  //if (!JS_FreezeObject(cx, prototype)0 // XXX fixme - see bug 541212!
  //  return false;
  JS_SetReservedSlot(typeObj, SLOT_PROTO, OBJECT_TO_JSVAL(prototype));
  return true;
}

UniquePtrFFIType
StructType::BuildFFIType(JSContext* cx, JSObject* obj)
{
  MOZ_ASSERT(CType::IsCType(obj));
  MOZ_ASSERT(CType::GetTypeCode(obj) == TYPE_struct);
  MOZ_ASSERT(CType::IsSizeDefined(obj));

  const FieldInfoHash* fields = GetFieldInfo(obj);
  size_t len = fields->count();

  size_t structSize = CType::GetSize(obj);
  size_t structAlign = CType::GetAlignment(obj);

  auto ffiType = cx->make_unique<ffi_type>();
  if (!ffiType) {
    JS_ReportOutOfMemory(cx);
    return nullptr;
  }
  ffiType->type = FFI_TYPE_STRUCT;

  size_t count = len != 0 ? len + 1 : 2;
  auto elements = cx->make_pod_array<ffi_type*>(count);
  if (!elements) {
    JS_ReportOutOfMemory(cx);
    return nullptr;
  }

  if (len != 0) {
    elements[len] = nullptr;

    for (FieldInfoHash::Range r = fields->all(); !r.empty(); r.popFront()) {
      const FieldInfoHash::Entry& entry = r.front();
      ffi_type* fieldType = CType::GetFFIType(cx, entry.value().mType);
      if (!fieldType)
        return nullptr;
      elements[entry.value().mIndex] = fieldType;
    }
  } else {
    // Represent an empty struct as having a size of 1 byte, just like C++.
    MOZ_ASSERT(structSize == 1);
    MOZ_ASSERT(structAlign == 1);
    elements[0] = &ffi_type_uint8;
    elements[1] = nullptr;
  }

  ffiType->elements = elements.release();

#ifdef DEBUG
  // Perform a sanity check: the result of our struct size and alignment
  // calculations should match libffi's. We force it to do this calculation
  // by calling ffi_prep_cif.
  ffi_cif cif;
  ffiType->size = 0;
  ffiType->alignment = 0;
  ffi_status status = ffi_prep_cif(&cif, FFI_DEFAULT_ABI, 0, ffiType.get(), nullptr);
  MOZ_ASSERT(status == FFI_OK);
  MOZ_ASSERT(structSize == ffiType->size);
  MOZ_ASSERT(structAlign == ffiType->alignment);
#else
  // Fill in the ffi_type's size and align fields. This makes libffi treat the
  // type as initialized; it will not recompute the values. (We assume
  // everything agrees; if it doesn't, we really want to know about it, which
  // is the purpose of the above debug-only check.)
  ffiType->size = structSize;
  ffiType->alignment = structAlign;
#endif

  return Move(ffiType);
}

bool
StructType::Define(JSContext* cx, unsigned argc, jsval* vp)
{
  CallArgs args = CallArgsFromVp(argc, vp);
  RootedObject obj(cx, JS_THIS_OBJECT(cx, vp));
  if (!obj)
    return false;
  if (!CType::IsCType(obj) ||
      CType::GetTypeCode(obj) != TYPE_struct) {
    JS_ReportError(cx, "not a StructType");
    return false;
  }

  if (CType::IsSizeDefined(obj)) {
    JS_ReportError(cx, "StructType has already been defined");
    return false;
  }

  if (args.length() != 1) {
    JS_ReportError(cx, "define takes one argument");
    return false;
  }

  jsval arg = args[0];
  if (arg.isPrimitive()) {
    JS_ReportError(cx, "argument must be an array");
    return false;
  }
  RootedObject arr(cx, arg.toObjectOrNull());
  if (!JS_IsArrayObject(cx, arr)) {
    JS_ReportError(cx, "argument must be an array");
    return false;
  }

  return DefineInternal(cx, obj, arr);
}

bool
StructType::ConstructData(JSContext* cx,
                          HandleObject obj,
                          const CallArgs& args)
{
  if (!CType::IsCType(obj) || CType::GetTypeCode(obj) != TYPE_struct) {
    JS_ReportError(cx, "not a StructType");
    return false;
  }

  if (!CType::IsSizeDefined(obj)) {
    JS_ReportError(cx, "cannot construct an opaque StructType");
    return false;
  }

  JSObject* result = CData::Create(cx, obj, NullPtr(), nullptr, true);
  if (!result)
    return false;

  args.rval().setObject(*result);

  if (args.length() == 0)
    return true;

  char* buffer = static_cast<char*>(CData::GetData(result));
  const FieldInfoHash* fields = GetFieldInfo(obj);

  if (args.length() == 1) {
    // There are two possible interpretations of the argument:
    // 1) It may be an object '{ ... }' with properties representing the
    //    struct fields intended to ExplicitConvert wholesale to our StructType.
    // 2) If the struct contains one field, the arg may be intended to
    //    ImplicitConvert directly to that arg's CType.
    // Thankfully, the conditions for these two possibilities to succeed
    // are mutually exclusive, so we can pick the right one.

    // Try option 1) first.
    if (ExplicitConvert(cx, args[0], obj, buffer))
      return true;

    if (fields->count() != 1)
      return false;

    // If ExplicitConvert failed, and there is no pending exception, then assume
    // hard failure (out of memory, or some other similarly serious condition).
    if (!JS_IsExceptionPending(cx))
      return false;

    // Otherwise, assume soft failure, and clear the pending exception so that we
    // can throw a different one as required.
    JS_ClearPendingException(cx);

    // Fall through to try option 2).
  }

  // We have a type constructor of the form 'ctypes.StructType(a, b, c, ...)'.
  // ImplicitConvert each field.
  if (args.length() == fields->count()) {
    for (FieldInfoHash::Range r = fields->all(); !r.empty(); r.popFront()) {
      const FieldInfo& field = r.front().value();
      STATIC_ASSUME(field.mIndex < fields->count());  /* Quantified invariant */
      if (!ImplicitConvert(cx, args[field.mIndex], field.mType,
             buffer + field.mOffset,
             false, nullptr))
        return false;
    }

    return true;
  }

  JS_ReportError(cx, "constructor takes 0, 1, or %u arguments",
    fields->count());
  return false;
}

const FieldInfoHash*
StructType::GetFieldInfo(JSObject* obj)
{
  MOZ_ASSERT(CType::IsCType(obj));
  MOZ_ASSERT(CType::GetTypeCode(obj) == TYPE_struct);

  jsval slot = JS_GetReservedSlot(obj, SLOT_FIELDINFO);
  MOZ_ASSERT(!slot.isUndefined() && slot.toPrivate());

  return static_cast<const FieldInfoHash*>(slot.toPrivate());
}

const FieldInfo*
StructType::LookupField(JSContext* cx, JSObject* obj, JSFlatString* name)
{
  MOZ_ASSERT(CType::IsCType(obj));
  MOZ_ASSERT(CType::GetTypeCode(obj) == TYPE_struct);

  FieldInfoHash::Ptr ptr = GetFieldInfo(obj)->lookup(name);
  if (ptr)
    return &ptr->value();

  JSAutoByteString bytes(cx, name);
  if (!bytes)
    return nullptr;

  JS_ReportError(cx, "%s does not name a field", bytes.ptr());
  return nullptr;
}

JSObject*
StructType::BuildFieldsArray(JSContext* cx, JSObject* obj)
{
  MOZ_ASSERT(CType::IsCType(obj));
  MOZ_ASSERT(CType::GetTypeCode(obj) == TYPE_struct);
  MOZ_ASSERT(CType::IsSizeDefined(obj));

  const FieldInfoHash* fields = GetFieldInfo(obj);
  size_t len = fields->count();

  // Prepare a new array for the 'fields' property of the StructType.
  JS::AutoValueVector fieldsVec(cx);
  if (!fieldsVec.resize(len))
    return nullptr;

  for (FieldInfoHash::Range r = fields->all(); !r.empty(); r.popFront()) {
    const FieldInfoHash::Entry& entry = r.front();
    // Add the field descriptor to the array.
    if (!AddFieldToArray(cx, fieldsVec[entry.value().mIndex],
                         entry.key(), entry.value().mType))
      return nullptr;
  }

  RootedObject fieldsProp(cx, JS_NewArrayObject(cx, fieldsVec));
  if (!fieldsProp)
    return nullptr;

  // Seal the fields array.
  if (!JS_FreezeObject(cx, fieldsProp))
    return nullptr;

  return fieldsProp;
}

/* static */ bool
StructType::IsStruct(HandleValue v)
{
  if (!v.isObject())
    return false;
  JSObject* obj = &v.toObject();
  return CType::IsCType(obj) && CType::GetTypeCode(obj) == TYPE_struct;
}

bool
StructType::FieldsArrayGetter(JSContext* cx, JS::CallArgs args)
{
  RootedObject obj(cx, &args.thisv().toObject());

  args.rval().set(JS_GetReservedSlot(obj, SLOT_FIELDS));

  if (!CType::IsSizeDefined(obj)) {
    MOZ_ASSERT(args.rval().isUndefined());
    return true;
  }

  if (args.rval().isUndefined()) {
    // Build the 'fields' array lazily.
    JSObject* fields = BuildFieldsArray(cx, obj);
    if (!fields)
      return false;
    JS_SetReservedSlot(obj, SLOT_FIELDS, OBJECT_TO_JSVAL(fields));

    args.rval().setObject(*fields);
  }

  MOZ_ASSERT(args.rval().isObject());
  MOZ_ASSERT(JS_IsArrayObject(cx, args.rval()));
  return true;
}

bool
StructType::FieldGetter(JSContext* cx, HandleObject obj, HandleId idval, MutableHandleValue vp)
{
  if (!CData::IsCData(obj)) {
    JS_ReportError(cx, "not a CData");
    return false;
  }

  JSObject* typeObj = CData::GetCType(obj);
  if (CType::GetTypeCode(typeObj) != TYPE_struct) {
    JS_ReportError(cx, "not a StructType");
    return false;
  }

  const FieldInfo* field = LookupField(cx, typeObj, JSID_TO_FLAT_STRING(idval));
  if (!field)
    return false;

  char* data = static_cast<char*>(CData::GetData(obj)) + field->mOffset;
  RootedObject fieldType(cx, field->mType);
  return ConvertToJS(cx, fieldType, obj, data, false, false, vp);
}

bool
StructType::FieldSetter(JSContext* cx, HandleObject obj, HandleId idval, bool strict, MutableHandleValue vp)
{
  if (!CData::IsCData(obj)) {
    JS_ReportError(cx, "not a CData");
    return false;
  }

  JSObject* typeObj = CData::GetCType(obj);
  if (CType::GetTypeCode(typeObj) != TYPE_struct) {
    JS_ReportError(cx, "not a StructType");
    return false;
  }

  const FieldInfo* field = LookupField(cx, typeObj, JSID_TO_FLAT_STRING(idval));
  if (!field)
    return false;

  char* data = static_cast<char*>(CData::GetData(obj)) + field->mOffset;
  return ImplicitConvert(cx, vp, field->mType, data, false, nullptr);
}

bool
StructType::AddressOfField(JSContext* cx, unsigned argc, jsval* vp)
{
  CallArgs args = CallArgsFromVp(argc, vp);
  RootedObject obj(cx, JS_THIS_OBJECT(cx, vp));
  if (!obj)
    return false;
  if (!CData::IsCData(obj)) {
    JS_ReportError(cx, "not a CData");
    return false;
  }

  JSObject* typeObj = CData::GetCType(obj);
  if (CType::GetTypeCode(typeObj) != TYPE_struct) {
    JS_ReportError(cx, "not a StructType");
    return false;
  }

  if (args.length() != 1) {
    JS_ReportError(cx, "addressOfField takes one argument");
    return false;
  }

  JSFlatString* str = JS_FlattenString(cx, args[0].toString());
  if (!str)
    return false;

  const FieldInfo* field = LookupField(cx, typeObj, str);
  if (!field)
    return false;

  RootedObject baseType(cx, field->mType);
  RootedObject pointerType(cx, PointerType::CreateInternal(cx, baseType));
  if (!pointerType)
    return false;

  // Create a PointerType CData object containing null.
  JSObject* result = CData::Create(cx, pointerType, NullPtr(), nullptr, true);
  if (!result)
    return false;

  args.rval().setObject(*result);

  // Manually set the pointer inside the object, so we skip the conversion step.
  void** data = static_cast<void**>(CData::GetData(result));
  *data = static_cast<char*>(CData::GetData(obj)) + field->mOffset;
  return true;
}

/*******************************************************************************
** FunctionType implementation
*******************************************************************************/

// Helper class for handling allocation of function arguments.
struct AutoValue
{
  AutoValue() : mData(nullptr) { }

  ~AutoValue()
  {
    js_free(mData);
  }

  bool SizeToType(JSContext* cx, JSObject* type)
  {
    // Allocate a minimum of sizeof(ffi_arg) to handle small integers.
    size_t size = Align(CType::GetSize(type), sizeof(ffi_arg));
    mData = js_malloc(size);
    if (mData)
      memset(mData, 0, size);
    return mData != nullptr;
  }

  void* mData;
};

static bool
GetABI(JSContext* cx, jsval abiType, ffi_abi* result)
{
  if (abiType.isPrimitive())
    return false;

  ABICode abi = GetABICode(abiType.toObjectOrNull());

  // determine the ABI from the subset of those available on the
  // given platform. ABI_DEFAULT specifies the default
  // C calling convention (cdecl) on each platform.
  switch (abi) {
  case ABI_DEFAULT:
    *result = FFI_DEFAULT_ABI;
    return true;
  case ABI_STDCALL:
  case ABI_WINAPI:
#if (defined(_WIN32) && !defined(_WIN64)) || defined(_OS2)
    *result = FFI_STDCALL;
    return true;
#elif (defined(_WIN64))
    // We'd like the same code to work across Win32 and Win64, so stdcall_api
    // and winapi_abi become aliases to the lone Win64 ABI.
    *result = FFI_WIN64;
    return true;
#endif
  case INVALID_ABI:
    break;
  }
  return false;
}

static JSObject*
PrepareType(JSContext* cx, jsval type)
{
  if (type.isPrimitive() || !CType::IsCType(type.toObjectOrNull())) {
    JS_ReportError(cx, "not a ctypes type");
    return nullptr;
  }

  JSObject* result = type.toObjectOrNull();
  TypeCode typeCode = CType::GetTypeCode(result);

  if (typeCode == TYPE_array) {
    // convert array argument types to pointers, just like C.
    // ImplicitConvert will do the same, when passing an array as data.
    RootedObject baseType(cx, ArrayType::GetBaseType(result));
    result = PointerType::CreateInternal(cx, baseType);
    if (!result)
      return nullptr;

  } else if (typeCode == TYPE_void_t || typeCode == TYPE_function) {
    // disallow void or function argument types
    JS_ReportError(cx, "Cannot have void or function argument type");
    return nullptr;
  }

  if (!CType::IsSizeDefined(result)) {
    JS_ReportError(cx, "Argument type must have defined size");
    return nullptr;
  }

  // libffi cannot pass types of zero size by value.
  MOZ_ASSERT(CType::GetSize(result) != 0);

  return result;
}

static JSObject*
PrepareReturnType(JSContext* cx, jsval type)
{
  if (type.isPrimitive() || !CType::IsCType(type.toObjectOrNull())) {
    JS_ReportError(cx, "not a ctypes type");
    return nullptr;
  }

  JSObject* result = type.toObjectOrNull();
  TypeCode typeCode = CType::GetTypeCode(result);

  // Arrays and functions can never be return types.
  if (typeCode == TYPE_array || typeCode == TYPE_function) {
    JS_ReportError(cx, "Return type cannot be an array or function");
    return nullptr;
  }

  if (typeCode != TYPE_void_t && !CType::IsSizeDefined(result)) {
    JS_ReportError(cx, "Return type must have defined size");
    return nullptr;
  }

  // libffi cannot pass types of zero size by value.
  MOZ_ASSERT(typeCode == TYPE_void_t || CType::GetSize(result) != 0);

  return result;
}

static MOZ_ALWAYS_INLINE bool
IsEllipsis(JSContext* cx, jsval v, bool* isEllipsis)
{
  *isEllipsis = false;
  if (!v.isString())
    return true;
  JSString* str = v.toString();
  if (str->length() != 3)
    return true;
  JSLinearString* linear = str->ensureLinear(cx);
  if (!linear)
    return false;
  char16_t dot = '.';
  *isEllipsis = (linear->latin1OrTwoByteChar(0) == dot &&
                 linear->latin1OrTwoByteChar(1) == dot &&
                 linear->latin1OrTwoByteChar(2) == dot);
  return true;
}

static bool
PrepareCIF(JSContext* cx,
           FunctionInfo* fninfo)
{
  ffi_abi abi;
  if (!GetABI(cx, OBJECT_TO_JSVAL(fninfo->mABI), &abi)) {
    JS_ReportError(cx, "Invalid ABI specification");
    return false;
  }

  ffi_type* rtype = CType::GetFFIType(cx, fninfo->mReturnType);
  if (!rtype)
    return false;

  ffi_status status =
    ffi_prep_cif(&fninfo->mCIF,
                 abi,
                 fninfo->mFFITypes.length(),
                 rtype,
                 fninfo->mFFITypes.begin());

  switch (status) {
  case FFI_OK:
    return true;
  case FFI_BAD_ABI:
    JS_ReportError(cx, "Invalid ABI specification");
    return false;
  case FFI_BAD_TYPEDEF:
    JS_ReportError(cx, "Invalid type specification");
    return false;
  default:
    JS_ReportError(cx, "Unknown libffi error");
    return false;
  }
}

void
FunctionType::BuildSymbolName(JSString* name,
                              JSObject* typeObj,
                              AutoCString& result)
{
  FunctionInfo* fninfo = GetFunctionInfo(typeObj);

  switch (GetABICode(fninfo->mABI)) {
  case ABI_DEFAULT:
  case ABI_WINAPI:
    // For cdecl or WINAPI functions, no mangling is necessary.
    AppendString(result, name);
    break;

  case ABI_STDCALL: {
#if (defined(_WIN32) && !defined(_WIN64)) || defined(_OS2)
    // On WIN32, stdcall functions look like:
    //   _foo@40
    // where 'foo' is the function name, and '40' is the aligned size of the
    // arguments.
    AppendString(result, "_");
    AppendString(result, name);
    AppendString(result, "@");

    // Compute the suffix by aligning each argument to sizeof(ffi_arg).
    size_t size = 0;
    for (size_t i = 0; i < fninfo->mArgTypes.length(); ++i) {
      JSObject* argType = fninfo->mArgTypes[i];
      size += Align(CType::GetSize(argType), sizeof(ffi_arg));
    }

    IntegerToString(size, 10, result);
#elif defined(_WIN64)
    // On Win64, stdcall is an alias to the default ABI for compatibility, so no
    // mangling is done.
    AppendString(result, name);
#endif
    break;
  }

  case INVALID_ABI:
    MOZ_CRASH("invalid abi");
  }
}

static bool
CreateFunctionInfo(JSContext* cx,
                   HandleObject typeObj,
                   HandleValue abiType,
                   HandleObject returnType,
                   const HandleValueArray& args)
{
  FunctionInfo* fninfo(cx->new_<FunctionInfo>());
  if (!fninfo) {
    JS_ReportOutOfMemory(cx);
    return false;
  }

  // Stash the FunctionInfo in a reserved slot.
  JS_SetReservedSlot(typeObj, SLOT_FNINFO, PRIVATE_TO_JSVAL(fninfo));

  ffi_abi abi;
  if (!GetABI(cx, abiType, &abi)) {
    JS_ReportError(cx, "Invalid ABI specification");
    return false;
  }
  fninfo->mABI = abiType.toObjectOrNull();

  fninfo->mReturnType = returnType;

  // prepare the argument types
  if (!fninfo->mArgTypes.reserve(args.length()) ||
      !fninfo->mFFITypes.reserve(args.length())) {
    JS_ReportOutOfMemory(cx);
    return false;
  }

  fninfo->mIsVariadic = false;

  for (uint32_t i = 0; i < args.length(); ++i) {
    bool isEllipsis;
    if (!IsEllipsis(cx, args[i], &isEllipsis))
      return false;
    if (isEllipsis) {
      fninfo->mIsVariadic = true;
      if (i < 1) {
        JS_ReportError(cx, "\"...\" may not be the first and only parameter "
                       "type of a variadic function declaration");
        return false;
      }
      if (i < args.length() - 1) {
        JS_ReportError(cx, "\"...\" must be the last parameter type of a "
                       "variadic function declaration");
        return false;
      }
      if (GetABICode(fninfo->mABI) != ABI_DEFAULT) {
        JS_ReportError(cx, "Variadic functions must use the __cdecl calling "
                       "convention");
        return false;
      }
      break;
    }

    JSObject* argType = PrepareType(cx, args[i]);
    if (!argType)
      return false;

    ffi_type* ffiType = CType::GetFFIType(cx, argType);
    if (!ffiType)
      return false;

    fninfo->mArgTypes.infallibleAppend(argType);
    fninfo->mFFITypes.infallibleAppend(ffiType);
  }

  if (fninfo->mIsVariadic) {
    // wait to PrepareCIF until function is called
    return true;
  }

  if (!PrepareCIF(cx, fninfo))
    return false;

  return true;
}

bool
FunctionType::Create(JSContext* cx, unsigned argc, jsval* vp)
{
  // Construct and return a new FunctionType object.
  CallArgs args = CallArgsFromVp(argc, vp);
  if (args.length() < 2 || args.length() > 3) {
    JS_ReportError(cx, "FunctionType takes two or three arguments");
    return false;
  }

  AutoValueVector argTypes(cx);
  RootedObject arrayObj(cx, nullptr);

  if (args.length() == 3) {
    // Prepare an array of jsvals for the arguments.
    if (args[2].isObject())
      arrayObj = &args[2].toObject();
    if (!arrayObj || !JS_IsArrayObject(cx, arrayObj)) {
      JS_ReportError(cx, "third argument must be an array");
      return false;
    }

    uint32_t len;
    ASSERT_OK(JS_GetArrayLength(cx, arrayObj, &len));

    if (!argTypes.resize(len)) {
      JS_ReportOutOfMemory(cx);
      return false;
    }
  }

  // Pull out the argument types from the array, if any.
  MOZ_ASSERT_IF(argTypes.length(), arrayObj);
  for (uint32_t i = 0; i < argTypes.length(); ++i) {
    if (!JS_GetElement(cx, arrayObj, i, argTypes[i]))
      return false;
  }

  JSObject* result = CreateInternal(cx, args[0], args[1], argTypes);
  if (!result)
    return false;

  args.rval().setObject(*result);
  return true;
}

JSObject*
FunctionType::CreateInternal(JSContext* cx,
                             HandleValue abi,
                             HandleValue rtype,
                             const HandleValueArray& args)
{
  // Prepare the result type
  RootedObject returnType(cx, PrepareReturnType(cx, rtype));
  if (!returnType)
    return nullptr;

  // Get ctypes.FunctionType.prototype and the common prototype for CData objects
  // of this type, from ctypes.CType.prototype.
  RootedObject typeProto(cx, CType::GetProtoFromType(cx, returnType, SLOT_FUNCTIONPROTO));
  if (!typeProto)
    return nullptr;
  RootedObject dataProto(cx, CType::GetProtoFromType(cx, returnType, SLOT_FUNCTIONDATAPROTO));
  if (!dataProto)
    return nullptr;

  // Create a new CType object with the common properties and slots.
  RootedObject typeObj(cx, CType::Create(cx, typeProto, dataProto, TYPE_function,
                                         nullptr, JSVAL_VOID, JSVAL_VOID, nullptr));
  if (!typeObj)
    return nullptr;

  // Determine and check the types, and prepare the function CIF.
  if (!CreateFunctionInfo(cx, typeObj, abi, returnType, args))
      return nullptr;

  return typeObj;
}

// Construct a function pointer to a JS function (see CClosure::Create()).
// Regular function pointers are constructed directly in
// PointerType::ConstructData().
bool
FunctionType::ConstructData(JSContext* cx,
                            HandleObject typeObj,
                            HandleObject dataObj,
                            HandleObject fnObj,
                            HandleObject thisObj,
                            jsval errVal)
{
  MOZ_ASSERT(CType::GetTypeCode(typeObj) == TYPE_function);

  PRFuncPtr* data = static_cast<PRFuncPtr*>(CData::GetData(dataObj));

  FunctionInfo* fninfo = FunctionType::GetFunctionInfo(typeObj);
  if (fninfo->mIsVariadic) {
    JS_ReportError(cx, "Can't declare a variadic callback function");
    return false;
  }
  if (GetABICode(fninfo->mABI) == ABI_WINAPI) {
    JS_ReportError(cx, "Can't declare a ctypes.winapi_abi callback function, "
                   "use ctypes.stdcall_abi instead");
    return false;
  }

  RootedObject closureObj(cx, CClosure::Create(cx, typeObj, fnObj, thisObj, errVal, data));
  if (!closureObj)
    return false;

  // Set the closure object as the referent of the new CData object.
  JS_SetReservedSlot(dataObj, SLOT_REFERENT, OBJECT_TO_JSVAL(closureObj));

  // Seal the CData object, to prevent modification of the function pointer.
  // This permanently associates this object with the closure, and avoids
  // having to do things like reset SLOT_REFERENT when someone tries to
  // change the pointer value.
  // XXX This will need to change when bug 541212 is fixed -- CData::ValueSetter
  // could be called on a frozen object.
  return JS_FreezeObject(cx, dataObj);
}

typedef Array<AutoValue, 16> AutoValueAutoArray;

static bool
ConvertArgument(JSContext* cx,
                HandleValue arg,
                JSObject* type,
                AutoValue* value,
                AutoValueAutoArray* strings)
{
  if (!value->SizeToType(cx, type)) {
    JS_ReportAllocationOverflow(cx);
    return false;
  }

  bool freePointer = false;
  if (!ImplicitConvert(cx, arg, type, value->mData, true, &freePointer))
    return false;

  if (freePointer) {
    // ImplicitConvert converted a string for us, which we have to free.
    // Keep track of it.
    if (!strings->growBy(1)) {
      JS_ReportOutOfMemory(cx);
      return false;
    }
    strings->back().mData = *static_cast<char**>(value->mData);
  }

  return true;
}

bool
FunctionType::Call(JSContext* cx,
                   unsigned argc,
                   jsval* vp)
{
  CallArgs args = CallArgsFromVp(argc, vp);
  // get the callee object...
  RootedObject obj(cx, &args.callee());
  if (!CData::IsCData(obj)) {
    JS_ReportError(cx, "not a CData");
    return false;
  }

  RootedObject typeObj(cx, CData::GetCType(obj));
  if (CType::GetTypeCode(typeObj) != TYPE_pointer) {
    JS_ReportError(cx, "not a FunctionType.ptr");
    return false;
  }

  typeObj = PointerType::GetBaseType(typeObj);
  if (CType::GetTypeCode(typeObj) != TYPE_function) {
    JS_ReportError(cx, "not a FunctionType.ptr");
    return false;
  }

  FunctionInfo* fninfo = GetFunctionInfo(typeObj);
  uint32_t argcFixed = fninfo->mArgTypes.length();

  if ((!fninfo->mIsVariadic && args.length() != argcFixed) ||
      (fninfo->mIsVariadic && args.length() < argcFixed)) {
    JS_ReportError(cx, "Number of arguments does not match declaration");
    return false;
  }

  // Check if we have a Library object. If we do, make sure it's open.
  jsval slot = JS_GetReservedSlot(obj, SLOT_REFERENT);
  if (!slot.isUndefined() && Library::IsLibrary(&slot.toObject())) {
    PRLibrary* library = Library::GetLibrary(&slot.toObject());
    if (!library) {
      JS_ReportError(cx, "library is not open");
      return false;
    }
  }

  // prepare the values for each argument
  AutoValueAutoArray values;
  AutoValueAutoArray strings;
  if (!values.resize(args.length())) {
    JS_ReportOutOfMemory(cx);
    return false;
  }

  for (unsigned i = 0; i < argcFixed; ++i)
    if (!ConvertArgument(cx, args[i], fninfo->mArgTypes[i], &values[i], &strings))
      return false;

  if (fninfo->mIsVariadic) {
    if (!fninfo->mFFITypes.resize(args.length())) {
      JS_ReportOutOfMemory(cx);
      return false;
    }

    RootedObject obj(cx);  // Could reuse obj instead of declaring a second
    RootedObject type(cx); // RootedObject, but readability would suffer.

    for (uint32_t i = argcFixed; i < args.length(); ++i) {
      if (args[i].isPrimitive() ||
          !CData::IsCData(obj = &args[i].toObject())) {
        // Since we know nothing about the CTypes of the ... arguments,
        // they absolutely must be CData objects already.
        JS_ReportError(cx, "argument %d of type %s is not a CData object",
                       i, InformalValueTypeName(args[i]));
        return false;
      }
      if (!(type = CData::GetCType(obj)) ||
          !(type = PrepareType(cx, OBJECT_TO_JSVAL(type))) ||
          // Relying on ImplicitConvert only for the limited purpose of
          // converting one CType to another (e.g., T[] to T*).
          !ConvertArgument(cx, args[i], type, &values[i], &strings) ||
          !(fninfo->mFFITypes[i] = CType::GetFFIType(cx, type))) {
        // These functions report their own errors.
        return false;
      }
    }
    if (!PrepareCIF(cx, fninfo))
      return false;
  }

  // initialize a pointer to an appropriate location, for storing the result
  AutoValue returnValue;
  TypeCode typeCode = CType::GetTypeCode(fninfo->mReturnType);
  if (typeCode != TYPE_void_t &&
      !returnValue.SizeToType(cx, fninfo->mReturnType)) {
    JS_ReportAllocationOverflow(cx);
    return false;
  }

  // Let the runtime callback know that we are about to call into C.
  js::AutoCTypesActivityCallback autoCallback(cx, js::CTYPES_CALL_BEGIN, js::CTYPES_CALL_END);

  uintptr_t fn = *reinterpret_cast<uintptr_t*>(CData::GetData(obj));

#if defined(XP_WIN)
  int32_t lastErrorStatus; // The status as defined by |GetLastError|
  int32_t savedLastError = GetLastError();
  SetLastError(0);
#endif //defined(XP_WIN)
  int errnoStatus;         // The status as defined by |errno|
  int savedErrno = errno;
  errno = 0;

  ffi_call(&fninfo->mCIF, FFI_FN(fn), returnValue.mData,
           reinterpret_cast<void**>(values.begin()));

  // Save error value.
  // We need to save it before leaving the scope of |suspend| as destructing
  // |suspend| has the side-effect of clearing |GetLastError|
  // (see bug 684017).

  errnoStatus = errno;
#if defined(XP_WIN)
  lastErrorStatus = GetLastError();
  SetLastError(savedLastError);
#endif // defined(XP_WIN)

  errno = savedErrno;

  // We're no longer calling into C.
  autoCallback.DoEndCallback();

  // Store the error value for later consultation with |ctypes.getStatus|
  JSObject* objCTypes = CType::GetGlobalCTypes(cx, typeObj);
  if (!objCTypes)
    return false;

  JS_SetReservedSlot(objCTypes, SLOT_ERRNO, INT_TO_JSVAL(errnoStatus));
#if defined(XP_WIN)
  JS_SetReservedSlot(objCTypes, SLOT_LASTERROR, INT_TO_JSVAL(lastErrorStatus));
#endif // defined(XP_WIN)

  // Small integer types get returned as a word-sized ffi_arg. Coerce it back
  // into the correct size for ConvertToJS.
  switch (typeCode) {
#define INTEGRAL_CASE(name, type, ffiType)                                     \
  case TYPE_##name:                                                            \
    if (sizeof(type) < sizeof(ffi_arg)) {                                      \
      ffi_arg data = *static_cast<ffi_arg*>(returnValue.mData);                \
      *static_cast<type*>(returnValue.mData) = static_cast<type>(data);        \
    }                                                                          \
    break;
  CTYPES_FOR_EACH_INT_TYPE(INTEGRAL_CASE)
  CTYPES_FOR_EACH_WRAPPED_INT_TYPE(INTEGRAL_CASE)
  CTYPES_FOR_EACH_BOOL_TYPE(INTEGRAL_CASE)
  CTYPES_FOR_EACH_CHAR_TYPE(INTEGRAL_CASE)
  CTYPES_FOR_EACH_CHAR16_TYPE(INTEGRAL_CASE)
#undef INTEGRAL_CASE
  default:
    break;
  }

  // prepare a JS object from the result
  RootedObject returnType(cx, fninfo->mReturnType);
  return ConvertToJS(cx, returnType, NullPtr(), returnValue.mData, false, true, args.rval());
}

FunctionInfo*
FunctionType::GetFunctionInfo(JSObject* obj)
{
  MOZ_ASSERT(CType::IsCType(obj));
  MOZ_ASSERT(CType::GetTypeCode(obj) == TYPE_function);

  jsval slot = JS_GetReservedSlot(obj, SLOT_FNINFO);
  MOZ_ASSERT(!slot.isUndefined() && slot.toPrivate());

  return static_cast<FunctionInfo*>(slot.toPrivate());
}

bool
FunctionType::IsFunctionType(HandleValue v)
{
  if (!v.isObject())
    return false;
  JSObject* obj = &v.toObject();
  return CType::IsCType(obj) && CType::GetTypeCode(obj) == TYPE_function;
}

bool
FunctionType::ArgTypesGetter(JSContext* cx, JS::CallArgs args)
{
  JS::Rooted<JSObject*> obj(cx, &args.thisv().toObject());

  args.rval().set(JS_GetReservedSlot(obj, SLOT_ARGS_T));
  if (!args.rval().isUndefined())
    return true;

  FunctionInfo* fninfo = GetFunctionInfo(obj);
  size_t len = fninfo->mArgTypes.length();

  // Prepare a new array.
  JS::Rooted<JSObject*> argTypes(cx);
  {
      JS::AutoValueVector vec(cx);
      if (!vec.resize(len))
        return false;

      for (size_t i = 0; i < len; ++i)
        vec[i].setObject(*fninfo->mArgTypes[i]);

      argTypes = JS_NewArrayObject(cx, vec);
      if (!argTypes)
        return false;
  }

  // Seal and cache it.
  if (!JS_FreezeObject(cx, argTypes))
    return false;
  JS_SetReservedSlot(obj, SLOT_ARGS_T, JS::ObjectValue(*argTypes));

  args.rval().setObject(*argTypes);
  return true;
}

bool
FunctionType::ReturnTypeGetter(JSContext* cx, JS::CallArgs args)
{
  // Get the returnType object from the FunctionInfo.
  args.rval().setObject(*GetFunctionInfo(&args.thisv().toObject())->mReturnType);
  return true;
}

bool
FunctionType::ABIGetter(JSContext* cx, JS::CallArgs args)
{
  // Get the abi object from the FunctionInfo.
  args.rval().setObject(*GetFunctionInfo(&args.thisv().toObject())->mABI);
  return true;
}

bool
FunctionType::IsVariadicGetter(JSContext* cx, JS::CallArgs args)
{
  args.rval().setBoolean(GetFunctionInfo(&args.thisv().toObject())->mIsVariadic);
  return true;
}

/*******************************************************************************
** CClosure implementation
*******************************************************************************/

JSObject*
CClosure::Create(JSContext* cx,
                 HandleObject typeObj,
                 HandleObject fnObj,
                 HandleObject thisObj,
                 jsval errVal_,
                 PRFuncPtr* fnptr)
{
  RootedValue errVal(cx, errVal_);
  MOZ_ASSERT(fnObj);

  RootedObject result(cx, JS_NewObject(cx, &sCClosureClass));
  if (!result)
    return nullptr;

  // Get the FunctionInfo from the FunctionType.
  FunctionInfo* fninfo = FunctionType::GetFunctionInfo(typeObj);
  MOZ_ASSERT(!fninfo->mIsVariadic);
  MOZ_ASSERT(GetABICode(fninfo->mABI) != ABI_WINAPI);

  // Get the prototype of the FunctionType object, of class CTypeProto,
  // which stores our JSContext for use with the closure.
  RootedObject proto(cx);
  if (!JS_GetPrototype(cx, typeObj, &proto))
    return nullptr;
  MOZ_ASSERT(proto);
  MOZ_ASSERT(CType::IsCTypeProto(proto));

  // Get a JSContext for use with the closure.
  JSContext* closeureCx = js::DefaultJSContext(JS_GetRuntime(cx));

  // Prepare the error sentinel value. It's important to do this now, because
  // we might be unable to convert the value to the proper type. If so, we want
  // the caller to know about it _now_, rather than some uncertain time in the
  // future when the error sentinel is actually needed.
  mozilla::UniquePtr<uint8_t[], JS::FreePolicy> errResult;
  if (!errVal.isUndefined()) {

    // Make sure the callback returns something.
    if (CType::GetTypeCode(fninfo->mReturnType) == TYPE_void_t) {
      JS_ReportError(cx, "A void callback can't pass an error sentinel");
      return nullptr;
    }

    // With the exception of void, the FunctionType constructor ensures that
    // the return type has a defined size.
    MOZ_ASSERT(CType::IsSizeDefined(fninfo->mReturnType));

    // Allocate a buffer for the return value.
    size_t rvSize = CType::GetSize(fninfo->mReturnType);
    errResult = result->zone()->make_pod_array<uint8_t>(rvSize);
    if (!errResult)
      return nullptr;

    // Do the value conversion. This might fail, in which case we throw.
    if (!ImplicitConvert(cx, errVal, fninfo->mReturnType, errResult.get(), false, nullptr))
      return nullptr;
  }

  ClosureInfo* cinfo = cx->new_<ClosureInfo>(JS_GetRuntime(cx));
  if (!cinfo) {
    JS_ReportOutOfMemory(cx);
    return nullptr;
  }

  // Copy the important bits of context into cinfo.
  cinfo->cx = closeureCx;
  cinfo->errResult = errResult.release();
  cinfo->closureObj = result;
  cinfo->typeObj = typeObj;
  cinfo->thisObj = thisObj;
  cinfo->jsfnObj = fnObj;

  // Stash the ClosureInfo struct on our new object.
  JS_SetReservedSlot(result, SLOT_CLOSUREINFO, PRIVATE_TO_JSVAL(cinfo));

  // Create an ffi_closure object and initialize it.
  void* code;
  cinfo->closure =
    static_cast<ffi_closure*>(ffi_closure_alloc(sizeof(ffi_closure), &code));
  if (!cinfo->closure || !code) {
    JS_ReportError(cx, "couldn't create closure - libffi error");
    return nullptr;
  }

  ffi_status status = ffi_prep_closure_loc(cinfo->closure, &fninfo->mCIF,
    CClosure::ClosureStub, cinfo, code);
  if (status != FFI_OK) {
    JS_ReportError(cx, "couldn't create closure - libffi error");
    return nullptr;
  }

  // Casting between void* and a function pointer is forbidden in C and C++.
  // Do it via an integral type.
  *fnptr = reinterpret_cast<PRFuncPtr>(reinterpret_cast<uintptr_t>(code));
  return result;
}

void
CClosure::Trace(JSTracer* trc, JSObject* obj)
{
  // Make sure our ClosureInfo slot is legit. If it's not, bail.
  jsval slot = JS_GetReservedSlot(obj, SLOT_CLOSUREINFO);
  if (slot.isUndefined())
    return;

  ClosureInfo* cinfo = static_cast<ClosureInfo*>(slot.toPrivate());

  // Identify our objects to the tracer. (There's no need to identify
  // 'closureObj', since that's us.)
  JS_CallObjectTracer(trc, &cinfo->typeObj, "typeObj");
  JS_CallObjectTracer(trc, &cinfo->jsfnObj, "jsfnObj");
  if (cinfo->thisObj)
    JS_CallObjectTracer(trc, &cinfo->thisObj, "thisObj");
}

void
CClosure::Finalize(JSFreeOp* fop, JSObject* obj)
{
  // Make sure our ClosureInfo slot is legit. If it's not, bail.
  jsval slot = JS_GetReservedSlot(obj, SLOT_CLOSUREINFO);
  if (slot.isUndefined())
    return;

  ClosureInfo* cinfo = static_cast<ClosureInfo*>(slot.toPrivate());
  FreeOp::get(fop)->delete_(cinfo);
}

void
CClosure::ClosureStub(ffi_cif* cif, void* result, void** args, void* userData)
{
  MOZ_ASSERT(cif);
  MOZ_ASSERT(result);
  MOZ_ASSERT(args);
  MOZ_ASSERT(userData);

  // Retrieve the essentials from our closure object.
  ClosureInfo* cinfo = static_cast<ClosureInfo*>(userData);
  JSContext* cx = cinfo->cx;

  // Let the runtime callback know that we are about to call into JS again. The end callback will
  // fire automatically when we exit this function.
  js::AutoCTypesActivityCallback autoCallback(cx, js::CTYPES_CALLBACK_BEGIN,
                                              js::CTYPES_CALLBACK_END);

  RootedObject typeObj(cx, cinfo->typeObj);
  RootedObject thisObj(cx, cinfo->thisObj);
  RootedValue jsfnVal(cx, ObjectValue(*cinfo->jsfnObj));

  JS_AbortIfWrongThread(JS_GetRuntime(cx));

  JSAutoRequest ar(cx);
  JSAutoCompartment ac(cx, cinfo->jsfnObj);

  // Assert that our CIFs agree.
  FunctionInfo* fninfo = FunctionType::GetFunctionInfo(typeObj);
  MOZ_ASSERT(cif == &fninfo->mCIF);

  TypeCode typeCode = CType::GetTypeCode(fninfo->mReturnType);

  // Initialize the result to zero, in case something fails. Small integer types
  // are promoted to a word-sized ffi_arg, so we must be careful to zero the
  // whole word.
  size_t rvSize = 0;
  if (cif->rtype != &ffi_type_void) {
    rvSize = cif->rtype->size;
    switch (typeCode) {
#define INTEGRAL_CASE(name, type, ffiType)  case TYPE_##name:
    CTYPES_FOR_EACH_INT_TYPE(INTEGRAL_CASE)
    CTYPES_FOR_EACH_WRAPPED_INT_TYPE(INTEGRAL_CASE)
    CTYPES_FOR_EACH_BOOL_TYPE(INTEGRAL_CASE)
    CTYPES_FOR_EACH_CHAR_TYPE(INTEGRAL_CASE)
    CTYPES_FOR_EACH_CHAR16_TYPE(INTEGRAL_CASE)
#undef INTEGRAL_CASE
      rvSize = Align(rvSize, sizeof(ffi_arg));
      break;
    default:
      break;
    }
    memset(result, 0, rvSize);
  }

  // Set up an array for converted arguments.
  JS::AutoValueVector argv(cx);
  if (!argv.resize(cif->nargs)) {
    JS_ReportOutOfMemory(cx);
    return;
  }

  for (uint32_t i = 0; i < cif->nargs; ++i) {
    // Convert each argument, and have any CData objects created depend on
    // the existing buffers.
    RootedObject argType(cx, fninfo->mArgTypes[i]);
    if (!ConvertToJS(cx, argType, NullPtr(), args[i], false, false, argv[i]))
      return;
  }

  // Call the JS function. 'thisObj' may be nullptr, in which case the JS
  // engine will find an appropriate object to use.
  RootedValue rval(cx);
  bool success = JS_CallFunctionValue(cx, thisObj, jsfnVal, argv, &rval);

  // Convert the result. Note that we pass 'isArgument = false', such that
  // ImplicitConvert will *not* autoconvert a JS string into a pointer-to-char
  // type, which would require an allocation that we can't track. The JS
  // function must perform this conversion itself and return a PointerType
  // CData; thusly, the burden of freeing the data is left to the user.
  if (success && cif->rtype != &ffi_type_void)
    success = ImplicitConvert(cx, rval, fninfo->mReturnType, result, false,
                              nullptr);

  if (!success) {
    // Something failed. The callee may have thrown, or it may not have
    // returned a value that ImplicitConvert() was happy with. Depending on how
    // prudent the consumer has been, we may or may not have a recovery plan.

    // In any case, a JS exception cannot be passed to C code, so report the
    // exception if any and clear it from the cx.
    if (JS_IsExceptionPending(cx))
      JS_ReportPendingException(cx);

    if (cinfo->errResult) {
      // Good case: we have a sentinel that we can return. Copy it in place of
      // the actual return value, and then proceed.

      // The buffer we're returning might be larger than the size of the return
      // type, due to libffi alignment issues (see above). But it should never
      // be smaller.
      size_t copySize = CType::GetSize(fninfo->mReturnType);
      MOZ_ASSERT(copySize <= rvSize);
      memcpy(result, cinfo->errResult, copySize);
    } else {
      // Bad case: not much we can do here. The rv is already zeroed out, so we
      // just report (another) error and hope for the best. JS_ReportError will
      // actually throw an exception here, so then we have to report it. Again.
      // Ugh.
      JS_ReportError(cx, "JavaScript callback failed, and an error sentinel "
                         "was not specified.");
      if (JS_IsExceptionPending(cx))
        JS_ReportPendingException(cx);

      return;
    }
  }

  // Small integer types must be returned as a word-sized ffi_arg. Coerce it
  // back into the size libffi expects.
  switch (typeCode) {
#define INTEGRAL_CASE(name, type, ffiType)                                     \
  case TYPE_##name:                                                            \
    if (sizeof(type) < sizeof(ffi_arg)) {                                      \
      ffi_arg data = *static_cast<type*>(result);                              \
      *static_cast<ffi_arg*>(result) = data;                                   \
    }                                                                          \
    break;
    CTYPES_FOR_EACH_INT_TYPE(INTEGRAL_CASE)
    CTYPES_FOR_EACH_WRAPPED_INT_TYPE(INTEGRAL_CASE)
    CTYPES_FOR_EACH_BOOL_TYPE(INTEGRAL_CASE)
    CTYPES_FOR_EACH_CHAR_TYPE(INTEGRAL_CASE)
    CTYPES_FOR_EACH_CHAR16_TYPE(INTEGRAL_CASE)
#undef INTEGRAL_CASE
  default:
    break;
  }
}

/*******************************************************************************
** CData implementation
*******************************************************************************/

// Create a new CData object of type 'typeObj' containing binary data supplied
// in 'source', optionally with a referent object 'refObj'.
//
// * 'typeObj' must be a CType of defined (but possibly zero) size.
//
// * If an object 'refObj' is supplied, the new CData object stores the
//   referent object in a reserved slot for GC safety, such that 'refObj' will
//   be held alive by the resulting CData object. 'refObj' may or may not be
//   a CData object; merely an object we want to keep alive.
//   * If 'refObj' is a CData object, 'ownResult' must be false.
//   * Otherwise, 'refObj' is a Library or CClosure object, and 'ownResult'
//     may be true or false.
// * Otherwise 'refObj' is nullptr. In this case, 'ownResult' may be true or
//   false.
//
// * If 'ownResult' is true, the CData object will allocate an appropriately
//   sized buffer, and free it upon finalization. If 'source' data is
//   supplied, the data will be copied from 'source' into the buffer;
//   otherwise, the entirety of the new buffer will be initialized to zero.
// * If 'ownResult' is false, the new CData's buffer refers to a slice of
//   another buffer kept alive by 'refObj'. 'source' data must be provided,
//   and the new CData's buffer will refer to 'source'.
JSObject*
CData::Create(JSContext* cx,
              HandleObject typeObj,
              HandleObject refObj,
              void* source,
              bool ownResult)
{
  MOZ_ASSERT(typeObj);
  MOZ_ASSERT(CType::IsCType(typeObj));
  MOZ_ASSERT(CType::IsSizeDefined(typeObj));
  MOZ_ASSERT(ownResult || source);
  MOZ_ASSERT_IF(refObj && CData::IsCData(refObj), !ownResult);

  // Get the 'prototype' property from the type.
  jsval slot = JS_GetReservedSlot(typeObj, SLOT_PROTO);
  MOZ_ASSERT(slot.isObject());

  RootedObject proto(cx, &slot.toObject());
  RootedObject parent(cx, JS_GetParent(typeObj));
  MOZ_ASSERT(parent);

  RootedObject dataObj(cx, JS_NewObjectWithGivenProto(cx, &sCDataClass, proto, parent));
  if (!dataObj)
    return nullptr;

  // set the CData's associated type
  JS_SetReservedSlot(dataObj, SLOT_CTYPE, OBJECT_TO_JSVAL(typeObj));

  // Stash the referent object, if any, for GC safety.
  if (refObj)
    JS_SetReservedSlot(dataObj, SLOT_REFERENT, OBJECT_TO_JSVAL(refObj));

  // Set our ownership flag.
  JS_SetReservedSlot(dataObj, SLOT_OWNS, BOOLEAN_TO_JSVAL(ownResult));

  // attach the buffer. since it might not be 2-byte aligned, we need to
  // allocate an aligned space for it and store it there. :(
  char** buffer = cx->new_<char*>();
  if (!buffer) {
    JS_ReportOutOfMemory(cx);
    return nullptr;
  }

  char* data;
  if (!ownResult) {
    data = static_cast<char*>(source);
  } else {
    // Initialize our own buffer.
    size_t size = CType::GetSize(typeObj);
    data = dataObj->zone()->pod_malloc<char>(size);
    if (!data) {
      // Report a catchable allocation error.
      JS_ReportAllocationOverflow(cx);
      js_free(buffer);
      return nullptr;
    }

    if (!source)
      memset(data, 0, size);
    else
      memcpy(data, source, size);
  }

  *buffer = data;
  JS_SetReservedSlot(dataObj, SLOT_DATA, PRIVATE_TO_JSVAL(buffer));

  return dataObj;
}

void
CData::Finalize(JSFreeOp* fop, JSObject* obj)
{
  // Delete our buffer, and the data it contains if we own it.
  jsval slot = JS_GetReservedSlot(obj, SLOT_OWNS);
  if (slot.isUndefined())
    return;

  bool owns = slot.toBoolean();

  slot = JS_GetReservedSlot(obj, SLOT_DATA);
  if (slot.isUndefined())
    return;
  char** buffer = static_cast<char**>(slot.toPrivate());

  if (owns)
    FreeOp::get(fop)->free_(*buffer);
  FreeOp::get(fop)->delete_(buffer);
}

JSObject*
CData::GetCType(JSObject* dataObj)
{
  MOZ_ASSERT(CData::IsCData(dataObj));

  jsval slot = JS_GetReservedSlot(dataObj, SLOT_CTYPE);
  JSObject* typeObj = slot.toObjectOrNull();
  MOZ_ASSERT(CType::IsCType(typeObj));
  return typeObj;
}

void*
CData::GetData(JSObject* dataObj)
{
  MOZ_ASSERT(CData::IsCData(dataObj));

  jsval slot = JS_GetReservedSlot(dataObj, SLOT_DATA);

  void** buffer = static_cast<void**>(slot.toPrivate());
  MOZ_ASSERT(buffer);
  MOZ_ASSERT(*buffer);
  return *buffer;
}

bool
CData::IsCData(JSObject* obj)
{
  return JS_GetClass(obj) == &sCDataClass;
}

bool
CData::IsCData(HandleValue v)
{
  return v.isObject() && CData::IsCData(&v.toObject());
}

bool
CData::IsCDataProto(JSObject* obj)
{
  return JS_GetClass(obj) == &sCDataProtoClass;
}

bool
CData::ValueGetter(JSContext* cx, JS::CallArgs args)
{
  RootedObject obj(cx, &args.thisv().toObject());

  // Convert the value to a primitive; do not create a new CData object.
  RootedObject ctype(cx, GetCType(obj));
  return ConvertToJS(cx, ctype, NullPtr(), GetData(obj), true, false, args.rval());
}

bool
CData::ValueSetter(JSContext* cx, JS::CallArgs args)
{
  RootedObject obj(cx, &args.thisv().toObject());
  args.rval().setUndefined();
  return ImplicitConvert(cx, args.get(0), GetCType(obj), GetData(obj), false, nullptr);
}

bool
CData::Address(JSContext* cx, unsigned argc, jsval* vp)
{
  CallArgs args = CallArgsFromVp(argc, vp);
  if (args.length() != 0) {
    JS_ReportError(cx, "address takes zero arguments");
    return false;
  }

  RootedObject obj(cx, JS_THIS_OBJECT(cx, vp));
  if (!obj)
    return false;
  if (!IsCData(obj)) {
    JS_ReportError(cx, "not a CData");
    return false;
  }

  RootedObject typeObj(cx, CData::GetCType(obj));
  RootedObject pointerType(cx, PointerType::CreateInternal(cx, typeObj));
  if (!pointerType)
    return false;

  // Create a PointerType CData object containing null.
  JSObject* result = CData::Create(cx, pointerType, NullPtr(), nullptr, true);
  if (!result)
    return false;

  args.rval().setObject(*result);

  // Manually set the pointer inside the object, so we skip the conversion step.
  void** data = static_cast<void**>(GetData(result));
  *data = GetData(obj);
  return true;
}

bool
CData::Cast(JSContext* cx, unsigned argc, jsval* vp)
{
  CallArgs args = CallArgsFromVp(argc, vp);
  if (args.length() != 2) {
    JS_ReportError(cx, "cast takes two arguments");
    return false;
  }

  if (args[0].isPrimitive() || !CData::IsCData(&args[0].toObject())) {
    JS_ReportError(cx, "first argument must be a CData");
    return false;
  }
  RootedObject sourceData(cx, &args[0].toObject());
  JSObject* sourceType = CData::GetCType(sourceData);

  if (args[1].isPrimitive() || !CType::IsCType(&args[1].toObject())) {
    JS_ReportError(cx, "second argument must be a CType");
    return false;
  }

  RootedObject targetType(cx, &args[1].toObject());
  size_t targetSize;
  if (!CType::GetSafeSize(targetType, &targetSize) ||
      targetSize > CType::GetSize(sourceType)) {
    JS_ReportError(cx,
      "target CType has undefined or larger size than source CType");
    return false;
  }

  // Construct a new CData object with a type of 'targetType' and a referent
  // of 'sourceData'.
  void* data = CData::GetData(sourceData);
  JSObject* result = CData::Create(cx, targetType, sourceData, data, false);
  if (!result)
    return false;

  args.rval().setObject(*result);
  return true;
}

bool
CData::GetRuntime(JSContext* cx, unsigned argc, jsval* vp)
{
  CallArgs args = CallArgsFromVp(argc, vp);
  if (args.length() != 1) {
    JS_ReportError(cx, "getRuntime takes one argument");
    return false;
  }

  if (args[0].isPrimitive() || !CType::IsCType(&args[0].toObject())) {
    JS_ReportError(cx, "first argument must be a CType");
    return false;
  }

  RootedObject targetType(cx, &args[0].toObject());
  size_t targetSize;
  if (!CType::GetSafeSize(targetType, &targetSize) ||
      targetSize != sizeof(void*)) {
    JS_ReportError(cx, "target CType has non-pointer size");
    return false;
  }

  void* data = static_cast<void*>(cx->runtime());
  JSObject* result = CData::Create(cx, targetType, NullPtr(), &data, true);
  if (!result)
    return false;

  args.rval().setObject(*result);
  return true;
}

typedef JS::TwoByteCharsZ (*InflateUTF8Method)(JSContext*, const JS::UTF8Chars, size_t*);

static bool
ReadStringCommon(JSContext* cx, InflateUTF8Method inflateUTF8, unsigned argc, jsval* vp)
{
  CallArgs args = CallArgsFromVp(argc, vp);
  if (args.length() != 0) {
    JS_ReportError(cx, "readString takes zero arguments");
    return false;
  }

  JSObject* obj = CDataFinalizer::GetCData(cx, JS_THIS_OBJECT(cx, vp));
  if (!obj || !CData::IsCData(obj)) {
    JS_ReportError(cx, "not a CData");
    return false;
  }

  // Make sure we are a pointer to, or an array of, an 8-bit or 16-bit
  // character or integer type.
  JSObject* baseType;
  JSObject* typeObj = CData::GetCType(obj);
  TypeCode typeCode = CType::GetTypeCode(typeObj);
  void* data;
  size_t maxLength = -1;
  switch (typeCode) {
  case TYPE_pointer:
    baseType = PointerType::GetBaseType(typeObj);
    data = *static_cast<void**>(CData::GetData(obj));
    if (data == nullptr) {
      JS_ReportError(cx, "cannot read contents of null pointer");
      return false;
    }
    break;
  case TYPE_array:
    baseType = ArrayType::GetBaseType(typeObj);
    data = CData::GetData(obj);
    maxLength = ArrayType::GetLength(typeObj);
    break;
  default:
    JS_ReportError(cx, "not a PointerType or ArrayType");
    return false;
  }

  // Convert the string buffer, taking care to determine the correct string
  // length in the case of arrays (which may contain embedded nulls).
  JSString* result;
  switch (CType::GetTypeCode(baseType)) {
  case TYPE_int8_t:
  case TYPE_uint8_t:
  case TYPE_char:
  case TYPE_signed_char:
  case TYPE_unsigned_char: {
    // Convert to platform native charset if the appropriate callback has been
    // provided.
    char* bytes = static_cast<char*>(data);
    size_t length = strnlen(bytes, maxLength);
<<<<<<< HEAD
    jschar* dst;
    JSObject* objCTypes = CType::GetGlobalCTypes(cx, baseType);
    if (!objCTypes)
=======

    // Determine the length.
    char16_t* dst = inflateUTF8(cx, JS::UTF8Chars(bytes, length), &length).get();
    if (!dst)
>>>>>>> 8112532f
      return false;
    JSCTypesCallbacks* callbacks = GetCallbacks(objCTypes);
    if (callbacks && callbacks->nativeToUnicode) {
      dst = callbacks->nativeToUnicode(cx, bytes, length);
      if (!*dst)
        return false;
      length = js_strlen(dst);
    } else {
      // Fallback: assume the platform native charset is UTF-8. This is true
      // for Mac OS X, Android, and probably Linux.

      // Determine the length.
      dst = inflateUTF8(cx, JS::UTF8Chars(bytes, length), &length).get();
      if (!dst)
        return false;
    }
    result = JS_NewUCString(cx, dst, length);
    break;
  }
  case TYPE_int16_t:
  case TYPE_uint16_t:
  case TYPE_short:
  case TYPE_unsigned_short:
  case TYPE_char16_t: {
    char16_t* chars = static_cast<char16_t*>(data);
    size_t length = strnlen(chars, maxLength);
    result = JS_NewUCStringCopyN(cx, chars, length);
    break;
  }
  default:
    JS_ReportError(cx,
      "base type is not an 8-bit or 16-bit integer or character type");
    return false;
  }

  if (!result)
    return false;

  args.rval().setString(result);
  return true;
}

bool
CData::ReadString(JSContext* cx, unsigned argc, jsval* vp)
{
  return ReadStringCommon(cx, JS::UTF8CharsToNewTwoByteCharsZ, argc, vp);
}

bool
CData::ReadStringReplaceMalformed(JSContext* cx, unsigned argc, jsval* vp)
{
  return ReadStringCommon(cx, JS::LossyUTF8CharsToNewTwoByteCharsZ, argc, vp);
}

JSString*
CData::GetSourceString(JSContext* cx, HandleObject typeObj, void* data)
{
  // Walk the types, building up the toSource() string.
  // First, we build up the type expression:
  // 't.ptr' for pointers;
  // 't.array([n])' for arrays;
  // 'n' for structs, where n = t.name, the struct's name. (We assume this is
  // bound to a variable in the current scope.)
  AutoString source;
  BuildTypeSource(cx, typeObj, true, source);
  AppendString(source, "(");
  if (!BuildDataSource(cx, typeObj, data, false, source))
    return nullptr;

  AppendString(source, ")");

  return NewUCString(cx, source);
}

bool
CData::ToSource(JSContext* cx, unsigned argc, jsval* vp)
{
  CallArgs args = CallArgsFromVp(argc, vp);
  if (args.length() != 0) {
    JS_ReportError(cx, "toSource takes zero arguments");
    return false;
  }

  JSObject* obj = JS_THIS_OBJECT(cx, vp);
  if (!obj)
    return false;
  if (!CData::IsCData(obj) && !CData::IsCDataProto(obj)) {
    JS_ReportError(cx, "not a CData");
    return false;
  }

  JSString* result;
  if (CData::IsCData(obj)) {
    RootedObject typeObj(cx, CData::GetCType(obj));
    void* data = CData::GetData(obj);

    result = CData::GetSourceString(cx, typeObj, data);
  } else {
    result = JS_NewStringCopyZ(cx, "[CData proto object]");
  }

  if (!result)
    return false;

  args.rval().setString(result);
  return true;
}

bool
CData::ErrnoGetter(JSContext* cx, JS::CallArgs args)
{
  args.rval().set(JS_GetReservedSlot(&args.thisv().toObject(), SLOT_ERRNO));
  return true;
}

#if defined(XP_WIN)
bool
CData::LastErrorGetter(JSContext* cx, JS::CallArgs args)
{
  args.rval().set(JS_GetReservedSlot(&args.thisv().toObject(), SLOT_LASTERROR));
  return true;
}
#endif // defined(XP_WIN)

bool
CDataFinalizer::Methods::ToSource(JSContext* cx, unsigned argc, jsval* vp)
{
  CallArgs args = CallArgsFromVp(argc, vp);
  RootedObject objThis(cx, JS_THIS_OBJECT(cx, vp));
  if (!objThis)
    return false;
  if (!CDataFinalizer::IsCDataFinalizer(objThis)) {
    JS_ReportError(cx, "not a CDataFinalizer");
    return false;
  }

  CDataFinalizer::Private* p = (CDataFinalizer::Private*)
    JS_GetPrivate(objThis);

  JSString* strMessage;
  if (!p) {
    strMessage = JS_NewStringCopyZ(cx, "ctypes.CDataFinalizer()");
  } else {
    RootedObject objType(cx, CDataFinalizer::GetCType(cx, objThis));
    if (!objType) {
      JS_ReportError(cx, "CDataFinalizer has no type");
      return false;
    }

    AutoString source;
    AppendString(source, "ctypes.CDataFinalizer(");
    JSString* srcValue = CData::GetSourceString(cx, objType, p->cargs);
    if (!srcValue) {
      return false;
    }
    AppendString(source, srcValue);
    AppendString(source, ", ");
    jsval valCodePtrType = JS_GetReservedSlot(objThis,
                                              SLOT_DATAFINALIZER_CODETYPE);
    if (valCodePtrType.isPrimitive()) {
      return false;
    }

    RootedObject typeObj(cx, valCodePtrType.toObjectOrNull());
    JSString* srcDispose = CData::GetSourceString(cx, typeObj, &(p->code));
    if (!srcDispose) {
      return false;
    }

    AppendString(source, srcDispose);
    AppendString(source, ")");
    strMessage = NewUCString(cx, source);
  }

  if (!strMessage) {
    // This is a memory issue, no error message
    return false;
  }

  args.rval().setString(strMessage);
  return true;
}

bool
CDataFinalizer::Methods::ToString(JSContext* cx, unsigned argc, jsval* vp)
{
  CallArgs args = CallArgsFromVp(argc, vp);
  JSObject* objThis = JS_THIS_OBJECT(cx, vp);
  if (!objThis)
    return false;
  if (!CDataFinalizer::IsCDataFinalizer(objThis)) {
    JS_ReportError(cx, "not a CDataFinalizer");
    return false;
  }

  JSString* strMessage;
  RootedValue value(cx);
  if (!JS_GetPrivate(objThis)) {
    // Pre-check whether CDataFinalizer::GetValue can fail
    // to avoid reporting an error when not appropriate.
    strMessage = JS_NewStringCopyZ(cx, "[CDataFinalizer - empty]");
    if (!strMessage) {
      return false;
    }
  } else if (!CDataFinalizer::GetValue(cx, objThis, &value)) {
    MOZ_CRASH("Could not convert an empty CDataFinalizer");
  } else {
    strMessage = ToString(cx, value);
    if (!strMessage) {
      return false;
    }
  }
  args.rval().setString(strMessage);
  return true;
}

bool
CDataFinalizer::IsCDataFinalizer(JSObject* obj)
{
  return JS_GetClass(obj) == &sCDataFinalizerClass;
}


JSObject*
CDataFinalizer::GetCType(JSContext* cx, JSObject* obj)
{
  MOZ_ASSERT(IsCDataFinalizer(obj));

  jsval valData = JS_GetReservedSlot(obj,
                                     SLOT_DATAFINALIZER_VALTYPE);
  if (valData.isUndefined()) {
    return nullptr;
  }

  return valData.toObjectOrNull();
}

JSObject*
CDataFinalizer::GetCData(JSContext* cx, JSObject* obj)
{
  if (!obj) {
    JS_ReportError(cx, "No C data");
    return nullptr;
  }
  if (CData::IsCData(obj)) {
    return obj;
  }
  if (!CDataFinalizer::IsCDataFinalizer(obj)) {
    JS_ReportError(cx, "Not C data");
    return nullptr;
  }
  RootedValue val(cx);
  if (!CDataFinalizer::GetValue(cx, obj, &val) || val.isPrimitive()) {
    JS_ReportError(cx, "Empty CDataFinalizer");
    return nullptr;
  }
  return val.toObjectOrNull();
}

bool
CDataFinalizer::GetValue(JSContext* cx, JSObject* obj, MutableHandleValue aResult)
{
  MOZ_ASSERT(IsCDataFinalizer(obj));

  CDataFinalizer::Private* p = (CDataFinalizer::Private*)
    JS_GetPrivate(obj);

  if (!p) {
    JS_ReportError(cx, "Attempting to get the value of an empty CDataFinalizer");
    return false;  // We have called |dispose| or |forget| already.
  }

  RootedObject ctype(cx, GetCType(cx, obj));
  return ConvertToJS(cx, ctype, /*parent*/NullPtr(), p->cargs, false, true, aResult);
}

/*
 * Attach a C function as a finalizer to a JS object.
 *
 * Pseudo-JS signature:
 * function(CData<T>, CData<T -> U>): CDataFinalizer<T>
 *          value,    finalizer
 *
 * This function attaches strong references to the following values:
 * - the CType of |value|
 *
 * Note: This function takes advantage of the fact that non-variadic
 * CData functions are initialized during creation.
 */
bool
CDataFinalizer::Construct(JSContext* cx, unsigned argc, jsval* vp)
{
  CallArgs args = CallArgsFromVp(argc, vp);
  RootedObject objSelf(cx, &args.callee());
  RootedObject objProto(cx);
  if (!GetObjectProperty(cx, objSelf, "prototype", &objProto)) {
    JS_ReportError(cx, "CDataFinalizer.prototype does not exist");
    return false;
  }

  // Get arguments
  if (args.length() == 0) { // Special case: the empty (already finalized) object
    JSObject* objResult = JS_NewObjectWithGivenProto(cx, &sCDataFinalizerClass, objProto,
                                                     NullPtr());
    args.rval().setObject(*objResult);
    return true;
  }

  if (args.length() != 2) {
    JS_ReportError(cx, "CDataFinalizer takes 2 arguments");
    return false;
  }

  JS::HandleValue valCodePtr = args[1];
  if (!valCodePtr.isObject()) {
    return TypeError(cx, "_a CData object_ of a function pointer type",
                     valCodePtr);
  }
  JSObject* objCodePtr = &valCodePtr.toObject();

  //Note: Using a custom argument formatter here would be awkward (requires
  //a destructor just to uninstall the formatter).

  // 2. Extract argument type of |objCodePtr|
  if (!CData::IsCData(objCodePtr)) {
    return TypeError(cx, "a _CData_ object of a function pointer type",
                     valCodePtr);
  }
  RootedObject objCodePtrType(cx, CData::GetCType(objCodePtr));
  RootedValue valCodePtrType(cx, ObjectValue(*objCodePtrType));
  MOZ_ASSERT(objCodePtrType);

  TypeCode typCodePtr = CType::GetTypeCode(objCodePtrType);
  if (typCodePtr != TYPE_pointer) {
    return TypeError(cx, "a CData object of a function _pointer_ type",
                     valCodePtrType);
  }

  JSObject* objCodeType = PointerType::GetBaseType(objCodePtrType);
  MOZ_ASSERT(objCodeType);

  TypeCode typCode = CType::GetTypeCode(objCodeType);
  if (typCode != TYPE_function) {
    return TypeError(cx, "a CData object of a _function_ pointer type",
                     valCodePtrType);
  }
  uintptr_t code = *reinterpret_cast<uintptr_t*>(CData::GetData(objCodePtr));
  if (!code) {
    return TypeError(cx, "a CData object of a _non-NULL_ function pointer type",
                     valCodePtrType);
  }

  FunctionInfo* funInfoFinalizer =
    FunctionType::GetFunctionInfo(objCodeType);
  MOZ_ASSERT(funInfoFinalizer);

  if ((funInfoFinalizer->mArgTypes.length() != 1)
      || (funInfoFinalizer->mIsVariadic)) {
    RootedValue valCodeType(cx, ObjectValue(*objCodeType));
    return TypeError(cx, "a function accepting exactly one argument",
                     valCodeType);
  }
  RootedObject objArgType(cx, funInfoFinalizer->mArgTypes[0]);
  RootedObject returnType(cx, funInfoFinalizer->mReturnType);

  // Invariant: At this stage, we know that funInfoFinalizer->mIsVariadic
  // is |false|. Therefore, funInfoFinalizer->mCIF has already been initialized.

  bool freePointer = false;

  // 3. Perform dynamic cast of |args[0]| into |objType|, store it in |cargs|

  size_t sizeArg;
  RootedValue valData(cx, args[0]);
  if (!CType::GetSafeSize(objArgType, &sizeArg)) {
    return TypeError(cx, "(an object with known size)", valData);
  }

  ScopedJSFreePtr<void> cargs(malloc(sizeArg));

  if (!ImplicitConvert(cx, valData, objArgType, cargs.get(),
                       false, &freePointer)) {
    RootedValue valArgType(cx, ObjectValue(*objArgType));
    return TypeError(cx, "(an object that can be converted to the following type)",
                     valArgType);
  }
  if (freePointer) {
    // Note: We could handle that case, if necessary.
    JS_ReportError(cx, "Internal Error during CDataFinalizer. Object cannot be represented");
    return false;
  }

  // 4. Prepare buffer for holding return value

  ScopedJSFreePtr<void> rvalue;
  if (CType::GetTypeCode(returnType) != TYPE_void_t) {
    rvalue = malloc(Align(CType::GetSize(returnType),
                          sizeof(ffi_arg)));
  } //Otherwise, simply do not allocate

  // 5. Create |objResult|

  JSObject* objResult = JS_NewObjectWithGivenProto(cx, &sCDataFinalizerClass, objProto, NullPtr());
  if (!objResult) {
    return false;
  }

  // If our argument is a CData, it holds a type.
  // This is the type that we should capture, not that
  // of the function, which may be less precise.
  JSObject* objBestArgType = objArgType;
  if (valData.isObject()) {
    JSObject* objData = &valData.toObject();
    if (CData::IsCData(objData)) {
      objBestArgType = CData::GetCType(objData);
      size_t sizeBestArg;
      if (!CType::GetSafeSize(objBestArgType, &sizeBestArg)) {
        MOZ_CRASH("object with unknown size");
      }
      if (sizeBestArg != sizeArg) {
        return TypeError(cx, "(an object with the same size as that expected by the C finalization function)", valData);
      }
    }
  }

  // Used by GetCType
  JS_SetReservedSlot(objResult,
                     SLOT_DATAFINALIZER_VALTYPE,
                     OBJECT_TO_JSVAL(objBestArgType));

  // Used by ToSource
  JS_SetReservedSlot(objResult,
                     SLOT_DATAFINALIZER_CODETYPE,
                     OBJECT_TO_JSVAL(objCodePtrType));

  ffi_abi abi;
  if (!GetABI(cx, OBJECT_TO_JSVAL(funInfoFinalizer->mABI), &abi)) {
    JS_ReportError(cx, "Internal Error: "
                   "Invalid ABI specification in CDataFinalizer");
    return false;
  }

  ffi_type* rtype = CType::GetFFIType(cx, funInfoFinalizer->mReturnType);
  if (!rtype) {
    JS_ReportError(cx, "Internal Error: "
                   "Could not access ffi type of CDataFinalizer");
    return false;
  }

  // 7. Store C information as private
  ScopedJSFreePtr<CDataFinalizer::Private>
    p((CDataFinalizer::Private*)malloc(sizeof(CDataFinalizer::Private)));

  memmove(&p->CIF, &funInfoFinalizer->mCIF, sizeof(ffi_cif));

  p->cargs = cargs.forget();
  p->rvalue = rvalue.forget();
  p->cargs_size = sizeArg;
  p->code = code;


  JS_SetPrivate(objResult, p.forget());
  args.rval().setObject(*objResult);
  return true;
}


/*
 * Actually call the finalizer. Does not perform any cleanup on the object.
 *
 * Preconditions: |this| must be a |CDataFinalizer|, |p| must be non-null.
 * The function fails if |this| has gone through |Forget|/|Dispose|
 * or |Finalize|.
 *
 * This function does not alter the value of |errno|/|GetLastError|.
 *
 * If argument |errnoStatus| is non-nullptr, it receives the value of |errno|
 * immediately after the call. Under Windows, if argument |lastErrorStatus|
 * is non-nullptr, it receives the value of |GetLastError| immediately after
 * the call. On other platforms, |lastErrorStatus| is ignored.
 */
void
CDataFinalizer::CallFinalizer(CDataFinalizer::Private* p,
                              int* errnoStatus,
                              int32_t* lastErrorStatus)
{
  int savedErrno = errno;
  errno = 0;
#if defined(XP_WIN)
  int32_t savedLastError = GetLastError();
  SetLastError(0);
#endif // defined(XP_WIN)

  void* args[1] = {p->cargs};
  ffi_call(&p->CIF, FFI_FN(p->code), p->rvalue, args);

  if (errnoStatus) {
    *errnoStatus = errno;
  }
  errno = savedErrno;
#if defined(XP_WIN)
  if (lastErrorStatus) {
    *lastErrorStatus = GetLastError();
  }
  SetLastError(savedLastError);
#endif // defined(XP_WIN)
}

/*
 * Forget the value.
 *
 * Preconditions: |this| must be a |CDataFinalizer|.
 * The function fails if |this| has gone through |Forget|/|Dispose|
 * or |Finalize|.
 *
 * Does not call the finalizer. Cleans up the Private memory and releases all
 * strong references.
 */
bool
CDataFinalizer::Methods::Forget(JSContext* cx, unsigned argc, jsval* vp)
{
  CallArgs args = CallArgsFromVp(argc, vp);
  if (args.length() != 0) {
    JS_ReportError(cx, "CDataFinalizer.prototype.forget takes no arguments");
    return false;
  }

  JS::Rooted<JSObject*> obj(cx, args.thisv().toObjectOrNull());
  if (!obj)
    return false;
  if (!CDataFinalizer::IsCDataFinalizer(obj)) {
    RootedValue val(cx, ObjectValue(*obj));
    return TypeError(cx, "a CDataFinalizer", val);
  }

  CDataFinalizer::Private* p = (CDataFinalizer::Private*)
    JS_GetPrivate(obj);

  if (!p) {
    JS_ReportError(cx, "forget called on an empty CDataFinalizer");
    return false;
  }

  RootedValue valJSData(cx);
  RootedObject ctype(cx, GetCType(cx, obj));
  if (!ConvertToJS(cx, ctype, NullPtr(), p->cargs, false, true, &valJSData)) {
    JS_ReportError(cx, "CDataFinalizer value cannot be represented");
    return false;
  }

  CDataFinalizer::Cleanup(p, obj);

  args.rval().set(valJSData);
  return true;
}

/*
 * Clean up the value.
 *
 * Preconditions: |this| must be a |CDataFinalizer|.
 * The function fails if |this| has gone through |Forget|/|Dispose|
 * or |Finalize|.
 *
 * Calls the finalizer, cleans up the Private memory and releases all
 * strong references.
 */
bool
CDataFinalizer::Methods::Dispose(JSContext* cx, unsigned argc, jsval* vp)
{
  CallArgs args = CallArgsFromVp(argc, vp);
  if (args.length() != 0) {
    JS_ReportError(cx, "CDataFinalizer.prototype.dispose takes no arguments");
    return false;
  }

  RootedObject obj(cx, JS_THIS_OBJECT(cx, vp));
  if (!obj)
    return false;
  if (!CDataFinalizer::IsCDataFinalizer(obj)) {
    RootedValue val(cx, ObjectValue(*obj));
    return TypeError(cx, "a CDataFinalizer", val);
  }

  CDataFinalizer::Private* p = (CDataFinalizer::Private*)
    JS_GetPrivate(obj);

  if (!p) {
    JS_ReportError(cx, "dispose called on an empty CDataFinalizer.");
    return false;
  }

  jsval valType = JS_GetReservedSlot(obj, SLOT_DATAFINALIZER_VALTYPE);
  MOZ_ASSERT(valType.isObject());

  JSObject* objCTypes = CType::GetGlobalCTypes(cx, &valType.toObject());
  if (!objCTypes)
    return false;

  jsval valCodePtrType = JS_GetReservedSlot(obj, SLOT_DATAFINALIZER_CODETYPE);
  MOZ_ASSERT(valCodePtrType.isObject());
  JSObject* objCodePtrType = &valCodePtrType.toObject();

  JSObject* objCodeType = PointerType::GetBaseType(objCodePtrType);
  MOZ_ASSERT(objCodeType);
  MOZ_ASSERT(CType::GetTypeCode(objCodeType) == TYPE_function);

  RootedObject resultType(cx, FunctionType::GetFunctionInfo(objCodeType)->mReturnType);
  RootedValue result(cx, JSVAL_VOID);

  int errnoStatus;
#if defined(XP_WIN)
  int32_t lastErrorStatus;
  CDataFinalizer::CallFinalizer(p, &errnoStatus, &lastErrorStatus);
#else
  CDataFinalizer::CallFinalizer(p, &errnoStatus, nullptr);
#endif // defined(XP_WIN)

  JS_SetReservedSlot(objCTypes, SLOT_ERRNO, INT_TO_JSVAL(errnoStatus));
#if defined(XP_WIN)
  JS_SetReservedSlot(objCTypes, SLOT_LASTERROR, INT_TO_JSVAL(lastErrorStatus));
#endif // defined(XP_WIN)

  if (ConvertToJS(cx, resultType, NullPtr(), p->rvalue, false, true, &result)) {
    CDataFinalizer::Cleanup(p, obj);
    args.rval().set(result);
    return true;
  }
  CDataFinalizer::Cleanup(p, obj);
  return false;
}

/*
 * Perform finalization.
 *
 * Preconditions: |this| must be the result of |CDataFinalizer|.
 * It may have gone through |Forget|/|Dispose|.
 *
 * If |this| has not gone through |Forget|/|Dispose|, calls the
 * finalizer, cleans up the Private memory and releases all
 * strong references.
 */
void
CDataFinalizer::Finalize(JSFreeOp* fop, JSObject* obj)
{
  CDataFinalizer::Private* p = (CDataFinalizer::Private*)
    JS_GetPrivate(obj);

  if (!p) {
    return;
  }

  CDataFinalizer::CallFinalizer(p, nullptr, nullptr);
  CDataFinalizer::Cleanup(p, nullptr);
}

/*
 * Perform cleanup of a CDataFinalizer
 *
 * Release strong references, cleanup |Private|.
 *
 * Argument |p| contains the private information of the CDataFinalizer. If
 * nullptr, this function does nothing.
 * Argument |obj| should contain |nullptr| during finalization (or in any
 * context in which the object itself should not be cleaned up), or a
 * CDataFinalizer object otherwise.
 */
void
CDataFinalizer::Cleanup(CDataFinalizer::Private* p, JSObject* obj)
{
  if (!p) {
    return;  // We have already cleaned up
  }

  free(p->cargs);
  free(p->rvalue);
  free(p);

  if (!obj) {
    return;  // No slots to clean up
  }

  MOZ_ASSERT(CDataFinalizer::IsCDataFinalizer(obj));

  JS_SetPrivate(obj, nullptr);
  for (int i = 0; i < CDATAFINALIZER_SLOTS; ++i) {
    JS_SetReservedSlot(obj, i, JSVAL_NULL);
  }
}


/*******************************************************************************
** Int64 and UInt64 implementation
*******************************************************************************/

JSObject*
Int64Base::Construct(JSContext* cx,
                     HandleObject proto,
                     uint64_t data,
                     bool isUnsigned)
{
  const JSClass* clasp = isUnsigned ? &sUInt64Class : &sInt64Class;
  RootedObject parent(cx, JS_GetParent(proto));
  RootedObject result(cx, JS_NewObjectWithGivenProto(cx, clasp, proto, parent));
  if (!result)
    return nullptr;

  // attach the Int64's data
  uint64_t* buffer = cx->new_<uint64_t>(data);
  if (!buffer) {
    JS_ReportOutOfMemory(cx);
    return nullptr;
  }

  JS_SetReservedSlot(result, SLOT_INT64, PRIVATE_TO_JSVAL(buffer));

  if (!JS_FreezeObject(cx, result))
    return nullptr;

  return result;
}

void
Int64Base::Finalize(JSFreeOp* fop, JSObject* obj)
{
  jsval slot = JS_GetReservedSlot(obj, SLOT_INT64);
  if (slot.isUndefined())
    return;

  FreeOp::get(fop)->delete_(static_cast<uint64_t*>(slot.toPrivate()));
}

uint64_t
Int64Base::GetInt(JSObject* obj) {
  MOZ_ASSERT(Int64::IsInt64(obj) || UInt64::IsUInt64(obj));

  jsval slot = JS_GetReservedSlot(obj, SLOT_INT64);
  return *static_cast<uint64_t*>(slot.toPrivate());
}

bool
Int64Base::ToString(JSContext* cx,
                    JSObject* obj,
                    const CallArgs& args,
                    bool isUnsigned)
{
  if (args.length() > 1) {
    JS_ReportError(cx, "toString takes zero or one argument");
    return false;
  }

  int radix = 10;
  if (args.length() == 1) {
    jsval arg = args[0];
    if (arg.isInt32())
      radix = arg.toInt32();
    if (!arg.isInt32() || radix < 2 || radix > 36) {
      JS_ReportError(cx, "radix argument must be an integer between 2 and 36");
      return false;
    }
  }

  AutoString intString;
  if (isUnsigned) {
    IntegerToString(GetInt(obj), radix, intString);
  } else {
    IntegerToString(static_cast<int64_t>(GetInt(obj)), radix, intString);
  }

  JSString* result = NewUCString(cx, intString);
  if (!result)
    return false;

  args.rval().setString(result);
  return true;
}

bool
Int64Base::ToSource(JSContext* cx,
                    JSObject* obj,
                    const CallArgs& args,
                    bool isUnsigned)
{
  if (args.length() != 0) {
    JS_ReportError(cx, "toSource takes zero arguments");
    return false;
  }

  // Return a decimal string suitable for constructing the number.
  AutoString source;
  if (isUnsigned) {
    AppendString(source, "ctypes.UInt64(\"");
    IntegerToString(GetInt(obj), 10, source);
  } else {
    AppendString(source, "ctypes.Int64(\"");
    IntegerToString(static_cast<int64_t>(GetInt(obj)), 10, source);
  }
  AppendString(source, "\")");

  JSString* result = NewUCString(cx, source);
  if (!result)
    return false;

  args.rval().setString(result);
  return true;
}

bool
Int64::Construct(JSContext* cx,
                 unsigned argc,
                 jsval* vp)
{
  CallArgs args = CallArgsFromVp(argc, vp);

  // Construct and return a new Int64 object.
  if (args.length() != 1) {
    JS_ReportError(cx, "Int64 takes one argument");
    return false;
  }

  int64_t i = 0;
  if (!jsvalToBigInteger(cx, args[0], true, &i))
    return TypeError(cx, "int64", args[0]);

  // Get ctypes.Int64.prototype from the 'prototype' property of the ctor.
  RootedValue slot(cx);
  RootedObject callee(cx, &args.callee());
  ASSERT_OK(JS_GetProperty(cx, callee, "prototype", &slot));
  RootedObject proto(cx, slot.toObjectOrNull());
  MOZ_ASSERT(JS_GetClass(proto) == &sInt64ProtoClass);

  JSObject* result = Int64Base::Construct(cx, proto, i, false);
  if (!result)
    return false;

  args.rval().setObject(*result);
  return true;
}

bool
Int64::IsInt64(JSObject* obj)
{
  return JS_GetClass(obj) == &sInt64Class;
}

bool
Int64::ToString(JSContext* cx, unsigned argc, jsval* vp)
{
  CallArgs args = CallArgsFromVp(argc, vp);
  JSObject* obj = JS_THIS_OBJECT(cx, vp);
  if (!obj)
    return false;
  if (!Int64::IsInt64(obj)) {
    JS_ReportError(cx, "not an Int64");
    return false;
  }

  return Int64Base::ToString(cx, obj, args, false);
}

bool
Int64::ToSource(JSContext* cx, unsigned argc, jsval* vp)
{
  CallArgs args = CallArgsFromVp(argc, vp);
  JSObject* obj = JS_THIS_OBJECT(cx, vp);
  if (!obj)
    return false;
  if (!Int64::IsInt64(obj)) {
    JS_ReportError(cx, "not an Int64");
    return false;
  }

  return Int64Base::ToSource(cx, obj, args, false);
}

bool
Int64::Compare(JSContext* cx, unsigned argc, jsval* vp)
{
  CallArgs args = CallArgsFromVp(argc, vp);
  if (args.length() != 2 ||
      args[0].isPrimitive() ||
      args[1].isPrimitive() ||
      !Int64::IsInt64(&args[0].toObject()) ||
      !Int64::IsInt64(&args[1].toObject())) {
    JS_ReportError(cx, "compare takes two Int64 arguments");
    return false;
  }

  JSObject* obj1 = &args[0].toObject();
  JSObject* obj2 = &args[1].toObject();

  int64_t i1 = Int64Base::GetInt(obj1);
  int64_t i2 = Int64Base::GetInt(obj2);

  if (i1 == i2)
    args.rval().setInt32(0);
  else if (i1 < i2)
    args.rval().setInt32(-1);
  else
    args.rval().setInt32(1);

  return true;
}

#define LO_MASK ((uint64_t(1) << 32) - 1)
#define INT64_LO(i) ((i) & LO_MASK)
#define INT64_HI(i) ((i) >> 32)

bool
Int64::Lo(JSContext* cx, unsigned argc, jsval* vp)
{
  CallArgs args = CallArgsFromVp(argc, vp);
  if (args.length() != 1 || args[0].isPrimitive() ||
      !Int64::IsInt64(&args[0].toObject())) {
    JS_ReportError(cx, "lo takes one Int64 argument");
    return false;
  }

  JSObject* obj = &args[0].toObject();
  int64_t u = Int64Base::GetInt(obj);
  double d = uint32_t(INT64_LO(u));

  args.rval().setNumber(d);
  return true;
}

bool
Int64::Hi(JSContext* cx, unsigned argc, jsval* vp)
{
  CallArgs args = CallArgsFromVp(argc, vp);
  if (args.length() != 1 || args[0].isPrimitive() ||
      !Int64::IsInt64(&args[0].toObject())) {
    JS_ReportError(cx, "hi takes one Int64 argument");
    return false;
  }

  JSObject* obj = &args[0].toObject();
  int64_t u = Int64Base::GetInt(obj);
  double d = int32_t(INT64_HI(u));

  args.rval().setDouble(d);
  return true;
}

bool
Int64::Join(JSContext* cx, unsigned argc, jsval* vp)
{
  CallArgs args = CallArgsFromVp(argc, vp);
  if (args.length() != 2) {
    JS_ReportError(cx, "join takes two arguments");
    return false;
  }

  int32_t hi;
  uint32_t lo;
  if (!jsvalToInteger(cx, args[0], &hi))
    return TypeError(cx, "int32", args[0]);
  if (!jsvalToInteger(cx, args[1], &lo))
    return TypeError(cx, "uint32", args[1]);

  int64_t i = (int64_t(hi) << 32) + int64_t(lo);

  // Get Int64.prototype from the function's reserved slot.
  JSObject* callee = &args.callee();

  jsval slot = js::GetFunctionNativeReserved(callee, SLOT_FN_INT64PROTO);
  RootedObject proto(cx, &slot.toObject());
  MOZ_ASSERT(JS_GetClass(proto) == &sInt64ProtoClass);

  JSObject* result = Int64Base::Construct(cx, proto, i, false);
  if (!result)
    return false;

  args.rval().setObject(*result);
  return true;
}

bool
UInt64::Construct(JSContext* cx,
                  unsigned argc,
                  jsval* vp)
{
  CallArgs args = CallArgsFromVp(argc, vp);

  // Construct and return a new UInt64 object.
  if (args.length() != 1) {
    JS_ReportError(cx, "UInt64 takes one argument");
    return false;
  }

  uint64_t u = 0;
  if (!jsvalToBigInteger(cx, args[0], true, &u))
    return TypeError(cx, "uint64", args[0]);

  // Get ctypes.UInt64.prototype from the 'prototype' property of the ctor.
  RootedValue slot(cx);
  RootedObject callee(cx, &args.callee());
  ASSERT_OK(JS_GetProperty(cx, callee, "prototype", &slot));
  RootedObject proto(cx, &slot.toObject());
  MOZ_ASSERT(JS_GetClass(proto) == &sUInt64ProtoClass);

  JSObject* result = Int64Base::Construct(cx, proto, u, true);
  if (!result)
    return false;

  args.rval().setObject(*result);
  return true;
}

bool
UInt64::IsUInt64(JSObject* obj)
{
  return JS_GetClass(obj) == &sUInt64Class;
}

bool
UInt64::ToString(JSContext* cx, unsigned argc, jsval* vp)
{
  CallArgs args = CallArgsFromVp(argc, vp);
  JSObject* obj = JS_THIS_OBJECT(cx, vp);
  if (!obj)
    return false;
  if (!UInt64::IsUInt64(obj)) {
    JS_ReportError(cx, "not a UInt64");
    return false;
  }

  return Int64Base::ToString(cx, obj, args, true);
}

bool
UInt64::ToSource(JSContext* cx, unsigned argc, jsval* vp)
{
  CallArgs args = CallArgsFromVp(argc, vp);
  JSObject* obj = JS_THIS_OBJECT(cx, vp);
  if (!obj)
    return false;
  if (!UInt64::IsUInt64(obj)) {
    JS_ReportError(cx, "not a UInt64");
    return false;
  }

  return Int64Base::ToSource(cx, obj, args, true);
}

bool
UInt64::Compare(JSContext* cx, unsigned argc, jsval* vp)
{
  CallArgs args = CallArgsFromVp(argc, vp);
  if (args.length() != 2 ||
      args[0].isPrimitive() ||
      args[1].isPrimitive() ||
      !UInt64::IsUInt64(&args[0].toObject()) ||
      !UInt64::IsUInt64(&args[1].toObject())) {
    JS_ReportError(cx, "compare takes two UInt64 arguments");
    return false;
  }

  JSObject* obj1 = &args[0].toObject();
  JSObject* obj2 = &args[1].toObject();

  uint64_t u1 = Int64Base::GetInt(obj1);
  uint64_t u2 = Int64Base::GetInt(obj2);

  if (u1 == u2)
    args.rval().setInt32(0);
  else if (u1 < u2)
    args.rval().setInt32(-1);
  else
    args.rval().setInt32(1);

  return true;
}

bool
UInt64::Lo(JSContext* cx, unsigned argc, jsval* vp)
{
  CallArgs args = CallArgsFromVp(argc, vp);
  if (args.length() != 1 || args[0].isPrimitive() ||
      !UInt64::IsUInt64(&args[0].toObject())) {
    JS_ReportError(cx, "lo takes one UInt64 argument");
    return false;
  }

  JSObject* obj = &args[0].toObject();
  uint64_t u = Int64Base::GetInt(obj);
  double d = uint32_t(INT64_LO(u));

  args.rval().setDouble(d);
  return true;
}

bool
UInt64::Hi(JSContext* cx, unsigned argc, jsval* vp)
{
  CallArgs args = CallArgsFromVp(argc, vp);
  if (args.length() != 1 || args[0].isPrimitive() ||
      !UInt64::IsUInt64(&args[0].toObject())) {
    JS_ReportError(cx, "hi takes one UInt64 argument");
    return false;
  }

  JSObject* obj = &args[0].toObject();
  uint64_t u = Int64Base::GetInt(obj);
  double d = uint32_t(INT64_HI(u));

  args.rval().setDouble(d);
  return true;
}

bool
UInt64::Join(JSContext* cx, unsigned argc, jsval* vp)
{
  CallArgs args = CallArgsFromVp(argc, vp);
  if (args.length() != 2) {
    JS_ReportError(cx, "join takes two arguments");
    return false;
  }

  uint32_t hi;
  uint32_t lo;
  if (!jsvalToInteger(cx, args[0], &hi))
    return TypeError(cx, "uint32_t", args[0]);
  if (!jsvalToInteger(cx, args[1], &lo))
    return TypeError(cx, "uint32_t", args[1]);

  uint64_t u = (uint64_t(hi) << 32) + uint64_t(lo);

  // Get UInt64.prototype from the function's reserved slot.
  JSObject* callee = &args.callee();

  jsval slot = js::GetFunctionNativeReserved(callee, SLOT_FN_INT64PROTO);
  RootedObject proto(cx, &slot.toObject());
  MOZ_ASSERT(JS_GetClass(proto) == &sUInt64ProtoClass);

  JSObject* result = Int64Base::Construct(cx, proto, u, true);
  if (!result)
    return false;

  args.rval().setObject(*result);
  return true;
}

}
}<|MERGE_RESOLUTION|>--- conflicted
+++ resolved
@@ -2431,31 +2431,34 @@
       case TYPE_char:
       case TYPE_signed_char:
       case TYPE_unsigned_char: {
-<<<<<<< HEAD
         // Convert to platform native charset if the appropriate callback has been
         // provided.
-=======
-        // Convert from UTF-16 to UTF-8.
-        size_t nbytes = GetDeflatedUTF8StringLength(cx, sourceLinear);
-        if (nbytes == (size_t) -1)
-          return false;
-
->>>>>>> 8112532f
         char** charBuffer = static_cast<char**>(buffer);
         JSObject* objCTypes = CType::GetGlobalCTypes(cx, targetType);
         if (!objCTypes)
           return false;
         JSCTypesCallbacks* callbacks = GetCallbacks(objCTypes);
         if (callbacks && callbacks->unicodeToNative) {
-          *charBuffer =
-            callbacks->unicodeToNative(cx, sourceChars, sourceLength);
-          if (!*charBuffer)
+          if (sourceLinear->hasLatin1Chars()) {
+            *charBuffer = cx->pod_malloc<char*>(sourceLength + 1);
+            if (*charBuffer) {
+              JS::AutoCheckCannotGC nogc;
+              memcpy(*charBuffer, sourceLinear->latin1Chars(nogc), sourceLength);
+              (*charBuffer)[sourceLength] = 0;
+            }
+          } else {
+            JS::AutoCheckCannotGC nogc;
+            *charBuffer =
+              callbacks->unicodeToNative(cx, sourceLinear->twoByteChars(nogc), sourceLength);
+          }
+          if (!*charBuffer) {
+            JS_ReportAllocationOverflow(cx);
             return false;
+          }
         } else {
           // Fallback: assume the platform native charset is UTF-8. This is true
           // for Mac OS X, Android, and probably Linux.
-          size_t nbytes =
-            GetDeflatedUTF8StringLength(cx, sourceChars, sourceLength);
+          size_t nbytes = GetDeflatedUTF8StringLength(cx, sourceLinear);
           if (nbytes == (size_t) -1)
             return false;
 
@@ -2465,16 +2468,9 @@
             return false;
           }
 
-          ASSERT_OK(DeflateStringToUTF8Buffer(cx, sourceChars, sourceLength,
-                      *charBuffer, &nbytes));
+          ASSERT_OK(DeflateStringToUTF8Buffer(cx, sourceLinear, *charBuffer, &nbytes));
           (*charBuffer)[nbytes] = 0;
         }
-<<<<<<< HEAD
-=======
-
-        ASSERT_OK(DeflateStringToUTF8Buffer(cx, sourceLinear, *charBuffer, &nbytes));
-        (*charBuffer)[nbytes] = 0;
->>>>>>> 8112532f
         *freePointer = true;
         break;
       }
@@ -2559,45 +2555,48 @@
       case TYPE_char:
       case TYPE_signed_char:
       case TYPE_unsigned_char: {
-<<<<<<< HEAD
         // Convert to platform native charset if the appropriate callback has been
         // provided.
         char* charBuffer = static_cast<char*>(buffer);
         size_t nbytes;
         JSObject* objCTypes = CType::GetGlobalCTypes(cx, targetType);
         if (!objCTypes)
-=======
-        // Convert from UTF-16 or Latin1 to UTF-8.
-        size_t nbytes =
-          GetDeflatedUTF8StringLength(cx, sourceLinear);
-        if (nbytes == (size_t) -1)
-          return false;
-
-        if (targetLength < nbytes) {
-          JS_ReportError(cx, "ArrayType has insufficient length");
->>>>>>> 8112532f
           return false;
         JSCTypesCallbacks* callbacks = GetCallbacks(objCTypes);
         if (callbacks && callbacks->unicodeToNative) {
-          char *buf =
-            callbacks->unicodeToNative(cx, sourceChars, sourceLength);
-          if (!*buf)
-            return false;
-
-          nbytes = strlen(buf);
-          if (targetLength < nbytes) {
+          char *buf;
+          if (sourceLinear->hasLatin1Chars()) {
+            JS::AutoCheckCannotGC nogc;
+            char *buf = sourceLinear->latin1Chars(nogc);
+            nbytes = sourceLength;
+            if (targetLength < nbytes) {
+              JS_ReportError(cx, "ArrayType has insufficient length");
+              return false;
+            }
+            
+            memcpy (charBuffer, buf, nbytes);
+          } else {
+            JS::AutoCheckCannotGC nogc;
+            char *buf =
+              callbacks->unicodeToNative(cx, sourceLinear->twoByteChars(nogc), sourceLength);
+            if (!*buf)
+              return false;
+
+            nbytes = strlen(buf);
+            if (targetLength < nbytes) {
+              JS_free(cx, buf);
+              JS_ReportError(cx, "ArrayType has insufficient length");
+              return false;
+            }
+
+            memcpy (charBuffer, buf, nbytes);
             JS_free(cx, buf);
-            JS_ReportError(cx, "ArrayType has insufficient length");
-            return false;
           }
-
-          memcpy (charBuffer, buf, nbytes);
-          JS_free(cx, buf);
         } else {
           // Fallback: assume the platform native charset is UTF-8. This is true
           // for Mac OS X, Android, and probably Linux.
           nbytes =
-            GetDeflatedUTF8StringLength(cx, sourceChars, sourceLength);
+            GetDeflatedUTF8StringLength(cx, sourceLinear);
           if (nbytes == (size_t) -1)
             return false;
 
@@ -2606,17 +2605,10 @@
             return false;
           }
 
-          ASSERT_OK(DeflateStringToUTF8Buffer(cx, sourceChars, sourceLength,
-                      charBuffer, &nbytes));
+          ASSERT_OK(DeflateStringToUTF8Buffer(cx, sourceLinear, charBuffer,
+                                              &nbytes));
         }
 
-<<<<<<< HEAD
-=======
-        char* charBuffer = static_cast<char*>(buffer);
-        ASSERT_OK(DeflateStringToUTF8Buffer(cx, sourceLinear, charBuffer,
-                                            &nbytes));
-
->>>>>>> 8112532f
         if (targetLength > nbytes)
           charBuffer[nbytes] = 0;
 
@@ -4481,27 +4473,26 @@
       case TYPE_char:
       case TYPE_signed_char:
       case TYPE_unsigned_char: {
-<<<<<<< HEAD
         JSObject* objCTypes = CType::GetGlobalCTypes(cx, obj);
         if (!objCTypes)
-=======
-        // Determine the UTF-8 length.
-        length = GetDeflatedUTF8StringLength(cx, sourceLinear);
-        if (length == (size_t) -1)
->>>>>>> 8112532f
           return false;
         JSCTypesCallbacks* callbacks = GetCallbacks(objCTypes);
         if (callbacks && callbacks->unicodeToNative) {
-          // We have to perform conversion to know how many chars are necessary.
-          char* buf =
-            callbacks->unicodeToNative(cx, sourceChars, sourceLength);
-          if (!buf)
-            return false;
-          length = strlen(buf) + 1;
-          JS_free(cx, buf);
+          if (sourceLinear->hasLatin1Chars()) {
+            length = sourceLength + 1;
+          } else {
+            // We have to perform conversion to know how many chars are necessary.
+            JS::AutoCheckCannotGC nogc;
+            char* buf =
+              callbacks->unicodeToNative(cx, sourceLinear->twoByteChars(nogc), sourceLength);
+            if (!buf)
+              return false;
+            length = strlen(buf) + 1;
+            JS_free(cx, buf);
+          }
         } else {
           // Determine the UTF-8 length.
-          length = GetDeflatedUTF8StringLength(cx, sourceChars, sourceLength);
+          length = GetDeflatedUTF8StringLength(cx, sourceLinear);
           if (length == (size_t) -1)
             return false;
 
@@ -6765,16 +6756,9 @@
     // provided.
     char* bytes = static_cast<char*>(data);
     size_t length = strnlen(bytes, maxLength);
-<<<<<<< HEAD
-    jschar* dst;
+    char16_t* dst;
     JSObject* objCTypes = CType::GetGlobalCTypes(cx, baseType);
     if (!objCTypes)
-=======
-
-    // Determine the length.
-    char16_t* dst = inflateUTF8(cx, JS::UTF8Chars(bytes, length), &length).get();
-    if (!dst)
->>>>>>> 8112532f
       return false;
     JSCTypesCallbacks* callbacks = GetCallbacks(objCTypes);
     if (callbacks && callbacks->nativeToUnicode) {
