/* -*- Mode: C++; tab-width: 8; indent-tabs-mode: nil; c-basic-offset: 4 -*-
 * vim: set ts=8 sts=4 et sw=4 tw=99:
 * This Source Code Form is subject to the terms of the Mozilla Public
 * License, v. 2.0. If a copy of the MPL was not distributed with this
 * file, You can obtain one at http://mozilla.org/MPL/2.0/. */

#include "ctypes/CTypes.h"

#include "mozilla/FloatingPoint.h"
#include "mozilla/MemoryReporting.h"
#include "mozilla/NumericLimits.h"
#include "mozilla/Vector.h"

#include <math.h>
#include <stdint.h>

#if defined(XP_WIN) || defined(XP_OS2)
#include <float.h>
#endif

#if defined(SOLARIS)
#include <ieeefp.h>
#endif

#ifdef HAVE_SSIZE_T
#include <sys/types.h>
#endif

#if defined(XP_UNIX)
#include <errno.h>
#elif defined(XP_WIN)
#include <windows.h>
#endif

#include "jscntxt.h"
#include "jsexn.h"
#include "jsfun.h"
#include "jsnum.h"
#include "jsprf.h"

#include "builtin/TypedObject.h"
#include "ctypes/Library.h"
#include "gc/Zone.h"
#include "js/Vector.h"

#include "jsatominlines.h"
#include "jsobjinlines.h"

using namespace std;
using mozilla::NumericLimits;

using JS::AutoCheckCannotGC;

namespace js {
namespace ctypes {

template <typename CharT>
size_t
GetDeflatedUTF8StringLength(JSContext* maybecx, const CharT* chars,
                            size_t nchars)
{
    size_t nbytes;
    const CharT* end;
    unsigned c, c2;
    char buffer[10];

    nbytes = nchars;
    for (end = chars + nchars; chars != end; chars++) {
        c = *chars;
        if (c < 0x80)
            continue;
        if (0xD800 <= c && c <= 0xDFFF) {
            /* Surrogate pair. */
            chars++;

            /* nbytes sets 1 length since this is surrogate pair. */
            nbytes--;
            if (c >= 0xDC00 || chars == end)
                goto bad_surrogate;
            c2 = *chars;
            if (c2 < 0xDC00 || c2 > 0xDFFF)
                goto bad_surrogate;
            c = ((c - 0xD800) << 10) + (c2 - 0xDC00) + 0x10000;
        }
        c >>= 11;
        nbytes++;
        while (c) {
            c >>= 5;
            nbytes++;
        }
    }
    return nbytes;

  bad_surrogate:
    if (maybecx) {
        js::gc::AutoSuppressGC suppress(maybecx);
        JS_snprintf(buffer, 10, "0x%x", c);
        JS_ReportErrorFlagsAndNumber(maybecx, JSREPORT_ERROR, GetErrorMessage,
                                     nullptr, JSMSG_BAD_SURROGATE_CHAR, buffer);
    }
    return (size_t) -1;
}

template size_t
GetDeflatedUTF8StringLength(JSContext* maybecx, const Latin1Char* chars,
                            size_t nchars);

template size_t
GetDeflatedUTF8StringLength(JSContext* maybecx, const char16_t* chars,
                            size_t nchars);

static size_t
GetDeflatedUTF8StringLength(JSContext* maybecx, JSLinearString* str)
{
    size_t length = str->length();

    JS::AutoCheckCannotGC nogc;
    return str->hasLatin1Chars()
           ? GetDeflatedUTF8StringLength(maybecx, str->latin1Chars(nogc), length)
           : GetDeflatedUTF8StringLength(maybecx, str->twoByteChars(nogc), length);
}

template <typename CharT>
bool
DeflateStringToUTF8Buffer(JSContext* maybecx, const CharT* src, size_t srclen,
                          char* dst, size_t* dstlenp)
{
    size_t i, utf8Len;
    char16_t c, c2;
    uint32_t v;
    uint8_t utf8buf[6];

    size_t dstlen = *dstlenp;
    size_t origDstlen = dstlen;

    while (srclen) {
        c = *src++;
        srclen--;
        if (c >= 0xDC00 && c <= 0xDFFF)
            goto badSurrogate;
        if (c < 0xD800 || c > 0xDBFF) {
            v = c;
        } else {
            if (srclen < 1)
                goto badSurrogate;
            c2 = *src;
            if ((c2 < 0xDC00) || (c2 > 0xDFFF))
                goto badSurrogate;
            src++;
            srclen--;
            v = ((c - 0xD800) << 10) + (c2 - 0xDC00) + 0x10000;
        }
        if (v < 0x0080) {
            /* no encoding necessary - performance hack */
            if (dstlen == 0)
                goto bufferTooSmall;
            *dst++ = (char) v;
            utf8Len = 1;
        } else {
            utf8Len = js::OneUcs4ToUtf8Char(utf8buf, v);
            if (utf8Len > dstlen)
                goto bufferTooSmall;
            for (i = 0; i < utf8Len; i++)
                *dst++ = (char) utf8buf[i];
        }
        dstlen -= utf8Len;
    }
    *dstlenp = (origDstlen - dstlen);
    return true;

badSurrogate:
    *dstlenp = (origDstlen - dstlen);
    /* Delegate error reporting to the measurement function. */
    if (maybecx)
        GetDeflatedUTF8StringLength(maybecx, src - 1, srclen + 1);
    return false;

bufferTooSmall:
    *dstlenp = (origDstlen - dstlen);
    if (maybecx) {
        js::gc::AutoSuppressGC suppress(maybecx);
        JS_ReportErrorNumber(maybecx, GetErrorMessage, nullptr,
                             JSMSG_BUFFER_TOO_SMALL);
    }
    return false;
}

template bool
DeflateStringToUTF8Buffer(JSContext* maybecx, const Latin1Char* src, size_t srclen,
                          char* dst, size_t* dstlenp);

template bool
DeflateStringToUTF8Buffer(JSContext* maybecx, const char16_t* src, size_t srclen,
                          char* dst, size_t* dstlenp);

static bool
DeflateStringToUTF8Buffer(JSContext* maybecx, JSLinearString* str, char* dst,
                          size_t* dstlenp)
{
    size_t length = str->length();

    JS::AutoCheckCannotGC nogc;
    return str->hasLatin1Chars()
           ? DeflateStringToUTF8Buffer(maybecx, str->latin1Chars(nogc), length, dst, dstlenp)
           : DeflateStringToUTF8Buffer(maybecx, str->twoByteChars(nogc), length, dst, dstlenp);
}

/*******************************************************************************
** JSAPI function prototypes
*******************************************************************************/

// We use an enclosing struct here out of paranoia about the ability of gcc 4.4
// (and maybe 4.5) to correctly compile this if it were a template function.
// See also the comments in dom/workers/Events.cpp (and other adjacent files) by
// the |struct Property| there.
template<JS::IsAcceptableThis Test, JS::NativeImpl Impl>
struct Property
{
  static bool
  Fun(JSContext* cx, unsigned argc, JS::Value* vp)
  {
    JS::CallArgs args = JS::CallArgsFromVp(argc, vp);
    return JS::CallNonGenericMethod<Test, Impl>(cx, args);
  }
};

static bool ConstructAbstract(JSContext* cx, unsigned argc, Value* vp);

namespace CType {
  static bool ConstructData(JSContext* cx, unsigned argc, Value* vp);
  static bool ConstructBasic(JSContext* cx, HandleObject obj, const CallArgs& args);

  static void Trace(JSTracer* trc, JSObject* obj);
  static void Finalize(JSFreeOp* fop, JSObject* obj);

  bool IsCType(HandleValue v);
  bool IsCTypeOrProto(HandleValue v);

  bool PrototypeGetter(JSContext* cx, const JS::CallArgs& args);
  bool NameGetter(JSContext* cx, const JS::CallArgs& args);
  bool SizeGetter(JSContext* cx, const JS::CallArgs& args);
  bool PtrGetter(JSContext* cx, const JS::CallArgs& args);

  static bool CreateArray(JSContext* cx, unsigned argc, Value* vp);
  static bool ToString(JSContext* cx, unsigned argc, Value* vp);
  static bool ToSource(JSContext* cx, unsigned argc, Value* vp);
  static bool HasInstance(JSContext* cx, HandleObject obj, MutableHandleValue v, bool* bp);


  /*
   * Get the global "ctypes" object.
   *
   * |obj| must be a CType object.
   *
   * This function never returns nullptr.
   */
  static JSObject* GetGlobalCTypes(JSContext* cx, JSObject* obj);

} // namespace CType

namespace ABI {
  bool IsABI(JSObject* obj);
  static bool ToSource(JSContext* cx, unsigned argc, Value* vp);
} // namespace ABI

namespace PointerType {
  static bool Create(JSContext* cx, unsigned argc, Value* vp);
  static bool ConstructData(JSContext* cx, HandleObject obj, const CallArgs& args);

  bool IsPointerType(HandleValue v);
  bool IsPointer(HandleValue v);

  bool TargetTypeGetter(JSContext* cx, const JS::CallArgs& args);
  bool ContentsGetter(JSContext* cx, const JS::CallArgs& args);
  bool ContentsSetter(JSContext* cx, const JS::CallArgs& args);

  static bool IsNull(JSContext* cx, unsigned argc, Value* vp);
  static bool Increment(JSContext* cx, unsigned argc, Value* vp);
  static bool Decrement(JSContext* cx, unsigned argc, Value* vp);
  // The following is not an instance function, since we don't want to expose arbitrary
  // pointer arithmetic at this moment.
  static bool OffsetBy(JSContext* cx, const CallArgs& args, int offset);
} // namespace PointerType

namespace ArrayType {
  bool IsArrayType(HandleValue v);
  bool IsArrayOrArrayType(HandleValue v);

  static bool Create(JSContext* cx, unsigned argc, Value* vp);
  static bool ConstructData(JSContext* cx, HandleObject obj, const CallArgs& args);

  bool ElementTypeGetter(JSContext* cx, const JS::CallArgs& args);
  bool LengthGetter(JSContext* cx, const JS::CallArgs& args);

  static bool Getter(JSContext* cx, HandleObject obj, HandleId idval, MutableHandleValue vp);
  static bool Setter(JSContext* cx, HandleObject obj, HandleId idval, MutableHandleValue vp,
                     ObjectOpResult& result);
  static bool AddressOfElement(JSContext* cx, unsigned argc, Value* vp);
} // namespace ArrayType

namespace StructType {
  bool IsStruct(HandleValue v);

  static bool Create(JSContext* cx, unsigned argc, Value* vp);
  static bool ConstructData(JSContext* cx, HandleObject obj, const CallArgs& args);

  bool FieldsArrayGetter(JSContext* cx, const JS::CallArgs& args);

  enum {
    SLOT_FIELDNAME
  };

  static bool FieldGetter(JSContext* cx, unsigned argc, Value* vp);
  static bool FieldSetter(JSContext* cx, unsigned argc, Value* vp);
  static bool AddressOfField(JSContext* cx, unsigned argc, Value* vp);
  static bool Define(JSContext* cx, unsigned argc, Value* vp);
} // namespace StructType

namespace FunctionType {
  static bool Create(JSContext* cx, unsigned argc, Value* vp);
  static bool ConstructData(JSContext* cx, HandleObject typeObj,
    HandleObject dataObj, HandleObject fnObj, HandleObject thisObj, Value errVal);

  static bool Call(JSContext* cx, unsigned argc, Value* vp);

  bool IsFunctionType(HandleValue v);

  bool ArgTypesGetter(JSContext* cx, const JS::CallArgs& args);
  bool ReturnTypeGetter(JSContext* cx, const JS::CallArgs& args);
  bool ABIGetter(JSContext* cx, const JS::CallArgs& args);
  bool IsVariadicGetter(JSContext* cx, const JS::CallArgs& args);
} // namespace FunctionType

namespace CClosure {
  static void Trace(JSTracer* trc, JSObject* obj);
  static void Finalize(JSFreeOp* fop, JSObject* obj);

  // libffi callback
  static void ClosureStub(ffi_cif* cif, void* result, void** args,
    void* userData);

  struct ArgClosure : public ScriptEnvironmentPreparer::Closure {
      ArgClosure(ffi_cif* cifArg, void* resultArg, void** argsArg, ClosureInfo* cinfoArg)
        : cif(cifArg), result(resultArg), args(argsArg), cinfo(cinfoArg) {}

      bool operator()(JSContext *cx) override;

      ffi_cif* cif;
      void* result;
      void** args;
      ClosureInfo* cinfo;
  };
} // namespace CClosure

namespace CData {
  static void Finalize(JSFreeOp* fop, JSObject* obj);

  bool ValueGetter(JSContext* cx, const JS::CallArgs& args);
  bool ValueSetter(JSContext* cx, const JS::CallArgs& args);

  static bool Address(JSContext* cx, unsigned argc, Value* vp);
  static bool ReadString(JSContext* cx, unsigned argc, Value* vp);
  static bool ReadStringReplaceMalformed(JSContext* cx, unsigned argc, Value* vp);
  static bool ToSource(JSContext* cx, unsigned argc, Value* vp);
  static JSString* GetSourceString(JSContext* cx, HandleObject typeObj,
                                   void* data);

  bool ErrnoGetter(JSContext* cx, const JS::CallArgs& args);

#if defined(XP_WIN)
  bool LastErrorGetter(JSContext* cx, const JS::CallArgs& args);
#endif // defined(XP_WIN)
} // namespace CData

namespace CDataFinalizer {
  /*
   * Attach a C function as a finalizer to a JS object.
   *
   * This function is available from JS as |ctypes.withFinalizer|.
   *
   * JavaScript signature:
   * function(CData, CData):   CDataFinalizer
   *          value  finalizer finalizable
   *
   * Where |finalizer| is a one-argument function taking a value
   * with the same type as |value|.
   */
  static bool Construct(JSContext* cx, unsigned argc, Value* vp);

  /*
   * Private data held by |CDataFinalizer|.
   *
   * See also |enum CDataFinalizerSlot| for the slots of
   * |CDataFinalizer|.
   *
   * Note: the private data may be nullptr, if |dispose|, |forget| or the
   * finalizer has already been called.
   */
  struct Private {
    /*
     * The C data to pass to the code.
     * Finalization/|dispose|/|forget| release this memory.
     */
    void* cargs;

    /*
     * The total size of the buffer pointed by |cargs|
     */
    size_t cargs_size;

    /*
     * Low-level signature information.
     * Finalization/|dispose|/|forget| release this memory.
     */
    ffi_cif CIF;

    /*
     * The C function to invoke during finalization.
     * Do not deallocate this.
     */
    uintptr_t code;

    /*
     * A buffer for holding the return value.
     * Finalization/|dispose|/|forget| release this memory.
     */
    void* rvalue;
  };

  /*
   * Methods of instances of |CDataFinalizer|
   */
  namespace Methods {
    static bool Dispose(JSContext* cx, unsigned argc, Value* vp);
    static bool Forget(JSContext* cx, unsigned argc, Value* vp);
    static bool ToSource(JSContext* cx, unsigned argc, Value* vp);
    static bool ToString(JSContext* cx, unsigned argc, Value* vp);
  } // namespace Methods

  /*
   * Utility functions
   *
   * @return true if |obj| is a CDataFinalizer, false otherwise.
   */
  static bool IsCDataFinalizer(JSObject* obj);

  /*
   * Clean up the finalization information of a CDataFinalizer.
   *
   * Used by |Finalize|, |Dispose| and |Forget|.
   *
   * @param p The private information of the CDataFinalizer. If nullptr,
   * this function does nothing.
   * @param obj Either nullptr, if the object should not be cleaned up (i.e.
   * during finalization) or a CDataFinalizer JSObject. Always use nullptr
   * if you are calling from a finalizer.
   */
  static void Cleanup(Private* p, JSObject* obj);

  /*
   * Perform the actual call to the finalizer code.
   */
  static void CallFinalizer(CDataFinalizer::Private* p,
                            int* errnoStatus,
                            int32_t* lastErrorStatus);

  /*
   * Return the CType of a CDataFinalizer object, or nullptr if the object
   * has been cleaned-up already.
   */
  static JSObject* GetCType(JSContext* cx, JSObject* obj);

  /*
   * Perform finalization of a |CDataFinalizer|
   */
  static void Finalize(JSFreeOp* fop, JSObject* obj);

  /*
   * Return the Value contained by this finalizer.
   *
   * Note that the Value is actually not recorded, but converted back from C.
   */
  static bool GetValue(JSContext* cx, JSObject* obj, MutableHandleValue result);

  static JSObject* GetCData(JSContext* cx, JSObject* obj);
} // namespace CDataFinalizer


// Int64Base provides functions common to Int64 and UInt64.
namespace Int64Base {
  JSObject* Construct(JSContext* cx, HandleObject proto, uint64_t data,
    bool isUnsigned);

  uint64_t GetInt(JSObject* obj);

  bool ToString(JSContext* cx, JSObject* obj, const CallArgs& args,
                bool isUnsigned);

  bool ToSource(JSContext* cx, JSObject* obj, const CallArgs& args,
                bool isUnsigned);

  static void Finalize(JSFreeOp* fop, JSObject* obj);
} // namespace Int64Base

namespace Int64 {
  static bool Construct(JSContext* cx, unsigned argc, Value* vp);

  static bool ToString(JSContext* cx, unsigned argc, Value* vp);
  static bool ToSource(JSContext* cx, unsigned argc, Value* vp);

  static bool Compare(JSContext* cx, unsigned argc, Value* vp);
  static bool Lo(JSContext* cx, unsigned argc, Value* vp);
  static bool Hi(JSContext* cx, unsigned argc, Value* vp);
  static bool Join(JSContext* cx, unsigned argc, Value* vp);
} // namespace Int64

namespace UInt64 {
  static bool Construct(JSContext* cx, unsigned argc, Value* vp);

  static bool ToString(JSContext* cx, unsigned argc, Value* vp);
  static bool ToSource(JSContext* cx, unsigned argc, Value* vp);

  static bool Compare(JSContext* cx, unsigned argc, Value* vp);
  static bool Lo(JSContext* cx, unsigned argc, Value* vp);
  static bool Hi(JSContext* cx, unsigned argc, Value* vp);
  static bool Join(JSContext* cx, unsigned argc, Value* vp);
} // namespace UInt64

/*******************************************************************************
** JSClass definitions and initialization functions
*******************************************************************************/

// Class representing the 'ctypes' object itself. This exists to contain the
// JSCTypesCallbacks set of function pointers.
static const JSClass sCTypesGlobalClass = {
  "ctypes",
  JSCLASS_HAS_RESERVED_SLOTS(CTYPESGLOBAL_SLOTS)
};

static const JSClass sCABIClass = {
  "CABI",
  JSCLASS_HAS_RESERVED_SLOTS(CABI_SLOTS)
};

// Class representing ctypes.{C,Pointer,Array,Struct,Function}Type.prototype.
// This exists to give said prototypes a class of "CType", and to provide
// reserved slots for stashing various other prototype objects.
static const JSClass sCTypeProtoClass = {
  "CType",
  JSCLASS_HAS_RESERVED_SLOTS(CTYPEPROTO_SLOTS),
  nullptr, nullptr, nullptr, nullptr,
  nullptr, nullptr, nullptr, nullptr,
  ConstructAbstract, nullptr, ConstructAbstract
};

// Class representing ctypes.CData.prototype and the 'prototype' properties
// of CTypes. This exists to give said prototypes a class of "CData".
static const JSClass sCDataProtoClass = {
  "CData",
  0
};

static const JSClass sCTypeClass = {
  "CType",
  JSCLASS_HAS_RESERVED_SLOTS(CTYPE_SLOTS),
  nullptr, nullptr, nullptr, nullptr,
  nullptr, nullptr, nullptr, CType::Finalize,
  CType::ConstructData, CType::HasInstance, CType::ConstructData,
  CType::Trace
};

static const JSClass sCDataClass = {
  "CData",
  JSCLASS_HAS_RESERVED_SLOTS(CDATA_SLOTS),
  nullptr, nullptr, ArrayType::Getter, ArrayType::Setter,
  nullptr, nullptr, nullptr, CData::Finalize,
  FunctionType::Call, nullptr, FunctionType::Call
};

static const JSClass sCClosureClass = {
  "CClosure",
  JSCLASS_HAS_RESERVED_SLOTS(CCLOSURE_SLOTS),
  nullptr, nullptr, nullptr, nullptr,
  nullptr, nullptr, nullptr, CClosure::Finalize,
  nullptr, nullptr, nullptr, CClosure::Trace
};

/*
 * Class representing the prototype of CDataFinalizer.
 */
static const JSClass sCDataFinalizerProtoClass = {
  "CDataFinalizer",
  0
};

/*
 * Class representing instances of CDataFinalizer.
 *
 * Instances of CDataFinalizer have both private data (with type
 * |CDataFinalizer::Private|) and slots (see |CDataFinalizerSlots|).
 */
static const JSClass sCDataFinalizerClass = {
  "CDataFinalizer",
  JSCLASS_HAS_PRIVATE | JSCLASS_HAS_RESERVED_SLOTS(CDATAFINALIZER_SLOTS),
  nullptr, nullptr, nullptr, nullptr,
  nullptr, nullptr, nullptr, CDataFinalizer::Finalize
};


#define CTYPESFN_FLAGS \
  (JSPROP_ENUMERATE | JSPROP_READONLY | JSPROP_PERMANENT)

#define CTYPESCTOR_FLAGS \
  (CTYPESFN_FLAGS | JSFUN_CONSTRUCTOR)

#define CTYPESACC_FLAGS \
  (JSPROP_ENUMERATE | JSPROP_PERMANENT)

#define CABIFN_FLAGS \
  (JSPROP_READONLY | JSPROP_PERMANENT)

#define CDATAFN_FLAGS \
  (JSPROP_READONLY | JSPROP_PERMANENT)

#define CDATAFINALIZERFN_FLAGS \
  (JSPROP_READONLY | JSPROP_PERMANENT)

static const JSPropertySpec sCTypeProps[] = {
  JS_PSG("name",
         (Property<CType::IsCType, CType::NameGetter>::Fun),
         CTYPESACC_FLAGS),
  JS_PSG("size",
         (Property<CType::IsCType, CType::SizeGetter>::Fun),
         CTYPESACC_FLAGS),
  JS_PSG("ptr",
         (Property<CType::IsCType, CType::PtrGetter>::Fun),
         CTYPESACC_FLAGS),
  JS_PSG("prototype",
         (Property<CType::IsCTypeOrProto, CType::PrototypeGetter>::Fun),
         CTYPESACC_FLAGS),
  JS_PS_END
};

static const JSFunctionSpec sCTypeFunctions[] = {
  JS_FN("array", CType::CreateArray, 0, CTYPESFN_FLAGS),
  JS_FN("toString", CType::ToString, 0, CTYPESFN_FLAGS),
  JS_FN("toSource", CType::ToSource, 0, CTYPESFN_FLAGS),
  JS_FS_END
};

static const JSFunctionSpec sCABIFunctions[] = {
  JS_FN("toSource", ABI::ToSource, 0, CABIFN_FLAGS),
  JS_FN("toString", ABI::ToSource, 0, CABIFN_FLAGS),
  JS_FS_END
};

static const JSPropertySpec sCDataProps[] = {
  JS_PSGS("value",
          (Property<CData::IsCData, CData::ValueGetter>::Fun),
          (Property<CData::IsCData, CData::ValueSetter>::Fun),
          JSPROP_PERMANENT),
  JS_PS_END
};

static const JSFunctionSpec sCDataFunctions[] = {
  JS_FN("address", CData::Address, 0, CDATAFN_FLAGS),
  JS_FN("readString", CData::ReadString, 0, CDATAFN_FLAGS),
  JS_FN("readStringReplaceMalformed", CData::ReadStringReplaceMalformed, 0, CDATAFN_FLAGS),
  JS_FN("toSource", CData::ToSource, 0, CDATAFN_FLAGS),
  JS_FN("toString", CData::ToSource, 0, CDATAFN_FLAGS),
  JS_FS_END
};

static const JSFunctionSpec sCDataFinalizerFunctions[] = {
  JS_FN("dispose",  CDataFinalizer::Methods::Dispose,  0, CDATAFINALIZERFN_FLAGS),
  JS_FN("forget",   CDataFinalizer::Methods::Forget,   0, CDATAFINALIZERFN_FLAGS),
  JS_FN("readString",CData::ReadString, 0, CDATAFINALIZERFN_FLAGS),
  JS_FN("toString", CDataFinalizer::Methods::ToString, 0, CDATAFINALIZERFN_FLAGS),
  JS_FN("toSource", CDataFinalizer::Methods::ToSource, 0, CDATAFINALIZERFN_FLAGS),
  JS_FS_END
};

static const JSFunctionSpec sPointerFunction =
  JS_FN("PointerType", PointerType::Create, 1, CTYPESCTOR_FLAGS);

static const JSPropertySpec sPointerProps[] = {
  JS_PSG("targetType",
         (Property<PointerType::IsPointerType, PointerType::TargetTypeGetter>::Fun),
         CTYPESACC_FLAGS),
  JS_PS_END
};

static const JSFunctionSpec sPointerInstanceFunctions[] = {
  JS_FN("isNull", PointerType::IsNull, 0, CTYPESFN_FLAGS),
  JS_FN("increment", PointerType::Increment, 0, CTYPESFN_FLAGS),
  JS_FN("decrement", PointerType::Decrement, 0, CTYPESFN_FLAGS),
  JS_FS_END
};

static const JSPropertySpec sPointerInstanceProps[] = {
  JS_PSGS("contents",
         (Property<PointerType::IsPointer, PointerType::ContentsGetter>::Fun),
         (Property<PointerType::IsPointer, PointerType::ContentsSetter>::Fun),
          JSPROP_PERMANENT),
  JS_PS_END
};

static const JSFunctionSpec sArrayFunction =
  JS_FN("ArrayType", ArrayType::Create, 1, CTYPESCTOR_FLAGS);

static const JSPropertySpec sArrayProps[] = {
  JS_PSG("elementType",
         (Property<ArrayType::IsArrayType, ArrayType::ElementTypeGetter>::Fun),
         CTYPESACC_FLAGS),
  JS_PSG("length",
         (Property<ArrayType::IsArrayOrArrayType, ArrayType::LengthGetter>::Fun),
         CTYPESACC_FLAGS),
  JS_PS_END
};

static const JSFunctionSpec sArrayInstanceFunctions[] = {
  JS_FN("addressOfElement", ArrayType::AddressOfElement, 1, CDATAFN_FLAGS),
  JS_FS_END
};

static const JSPropertySpec sArrayInstanceProps[] = {
  JS_PSG("length",
         (Property<ArrayType::IsArrayOrArrayType, ArrayType::LengthGetter>::Fun),
         JSPROP_PERMANENT),
  JS_PS_END
};

static const JSFunctionSpec sStructFunction =
  JS_FN("StructType", StructType::Create, 2, CTYPESCTOR_FLAGS);

static const JSPropertySpec sStructProps[] = {
  JS_PSG("fields",
         (Property<StructType::IsStruct, StructType::FieldsArrayGetter>::Fun),
         CTYPESACC_FLAGS),
  JS_PS_END
};

static const JSFunctionSpec sStructFunctions[] = {
  JS_FN("define", StructType::Define, 1, CDATAFN_FLAGS),
  JS_FS_END
};

static const JSFunctionSpec sStructInstanceFunctions[] = {
  JS_FN("addressOfField", StructType::AddressOfField, 1, CDATAFN_FLAGS),
  JS_FS_END
};

static const JSFunctionSpec sFunctionFunction =
  JS_FN("FunctionType", FunctionType::Create, 2, CTYPESCTOR_FLAGS);

static const JSPropertySpec sFunctionProps[] = {
  JS_PSG("argTypes",
         (Property<FunctionType::IsFunctionType, FunctionType::ArgTypesGetter>::Fun),
         CTYPESACC_FLAGS),
  JS_PSG("returnType",
         (Property<FunctionType::IsFunctionType, FunctionType::ReturnTypeGetter>::Fun),
         CTYPESACC_FLAGS),
  JS_PSG("abi",
         (Property<FunctionType::IsFunctionType, FunctionType::ABIGetter>::Fun),
         CTYPESACC_FLAGS),
  JS_PSG("isVariadic",
         (Property<FunctionType::IsFunctionType, FunctionType::IsVariadicGetter>::Fun),
         CTYPESACC_FLAGS),
  JS_PS_END
};

static const JSFunctionSpec sFunctionInstanceFunctions[] = {
  JS_FN("call", js::fun_call, 1, CDATAFN_FLAGS),
  JS_FN("apply", js::fun_apply, 2, CDATAFN_FLAGS),
  JS_FS_END
};

static const JSClass sInt64ProtoClass = {
  "Int64",
  0
};

static const JSClass sUInt64ProtoClass = {
  "UInt64",
  0
};

static const JSClass sInt64Class = {
  "Int64",
  JSCLASS_HAS_RESERVED_SLOTS(INT64_SLOTS),
  nullptr, nullptr, nullptr, nullptr,
  nullptr, nullptr, nullptr, Int64Base::Finalize
};

static const JSClass sUInt64Class = {
  "UInt64",
  JSCLASS_HAS_RESERVED_SLOTS(INT64_SLOTS),
  nullptr, nullptr, nullptr, nullptr,
  nullptr, nullptr, nullptr, Int64Base::Finalize
};

static const JSFunctionSpec sInt64StaticFunctions[] = {
  JS_FN("compare", Int64::Compare, 2, CTYPESFN_FLAGS),
  JS_FN("lo", Int64::Lo, 1, CTYPESFN_FLAGS),
  JS_FN("hi", Int64::Hi, 1, CTYPESFN_FLAGS),
  // "join" is defined specially; see InitInt64Class.
  JS_FS_END
};

static const JSFunctionSpec sUInt64StaticFunctions[] = {
  JS_FN("compare", UInt64::Compare, 2, CTYPESFN_FLAGS),
  JS_FN("lo", UInt64::Lo, 1, CTYPESFN_FLAGS),
  JS_FN("hi", UInt64::Hi, 1, CTYPESFN_FLAGS),
  // "join" is defined specially; see InitInt64Class.
  JS_FS_END
};

static const JSFunctionSpec sInt64Functions[] = {
  JS_FN("toString", Int64::ToString, 0, CTYPESFN_FLAGS),
  JS_FN("toSource", Int64::ToSource, 0, CTYPESFN_FLAGS),
  JS_FS_END
};

static const JSFunctionSpec sUInt64Functions[] = {
  JS_FN("toString", UInt64::ToString, 0, CTYPESFN_FLAGS),
  JS_FN("toSource", UInt64::ToSource, 0, CTYPESFN_FLAGS),
  JS_FS_END
};

static const JSPropertySpec sModuleProps[] = {
  JS_PSG("errno",
         (Property<IsCTypesGlobal, CData::ErrnoGetter>::Fun),
         JSPROP_PERMANENT),
#if defined(XP_WIN)
  JS_PSG("winLastError",
         (Property<IsCTypesGlobal, CData::LastErrorGetter>::Fun),
         JSPROP_PERMANENT),
#endif // defined(XP_WIN)
  JS_PS_END
};

static const JSFunctionSpec sModuleFunctions[] = {
  JS_FN("CDataFinalizer", CDataFinalizer::Construct, 2, CTYPESFN_FLAGS),
  JS_FN("open", Library::Open, 1, CTYPESFN_FLAGS),
  JS_FN("cast", CData::Cast, 2, CTYPESFN_FLAGS),
  JS_FN("getRuntime", CData::GetRuntime, 1, CTYPESFN_FLAGS),
  JS_FN("libraryName", Library::Name, 1, CTYPESFN_FLAGS),
  JS_FS_END
};

static MOZ_ALWAYS_INLINE JSString*
NewUCString(JSContext* cx, const AutoString& from)
{
  return JS_NewUCStringCopyN(cx, from.begin(), from.length());
}

/*
 * Return a size rounded up to a multiple of a power of two.
 *
 * Note: |align| must be a power of 2.
 */
static MOZ_ALWAYS_INLINE size_t
Align(size_t val, size_t align)
{
  // Ensure that align is a power of two.
  MOZ_ASSERT(align != 0 && (align & (align - 1)) == 0);
  return ((val - 1) | (align - 1)) + 1;
}

static ABICode
GetABICode(JSObject* obj)
{
  // make sure we have an object representing a CABI class,
  // and extract the enumerated class type from the reserved slot.
  if (JS_GetClass(obj) != &sCABIClass)
    return INVALID_ABI;

  Value result = JS_GetReservedSlot(obj, SLOT_ABICODE);
  return ABICode(result.toInt32());
}

static const JSErrorFormatString ErrorFormatString[CTYPESERR_LIMIT] = {
#define MSG_DEF(name, count, exception, format) \
  { format, count, exception } ,
#include "ctypes/ctypes.msg"
#undef MSG_DEF
};

static const JSErrorFormatString*
GetErrorMessage(void* userRef, const unsigned errorNumber)
{
  if (0 < errorNumber && errorNumber < CTYPESERR_LIMIT)
    return &ErrorFormatString[errorNumber];
  return nullptr;
}

static const char*
EncodeLatin1(JSContext* cx, AutoString& str, JSAutoByteString& bytes)
{
  return bytes.encodeLatin1(cx, NewUCString(cx, str));
}

static const char*
CTypesToSourceForError(JSContext* cx, HandleValue val, JSAutoByteString& bytes)
{
  if (val.isObject() &&
      (CType::IsCType(&val.toObject()) || CData::IsCData(&val.toObject()))) {
    RootedString str(cx, JS_ValueToSource(cx, val));
    return bytes.encodeLatin1(cx, str);
  }
  return ValueToSourceForError(cx, val, bytes);
}

static void
BuildCStyleFunctionTypeSource(JSContext* cx, HandleObject typeObj,
                              HandleString nameStr, unsigned ptrCount,
                              AutoString& source);

static void
BuildCStyleTypeSource(JSContext* cx, JSObject* typeObj_, AutoString& source)
{
  RootedObject typeObj(cx, typeObj_);

  MOZ_ASSERT(CType::IsCType(typeObj));

  switch (CType::GetTypeCode(typeObj)) {
#define BUILD_SOURCE(name, fromType, ffiType)                                  \
  case TYPE_##name:                                                            \
    AppendString(source, #name);                                               \
    break;
  CTYPES_FOR_EACH_TYPE(BUILD_SOURCE)
#undef BUILD_SOURCE
  case TYPE_void_t:
    AppendString(source, "void");
    break;
  case TYPE_pointer: {
    unsigned ptrCount = 0;
    TypeCode type;
    RootedObject baseTypeObj(cx, typeObj);
    do {
      baseTypeObj = PointerType::GetBaseType(baseTypeObj);
      ptrCount++;
      type = CType::GetTypeCode(baseTypeObj);
    } while (type == TYPE_pointer || type == TYPE_array);
    if (type == TYPE_function) {
      BuildCStyleFunctionTypeSource(cx, baseTypeObj, nullptr, ptrCount,
                                    source);
      break;
    }
    BuildCStyleTypeSource(cx, baseTypeObj, source);
    AppendChars(source, '*', ptrCount);
    break;
  }
  case TYPE_struct: {
    RootedString name(cx, CType::GetName(cx, typeObj));
    AppendString(source, "struct ");
    AppendString(source, name);
    break;
  }
  case TYPE_function:
    BuildCStyleFunctionTypeSource(cx, typeObj, nullptr, 0, source);
    break;
  case TYPE_array:
    MOZ_CRASH("TYPE_array shouldn't appear in function type");
  }
}

static void
BuildCStyleFunctionTypeSource(JSContext* cx, HandleObject typeObj,
                              HandleString nameStr, unsigned ptrCount,
                              AutoString& source)
{
  MOZ_ASSERT(CType::IsCType(typeObj));

  FunctionInfo* fninfo = FunctionType::GetFunctionInfo(typeObj);
  BuildCStyleTypeSource(cx, fninfo->mReturnType, source);
  AppendString(source, " ");
  if (nameStr) {
    MOZ_ASSERT(ptrCount == 0);
    AppendString(source, nameStr);
  } else if (ptrCount) {
    AppendString(source, "(");
    AppendChars(source, '*', ptrCount);
    AppendString(source, ")");
  }
  AppendString(source, "(");
  if (fninfo->mArgTypes.length() > 0) {
    for (size_t i = 0; i < fninfo->mArgTypes.length(); ++i) {
      BuildCStyleTypeSource(cx, fninfo->mArgTypes[i], source);
      if (i != fninfo->mArgTypes.length() - 1 || fninfo->mIsVariadic) {
          AppendString(source, ", ");
      }
    }
    if (fninfo->mIsVariadic) {
      AppendString(source, "...");
    }
  }
  AppendString(source, ")");
}

static void
BuildFunctionTypeSource(JSContext* cx, HandleObject funObj, AutoString& source)
{
  MOZ_ASSERT(CData::IsCData(funObj) || CType::IsCType(funObj));

  if (CData::IsCData(funObj)) {
    Value slot = JS_GetReservedSlot(funObj, SLOT_REFERENT);
    if (!slot.isUndefined() && Library::IsLibrary(&slot.toObject())) {
      slot = JS_GetReservedSlot(funObj, SLOT_FUNNAME);
      MOZ_ASSERT(!slot.isUndefined());
      RootedObject typeObj(cx, CData::GetCType(funObj));
      RootedObject baseTypeObj(cx, PointerType::GetBaseType(typeObj));
      RootedString nameStr(cx, slot.toString());
      BuildCStyleFunctionTypeSource(cx, baseTypeObj, nameStr, 0, source);
      return;
    }
  }

  RootedValue funVal(cx, ObjectValue(*funObj));
  RootedString funcStr(cx, JS_ValueToSource(cx, funVal));
  if (!funcStr) {
    JS_ClearPendingException(cx);
    AppendString(source, "<<error converting function to string>>");
    return;
  }
  AppendString(source, funcStr);
}

enum class ConversionType {
  Argument = 0,
  Construct,
  Finalizer,
  Return,
  Setter
};

static void
BuildConversionPosition(JSContext* cx, ConversionType convType,
                        HandleObject funObj, unsigned argIndex,
                        AutoString& source)
{
  switch (convType) {
  case ConversionType::Argument: {
    MOZ_ASSERT(funObj);

    AppendString(source, " at argument ");
    AppendUInt(source, argIndex + 1);
    AppendString(source, " of ");
    BuildFunctionTypeSource(cx, funObj, source);
    break;
  }
  case ConversionType::Finalizer:
    MOZ_ASSERT(funObj);

    AppendString(source, " at argument 1 of ");
    BuildFunctionTypeSource(cx, funObj, source);
    break;
  case ConversionType::Return:
    MOZ_ASSERT(funObj);

    AppendString(source, " at the return value of ");
    BuildFunctionTypeSource(cx, funObj, source);
    break;
  default:
    MOZ_ASSERT(!funObj);
    break;
  }
}

static JSFlatString*
GetFieldName(HandleObject structObj, unsigned fieldIndex)
{
  const FieldInfoHash* fields = StructType::GetFieldInfo(structObj);
  for (FieldInfoHash::Range r = fields->all(); !r.empty(); r.popFront()) {
    if (r.front().value().mIndex == fieldIndex) {
      return (&r.front())->key();
    }
  }
  return nullptr;
}

static void
BuildTypeSource(JSContext* cx, JSObject* typeObj_, bool makeShort,
                AutoString& result);

static bool
ConvError(JSContext* cx, const char* expectedStr, HandleValue actual,
          ConversionType convType,
          HandleObject funObj = nullptr, unsigned argIndex = 0,
          HandleObject arrObj = nullptr, unsigned arrIndex = 0)
{
  JSAutoByteString valBytes;
  const char* valStr = CTypesToSourceForError(cx, actual, valBytes);
  if (!valStr)
    return false;

  if (arrObj) {
    MOZ_ASSERT(CType::IsCType(arrObj));

    switch (CType::GetTypeCode(arrObj)) {
    case TYPE_array: {
      MOZ_ASSERT(!funObj);

      char indexStr[16];
      JS_snprintf(indexStr, 16, "%u", arrIndex);

      AutoString arrSource;
      JSAutoByteString arrBytes;
      BuildTypeSource(cx, arrObj, true, arrSource);
      const char* arrStr = EncodeLatin1(cx, arrSource, arrBytes);
      if (!arrStr)
        return false;

      JS_ReportErrorNumber(cx, GetErrorMessage, nullptr,
                           CTYPESMSG_CONV_ERROR_ARRAY,
                           valStr, indexStr, arrStr);
      break;
    }
    case TYPE_struct: {
      JSFlatString* name = GetFieldName(arrObj, arrIndex);
      MOZ_ASSERT(name);
      JSAutoByteString nameBytes;
      const char* nameStr = nameBytes.encodeLatin1(cx, name);
      if (!nameStr)
        return false;

      AutoString structSource;
      JSAutoByteString structBytes;
      BuildTypeSource(cx, arrObj, true, structSource);
      const char* structStr = EncodeLatin1(cx, structSource, structBytes);
      if (!structStr)
        return false;

      JSAutoByteString posBytes;
      const char* posStr;
      if (funObj) {
        AutoString posSource;
        BuildConversionPosition(cx, convType, funObj, argIndex, posSource);
        posStr = EncodeLatin1(cx, posSource, posBytes);
        if (!posStr)
          return false;
      } else {
        posStr = "";
      }

      JS_ReportErrorNumber(cx, GetErrorMessage, nullptr,
                           CTYPESMSG_CONV_ERROR_STRUCT,
                           valStr, nameStr, expectedStr, structStr, posStr);
      break;
    }
    default:
      MOZ_CRASH("invalid arrObj value");
    }
    return false;
  }

  switch (convType) {
  case ConversionType::Argument: {
    MOZ_ASSERT(funObj);

    char indexStr[16];
    JS_snprintf(indexStr, 16, "%u", argIndex + 1);

    AutoString funSource;
    JSAutoByteString funBytes;
    BuildFunctionTypeSource(cx, funObj, funSource);
    const char* funStr = EncodeLatin1(cx, funSource, funBytes);
    if (!funStr)
      return false;

    JS_ReportErrorNumber(cx, GetErrorMessage, nullptr,
                         CTYPESMSG_CONV_ERROR_ARG,
                         valStr, indexStr, funStr);
    break;
  }
  case ConversionType::Finalizer: {
    MOZ_ASSERT(funObj);

    AutoString funSource;
    JSAutoByteString funBytes;
    BuildFunctionTypeSource(cx, funObj, funSource);
    const char* funStr = EncodeLatin1(cx, funSource, funBytes);
    if (!funStr)
      return false;

    JS_ReportErrorNumber(cx, GetErrorMessage, nullptr,
                         CTYPESMSG_CONV_ERROR_FIN, valStr, funStr);
    break;
  }
  case ConversionType::Return: {
    MOZ_ASSERT(funObj);

    AutoString funSource;
    JSAutoByteString funBytes;
    BuildFunctionTypeSource(cx, funObj, funSource);
    const char* funStr = EncodeLatin1(cx, funSource, funBytes);
    if (!funStr)
      return false;

    JS_ReportErrorNumber(cx, GetErrorMessage, nullptr,
                         CTYPESMSG_CONV_ERROR_RET, valStr, funStr);
    break;
  }
  case ConversionType::Setter:
  case ConversionType::Construct:
    MOZ_ASSERT(!funObj);

    JS_ReportErrorNumber(cx, GetErrorMessage, nullptr,
                         CTYPESMSG_CONV_ERROR_SET, valStr, expectedStr);
    break;
  }

  return false;
}

static bool
ConvError(JSContext* cx, HandleObject expectedType, HandleValue actual,
          ConversionType convType,
          HandleObject funObj = nullptr, unsigned argIndex = 0,
          HandleObject arrObj = nullptr, unsigned arrIndex = 0)
{
  MOZ_ASSERT(CType::IsCType(expectedType));

  AutoString expectedSource;
  JSAutoByteString expectedBytes;
  BuildTypeSource(cx, expectedType, true, expectedSource);
  const char* expectedStr = EncodeLatin1(cx, expectedSource, expectedBytes);
  if (!expectedStr)
    return false;

  return ConvError(cx, expectedStr, actual, convType, funObj, argIndex,
                   arrObj, arrIndex);
}

static bool
ArgumentConvError(JSContext* cx, HandleValue actual, const char* funStr,
                  unsigned argIndex)
{
  JSAutoByteString valBytes;
  const char* valStr = CTypesToSourceForError(cx, actual, valBytes);
  if (!valStr)
    return false;

  char indexStr[16];
  JS_snprintf(indexStr, 16, "%u", argIndex + 1);

  JS_ReportErrorNumber(cx, GetErrorMessage, nullptr,
                       CTYPESMSG_CONV_ERROR_ARG, valStr, indexStr, funStr);
  return false;
}

static bool
ArgumentLengthError(JSContext* cx, const char* fun, const char* count,
                    const char* s)
{
  JS_ReportErrorNumber(cx, GetErrorMessage, nullptr,
                       CTYPESMSG_WRONG_ARG_LENGTH, fun, count, s);
  return false;
}

static bool
ArrayLengthMismatch(JSContext* cx, unsigned expectedLength, HandleObject arrObj,
                    unsigned actualLength, HandleValue actual,
                    ConversionType convType)
{
  MOZ_ASSERT(arrObj && CType::IsCType(arrObj));

  JSAutoByteString valBytes;
  const char* valStr = CTypesToSourceForError(cx, actual, valBytes);
  if (!valStr)
    return false;

  char expectedLengthStr[16];
  JS_snprintf(expectedLengthStr, 16, "%u", expectedLength);
  char actualLengthStr[16];
  JS_snprintf(actualLengthStr, 16, "%u", actualLength);

  AutoString arrSource;
  JSAutoByteString arrBytes;
  BuildTypeSource(cx, arrObj, true, arrSource);
  const char* arrStr = EncodeLatin1(cx, arrSource, arrBytes);
  if (!arrStr)
    return false;

  JS_ReportErrorNumber(cx, GetErrorMessage, nullptr,
                       CTYPESMSG_ARRAY_MISMATCH,
                       valStr, arrStr, expectedLengthStr, actualLengthStr);
  return false;
}

static bool
ArrayLengthOverflow(JSContext* cx, unsigned expectedLength, HandleObject arrObj,
                    unsigned actualLength, HandleValue actual,
                    ConversionType convType)
{
  MOZ_ASSERT(arrObj && CType::IsCType(arrObj));

  JSAutoByteString valBytes;
  const char* valStr = CTypesToSourceForError(cx, actual, valBytes);
  if (!valStr)
    return false;

  char expectedLengthStr[16];
  JS_snprintf(expectedLengthStr, 16, "%u", expectedLength);
  char actualLengthStr[16];
  JS_snprintf(actualLengthStr, 16, "%u", actualLength);

  AutoString arrSource;
  JSAutoByteString arrBytes;
  BuildTypeSource(cx, arrObj, true, arrSource);
  const char* arrStr = EncodeLatin1(cx, arrSource, arrBytes);
  if (!arrStr)
    return false;

  JS_ReportErrorNumber(cx, GetErrorMessage, nullptr,
                       CTYPESMSG_ARRAY_OVERFLOW,
                       valStr, arrStr, expectedLengthStr, actualLengthStr);
  return false;
}

static bool
ArgumentRangeMismatch(JSContext* cx, const char* arg, const char* func,
                     const char* range)
{
  JS_ReportErrorNumber(cx, GetErrorMessage, nullptr,
                       CTYPESMSG_ARG_RANGE_MISMATCH, arg, func, range);
  return false;
}

static bool
ArgumentTypeMismatch(JSContext* cx, const char* arg, const char* func,
                     const char* type)
{
  JS_ReportErrorNumber(cx, GetErrorMessage, nullptr,
                       CTYPESMSG_ARG_TYPE_MISMATCH, arg, func, type);
  return false;
}

static bool
EmptyFinalizerError(JSContext* cx, ConversionType convType,
                    HandleObject funObj = nullptr, unsigned argIndex = 0)
{
  JSAutoByteString posBytes;
  const char* posStr;
  if (funObj) {
    AutoString posSource;
    BuildConversionPosition(cx, convType, funObj, argIndex, posSource);
    posStr = EncodeLatin1(cx, posSource, posBytes);
    if (!posStr)
      return false;
  } else {
    posStr = "";
  }

  JS_ReportErrorNumber(cx, GetErrorMessage, nullptr,
                       CTYPESMSG_EMPTY_FIN, posStr);
  return false;
}

static bool
FieldCountMismatch(JSContext* cx,
                   unsigned expectedCount, HandleObject structObj,
                   unsigned actualCount, HandleValue actual,
                   ConversionType convType,
                   HandleObject funObj = nullptr, unsigned argIndex = 0)
{
  MOZ_ASSERT(structObj && CType::IsCType(structObj));

  JSAutoByteString valBytes;
  const char* valStr = CTypesToSourceForError(cx, actual, valBytes);
  if (!valStr)
    return false;

  AutoString structSource;
  JSAutoByteString structBytes;
  BuildTypeSource(cx, structObj, true, structSource);
  const char* structStr = EncodeLatin1(cx, structSource, structBytes);
  if (!structStr)
    return false;

  char expectedCountStr[16];
  JS_snprintf(expectedCountStr, 16, "%u", expectedCount);
  char actualCountStr[16];
  JS_snprintf(actualCountStr, 16, "%u", actualCount);

  JSAutoByteString posBytes;
  const char* posStr;
  if (funObj) {
    AutoString posSource;
    BuildConversionPosition(cx, convType, funObj, argIndex, posSource);
    posStr = EncodeLatin1(cx, posSource, posBytes);
    if (!posStr)
      return false;
  } else {
    posStr = "";
  }

  JS_ReportErrorNumber(cx, GetErrorMessage, nullptr,
                       CTYPESMSG_FIELD_MISMATCH,
                       valStr, structStr, expectedCountStr, actualCountStr,
                       posStr);
  return false;
}

static bool
FinalizerSizeError(JSContext* cx, HandleObject funObj, HandleValue actual)
{
  MOZ_ASSERT(CType::IsCType(funObj));

  JSAutoByteString valBytes;
  const char* valStr = CTypesToSourceForError(cx, actual, valBytes);
  if (!valStr)
    return false;

  AutoString funSource;
  JSAutoByteString funBytes;
  BuildFunctionTypeSource(cx, funObj, funSource);
  const char* funStr = EncodeLatin1(cx, funSource, funBytes);
  if (!funStr)
    return false;

  JS_ReportErrorNumber(cx, GetErrorMessage, nullptr,
                       CTYPESMSG_FIN_SIZE_ERROR, funStr, valStr);
  return false;
}

static bool
NonPrimitiveError(JSContext* cx, HandleObject typeObj)
{
  MOZ_ASSERT(CType::IsCType(typeObj));

  AutoString typeSource;
  JSAutoByteString typeBytes;
  BuildTypeSource(cx, typeObj, true, typeSource);
  const char* typeStr = EncodeLatin1(cx, typeSource, typeBytes);
  if (!typeStr)
    return false;

  JS_ReportErrorNumber(cx, GetErrorMessage, nullptr,
                       CTYPESMSG_NON_PRIMITIVE, typeStr);
  return false;
}

static bool
PropNameNonStringError(JSContext* cx, HandleId id, HandleValue actual,
                       ConversionType convType,
                       HandleObject funObj = nullptr, unsigned argIndex = 0)
{
  JSAutoByteString valBytes;
  const char* valStr = CTypesToSourceForError(cx, actual, valBytes);
  if (!valStr)
    return false;

  JSAutoByteString idBytes;
  RootedValue idVal(cx, IdToValue(id));
  const char* propStr = CTypesToSourceForError(cx, idVal, idBytes);
  if (!propStr)
    return false;

  JSAutoByteString posBytes;
  const char* posStr;
  if (funObj) {
    AutoString posSource;
    BuildConversionPosition(cx, convType, funObj, argIndex, posSource);
    posStr = EncodeLatin1(cx, posSource, posBytes);
    if (!posStr)
      return false;
  } else {
    posStr = "";
  }

  JS_ReportErrorNumber(cx, GetErrorMessage, nullptr,
                       CTYPESMSG_PROP_NONSTRING, propStr, valStr, posStr);
  return false;
}

static bool
TypeError(JSContext* cx, const char* expected, HandleValue actual)
{
  JSAutoByteString bytes;
  const char* src = CTypesToSourceForError(cx, actual, bytes);
  if (!src)
    return false;

  JS_ReportErrorNumber(cx, GetErrorMessage, nullptr,
                       CTYPESMSG_TYPE_ERROR, expected, src);
  return false;
}

static JSObject*
InitCTypeClass(JSContext* cx, HandleObject ctypesObj)
{
  JSFunction* fun = JS_DefineFunction(cx, ctypesObj, "CType", ConstructAbstract, 0,
                                      CTYPESCTOR_FLAGS);
  if (!fun)
    return nullptr;

  RootedObject ctor(cx, JS_GetFunctionObject(fun));
  RootedObject fnproto(cx);
  if (!JS_GetPrototype(cx, ctor, &fnproto))
    return nullptr;
  MOZ_ASSERT(ctor);
  MOZ_ASSERT(fnproto);

  // Set up ctypes.CType.prototype.
  RootedObject prototype(cx, JS_NewObjectWithGivenProto(cx, &sCTypeProtoClass, fnproto));
  if (!prototype)
    return nullptr;

  if (!JS_DefineProperty(cx, ctor, "prototype", prototype,
                         JSPROP_ENUMERATE | JSPROP_READONLY | JSPROP_PERMANENT))
    return nullptr;

  if (!JS_DefineProperty(cx, prototype, "constructor", ctor,
                         JSPROP_ENUMERATE | JSPROP_READONLY | JSPROP_PERMANENT))
    return nullptr;

  // Define properties and functions common to all CTypes.
  if (!JS_DefineProperties(cx, prototype, sCTypeProps) ||
      !JS_DefineFunctions(cx, prototype, sCTypeFunctions))
    return nullptr;

  if (!JS_FreezeObject(cx, ctor) || !JS_FreezeObject(cx, prototype))
    return nullptr;

  return prototype;
}

static JSObject*
InitABIClass(JSContext* cx)
{
  RootedObject obj(cx, JS_NewPlainObject(cx));

  if (!obj)
    return nullptr;

  if (!JS_DefineFunctions(cx, obj, sCABIFunctions))
    return nullptr;

  return obj;
}


static JSObject*
InitCDataClass(JSContext* cx, HandleObject parent, HandleObject CTypeProto)
{
  JSFunction* fun = JS_DefineFunction(cx, parent, "CData", ConstructAbstract, 0,
                      CTYPESCTOR_FLAGS);
  if (!fun)
    return nullptr;

  RootedObject ctor(cx, JS_GetFunctionObject(fun));
  MOZ_ASSERT(ctor);

  // Set up ctypes.CData.__proto__ === ctypes.CType.prototype.
  // (Note that 'ctypes.CData instanceof Function' is still true, thanks to the
  // prototype chain.)
  if (!JS_SetPrototype(cx, ctor, CTypeProto))
    return nullptr;

  // Set up ctypes.CData.prototype.
  RootedObject prototype(cx, JS_NewObject(cx, &sCDataProtoClass));
  if (!prototype)
    return nullptr;

  if (!JS_DefineProperty(cx, ctor, "prototype", prototype,
                         JSPROP_ENUMERATE | JSPROP_READONLY | JSPROP_PERMANENT))
    return nullptr;

  if (!JS_DefineProperty(cx, prototype, "constructor", ctor,
                         JSPROP_ENUMERATE | JSPROP_READONLY | JSPROP_PERMANENT))
    return nullptr;

  // Define properties and functions common to all CDatas.
  if (!JS_DefineProperties(cx, prototype, sCDataProps) ||
      !JS_DefineFunctions(cx, prototype, sCDataFunctions))
    return nullptr;

  if (//!JS_FreezeObject(cx, prototype) || // XXX fixme - see bug 541212!
      !JS_FreezeObject(cx, ctor))
    return nullptr;

  return prototype;
}

static bool
DefineABIConstant(JSContext* cx,
                  HandleObject ctypesObj,
                  const char* name,
                  ABICode code,
                  HandleObject prototype)
{
  RootedObject obj(cx, JS_NewObjectWithGivenProto(cx, &sCABIClass, prototype));
  if (!obj)
    return false;
  JS_SetReservedSlot(obj, SLOT_ABICODE, Int32Value(code));

  if (!JS_FreezeObject(cx, obj))
    return false;

  return JS_DefineProperty(cx, ctypesObj, name, obj,
                           JSPROP_ENUMERATE | JSPROP_READONLY | JSPROP_PERMANENT);
}

// Set up a single type constructor for
// ctypes.{Pointer,Array,Struct,Function}Type.
static bool
InitTypeConstructor(JSContext* cx,
                    HandleObject parent,
                    HandleObject CTypeProto,
                    HandleObject CDataProto,
                    const JSFunctionSpec spec,
                    const JSFunctionSpec* fns,
                    const JSPropertySpec* props,
                    const JSFunctionSpec* instanceFns,
                    const JSPropertySpec* instanceProps,
                    MutableHandleObject typeProto,
                    MutableHandleObject dataProto)
{
  JSFunction* fun = js::DefineFunctionWithReserved(cx, parent, spec.name, spec.call.op,
                      spec.nargs, spec.flags);
  if (!fun)
    return false;

  RootedObject obj(cx, JS_GetFunctionObject(fun));
  if (!obj)
    return false;

  // Set up the .prototype and .prototype.constructor properties.
  typeProto.set(JS_NewObjectWithGivenProto(cx, &sCTypeProtoClass, CTypeProto));
  if (!typeProto)
    return false;

  // Define property before proceeding, for GC safety.
  if (!JS_DefineProperty(cx, obj, "prototype", typeProto,
                         JSPROP_ENUMERATE | JSPROP_READONLY | JSPROP_PERMANENT))
    return false;

  if (fns && !JS_DefineFunctions(cx, typeProto, fns))
    return false;

  if (!JS_DefineProperties(cx, typeProto, props))
    return false;

  if (!JS_DefineProperty(cx, typeProto, "constructor", obj,
                         JSPROP_ENUMERATE | JSPROP_READONLY | JSPROP_PERMANENT))
    return false;

  // Stash ctypes.{Pointer,Array,Struct}Type.prototype on a reserved slot of
  // the type constructor, for faster lookup.
  js::SetFunctionNativeReserved(obj, SLOT_FN_CTORPROTO, ObjectValue(*typeProto));

  // Create an object to serve as the common ancestor for all CData objects
  // created from the given type constructor. This has ctypes.CData.prototype
  // as its prototype, such that it inherits the properties and functions
  // common to all CDatas.
  dataProto.set(JS_NewObjectWithGivenProto(cx, &sCDataProtoClass, CDataProto));
  if (!dataProto)
    return false;

  // Define functions and properties on the 'dataProto' object that are common
  // to all CData objects created from this type constructor. (These will
  // become functions and properties on CData objects created from this type.)
  if (instanceFns && !JS_DefineFunctions(cx, dataProto, instanceFns))
    return false;

  if (instanceProps && !JS_DefineProperties(cx, dataProto, instanceProps))
    return false;

  // Link the type prototype to the data prototype.
  JS_SetReservedSlot(typeProto, SLOT_OURDATAPROTO, ObjectValue(*dataProto));

  if (!JS_FreezeObject(cx, obj) ||
      //!JS_FreezeObject(cx, dataProto) || // XXX fixme - see bug 541212!
      !JS_FreezeObject(cx, typeProto))
    return false;

  return true;
}

static JSObject*
InitInt64Class(JSContext* cx,
               HandleObject parent,
               const JSClass* clasp,
               JSNative construct,
               const JSFunctionSpec* fs,
               const JSFunctionSpec* static_fs)
{
  // Init type class and constructor
  RootedObject prototype(cx, JS_InitClass(cx, parent, nullptr, clasp, construct,
                                          0, nullptr, fs, nullptr, static_fs));
  if (!prototype)
    return nullptr;

  RootedObject ctor(cx, JS_GetConstructor(cx, prototype));
  if (!ctor)
    return nullptr;

  // Define the 'join' function as an extended native and stash
  // ctypes.{Int64,UInt64}.prototype in a reserved slot of the new function.
  MOZ_ASSERT(clasp == &sInt64ProtoClass || clasp == &sUInt64ProtoClass);
  JSNative native = (clasp == &sInt64ProtoClass) ? Int64::Join : UInt64::Join;
  JSFunction* fun = js::DefineFunctionWithReserved(cx, ctor, "join", native,
                      2, CTYPESFN_FLAGS);
  if (!fun)
    return nullptr;

  js::SetFunctionNativeReserved(fun, SLOT_FN_INT64PROTO, ObjectValue(*prototype));

  if (!JS_FreezeObject(cx, ctor))
    return nullptr;
  if (!JS_FreezeObject(cx, prototype))
    return nullptr;

  return prototype;
}

static void
AttachProtos(JSObject* proto, const AutoObjectVector& protos)
{
  // For a given 'proto' of [[Class]] "CTypeProto", attach each of the 'protos'
  // to the appropriate CTypeProtoSlot. (SLOT_CTYPES is the last slot
  // of [[Class]] "CTypeProto" that we fill in this automated manner.)
  for (uint32_t i = 0; i <= SLOT_CTYPES; ++i)
    JS_SetReservedSlot(proto, i, ObjectOrNullValue(protos[i]));
}

static bool
InitTypeClasses(JSContext* cx, HandleObject ctypesObj)
{
  // Initialize the ctypes.CType class. This acts as an abstract base class for
  // the various types, and provides the common API functions. It has:
  //   * [[Class]] "Function"
  //   * __proto__ === Function.prototype
  //   * A constructor that throws a TypeError. (You can't construct an
  //     abstract type!)
  //   * 'prototype' property:
  //     * [[Class]] "CTypeProto"
  //     * __proto__ === Function.prototype
  //     * A constructor that throws a TypeError. (You can't construct an
  //       abstract type instance!)
  //     * 'constructor' property === ctypes.CType
  //     * Provides properties and functions common to all CTypes.
  RootedObject CTypeProto(cx, InitCTypeClass(cx, ctypesObj));
  if (!CTypeProto)
    return false;

  // Initialize the ctypes.CData class. This acts as an abstract base class for
  // instances of the various types, and provides the common API functions.
  // It has:
  //   * [[Class]] "Function"
  //   * __proto__ === Function.prototype
  //   * A constructor that throws a TypeError. (You can't construct an
  //     abstract type instance!)
  //   * 'prototype' property:
  //     * [[Class]] "CDataProto"
  //     * 'constructor' property === ctypes.CData
  //     * Provides properties and functions common to all CDatas.
  RootedObject CDataProto(cx, InitCDataClass(cx, ctypesObj, CTypeProto));
  if (!CDataProto)
    return false;

  // Link CTypeProto to CDataProto.
  JS_SetReservedSlot(CTypeProto, SLOT_OURDATAPROTO, ObjectValue(*CDataProto));

  // Create and attach the special class constructors: ctypes.PointerType,
  // ctypes.ArrayType, ctypes.StructType, and ctypes.FunctionType.
  // Each of these constructors 'c' has, respectively:
  //   * [[Class]] "Function"
  //   * __proto__ === Function.prototype
  //   * A constructor that creates a user-defined type.
  //   * 'prototype' property:
  //     * [[Class]] "CTypeProto"
  //     * __proto__ === ctypes.CType.prototype
  //     * 'constructor' property === 'c'
  // We also construct an object 'p' to serve, given a type object 't'
  // constructed from one of these type constructors, as
  // 't.prototype.__proto__'. This object has:
  //   * [[Class]] "CDataProto"
  //   * __proto__ === ctypes.CData.prototype
  //   * Properties and functions common to all CDatas.
  // Therefore an instance 't' of ctypes.{Pointer,Array,Struct,Function}Type
  // will have, resp.:
  //   * [[Class]] "CType"
  //   * __proto__ === ctypes.{Pointer,Array,Struct,Function}Type.prototype
  //   * A constructor which creates and returns a CData object, containing
  //     binary data of the given type.
  //   * 'prototype' property:
  //     * [[Class]] "CDataProto"
  //     * __proto__ === 'p', the prototype object from above
  //     * 'constructor' property === 't'
  AutoObjectVector protos(cx);
  if (!protos.resize(CTYPEPROTO_SLOTS))
      return false;
  if (!InitTypeConstructor(cx, ctypesObj, CTypeProto, CDataProto,
         sPointerFunction, nullptr, sPointerProps,
         sPointerInstanceFunctions, sPointerInstanceProps,
         protos[SLOT_POINTERPROTO], protos[SLOT_POINTERDATAPROTO]))
    return false;

  if (!InitTypeConstructor(cx, ctypesObj, CTypeProto, CDataProto,
         sArrayFunction, nullptr, sArrayProps,
         sArrayInstanceFunctions, sArrayInstanceProps,
         protos[SLOT_ARRAYPROTO], protos[SLOT_ARRAYDATAPROTO]))
    return false;

  if (!InitTypeConstructor(cx, ctypesObj, CTypeProto, CDataProto,
         sStructFunction, sStructFunctions, sStructProps,
         sStructInstanceFunctions, nullptr,
         protos[SLOT_STRUCTPROTO], protos[SLOT_STRUCTDATAPROTO]))
    return false;

  if (!InitTypeConstructor(cx, ctypesObj, CTypeProto, protos[SLOT_POINTERDATAPROTO],
         sFunctionFunction, nullptr, sFunctionProps, sFunctionInstanceFunctions, nullptr,
         protos[SLOT_FUNCTIONPROTO], protos[SLOT_FUNCTIONDATAPROTO]))
    return false;

  protos[SLOT_CDATAPROTO].set(CDataProto);

  // Create and attach the ctypes.{Int64,UInt64} constructors.
  // Each of these has, respectively:
  //   * [[Class]] "Function"
  //   * __proto__ === Function.prototype
  //   * A constructor that creates a ctypes.{Int64,UInt64} object, respectively.
  //   * 'prototype' property:
  //     * [[Class]] {"Int64Proto","UInt64Proto"}
  //     * 'constructor' property === ctypes.{Int64,UInt64}
  protos[SLOT_INT64PROTO].set(InitInt64Class(cx, ctypesObj, &sInt64ProtoClass,
    Int64::Construct, sInt64Functions, sInt64StaticFunctions));
  if (!protos[SLOT_INT64PROTO])
    return false;
  protos[SLOT_UINT64PROTO].set(InitInt64Class(cx, ctypesObj, &sUInt64ProtoClass,
    UInt64::Construct, sUInt64Functions, sUInt64StaticFunctions));
  if (!protos[SLOT_UINT64PROTO])
    return false;

  // Finally, store a pointer to the global ctypes object.
  // Note that there is no other reliable manner of locating this object.
  protos[SLOT_CTYPES].set(ctypesObj);

  // Attach the prototypes just created to each of ctypes.CType.prototype,
  // and the special type constructors, so we can access them when constructing
  // instances of those types.
  AttachProtos(CTypeProto, protos);
  AttachProtos(protos[SLOT_POINTERPROTO], protos);
  AttachProtos(protos[SLOT_ARRAYPROTO], protos);
  AttachProtos(protos[SLOT_STRUCTPROTO], protos);
  AttachProtos(protos[SLOT_FUNCTIONPROTO], protos);

  RootedObject ABIProto(cx, InitABIClass(cx));
  if (!ABIProto)
    return false;

  // Attach objects representing ABI constants.
  if (!DefineABIConstant(cx, ctypesObj, "default_abi", ABI_DEFAULT, ABIProto) ||
      !DefineABIConstant(cx, ctypesObj, "stdcall_abi", ABI_STDCALL, ABIProto) ||
      !DefineABIConstant(cx, ctypesObj, "winapi_abi", ABI_WINAPI, ABIProto))
    return false;

  // Create objects representing the builtin types, and attach them to the
  // ctypes object. Each type object 't' has:
  //   * [[Class]] "CType"
  //   * __proto__ === ctypes.CType.prototype
  //   * A constructor which creates and returns a CData object, containing
  //     binary data of the given type.
  //   * 'prototype' property:
  //     * [[Class]] "CDataProto"
  //     * __proto__ === ctypes.CData.prototype
  //     * 'constructor' property === 't'
#define DEFINE_TYPE(name, type, ffiType)                                       \
  RootedObject typeObj_##name(cx,                                              \
    CType::DefineBuiltin(cx, ctypesObj, #name, CTypeProto, CDataProto, #name,  \
      TYPE_##name, Int32Value(sizeof(type)),                                   \
      Int32Value(ffiType.alignment), &ffiType));                               \
  if (!typeObj_##name)                                                         \
    return false;
  CTYPES_FOR_EACH_TYPE(DEFINE_TYPE)
#undef DEFINE_TYPE

  // Alias 'ctypes.unsigned' as 'ctypes.unsigned_int', since they represent
  // the same type in C.
  if (!JS_DefineProperty(cx, ctypesObj, "unsigned", typeObj_unsigned_int,
                         JSPROP_ENUMERATE | JSPROP_READONLY | JSPROP_PERMANENT))
    return false;

  // Alias 'ctypes.jschar' as 'ctypes.char16_t' to prevent breaking addons
  // that are still using jschar (bug 1064935).
  if (!JS_DefineProperty(cx, ctypesObj, "jschar", typeObj_char16_t,
                         JSPROP_ENUMERATE | JSPROP_READONLY | JSPROP_PERMANENT))
    return false;

  // Create objects representing the special types void_t and voidptr_t.
  RootedObject typeObj(cx,
    CType::DefineBuiltin(cx, ctypesObj, "void_t", CTypeProto, CDataProto, "void",
                         TYPE_void_t, JS::UndefinedValue(), JS::UndefinedValue(),
                         &ffi_type_void));
  if (!typeObj)
    return false;

  typeObj = PointerType::CreateInternal(cx, typeObj);
  if (!typeObj)
    return false;
  if (!JS_DefineProperty(cx, ctypesObj, "voidptr_t", typeObj,
                         JSPROP_ENUMERATE | JSPROP_READONLY | JSPROP_PERMANENT))
    return false;

  return true;
}

bool
IsCTypesGlobal(JSObject* obj)
{
  return JS_GetClass(obj) == &sCTypesGlobalClass;
}

bool
IsCTypesGlobal(HandleValue v)
{
  return v.isObject() && IsCTypesGlobal(&v.toObject());
}

// Get the JSCTypesCallbacks struct from the 'ctypes' object 'obj'.
const JSCTypesCallbacks*
GetCallbacks(JSObject* obj)
{
  MOZ_ASSERT(IsCTypesGlobal(obj));

  Value result = JS_GetReservedSlot(obj, SLOT_CALLBACKS);
  if (result.isUndefined())
    return nullptr;

  return static_cast<const JSCTypesCallbacks*>(result.toPrivate());
}

// Utility function to access a property of an object as an object
// returns false and sets the error if the property does not exist
// or is not an object
static bool GetObjectProperty(JSContext* cx, HandleObject obj,
                              const char* property, MutableHandleObject result)
{
  RootedValue val(cx);
  if (!JS_GetProperty(cx, obj, property, &val)) {
    return false;
  }

  if (val.isPrimitive()) {
    JS_ReportError(cx, "missing or non-object field");
    return false;
  }

  result.set(val.toObjectOrNull());
  return true;
}

} /* namespace ctypes */
} /* namespace js */

using namespace js;
using namespace js::ctypes;

JS_PUBLIC_API(bool)
JS_InitCTypesClass(JSContext* cx, HandleObject global)
{
  // attach ctypes property to global object
  RootedObject ctypes(cx, JS_NewObject(cx, &sCTypesGlobalClass));
  if (!ctypes)
    return false;

  if (!JS_DefineProperty(cx, global, "ctypes", ctypes,
                         JSPROP_READONLY | JSPROP_PERMANENT,
                         JS_STUBGETTER, JS_STUBSETTER)){
    return false;
  }

  if (!InitTypeClasses(cx, ctypes))
    return false;

  // attach API functions and properties
  if (!JS_DefineFunctions(cx, ctypes, sModuleFunctions) ||
      !JS_DefineProperties(cx, ctypes, sModuleProps))
    return false;

  // Set up ctypes.CDataFinalizer.prototype.
  RootedObject ctor(cx);
  if (!GetObjectProperty(cx, ctypes, "CDataFinalizer", &ctor))
    return false;

  RootedObject prototype(cx, JS_NewObject(cx, &sCDataFinalizerProtoClass));
  if (!prototype)
    return false;

  if (!JS_DefineFunctions(cx, prototype, sCDataFinalizerFunctions))
    return false;

  if (!JS_DefineProperty(cx, ctor, "prototype", prototype,
                         JSPROP_ENUMERATE | JSPROP_READONLY | JSPROP_PERMANENT))
    return false;

  if (!JS_DefineProperty(cx, prototype, "constructor", ctor,
                         JSPROP_ENUMERATE | JSPROP_READONLY | JSPROP_PERMANENT))
    return false;


  // Seal the ctypes object, to prevent modification.
  return JS_FreezeObject(cx, ctypes);
}

JS_PUBLIC_API(void)
JS_SetCTypesCallbacks(JSObject* ctypesObj, const JSCTypesCallbacks* callbacks)
{
  MOZ_ASSERT(callbacks);
  MOZ_ASSERT(IsCTypesGlobal(ctypesObj));

  // Set the callbacks on a reserved slot.
  JS_SetReservedSlot(ctypesObj, SLOT_CALLBACKS,
                     PrivateValue(const_cast<JSCTypesCallbacks*>(callbacks)));
}

namespace js {

JS_FRIEND_API(size_t)
SizeOfDataIfCDataObject(mozilla::MallocSizeOf mallocSizeOf, JSObject* obj)
{
    if (!CData::IsCData(obj))
        return 0;

    size_t n = 0;
    Value slot = JS_GetReservedSlot(obj, ctypes::SLOT_OWNS);
    if (!slot.isUndefined()) {
        bool owns = slot.toBoolean();
        slot = JS_GetReservedSlot(obj, ctypes::SLOT_DATA);
        if (!slot.isUndefined()) {
            char** buffer = static_cast<char**>(slot.toPrivate());
            n += mallocSizeOf(buffer);
            if (owns)
                n += mallocSizeOf(*buffer);
        }
    }
    return n;
}

namespace ctypes {

/*******************************************************************************
** Type conversion functions
*******************************************************************************/

// Enforce some sanity checks on type widths and properties.
// Where the architecture is 64-bit, make sure it's LP64 or LLP64. (ctypes.int
// autoconverts to a primitive JS number; to support ILP64 architectures, it
// would need to autoconvert to an Int64 object instead. Therefore we enforce
// this invariant here.)
JS_STATIC_ASSERT(sizeof(bool) == 1 || sizeof(bool) == 4);
JS_STATIC_ASSERT(sizeof(char) == 1);
JS_STATIC_ASSERT(sizeof(short) == 2);
JS_STATIC_ASSERT(sizeof(int) == 4);
JS_STATIC_ASSERT(sizeof(unsigned) == 4);
JS_STATIC_ASSERT(sizeof(long) == 4 || sizeof(long) == 8);
JS_STATIC_ASSERT(sizeof(long long) == 8);
JS_STATIC_ASSERT(sizeof(size_t) == sizeof(uintptr_t));
JS_STATIC_ASSERT(sizeof(float) == 4);
JS_STATIC_ASSERT(sizeof(PRFuncPtr) == sizeof(void*));
JS_STATIC_ASSERT(NumericLimits<double>::is_signed);

// Templated helper to convert FromType to TargetType, for the default case
// where the trivial POD constructor will do.
template<class TargetType, class FromType>
struct ConvertImpl {
  static MOZ_ALWAYS_INLINE TargetType Convert(FromType d) {
    return TargetType(d);
  }
};

#ifdef _MSC_VER
// MSVC can't perform double to unsigned __int64 conversion when the
// double is greater than 2^63 - 1. Help it along a little.
template<>
struct ConvertImpl<uint64_t, double> {
  static MOZ_ALWAYS_INLINE uint64_t Convert(double d) {
    return d > 0x7fffffffffffffffui64 ?
           uint64_t(d - 0x8000000000000000ui64) + 0x8000000000000000ui64 :
           uint64_t(d);
  }
};
#endif

// C++ doesn't guarantee that exact values are the only ones that will
// round-trip. In fact, on some platforms, including SPARC, there are pairs of
// values, a uint64_t and a double, such that neither value is exactly
// representable in the other type, but they cast to each other.
#if defined(SPARC) || defined(__powerpc__)
// Simulate x86 overflow behavior
template<>
struct ConvertImpl<uint64_t, double> {
  static MOZ_ALWAYS_INLINE uint64_t Convert(double d) {
    return d >= 0xffffffffffffffff ?
           0x8000000000000000 : uint64_t(d);
  }
};

template<>
struct ConvertImpl<int64_t, double> {
  static MOZ_ALWAYS_INLINE int64_t Convert(double d) {
    return d >= 0x7fffffffffffffff ?
           0x8000000000000000 : int64_t(d);
  }
};
#endif

template<class TargetType, class FromType>
static MOZ_ALWAYS_INLINE TargetType Convert(FromType d)
{
  return ConvertImpl<TargetType, FromType>::Convert(d);
}

template<class TargetType, class FromType>
static MOZ_ALWAYS_INLINE bool IsAlwaysExact()
{
  // Return 'true' if TargetType can always exactly represent FromType.
  // This means that:
  // 1) TargetType must be the same or more bits wide as FromType. For integers
  //    represented in 'n' bits, unsigned variants will have 'n' digits while
  //    signed will have 'n - 1'. For floating point types, 'digits' is the
  //    mantissa width.
  // 2) If FromType is signed, TargetType must also be signed. (Floating point
  //    types are always signed.)
  // 3) If TargetType is an exact integral type, FromType must be also.
  if (NumericLimits<TargetType>::digits < NumericLimits<FromType>::digits)
    return false;

  if (NumericLimits<FromType>::is_signed &&
      !NumericLimits<TargetType>::is_signed)
    return false;

  if (!NumericLimits<FromType>::is_exact &&
      NumericLimits<TargetType>::is_exact)
    return false;

  return true;
}

// Templated helper to determine if FromType 'i' converts losslessly to
// TargetType 'j'. Default case where both types are the same signedness.
template<class TargetType, class FromType, bool TargetSigned, bool FromSigned>
struct IsExactImpl {
  static MOZ_ALWAYS_INLINE bool Test(FromType i, TargetType j) {
    JS_STATIC_ASSERT(NumericLimits<TargetType>::is_exact);
    return FromType(j) == i;
  }
};

// Specialization where TargetType is unsigned, FromType is signed.
template<class TargetType, class FromType>
struct IsExactImpl<TargetType, FromType, false, true> {
  static MOZ_ALWAYS_INLINE bool Test(FromType i, TargetType j) {
    JS_STATIC_ASSERT(NumericLimits<TargetType>::is_exact);
    return i >= 0 && FromType(j) == i;
  }
};

// Specialization where TargetType is signed, FromType is unsigned.
template<class TargetType, class FromType>
struct IsExactImpl<TargetType, FromType, true, false> {
  static MOZ_ALWAYS_INLINE bool Test(FromType i, TargetType j) {
    JS_STATIC_ASSERT(NumericLimits<TargetType>::is_exact);
    return TargetType(i) >= 0 && FromType(j) == i;
  }
};

// Convert FromType 'i' to TargetType 'result', returning true iff 'result'
// is an exact representation of 'i'.
template<class TargetType, class FromType>
static MOZ_ALWAYS_INLINE bool ConvertExact(FromType i, TargetType* result)
{
  // Require that TargetType is integral, to simplify conversion.
  JS_STATIC_ASSERT(NumericLimits<TargetType>::is_exact);

  *result = Convert<TargetType>(i);

  // See if we can avoid a dynamic check.
  if (IsAlwaysExact<TargetType, FromType>())
    return true;

  // Return 'true' if 'i' is exactly representable in 'TargetType'.
  return IsExactImpl<TargetType,
                     FromType,
                     NumericLimits<TargetType>::is_signed,
                     NumericLimits<FromType>::is_signed>::Test(i, *result);
}

// Templated helper to determine if Type 'i' is negative. Default case
// where IntegerType is unsigned.
template<class Type, bool IsSigned>
struct IsNegativeImpl {
  static MOZ_ALWAYS_INLINE bool Test(Type i) {
    return false;
  }
};

// Specialization where Type is signed.
template<class Type>
struct IsNegativeImpl<Type, true> {
  static MOZ_ALWAYS_INLINE bool Test(Type i) {
    return i < 0;
  }
};

// Determine whether Type 'i' is negative.
template<class Type>
static MOZ_ALWAYS_INLINE bool IsNegative(Type i)
{
  return IsNegativeImpl<Type, NumericLimits<Type>::is_signed>::Test(i);
}

// Implicitly convert val to bool, allowing bool, int, and double
// arguments numerically equal to 0 or 1.
static bool
jsvalToBool(JSContext* cx, Value val, bool* result)
{
  if (val.isBoolean()) {
    *result = val.toBoolean();
    return true;
  }
  if (val.isInt32()) {
    int32_t i = val.toInt32();
    *result = i != 0;
    return i == 0 || i == 1;
  }
  if (val.isDouble()) {
    double d = val.toDouble();
    *result = d != 0;
    // Allow -0.
    return d == 1 || d == 0;
  }
  // Don't silently convert null to bool. It's probably a mistake.
  return false;
}

// Implicitly convert val to IntegerType, allowing bool, int, double,
// Int64, UInt64, and CData integer types 't' where all values of 't' are
// representable by IntegerType.
template<class IntegerType>
static bool
jsvalToInteger(JSContext* cx, Value val, IntegerType* result)
{
  JS_STATIC_ASSERT(NumericLimits<IntegerType>::is_exact);

  if (val.isInt32()) {
    // Make sure the integer fits in the alotted precision, and has the right
    // sign.
    int32_t i = val.toInt32();
    return ConvertExact(i, result);
  }
  if (val.isDouble()) {
    // Don't silently lose bits here -- check that val really is an
    // integer value, and has the right sign.
    double d = val.toDouble();
    return ConvertExact(d, result);
  }
  if (val.isObject()) {
    JSObject* obj = &val.toObject();
    if (CData::IsCData(obj)) {
      JSObject* typeObj = CData::GetCType(obj);
      void* data = CData::GetData(obj);

      // Check whether the source type is always representable, with exact
      // precision, by the target type. If it is, convert the value.
      switch (CType::GetTypeCode(typeObj)) {
#define INTEGER_CASE(name, fromType, ffiType)                                  \
      case TYPE_##name:                                                        \
        if (!IsAlwaysExact<IntegerType, fromType>())                           \
          return false;                                                        \
        *result = IntegerType(*static_cast<fromType*>(data));                  \
        return true;
      CTYPES_FOR_EACH_INT_TYPE(INTEGER_CASE)
      CTYPES_FOR_EACH_WRAPPED_INT_TYPE(INTEGER_CASE)
#undef INTEGER_CASE
      case TYPE_void_t:
      case TYPE_bool:
      case TYPE_float:
      case TYPE_double:
      case TYPE_float32_t:
      case TYPE_float64_t:
      case TYPE_char:
      case TYPE_signed_char:
      case TYPE_unsigned_char:
      case TYPE_char16_t:
      case TYPE_pointer:
      case TYPE_function:
      case TYPE_array:
      case TYPE_struct:
        // Not a compatible number type.
        return false;
      }
    }

    if (Int64::IsInt64(obj)) {
      // Make sure the integer fits in IntegerType.
      int64_t i = Int64Base::GetInt(obj);
      return ConvertExact(i, result);
    }

    if (UInt64::IsUInt64(obj)) {
      // Make sure the integer fits in IntegerType.
      uint64_t i = Int64Base::GetInt(obj);
      return ConvertExact(i, result);
    }

    if (CDataFinalizer::IsCDataFinalizer(obj)) {
      RootedValue innerData(cx);
      if (!CDataFinalizer::GetValue(cx, obj, &innerData)) {
        return false; // Nothing to convert
      }
      return jsvalToInteger(cx, innerData, result);
    }

    return false;
  }
  if (val.isBoolean()) {
    // Implicitly promote boolean values to 0 or 1, like C.
    *result = val.toBoolean();
    MOZ_ASSERT(*result == 0 || *result == 1);
    return true;
  }
  // Don't silently convert null to an integer. It's probably a mistake.
  return false;
}

// Implicitly convert val to FloatType, allowing int, double,
// Int64, UInt64, and CData numeric types 't' where all values of 't' are
// representable by FloatType.
template<class FloatType>
static bool
jsvalToFloat(JSContext* cx, Value val, FloatType* result)
{
  JS_STATIC_ASSERT(!NumericLimits<FloatType>::is_exact);

  // The following casts may silently throw away some bits, but there's
  // no good way around it. Sternly requiring that the 64-bit double
  // argument be exactly representable as a 32-bit float is
  // unrealistic: it would allow 1/2 to pass but not 1/3.
  if (val.isInt32()) {
    *result = FloatType(val.toInt32());
    return true;
  }
  if (val.isDouble()) {
    *result = FloatType(val.toDouble());
    return true;
  }
  if (val.isObject()) {
    JSObject* obj = &val.toObject();
    if (CData::IsCData(obj)) {
      JSObject* typeObj = CData::GetCType(obj);
      void* data = CData::GetData(obj);

      // Check whether the source type is always representable, with exact
      // precision, by the target type. If it is, convert the value.
      switch (CType::GetTypeCode(typeObj)) {
#define NUMERIC_CASE(name, fromType, ffiType)                                  \
      case TYPE_##name:                                                        \
        if (!IsAlwaysExact<FloatType, fromType>())                             \
          return false;                                                        \
        *result = FloatType(*static_cast<fromType*>(data));                    \
        return true;
      CTYPES_FOR_EACH_FLOAT_TYPE(NUMERIC_CASE)
      CTYPES_FOR_EACH_INT_TYPE(NUMERIC_CASE)
      CTYPES_FOR_EACH_WRAPPED_INT_TYPE(NUMERIC_CASE)
#undef NUMERIC_CASE
      case TYPE_void_t:
      case TYPE_bool:
      case TYPE_char:
      case TYPE_signed_char:
      case TYPE_unsigned_char:
      case TYPE_char16_t:
      case TYPE_pointer:
      case TYPE_function:
      case TYPE_array:
      case TYPE_struct:
        // Not a compatible number type.
        return false;
      }
    }
  }
  // Don't silently convert true to 1.0 or false to 0.0, even though C/C++
  // does it. It's likely to be a mistake.
  return false;
}

template <class IntegerType, class CharT>
static bool
StringToInteger(JSContext* cx, CharT* cp, size_t length, IntegerType* result)
{
  JS_STATIC_ASSERT(NumericLimits<IntegerType>::is_exact);

  const CharT* end = cp + length;
  if (cp == end)
    return false;

  IntegerType sign = 1;
  if (cp[0] == '-') {
    if (!NumericLimits<IntegerType>::is_signed)
      return false;

    sign = -1;
    ++cp;
  }

  // Assume base-10, unless the string begins with '0x' or '0X'.
  IntegerType base = 10;
  if (end - cp > 2 && cp[0] == '0' && (cp[1] == 'x' || cp[1] == 'X')) {
    cp += 2;
    base = 16;
  }

  // Scan the string left to right and build the number,
  // checking for valid characters 0 - 9, a - f, A - F and overflow.
  IntegerType i = 0;
  while (cp != end) {
    char16_t c = *cp++;
    if (c >= '0' && c <= '9')
      c -= '0';
    else if (base == 16 && c >= 'a' && c <= 'f')
      c = c - 'a' + 10;
    else if (base == 16 && c >= 'A' && c <= 'F')
      c = c - 'A' + 10;
    else
      return false;

    IntegerType ii = i;
    i = ii * base + sign * c;
    if (i / base != ii) // overflow
      return false;
  }

  *result = i;
  return true;
}

template<class IntegerType>
static bool
StringToInteger(JSContext* cx, JSString* string, IntegerType* result)
{
  JSLinearString* linear = string->ensureLinear(cx);
  if (!linear)
    return false;

  AutoCheckCannotGC nogc;
  size_t length = linear->length();
  return string->hasLatin1Chars()
         ? StringToInteger<IntegerType>(cx, linear->latin1Chars(nogc), length, result)
         : StringToInteger<IntegerType>(cx, linear->twoByteChars(nogc), length, result);
}

// Implicitly convert val to IntegerType, allowing int, double,
// Int64, UInt64, and optionally a decimal or hexadecimal string argument.
// (This is common code shared by jsvalToSize and the Int64/UInt64 constructors.)
template<class IntegerType>
static bool
jsvalToBigInteger(JSContext* cx,
                  Value val,
                  bool allowString,
                  IntegerType* result)
{
  JS_STATIC_ASSERT(NumericLimits<IntegerType>::is_exact);

  if (val.isInt32()) {
    // Make sure the integer fits in the alotted precision, and has the right
    // sign.
    int32_t i = val.toInt32();
    return ConvertExact(i, result);
  }
  if (val.isDouble()) {
    // Don't silently lose bits here -- check that val really is an
    // integer value, and has the right sign.
    double d = val.toDouble();
    return ConvertExact(d, result);
  }
  if (allowString && val.isString()) {
    // Allow conversion from base-10 or base-16 strings, provided the result
    // fits in IntegerType. (This allows an Int64 or UInt64 object to be passed
    // to the JS array element operator, which will automatically call
    // toString() on the object for us.)
    return StringToInteger(cx, val.toString(), result);
  }
  if (val.isObject()) {
    // Allow conversion from an Int64 or UInt64 object directly.
    JSObject* obj = &val.toObject();

    if (UInt64::IsUInt64(obj)) {
      // Make sure the integer fits in IntegerType.
      uint64_t i = Int64Base::GetInt(obj);
      return ConvertExact(i, result);
    }

    if (Int64::IsInt64(obj)) {
      // Make sure the integer fits in IntegerType.
      int64_t i = Int64Base::GetInt(obj);
      return ConvertExact(i, result);
    }

    if (CDataFinalizer::IsCDataFinalizer(obj)) {
      RootedValue innerData(cx);
      if (!CDataFinalizer::GetValue(cx, obj, &innerData)) {
        return false; // Nothing to convert
      }
      return jsvalToBigInteger(cx, innerData, allowString, result);
    }

  }
  return false;
}

// Implicitly convert val to a size value, where the size value is represented
// by size_t but must also fit in a double.
static bool
jsvalToSize(JSContext* cx, Value val, bool allowString, size_t* result)
{
  if (!jsvalToBigInteger(cx, val, allowString, result))
    return false;

  // Also check that the result fits in a double.
  return Convert<size_t>(double(*result)) == *result;
}

// Implicitly convert val to IntegerType, allowing int, double,
// Int64, UInt64, and optionally a decimal or hexadecimal string argument.
// (This is common code shared by jsvalToSize and the Int64/UInt64 constructors.)
template<class IntegerType>
static bool
jsidToBigInteger(JSContext* cx,
                 jsid val,
                 bool allowString,
                 IntegerType* result)
{
  JS_STATIC_ASSERT(NumericLimits<IntegerType>::is_exact);

  if (JSID_IS_INT(val)) {
    // Make sure the integer fits in the alotted precision, and has the right
    // sign.
    int32_t i = JSID_TO_INT(val);
    return ConvertExact(i, result);
  }
  if (allowString && JSID_IS_STRING(val)) {
    // Allow conversion from base-10 or base-16 strings, provided the result
    // fits in IntegerType. (This allows an Int64 or UInt64 object to be passed
    // to the JS array element operator, which will automatically call
    // toString() on the object for us.)
    return StringToInteger(cx, JSID_TO_STRING(val), result);
  }
  return false;
}

// Implicitly convert val to a size value, where the size value is represented
// by size_t but must also fit in a double.
static bool
jsidToSize(JSContext* cx, jsid val, bool allowString, size_t* result)
{
  if (!jsidToBigInteger(cx, val, allowString, result))
    return false;

  // Also check that the result fits in a double.
  return Convert<size_t>(double(*result)) == *result;
}

// Implicitly convert a size value to a Value, ensuring that the size_t value
// fits in a double.
static bool
SizeTojsval(JSContext* cx, size_t size, MutableHandleValue result)
{
  if (Convert<size_t>(double(size)) != size) {
    JS_ReportError(cx, "size overflow");
    return false;
  }

  result.setNumber(double(size));
  return true;
}

// Forcefully convert val to IntegerType when explicitly requested.
template<class IntegerType>
static bool
jsvalToIntegerExplicit(Value val, IntegerType* result)
{
  JS_STATIC_ASSERT(NumericLimits<IntegerType>::is_exact);

  if (val.isDouble()) {
    // Convert -Inf, Inf, and NaN to 0; otherwise, convert by C-style cast.
    double d = val.toDouble();
    *result = mozilla::IsFinite(d) ? IntegerType(d) : 0;
    return true;
  }
  if (val.isObject()) {
    // Convert Int64 and UInt64 values by C-style cast.
    JSObject* obj = &val.toObject();
    if (Int64::IsInt64(obj)) {
      int64_t i = Int64Base::GetInt(obj);
      *result = IntegerType(i);
      return true;
    }
    if (UInt64::IsUInt64(obj)) {
      uint64_t i = Int64Base::GetInt(obj);
      *result = IntegerType(i);
      return true;
    }
  }
  return false;
}

// Forcefully convert val to a pointer value when explicitly requested.
static bool
jsvalToPtrExplicit(JSContext* cx, Value val, uintptr_t* result)
{
  if (val.isInt32()) {
    // int32_t always fits in intptr_t. If the integer is negative, cast through
    // an intptr_t intermediate to sign-extend.
    int32_t i = val.toInt32();
    *result = i < 0 ? uintptr_t(intptr_t(i)) : uintptr_t(i);
    return true;
  }
  if (val.isDouble()) {
    double d = val.toDouble();
    if (d < 0) {
      // Cast through an intptr_t intermediate to sign-extend.
      intptr_t i = Convert<intptr_t>(d);
      if (double(i) != d)
        return false;

      *result = uintptr_t(i);
      return true;
    }

    // Don't silently lose bits here -- check that val really is an
    // integer value, and has the right sign.
    *result = Convert<uintptr_t>(d);
    return double(*result) == d;
  }
  if (val.isObject()) {
    JSObject* obj = &val.toObject();
    if (Int64::IsInt64(obj)) {
      int64_t i = Int64Base::GetInt(obj);
      intptr_t p = intptr_t(i);

      // Make sure the integer fits in the alotted precision.
      if (int64_t(p) != i)
        return false;
      *result = uintptr_t(p);
      return true;
    }

    if (UInt64::IsUInt64(obj)) {
      uint64_t i = Int64Base::GetInt(obj);

      // Make sure the integer fits in the alotted precision.
      *result = uintptr_t(i);
      return uint64_t(*result) == i;
    }
  }
  return false;
}

template<class IntegerType, class CharType, size_t N, class AP>
void
IntegerToString(IntegerType i, int radix, mozilla::Vector<CharType, N, AP>& result)
{
  JS_STATIC_ASSERT(NumericLimits<IntegerType>::is_exact);

  // The buffer must be big enough for all the bits of IntegerType to fit,
  // in base-2, including '-'.
  CharType buffer[sizeof(IntegerType) * 8 + 1];
  CharType* end = buffer + sizeof(buffer) / sizeof(CharType);
  CharType* cp = end;

  // Build the string in reverse. We use multiplication and subtraction
  // instead of modulus because that's much faster.
  const bool isNegative = IsNegative(i);
  size_t sign = isNegative ? -1 : 1;
  do {
    IntegerType ii = i / IntegerType(radix);
    size_t index = sign * size_t(i - ii * IntegerType(radix));
    *--cp = "0123456789abcdefghijklmnopqrstuvwxyz"[index];
    i = ii;
  } while (i != 0);

  if (isNegative)
    *--cp = '-';

  MOZ_ASSERT(cp >= buffer);
  result.append(cp, end);
}

template<class CharType>
static size_t
strnlen(const CharType* begin, size_t max)
{
  for (const CharType* s = begin; s != begin + max; ++s)
    if (*s == 0)
      return s - begin;

  return max;
}

// Convert C binary value 'data' of CType 'typeObj' to a JS primitive, where
// possible; otherwise, construct and return a CData object. The following
// semantics apply when constructing a CData object for return:
// * If 'wantPrimitive' is true, the caller indicates that 'result' must be
//   a JS primitive, and ConvertToJS will fail if 'result' would be a CData
//   object. Otherwise:
// * If a CData object 'parentObj' is supplied, the new CData object is
//   dependent on the given parent and its buffer refers to a slice of the
//   parent's buffer.
// * If 'parentObj' is null, the new CData object may or may not own its
//   resulting buffer depending on the 'ownResult' argument.
static bool
ConvertToJS(JSContext* cx,
            HandleObject typeObj,
            HandleObject parentObj,
            void* data,
            bool wantPrimitive,
            bool ownResult,
            MutableHandleValue result)
{
  MOZ_ASSERT(!parentObj || CData::IsCData(parentObj));
  MOZ_ASSERT(!parentObj || !ownResult);
  MOZ_ASSERT(!wantPrimitive || !ownResult);

  TypeCode typeCode = CType::GetTypeCode(typeObj);

  switch (typeCode) {
  case TYPE_void_t:
    result.setUndefined();
    break;
  case TYPE_bool:
    result.setBoolean(*static_cast<bool*>(data));
    break;
#define INT_CASE(name, type, ffiType)                                          \
  case TYPE_##name: {                                                          \
    type value = *static_cast<type*>(data);                                    \
    if (sizeof(type) < 4)                                                      \
      result.setInt32(int32_t(value));                                         \
    else                                                                       \
      result.setDouble(double(value));                                         \
    break;                                                                     \
  }
  CTYPES_FOR_EACH_INT_TYPE(INT_CASE)
#undef INT_CASE
#define WRAPPED_INT_CASE(name, type, ffiType)                                  \
  case TYPE_##name: {                                                          \
    /* Return an Int64 or UInt64 object - do not convert to a JS number. */    \
    uint64_t value;                                                            \
    RootedObject proto(cx);                                                    \
    if (!NumericLimits<type>::is_signed) {                                     \
      value = *static_cast<type*>(data);                                       \
      /* Get ctypes.UInt64.prototype from ctypes.CType.prototype. */           \
      proto = CType::GetProtoFromType(cx, typeObj, SLOT_UINT64PROTO);          \
      if (!proto)                                                              \
        return false;                                                          \
    } else {                                                                   \
      value = int64_t(*static_cast<type*>(data));                              \
      /* Get ctypes.Int64.prototype from ctypes.CType.prototype. */            \
      proto = CType::GetProtoFromType(cx, typeObj, SLOT_INT64PROTO);           \
      if (!proto)                                                              \
        return false;                                                          \
    }                                                                          \
                                                                               \
    JSObject* obj = Int64Base::Construct(cx, proto, value,                     \
      !NumericLimits<type>::is_signed);                                        \
    if (!obj)                                                                  \
      return false;                                                            \
    result.setObject(*obj);                                                    \
    break;                                                                     \
  }
  CTYPES_FOR_EACH_WRAPPED_INT_TYPE(WRAPPED_INT_CASE)
#undef WRAPPED_INT_CASE
#define FLOAT_CASE(name, type, ffiType)                                        \
  case TYPE_##name: {                                                          \
    type value = *static_cast<type*>(data);                                    \
    result.setDouble(double(value));                                           \
    break;                                                                     \
  }
  CTYPES_FOR_EACH_FLOAT_TYPE(FLOAT_CASE)
#undef FLOAT_CASE
#define CHAR_CASE(name, type, ffiType)                                         \
  case TYPE_##name:                                                            \
    /* Convert to an integer. We have no idea what character encoding to */    \
    /* use, if any. */                                                         \
    result.setInt32(*static_cast<type*>(data));                                \
    break;
  CTYPES_FOR_EACH_CHAR_TYPE(CHAR_CASE)
#undef CHAR_CASE
  case TYPE_char16_t: {
    // Convert the char16_t to a 1-character string.
    JSString* str = JS_NewUCStringCopyN(cx, static_cast<char16_t*>(data), 1);
    if (!str)
      return false;

    result.setString(str);
    break;
  }
  case TYPE_pointer:
  case TYPE_array:
  case TYPE_struct: {
    // We're about to create a new CData object to return. If the caller doesn't
    // want this, return early.
    if (wantPrimitive) {
      return NonPrimitiveError(cx, typeObj);
    }

    JSObject* obj = CData::Create(cx, typeObj, parentObj, data, ownResult);
    if (!obj)
      return false;

    result.setObject(*obj);
    break;
  }
  case TYPE_function:
    MOZ_CRASH("cannot return a FunctionType");
  }

  return true;
}

// Determine if the contents of a typed array can be converted without
// ambiguity to a C type. Elements of a Int8Array are converted to
// ctypes.int8_t, UInt8Array to ctypes.uint8_t, etc.
bool CanConvertTypedArrayItemTo(JSObject* baseType, JSObject* valObj, JSContext* cx) {
  TypeCode baseTypeCode = CType::GetTypeCode(baseType);
  if (baseTypeCode == TYPE_void_t || baseTypeCode == TYPE_char) {
    return true;
  }
  TypeCode elementTypeCode;
  switch (JS_GetArrayBufferViewType(valObj)) {
  case Scalar::Int8:
    elementTypeCode = TYPE_int8_t;
    break;
  case Scalar::Uint8:
  case Scalar::Uint8Clamped:
    elementTypeCode = TYPE_uint8_t;
    break;
  case Scalar::Int16:
    elementTypeCode = TYPE_int16_t;
    break;
  case Scalar::Uint16:
    elementTypeCode = TYPE_uint16_t;
    break;
  case Scalar::Int32:
    elementTypeCode = TYPE_int32_t;
    break;
  case Scalar::Uint32:
    elementTypeCode = TYPE_uint32_t;
    break;
  case Scalar::Float32:
    elementTypeCode = TYPE_float32_t;
    break;
  case Scalar::Float64:
    elementTypeCode = TYPE_float64_t;
    break;
  default:
    return false;
  }

  return elementTypeCode == baseTypeCode;
}

// Implicitly convert Value 'val' to a C binary representation of CType
// 'targetType', storing the result in 'buffer'. Adequate space must be
// provided in 'buffer' by the caller. This function generally does minimal
// coercion between types. There are two cases in which this function is used:
// 1) The target buffer is internal to a CData object; we simply write data
//    into it.
// 2) We are converting an argument for an ffi call, in which case 'convType'
//    will be 'ConversionType::Argument'. This allows us to handle a special
//    case: if necessary, we can autoconvert a JS string primitive to a
//    pointer-to-character type. In this case, ownership of the allocated string
//    is handed off to the caller; 'freePointer' will be set to indicate this.
static bool
ImplicitConvert(JSContext* cx,
                HandleValue val,
                JSObject* targetType_,
                void* buffer,
                ConversionType convType,
                bool* freePointer,
                HandleObject funObj = nullptr, unsigned argIndex = 0,
                HandleObject arrObj = nullptr, unsigned arrIndex = 0)
{
  RootedObject targetType(cx, targetType_);
  MOZ_ASSERT(CType::IsSizeDefined(targetType));

  // First, check if val is either a CData object or a CDataFinalizer
  // of type targetType.
  JSObject* sourceData = nullptr;
  JSObject* sourceType = nullptr;
  RootedObject valObj(cx, nullptr);
  if (val.isObject()) {
    valObj = &val.toObject();
    if (CData::IsCData(valObj)) {
      sourceData = valObj;
      sourceType = CData::GetCType(sourceData);

      // If the types are equal, copy the buffer contained within the CData.
      // (Note that the buffers may overlap partially or completely.)
      if (CType::TypesEqual(sourceType, targetType)) {
        size_t size = CType::GetSize(sourceType);
        memmove(buffer, CData::GetData(sourceData), size);
        return true;
      }
    } else if (CDataFinalizer::IsCDataFinalizer(valObj)) {
      sourceData = valObj;
      sourceType = CDataFinalizer::GetCType(cx, sourceData);

      CDataFinalizer::Private* p = (CDataFinalizer::Private*)
        JS_GetPrivate(sourceData);

      if (!p) {
        // We have called |dispose| or |forget| already.
        return EmptyFinalizerError(cx, convType, funObj, argIndex);
      }

      // If the types are equal, copy the buffer contained within the CData.
      if (CType::TypesEqual(sourceType, targetType)) {
        memmove(buffer, p->cargs, p->cargs_size);
        return true;
      }
    }
  }

  TypeCode targetCode = CType::GetTypeCode(targetType);

  switch (targetCode) {
  case TYPE_bool: {
    // Do not implicitly lose bits, but allow the values 0, 1, and -0.
    // Programs can convert explicitly, if needed, using `Boolean(v)` or `!!v`.
    bool result;
    if (!jsvalToBool(cx, val, &result))
      return ConvError(cx, "boolean", val, convType, funObj, argIndex,
                       arrObj, arrIndex);
    *static_cast<bool*>(buffer) = result;
    break;
  }
#define CHAR16_CASE(name, type, ffiType)                                       \
  case TYPE_##name: {                                                          \
    /* Convert from a 1-character string, regardless of encoding, */           \
    /* or from an integer, provided the result fits in 'type'. */              \
    type result;                                                               \
    if (val.isString()) {                                                      \
      JSString* str = val.toString();                                          \
      if (str->length() != 1)                                                  \
        return ConvError(cx, #name, val, convType, funObj, argIndex,           \
                         arrObj, arrIndex);                                    \
      JSLinearString* linear = str->ensureLinear(cx);                          \
      if (!linear)                                                             \
        return false;                                                          \
      result = linear->latin1OrTwoByteChar(0);                                 \
    } else if (!jsvalToInteger(cx, val, &result)) {                            \
      return ConvError(cx, #name, val, convType, funObj, argIndex,             \
                       arrObj, arrIndex);                                      \
    }                                                                          \
    *static_cast<type*>(buffer) = result;                                      \
    break;                                                                     \
  }
  CTYPES_FOR_EACH_CHAR16_TYPE(CHAR16_CASE)
#undef CHAR16_CASE
#define INTEGRAL_CASE(name, type, ffiType)                                     \
  case TYPE_##name: {                                                          \
    /* Do not implicitly lose bits. */                                         \
    type result;                                                               \
    if (!jsvalToInteger(cx, val, &result))                                     \
      return ConvError(cx, #name, val, convType, funObj, argIndex,             \
                       arrObj, arrIndex);                                      \
    *static_cast<type*>(buffer) = result;                                      \
    break;                                                                     \
  }
  CTYPES_FOR_EACH_INT_TYPE(INTEGRAL_CASE)
  CTYPES_FOR_EACH_WRAPPED_INT_TYPE(INTEGRAL_CASE)
  // It's hard to believe ctypes.char16_t("f") should work yet ctypes.char("f")
  // should not.  Ditto for ctypes.{un,}signed_char.  But this is how ctypes
  // has always worked, so preserve these semantics, and don't switch to an
  // algorithm similar to that in DEFINE_CHAR16_TYPE above, just yet.
  CTYPES_FOR_EACH_CHAR_TYPE(INTEGRAL_CASE)
#undef INTEGRAL_CASE
#define FLOAT_CASE(name, type, ffiType)                                        \
  case TYPE_##name: {                                                          \
    type result;                                                               \
    if (!jsvalToFloat(cx, val, &result))                                       \
      return ConvError(cx, #name, val, convType, funObj, argIndex,             \
                       arrObj, arrIndex);                                      \
    *static_cast<type*>(buffer) = result;                                      \
    break;                                                                     \
  }
  CTYPES_FOR_EACH_FLOAT_TYPE(FLOAT_CASE)
#undef FLOAT_CASE
  case TYPE_pointer: {
    if (val.isNull()) {
      // Convert to a null pointer.
      *static_cast<void**>(buffer) = nullptr;
      break;
    }

    JS::Rooted<JSObject*> baseType(cx, PointerType::GetBaseType(targetType));
    if (sourceData) {
      // First, determine if the targetType is ctypes.void_t.ptr.
      TypeCode sourceCode = CType::GetTypeCode(sourceType);
      void* sourceBuffer = CData::GetData(sourceData);
      bool voidptrTarget = CType::GetTypeCode(baseType) == TYPE_void_t;

      if (sourceCode == TYPE_pointer && voidptrTarget) {
        // Autoconvert if targetType is ctypes.voidptr_t.
        *static_cast<void**>(buffer) = *static_cast<void**>(sourceBuffer);
        break;
      }
      if (sourceCode == TYPE_array) {
        // Autoconvert an array to a ctypes.void_t.ptr or to
        // sourceType.elementType.ptr, just like C.
        JSObject* elementType = ArrayType::GetBaseType(sourceType);
        if (voidptrTarget || CType::TypesEqual(baseType, elementType)) {
          *static_cast<void**>(buffer) = sourceBuffer;
          break;
        }
      }

    } else if (convType == ConversionType::Argument && val.isString()) {
      // Convert the string for the ffi call. This requires allocating space
      // which the caller assumes ownership of.
      // TODO: Extend this so we can safely convert strings at other times also.
      JSString* sourceString = val.toString();
      size_t sourceLength = sourceString->length();
      JSLinearString* sourceLinear = sourceString->ensureLinear(cx);
      if (!sourceLinear)
        return false;

      switch (CType::GetTypeCode(baseType)) {
      case TYPE_char:
      case TYPE_signed_char:
      case TYPE_unsigned_char: {
        // Convert to platform native charset if the appropriate callback has been
        // provided.
        char** charBuffer = static_cast<char**>(buffer);
        JSObject* objCTypes = CType::GetGlobalCTypes(cx, targetType);
        if (!objCTypes)
          return false;
        const JSCTypesCallbacks* callbacks = GetCallbacks(objCTypes);
        if (callbacks && callbacks->unicodeToNative) {
          if (sourceLinear->hasLatin1Chars()) {
            char16_t* chars = cx->pod_malloc<char16_t>(sourceLength + 1);
            if (!chars) {
              JS_ReportAllocationOverflow(cx);
              return false;
            }
            {
              JS::AutoCheckCannotGC nogc;
              CopyAndInflateChars(chars, sourceLinear->latin1Chars(nogc), sourceLength);
            }
            *charBuffer =
              callbacks->unicodeToNative(cx, chars, sourceLength);
            js_free(chars);
          } else {
            JS::AutoCheckCannotGC nogc;
            *charBuffer =
              callbacks->unicodeToNative(cx, sourceLinear->twoByteChars(nogc), sourceLength);
          }
          if (!*charBuffer) {
            JS_ReportAllocationOverflow(cx);
            return false;
          }
        } else {
          // Fallback: assume the platform native charset is UTF-8. This is true
          // for Mac OS X, Android, and probably Linux.
          size_t nbytes = GetDeflatedUTF8StringLength(cx, sourceLinear);
          if (nbytes == (size_t) -1)
            return false;

          *charBuffer = cx->pod_malloc<char>(nbytes + 1);
          if (!*charBuffer) {
            JS_ReportAllocationOverflow(cx);
            return false;
          }

          ASSERT_OK(DeflateStringToUTF8Buffer(cx, sourceLinear, *charBuffer, &nbytes));
          (*charBuffer)[nbytes] = 0;
        }
        *freePointer = true;
        break;
      }
      case TYPE_char16_t: {
        // Copy the char16_t string data. (We could provide direct access to the
        // JSString's buffer, but this approach is safer if the caller happens
        // to modify the string.)
        char16_t** char16Buffer = static_cast<char16_t**>(buffer);
        *char16Buffer = cx->pod_malloc<char16_t>(sourceLength + 1);
        if (!*char16Buffer) {
          JS_ReportAllocationOverflow(cx);
          return false;
        }

        *freePointer = true;
        if (sourceLinear->hasLatin1Chars()) {
            AutoCheckCannotGC nogc;
            CopyAndInflateChars(*char16Buffer, sourceLinear->latin1Chars(nogc), sourceLength);
        } else {
            AutoCheckCannotGC nogc;
            mozilla::PodCopy(*char16Buffer, sourceLinear->twoByteChars(nogc), sourceLength);
        }
        (*char16Buffer)[sourceLength] = 0;
        break;
      }
      default:
        return ConvError(cx, targetType, val, convType, funObj, argIndex,
                         arrObj, arrIndex);
      }
      break;
    } else if (val.isObject() && JS_IsArrayBufferObject(valObj)) {
      // Convert ArrayBuffer to pointer without any copy. This is only valid
      // when converting an argument to a function call, as it is possible for
      // the pointer to be invalidated by anything that runs JS code. (It is
      // invalid to invoke JS code from a ctypes function call.)
      if (convType != ConversionType::Argument) {
        return ConvError(cx, targetType, val, convType, funObj, argIndex,
                         arrObj, arrIndex);
      }
      void* ptr;
      {
          JS::AutoCheckCannotGC nogc;
          bool isShared;
          ptr = JS_GetArrayBufferData(valObj, &isShared, nogc);
          MOZ_ASSERT(!isShared); // Because ArrayBuffer
      }
      if (!ptr) {
        return ConvError(cx, targetType, val, convType, funObj, argIndex,
                         arrObj, arrIndex);
      }
      *static_cast<void**>(buffer) = ptr;
      break;
    } else if (val.isObject() && JS_IsSharedArrayBufferObject(valObj)) {
      // CTypes has not yet opted in to allowing shared memory pointers
      // to escape.  Exporting a pointer to the shared buffer without
      // indicating sharedness would expose client code to races.
      return ConvError(cx, targetType, val, convType, funObj, argIndex,
                       arrObj, arrIndex);
    } else if (val.isObject() && JS_IsArrayBufferViewObject(valObj)) {
      // Same as ArrayBuffer, above, though note that this will take the
      // offset of the view into account.
      if(!CanConvertTypedArrayItemTo(baseType, valObj, cx)) {
        return ConvError(cx, targetType, val, convType, funObj, argIndex,
                         arrObj, arrIndex);
      }
      if (convType != ConversionType::Argument) {
        return ConvError(cx, targetType, val, convType, funObj, argIndex,
                         arrObj, arrIndex);
      }
      void* ptr;
      {
          JS::AutoCheckCannotGC nogc;
          bool isShared;
          ptr = JS_GetArrayBufferViewData(valObj, &isShared, nogc);
          if (isShared) {
              // Opt out of shared memory, for now.  Exporting a
              // pointer to the shared buffer without indicating
              // sharedness would expose client code to races.
              ptr = nullptr;
          }
      }
      if (!ptr) {
        return ConvError(cx, targetType, val, convType, funObj, argIndex,
                         arrObj, arrIndex);
      }
      *static_cast<void**>(buffer) = ptr;
      break;
    }
    return ConvError(cx, targetType, val, convType, funObj, argIndex,
                     arrObj, arrIndex);
  }
  case TYPE_array: {
    MOZ_ASSERT(!funObj);

    RootedObject baseType(cx, ArrayType::GetBaseType(targetType));
    size_t targetLength = ArrayType::GetLength(targetType);

    if (val.isString()) {
      JSString* sourceString = val.toString();
      size_t sourceLength = sourceString->length();
      JSLinearString* sourceLinear = sourceString->ensureLinear(cx);
      if (!sourceLinear)
        return false;

      switch (CType::GetTypeCode(baseType)) {
      case TYPE_char:
      case TYPE_signed_char:
      case TYPE_unsigned_char: {
<<<<<<< HEAD
        // Convert to platform native charset if the appropriate callback has been
        // provided.
        char* charBuffer = static_cast<char*>(buffer);
        size_t nbytes;
        JSObject* objCTypes = CType::GetGlobalCTypes(cx, targetType);
        if (!objCTypes)
          return false;
        const JSCTypesCallbacks* callbacks = GetCallbacks(objCTypes);
        if (callbacks && callbacks->unicodeToNative) {
          char* nativeChars;
          if (sourceLinear->hasLatin1Chars()) {
            char16_t* chars = cx->pod_malloc<char16_t>(sourceLength + 1);
            if (!chars) {
              JS_ReportAllocationOverflow(cx);
              return false;
            }
            {
              JS::AutoCheckCannotGC nogc;
              CopyAndInflateChars(chars, sourceLinear->latin1Chars(nogc), sourceLength);
            }
            nativeChars = callbacks->unicodeToNative(cx, chars, sourceLength);
            js_free(chars);
          } else {
            JS::AutoCheckCannotGC nogc;
            nativeChars =
              callbacks->unicodeToNative(cx, sourceLinear->twoByteChars(nogc), sourceLength);
          }

          if (!nativeChars) {
            JS_ReportAllocationOverflow(cx);
            return false;
          }
          nbytes = strlen(nativeChars);
          if (targetLength < nbytes) {
            js_free(nativeChars);
            JS_ReportError(cx, "ArrayType has insufficient length");
            return false;
          }

          memcpy (charBuffer, nativeChars, nbytes);
          js_free(nativeChars);
        } else {
          // Fallback: assume the platform native charset is UTF-8. This is true
          // for Mac OS X, Android, and probably Linux.
          nbytes =
            GetDeflatedUTF8StringLength(cx, sourceLinear);
          if (nbytes == (size_t) -1)
            return false;

          if (targetLength < nbytes) {
            JS_ReportError(cx, "ArrayType has insufficient length");
            return false;
          }

          ASSERT_OK(DeflateStringToUTF8Buffer(cx, sourceLinear, charBuffer,
                                              &nbytes));
=======
        // Convert from UTF-16 or Latin1 to UTF-8.
        size_t nbytes =
          GetDeflatedUTF8StringLength(cx, sourceLinear);
        if (nbytes == (size_t) -1)
          return false;

        if (targetLength < nbytes) {
          MOZ_ASSERT(!funObj);
          return ArrayLengthOverflow(cx, targetLength, targetType, nbytes, val,
                                     convType);
>>>>>>> 00eb1a28
        }

        if (targetLength > nbytes)
          charBuffer[nbytes] = 0;

        break;
      }
      case TYPE_char16_t: {
        // Copy the string data, char16_t for char16_t, including the terminator
        // if there's space.
        if (targetLength < sourceLength) {
          MOZ_ASSERT(!funObj);
          return ArrayLengthOverflow(cx, targetLength, targetType,
                                     sourceLength, val, convType);
        }

        char16_t* dest = static_cast<char16_t*>(buffer);
        if (sourceLinear->hasLatin1Chars()) {
            AutoCheckCannotGC nogc;
            CopyAndInflateChars(dest, sourceLinear->latin1Chars(nogc), sourceLength);
        } else {
            AutoCheckCannotGC nogc;
            mozilla::PodCopy(dest, sourceLinear->twoByteChars(nogc), sourceLength);
        }

        if (targetLength > sourceLength)
          dest[sourceLength] = 0;

        break;
      }
      default:
        return ConvError(cx, targetType, val, convType, funObj, argIndex,
                         arrObj, arrIndex);
      }
    } else {
      ESClassValue cls;
      if (!GetClassOfValue(cx, val, &cls))
        return false;

      if (cls == ESClass_Array) {
        // Convert each element of the array by calling ImplicitConvert.
        uint32_t sourceLength;
        if (!JS_GetArrayLength(cx, valObj, &sourceLength) ||
            targetLength != size_t(sourceLength)) {
          MOZ_ASSERT(!funObj);
          return ArrayLengthMismatch(cx, targetLength, targetType,
                                     size_t(sourceLength), val, convType);
        }

        // Convert into an intermediate, in case of failure.
        size_t elementSize = CType::GetSize(baseType);
        size_t arraySize = elementSize * targetLength;
        auto intermediate = cx->make_pod_array<char>(arraySize);
        if (!intermediate) {
          JS_ReportAllocationOverflow(cx);
          return false;
        }

        RootedValue item(cx);
        for (uint32_t i = 0; i < sourceLength; ++i) {
          if (!JS_GetElement(cx, valObj, i, &item))
            return false;

          char* data = intermediate.get() + elementSize * i;
          if (!ImplicitConvert(cx, item, baseType, data, convType, nullptr,
                               funObj, argIndex, targetType, i))
            return false;
        }

        memcpy(buffer, intermediate.get(), arraySize);
      } else if (cls == ESClass_ArrayBuffer || cls == ESClass_SharedArrayBuffer) {
        // Check that array is consistent with type, then
        // copy the array.
        const bool bufferShared = cls == ESClass_SharedArrayBuffer;
        uint32_t sourceLength = bufferShared ? JS_GetSharedArrayBufferByteLength(valObj)
            : JS_GetArrayBufferByteLength(valObj);
        size_t elementSize = CType::GetSize(baseType);
        size_t arraySize = elementSize * targetLength;
        if (arraySize != size_t(sourceLength)) {
          MOZ_ASSERT(!funObj);
          return ArrayLengthMismatch(cx, arraySize, targetType,
                                     size_t(sourceLength), val, convType);
        }
        SharedMem<void*> target = SharedMem<void*>::unshared(buffer);
        JS::AutoCheckCannotGC nogc;
        bool isShared;
        SharedMem<void*> src =
            (bufferShared ?
             SharedMem<void*>::shared(JS_GetSharedArrayBufferData(valObj, &isShared, nogc)) :
             SharedMem<void*>::unshared(JS_GetArrayBufferData(valObj, &isShared, nogc)));
        MOZ_ASSERT(isShared == bufferShared);
        jit::AtomicOperations::memcpySafeWhenRacy(target, src, sourceLength);
        break;
      } else if (JS_IsTypedArrayObject(valObj)) {
        // Check that array is consistent with type, then
        // copy the array.  It is OK to copy from shared to unshared
        // or vice versa.
        if (!CanConvertTypedArrayItemTo(baseType, valObj, cx)) {
          return ConvError(cx, targetType, val, convType, funObj, argIndex,
                           arrObj, arrIndex);
        }

        uint32_t sourceLength = JS_GetTypedArrayByteLength(valObj);
        size_t elementSize = CType::GetSize(baseType);
        size_t arraySize = elementSize * targetLength;
        if (arraySize != size_t(sourceLength)) {
          MOZ_ASSERT(!funObj);
          return ArrayLengthMismatch(cx, arraySize, targetType,
                                     size_t(sourceLength), val, convType);
        }
        SharedMem<void*> target = SharedMem<void*>::unshared(buffer);
        JS::AutoCheckCannotGC nogc;
        bool isShared;
        SharedMem<void*> src =
            SharedMem<void*>::shared(JS_GetArrayBufferViewData(valObj, &isShared, nogc));
        jit::AtomicOperations::memcpySafeWhenRacy(target, src, sourceLength);
        break;
      } else {
        // Don't implicitly convert to string. Users can implicitly convert
        // with `String(x)` or `""+x`.
        return ConvError(cx, targetType, val, convType, funObj, argIndex,
                         arrObj, arrIndex);
      }
    }
    break;
  }
  case TYPE_struct: {
    if (val.isObject() && !sourceData) {
      // Enumerate the properties of the object; if they match the struct
      // specification, convert the fields.
      Rooted<IdVector> props(cx, IdVector(cx));
      if (!JS_Enumerate(cx, valObj, &props))
        return false;

      // Convert into an intermediate, in case of failure.
      size_t structSize = CType::GetSize(targetType);
      auto intermediate = cx->make_pod_array<char>(structSize);
      if (!intermediate) {
        JS_ReportAllocationOverflow(cx);
        return false;
      }

      const FieldInfoHash* fields = StructType::GetFieldInfo(targetType);
      if (props.length() != fields->count()) {
        return FieldCountMismatch(cx, fields->count(), targetType,
                                  props.length(), val, convType,
                                  funObj, argIndex);
      }

      RootedId id(cx);
      for (size_t i = 0; i < props.length(); ++i) {
        id = props[i];

        if (!JSID_IS_STRING(id)) {
          return PropNameNonStringError(cx, id, val, convType,
                                        funObj, argIndex);
        }

        JSFlatString* name = JSID_TO_FLAT_STRING(id);
        const FieldInfo* field = StructType::LookupField(cx, targetType, name);
        if (!field)
          return false;

        RootedValue prop(cx);
        if (!JS_GetPropertyById(cx, valObj, id, &prop))
          return false;

        // Convert the field via ImplicitConvert().
        char* fieldData = intermediate.get() + field->mOffset;
        if (!ImplicitConvert(cx, prop, field->mType, fieldData, convType,
                             nullptr, funObj, argIndex, targetType, i))
          return false;
      }

      memcpy(buffer, intermediate.get(), structSize);
      break;
    }

    return ConvError(cx, targetType, val, convType, funObj, argIndex,
                     arrObj, arrIndex);
  }
  case TYPE_void_t:
  case TYPE_function:
    MOZ_CRASH("invalid type");
  }

  return true;
}

// Convert Value 'val' to a C binary representation of CType 'targetType',
// storing the result in 'buffer'. This function is more forceful than
// ImplicitConvert.
static bool
ExplicitConvert(JSContext* cx, HandleValue val, HandleObject targetType,
                void* buffer, ConversionType convType)
{
  // If ImplicitConvert succeeds, use that result.
  if (ImplicitConvert(cx, val, targetType, buffer, convType, nullptr))
    return true;

  // If ImplicitConvert failed, and there is no pending exception, then assume
  // hard failure (out of memory, or some other similarly serious condition).
  // We store any pending exception in case we need to re-throw it.
  RootedValue ex(cx);
  if (!JS_GetPendingException(cx, &ex))
    return false;

  // Otherwise, assume soft failure. Clear the pending exception so that we
  // can throw a different one as required.
  JS_ClearPendingException(cx);

  TypeCode type = CType::GetTypeCode(targetType);

  switch (type) {
  case TYPE_bool: {
    *static_cast<bool*>(buffer) = ToBoolean(val);
    break;
  }
#define INTEGRAL_CASE(name, type, ffiType)                                     \
  case TYPE_##name: {                                                          \
    /* Convert numeric values with a C-style cast, and */                      \
    /* allow conversion from a base-10 or base-16 string. */                   \
    type result;                                                               \
    if (!jsvalToIntegerExplicit(val, &result) &&                               \
        (!val.isString() ||                                                    \
         !StringToInteger(cx, val.toString(), &result)))                       \
      return ConvError(cx, #name, val, convType);                              \
    *static_cast<type*>(buffer) = result;                                      \
    break;                                                                     \
  }
  CTYPES_FOR_EACH_INT_TYPE(INTEGRAL_CASE)
  CTYPES_FOR_EACH_WRAPPED_INT_TYPE(INTEGRAL_CASE)
  CTYPES_FOR_EACH_CHAR_TYPE(INTEGRAL_CASE)
  CTYPES_FOR_EACH_CHAR16_TYPE(INTEGRAL_CASE)
#undef INTEGRAL_CASE
  case TYPE_pointer: {
    // Convert a number, Int64 object, or UInt64 object to a pointer.
    uintptr_t result;
    if (!jsvalToPtrExplicit(cx, val, &result))
      return ConvError(cx, targetType, val, convType);
    *static_cast<uintptr_t*>(buffer) = result;
    break;
  }
  case TYPE_float32_t:
  case TYPE_float64_t:
  case TYPE_float:
  case TYPE_double:
  case TYPE_array:
  case TYPE_struct:
    // ImplicitConvert is sufficient. Re-throw the exception it generated.
    JS_SetPendingException(cx, ex);
    return false;
  case TYPE_void_t:
  case TYPE_function:
    MOZ_CRASH("invalid type");
  }
  return true;
}

// Given a CType 'typeObj', generate a string describing the C type declaration
// corresponding to 'typeObj'. For instance, the CType constructed from
// 'ctypes.int32_t.ptr.array(4).ptr.ptr' will result in the type string
// 'int32_t*(**)[4]'.
static JSString*
BuildTypeName(JSContext* cx, JSObject* typeObj_)
{
  AutoString result;
  RootedObject typeObj(cx, typeObj_);

  // Walk the hierarchy of types, outermost to innermost, building up the type
  // string. This consists of the base type, which goes on the left.
  // Derived type modifiers (* and []) build from the inside outward, with
  // pointers on the left and arrays on the right. An excellent description
  // of the rules for building C type declarations can be found at:
  // http://unixwiz.net/techtips/reading-cdecl.html
  TypeCode prevGrouping = CType::GetTypeCode(typeObj), currentGrouping;
  while (1) {
    currentGrouping = CType::GetTypeCode(typeObj);
    switch (currentGrouping) {
    case TYPE_pointer: {
      // Pointer types go on the left.
      PrependString(result, "*");

      typeObj = PointerType::GetBaseType(typeObj);
      prevGrouping = currentGrouping;
      continue;
    }
    case TYPE_array: {
      if (prevGrouping == TYPE_pointer) {
        // Outer type is pointer, inner type is array. Grouping is required.
        PrependString(result, "(");
        AppendString(result, ")");
      }

      // Array types go on the right.
      AppendString(result, "[");
      size_t length;
      if (ArrayType::GetSafeLength(typeObj, &length))
        IntegerToString(length, 10, result);

      AppendString(result, "]");

      typeObj = ArrayType::GetBaseType(typeObj);
      prevGrouping = currentGrouping;
      continue;
    }
    case TYPE_function: {
      FunctionInfo* fninfo = FunctionType::GetFunctionInfo(typeObj);

      // Add in the calling convention, if it's not cdecl.
      // There's no trailing or leading space needed here, as none of the
      // modifiers can produce a string beginning with an identifier ---
      // except for TYPE_function itself, which is fine because functions
      // can't return functions.
      ABICode abi = GetABICode(fninfo->mABI);
      if (abi == ABI_STDCALL)
        PrependString(result, "__stdcall");
      else if (abi == ABI_WINAPI)
        PrependString(result, "WINAPI");

      // Function application binds more tightly than dereferencing, so
      // wrap pointer types in parens. Functions can't return functions
      // (only pointers to them), and arrays can't hold functions
      // (similarly), so we don't need to address those cases.
      if (prevGrouping == TYPE_pointer) {
        PrependString(result, "(");
        AppendString(result, ")");
      }

      // Argument list goes on the right.
      AppendString(result, "(");
      for (size_t i = 0; i < fninfo->mArgTypes.length(); ++i) {
        RootedObject argType(cx, fninfo->mArgTypes[i]);
        JSString* argName = CType::GetName(cx, argType);
        AppendString(result, argName);
        if (i != fninfo->mArgTypes.length() - 1 ||
            fninfo->mIsVariadic)
          AppendString(result, ", ");
      }
      if (fninfo->mIsVariadic)
        AppendString(result, "...");
      AppendString(result, ")");

      // Set 'typeObj' to the return type, and let the loop process it.
      // 'prevGrouping' doesn't matter here, because functions cannot return
      // arrays -- thus the parenthetical rules don't get tickled.
      typeObj = fninfo->mReturnType;
      continue;
    }
    default:
      // Either a basic or struct type. Use the type's name as the base type.
      break;
    }
    break;
  }

  // If prepending the base type name directly would splice two
  // identifiers, insert a space.
  if (('a' <= result[0] && result[0] <= 'z') ||
      ('A' <= result[0] && result[0] <= 'Z') ||
      (result[0] == '_'))
    PrependString(result, " ");

  // Stick the base type and derived type parts together.
  JSString* baseName = CType::GetName(cx, typeObj);
  PrependString(result, baseName);
  return NewUCString(cx, result);
}

// Given a CType 'typeObj', generate a string 'result' such that 'eval(result)'
// would construct the same CType. If 'makeShort' is true, assume that any
// StructType 't' is bound to an in-scope variable of name 't.name', and use
// that variable in place of generating a string to construct the type 't'.
// (This means the type comparison function CType::TypesEqual will return true
// when comparing the input and output of BuildTypeSource, since struct
// equality is determined by strict JSObject pointer equality.)
static void
BuildTypeSource(JSContext* cx,
                JSObject* typeObj_,
                bool makeShort,
                AutoString& result)
{
  RootedObject typeObj(cx, typeObj_);

  // Walk the types, building up the toSource() string.
  switch (CType::GetTypeCode(typeObj)) {
  case TYPE_void_t:
#define CASE_FOR_TYPE(name, type, ffiType)  case TYPE_##name:
  CTYPES_FOR_EACH_TYPE(CASE_FOR_TYPE)
#undef CASE_FOR_TYPE
  {
    AppendString(result, "ctypes.");
    JSString* nameStr = CType::GetName(cx, typeObj);
    AppendString(result, nameStr);
    break;
  }
  case TYPE_pointer: {
    RootedObject baseType(cx, PointerType::GetBaseType(typeObj));

    // Specialcase ctypes.voidptr_t.
    if (CType::GetTypeCode(baseType) == TYPE_void_t) {
      AppendString(result, "ctypes.voidptr_t");
      break;
    }

    // Recursively build the source string, and append '.ptr'.
    BuildTypeSource(cx, baseType, makeShort, result);
    AppendString(result, ".ptr");
    break;
  }
  case TYPE_function: {
    FunctionInfo* fninfo = FunctionType::GetFunctionInfo(typeObj);

    AppendString(result, "ctypes.FunctionType(");

    switch (GetABICode(fninfo->mABI)) {
    case ABI_DEFAULT:
      AppendString(result, "ctypes.default_abi, ");
      break;
    case ABI_STDCALL:
      AppendString(result, "ctypes.stdcall_abi, ");
      break;
    case ABI_WINAPI:
      AppendString(result, "ctypes.winapi_abi, ");
      break;
    case INVALID_ABI:
      MOZ_CRASH("invalid abi");
    }

    // Recursively build the source string describing the function return and
    // argument types.
    BuildTypeSource(cx, fninfo->mReturnType, true, result);

    if (fninfo->mArgTypes.length() > 0) {
      AppendString(result, ", [");
      for (size_t i = 0; i < fninfo->mArgTypes.length(); ++i) {
        BuildTypeSource(cx, fninfo->mArgTypes[i], true, result);
        if (i != fninfo->mArgTypes.length() - 1 ||
            fninfo->mIsVariadic)
          AppendString(result, ", ");
      }
      if (fninfo->mIsVariadic)
        AppendString(result, "\"...\"");
      AppendString(result, "]");
    }

    AppendString(result, ")");
    break;
  }
  case TYPE_array: {
    // Recursively build the source string, and append '.array(n)',
    // where n is the array length, or the empty string if the array length
    // is undefined.
    JSObject* baseType = ArrayType::GetBaseType(typeObj);
    BuildTypeSource(cx, baseType, makeShort, result);
    AppendString(result, ".array(");

    size_t length;
    if (ArrayType::GetSafeLength(typeObj, &length))
      IntegerToString(length, 10, result);

    AppendString(result, ")");
    break;
  }
  case TYPE_struct: {
    JSString* name = CType::GetName(cx, typeObj);

    if (makeShort) {
      // Shorten the type declaration by assuming that StructType 't' is bound
      // to an in-scope variable of name 't.name'.
      AppendString(result, name);
      break;
    }

    // Write the full struct declaration.
    AppendString(result, "ctypes.StructType(\"");
    AppendString(result, name);
    AppendString(result, "\"");

    // If it's an opaque struct, we're done.
    if (!CType::IsSizeDefined(typeObj)) {
      AppendString(result, ")");
      break;
    }

    AppendString(result, ", [");

    const FieldInfoHash* fields = StructType::GetFieldInfo(typeObj);
    size_t length = fields->count();
    Vector<const FieldInfoHash::Entry*, 64, SystemAllocPolicy> fieldsArray;
    if (!fieldsArray.resize(length))
      break;

    for (FieldInfoHash::Range r = fields->all(); !r.empty(); r.popFront())
      fieldsArray[r.front().value().mIndex] = &r.front();

    for (size_t i = 0; i < length; ++i) {
      const FieldInfoHash::Entry* entry = fieldsArray[i];
      AppendString(result, "{ \"");
      AppendString(result, entry->key());
      AppendString(result, "\": ");
      BuildTypeSource(cx, entry->value().mType, true, result);
      AppendString(result, " }");
      if (i != length - 1)
        AppendString(result, ", ");
    }

    AppendString(result, "])");
    break;
  }
  }
}

// Given a CData object of CType 'typeObj' with binary value 'data', generate a
// string 'result' such that 'eval(result)' would construct a CData object with
// the same CType and containing the same binary value. This assumes that any
// StructType 't' is bound to an in-scope variable of name 't.name'. (This means
// the type comparison function CType::TypesEqual will return true when
// comparing the types, since struct equality is determined by strict JSObject
// pointer equality.) Further, if 'isImplicit' is true, ensure that the
// resulting string can ImplicitConvert successfully if passed to another data
// constructor. (This is important when called recursively, since fields of
// structs and arrays are converted with ImplicitConvert.)
static bool
BuildDataSource(JSContext* cx,
                HandleObject typeObj,
                void* data,
                bool isImplicit,
                AutoString& result)
{
  TypeCode type = CType::GetTypeCode(typeObj);
  switch (type) {
  case TYPE_bool:
    if (*static_cast<bool*>(data))
      AppendString(result, "true");
    else
      AppendString(result, "false");
    break;
#define INTEGRAL_CASE(name, type, ffiType)                                     \
  case TYPE_##name:                                                            \
    /* Serialize as a primitive decimal integer. */                            \
    IntegerToString(*static_cast<type*>(data), 10, result);                    \
    break;
  CTYPES_FOR_EACH_INT_TYPE(INTEGRAL_CASE)
#undef INTEGRAL_CASE
#define WRAPPED_INT_CASE(name, type, ffiType)                                  \
  case TYPE_##name:                                                            \
    /* Serialize as a wrapped decimal integer. */                              \
    if (!NumericLimits<type>::is_signed)                                       \
      AppendString(result, "ctypes.UInt64(\"");                                \
    else                                                                       \
      AppendString(result, "ctypes.Int64(\"");                                 \
                                                                               \
    IntegerToString(*static_cast<type*>(data), 10, result);                    \
    AppendString(result, "\")");                                               \
    break;
  CTYPES_FOR_EACH_WRAPPED_INT_TYPE(WRAPPED_INT_CASE)
#undef WRAPPED_INT_CASE
#define FLOAT_CASE(name, type, ffiType)                                        \
  case TYPE_##name: {                                                          \
    /* Serialize as a primitive double. */                                     \
    double fp = *static_cast<type*>(data);                                     \
    ToCStringBuf cbuf;                                                         \
    char* str = NumberToCString(cx, &cbuf, fp);                                \
    if (!str) {                                                                \
      JS_ReportOutOfMemory(cx);                                                \
      return false;                                                            \
    }                                                                          \
                                                                               \
    result.append(str, strlen(str));                                           \
    break;                                                                     \
  }
  CTYPES_FOR_EACH_FLOAT_TYPE(FLOAT_CASE)
#undef FLOAT_CASE
#define CHAR_CASE(name, type, ffiType)                                         \
  case TYPE_##name:                                                            \
    /* Serialize as an integer. */                                             \
    IntegerToString(*static_cast<type*>(data), 10, result);                    \
    break;
  CTYPES_FOR_EACH_CHAR_TYPE(CHAR_CASE)
#undef CHAR_CASE
  case TYPE_char16_t: {
    // Serialize as a 1-character JS string.
    JSString* str = JS_NewUCStringCopyN(cx, static_cast<char16_t*>(data), 1);
    if (!str)
      return false;

    // Escape characters, and quote as necessary.
    RootedValue valStr(cx, StringValue(str));
    JSString* src = JS_ValueToSource(cx, valStr);
    if (!src)
      return false;

    AppendString(result, src);
    break;
  }
  case TYPE_pointer:
  case TYPE_function: {
    if (isImplicit) {
      // The result must be able to ImplicitConvert successfully.
      // Wrap in a type constructor, then serialize for ExplicitConvert.
      BuildTypeSource(cx, typeObj, true, result);
      AppendString(result, "(");
    }

    // Serialize the pointer value as a wrapped hexadecimal integer.
    uintptr_t ptr = *static_cast<uintptr_t*>(data);
    AppendString(result, "ctypes.UInt64(\"0x");
    IntegerToString(ptr, 16, result);
    AppendString(result, "\")");

    if (isImplicit)
      AppendString(result, ")");

    break;
  }
  case TYPE_array: {
    // Serialize each element of the array recursively. Each element must
    // be able to ImplicitConvert successfully.
    RootedObject baseType(cx, ArrayType::GetBaseType(typeObj));
    AppendString(result, "[");

    size_t length = ArrayType::GetLength(typeObj);
    size_t elementSize = CType::GetSize(baseType);
    for (size_t i = 0; i < length; ++i) {
      char* element = static_cast<char*>(data) + elementSize * i;
      if (!BuildDataSource(cx, baseType, element, true, result))
        return false;

      if (i + 1 < length)
        AppendString(result, ", ");
    }
    AppendString(result, "]");
    break;
  }
  case TYPE_struct: {
    if (isImplicit) {
      // The result must be able to ImplicitConvert successfully.
      // Serialize the data as an object with properties, rather than
      // a sequence of arguments to the StructType constructor.
      AppendString(result, "{");
    }

    // Serialize each field of the struct recursively. Each field must
    // be able to ImplicitConvert successfully.
    const FieldInfoHash* fields = StructType::GetFieldInfo(typeObj);
    size_t length = fields->count();
    Vector<const FieldInfoHash::Entry*, 64, SystemAllocPolicy> fieldsArray;
    if (!fieldsArray.resize(length))
      return false;

    for (FieldInfoHash::Range r = fields->all(); !r.empty(); r.popFront())
      fieldsArray[r.front().value().mIndex] = &r.front();

    for (size_t i = 0; i < length; ++i) {
      const FieldInfoHash::Entry* entry = fieldsArray[i];

      if (isImplicit) {
        AppendString(result, "\"");
        AppendString(result, entry->key());
        AppendString(result, "\": ");
      }

      char* fieldData = static_cast<char*>(data) + entry->value().mOffset;
      RootedObject entryType(cx, entry->value().mType);
      if (!BuildDataSource(cx, entryType, fieldData, true, result))
        return false;

      if (i + 1 != length)
        AppendString(result, ", ");
    }

    if (isImplicit)
      AppendString(result, "}");

    break;
  }
  case TYPE_void_t:
    MOZ_CRASH("invalid type");
  }

  return true;
}

/*******************************************************************************
** JSAPI callback function implementations
*******************************************************************************/

bool
ConstructAbstract(JSContext* cx,
                  unsigned argc,
                  Value* vp)
{
  // Calling an abstract base class constructor is disallowed.
  JS_ReportError(cx, "cannot construct from abstract type");
  return false;
}

/*******************************************************************************
** CType implementation
*******************************************************************************/

bool
CType::ConstructData(JSContext* cx,
                     unsigned argc,
                     Value* vp)
{
  CallArgs args = CallArgsFromVp(argc, vp);
  // get the callee object...
  RootedObject obj(cx, &args.callee());
  if (!CType::IsCType(obj)) {
    JS_ReportError(cx, "not a CType");
    return false;
  }

  // How we construct the CData object depends on what type we represent.
  // An instance 'd' of a CData object of type 't' has:
  //   * [[Class]] "CData"
  //   * __proto__ === t.prototype
  switch (GetTypeCode(obj)) {
  case TYPE_void_t:
    JS_ReportError(cx, "cannot construct from void_t");
    return false;
  case TYPE_function:
    JS_ReportError(cx, "cannot construct from FunctionType; use FunctionType.ptr instead");
    return false;
  case TYPE_pointer:
    return PointerType::ConstructData(cx, obj, args);
  case TYPE_array:
    return ArrayType::ConstructData(cx, obj, args);
  case TYPE_struct:
    return StructType::ConstructData(cx, obj, args);
  default:
    return ConstructBasic(cx, obj, args);
  }
}

bool
CType::ConstructBasic(JSContext* cx,
                      HandleObject obj,
                      const CallArgs& args)
{
  if (args.length() > 1) {
    return ArgumentLengthError(cx, "CType constructor", "at most one", "");
  }

  // construct a CData object
  RootedObject result(cx, CData::Create(cx, obj, nullptr, nullptr, true));
  if (!result)
    return false;

  if (args.length() == 1) {
    if (!ExplicitConvert(cx, args[0], obj, CData::GetData(result),
                         ConversionType::Construct))
      return false;
  }

  args.rval().setObject(*result);
  return true;
}

JSObject*
CType::Create(JSContext* cx,
              HandleObject typeProto,
              HandleObject dataProto,
              TypeCode type,
              JSString* name_,
              Value size_,
              Value align_,
              ffi_type* ffiType)
{
  RootedString name(cx, name_);
  RootedValue size(cx, size_);
  RootedValue align(cx, align_);

  // Create a CType object with the properties and slots common to all CTypes.
  // Each type object 't' has:
  //   * [[Class]] "CType"
  //   * __proto__ === 'typeProto'; one of ctypes.{CType,PointerType,ArrayType,
  //     StructType}.prototype
  //   * A constructor which creates and returns a CData object, containing
  //     binary data of the given type.
  //   * 'prototype' property:
  //     * [[Class]] "CDataProto"
  //     * __proto__ === 'dataProto'; an object containing properties and
  //       functions common to all CData objects of types derived from
  //       'typeProto'. (For instance, this could be ctypes.CData.prototype
  //       for simple types, or something representing structs for StructTypes.)
  //     * 'constructor' property === 't'
  //     * Additional properties specified by 'ps', as appropriate for the
  //       specific type instance 't'.
  RootedObject typeObj(cx, JS_NewObjectWithGivenProto(cx, &sCTypeClass, typeProto));
  if (!typeObj)
    return nullptr;

  // Set up the reserved slots.
  JS_SetReservedSlot(typeObj, SLOT_TYPECODE, Int32Value(type));
  if (ffiType)
    JS_SetReservedSlot(typeObj, SLOT_FFITYPE, PrivateValue(ffiType));
  if (name)
    JS_SetReservedSlot(typeObj, SLOT_NAME, StringValue(name));
  JS_SetReservedSlot(typeObj, SLOT_SIZE, size);
  JS_SetReservedSlot(typeObj, SLOT_ALIGN, align);

  if (dataProto) {
    // Set up the 'prototype' and 'prototype.constructor' properties.
    RootedObject prototype(cx, JS_NewObjectWithGivenProto(cx, &sCDataProtoClass, dataProto));
    if (!prototype)
      return nullptr;

    if (!JS_DefineProperty(cx, prototype, "constructor", typeObj,
                           JSPROP_READONLY | JSPROP_PERMANENT))
      return nullptr;

    // Set the 'prototype' object.
    //if (!JS_FreezeObject(cx, prototype)) // XXX fixme - see bug 541212!
    //  return nullptr;
    JS_SetReservedSlot(typeObj, SLOT_PROTO, ObjectValue(*prototype));
  }

  if (!JS_FreezeObject(cx, typeObj))
    return nullptr;

  // Assert a sanity check on size and alignment: size % alignment should always
  // be zero.
  MOZ_ASSERT_IF(IsSizeDefined(typeObj),
                GetSize(typeObj) % GetAlignment(typeObj) == 0);

  return typeObj;
}

JSObject*
CType::DefineBuiltin(JSContext* cx,
                     HandleObject ctypesObj,
                     const char* propName,
                     JSObject* typeProto_,
                     JSObject* dataProto_,
                     const char* name,
                     TypeCode type,
                     Value size_,
                     Value align_,
                     ffi_type* ffiType)
{
  RootedObject typeProto(cx, typeProto_);
  RootedObject dataProto(cx, dataProto_);
  RootedValue size(cx, size_);
  RootedValue align(cx, align_);

  RootedString nameStr(cx, JS_NewStringCopyZ(cx, name));
  if (!nameStr)
    return nullptr;

  // Create a new CType object with the common properties and slots.
  RootedObject typeObj(cx, Create(cx, typeProto, dataProto, type, nameStr, size, align, ffiType));
  if (!typeObj)
    return nullptr;

  // Define the CType as a 'propName' property on 'ctypesObj'.
  if (!JS_DefineProperty(cx, ctypesObj, propName, typeObj,
                         JSPROP_ENUMERATE | JSPROP_READONLY | JSPROP_PERMANENT))
    return nullptr;

  return typeObj;
}

void
CType::Finalize(JSFreeOp* fop, JSObject* obj)
{
  // Make sure our TypeCode slot is legit. If it's not, bail.
  Value slot = JS_GetReservedSlot(obj, SLOT_TYPECODE);
  if (slot.isUndefined())
    return;

  // The contents of our slots depends on what kind of type we are.
  switch (TypeCode(slot.toInt32())) {
  case TYPE_function: {
    // Free the FunctionInfo.
    slot = JS_GetReservedSlot(obj, SLOT_FNINFO);
    if (!slot.isUndefined())
      FreeOp::get(fop)->delete_(static_cast<FunctionInfo*>(slot.toPrivate()));
    break;
  }

  case TYPE_struct: {
    // Free the FieldInfoHash table.
    slot = JS_GetReservedSlot(obj, SLOT_FIELDINFO);
    if (!slot.isUndefined()) {
      void* info = slot.toPrivate();
      FreeOp::get(fop)->delete_(static_cast<FieldInfoHash*>(info));
    }
  }

    // Fall through.
  case TYPE_array: {
    // Free the ffi_type info.
    slot = JS_GetReservedSlot(obj, SLOT_FFITYPE);
    if (!slot.isUndefined()) {
      ffi_type* ffiType = static_cast<ffi_type*>(slot.toPrivate());
      FreeOp::get(fop)->free_(ffiType->elements);
      FreeOp::get(fop)->delete_(ffiType);
    }

    break;
  }
  default:
    // Nothing to do here.
    break;
  }
}

void
CType::Trace(JSTracer* trc, JSObject* obj)
{
  // Make sure our TypeCode slot is legit. If it's not, bail.
  Value slot = obj->as<NativeObject>().getSlot(SLOT_TYPECODE);
  if (slot.isUndefined())
    return;

  // The contents of our slots depends on what kind of type we are.
  switch (TypeCode(slot.toInt32())) {
  case TYPE_struct: {
    slot = obj->as<NativeObject>().getReservedSlot(SLOT_FIELDINFO);
    if (slot.isUndefined())
      return;

    FieldInfoHash* fields = static_cast<FieldInfoHash*>(slot.toPrivate());
    fields->trace(trc);
    break;
  }
  case TYPE_function: {
    // Check if we have a FunctionInfo.
    slot = obj->as<NativeObject>().getReservedSlot(SLOT_FNINFO);
    if (slot.isUndefined())
      return;

    FunctionInfo* fninfo = static_cast<FunctionInfo*>(slot.toPrivate());
    MOZ_ASSERT(fninfo);

    // Identify our objects to the tracer.
    JS_CallObjectTracer(trc, &fninfo->mABI, "abi");
    JS_CallObjectTracer(trc, &fninfo->mReturnType, "returnType");
    for (size_t i = 0; i < fninfo->mArgTypes.length(); ++i)
      JS_CallObjectTracer(trc, &fninfo->mArgTypes[i], "argType");

    break;
  }
  default:
    // Nothing to do here.
    break;
  }
}

bool
CType::IsCType(JSObject* obj)
{
  return JS_GetClass(obj) == &sCTypeClass;
}

bool
CType::IsCTypeProto(JSObject* obj)
{
  return JS_GetClass(obj) == &sCTypeProtoClass;
}

TypeCode
CType::GetTypeCode(JSObject* typeObj)
{
  MOZ_ASSERT(IsCType(typeObj));

  Value result = JS_GetReservedSlot(typeObj, SLOT_TYPECODE);
  return TypeCode(result.toInt32());
}

bool
CType::TypesEqual(JSObject* t1, JSObject* t2)
{
  MOZ_ASSERT(IsCType(t1) && IsCType(t2));

  // Fast path: check for object equality.
  if (t1 == t2)
    return true;

  // First, perform shallow comparison.
  TypeCode c1 = GetTypeCode(t1);
  TypeCode c2 = GetTypeCode(t2);
  if (c1 != c2)
    return false;

  // Determine whether the types require shallow or deep comparison.
  switch (c1) {
  case TYPE_pointer: {
    // Compare base types.
    JSObject* b1 = PointerType::GetBaseType(t1);
    JSObject* b2 = PointerType::GetBaseType(t2);
    return TypesEqual(b1, b2);
  }
  case TYPE_function: {
    FunctionInfo* f1 = FunctionType::GetFunctionInfo(t1);
    FunctionInfo* f2 = FunctionType::GetFunctionInfo(t2);

    // Compare abi, return type, and argument types.
    if (f1->mABI != f2->mABI)
      return false;

    if (!TypesEqual(f1->mReturnType, f2->mReturnType))
      return false;

    if (f1->mArgTypes.length() != f2->mArgTypes.length())
      return false;

    if (f1->mIsVariadic != f2->mIsVariadic)
      return false;

    for (size_t i = 0; i < f1->mArgTypes.length(); ++i) {
      if (!TypesEqual(f1->mArgTypes[i], f2->mArgTypes[i]))
        return false;
    }

    return true;
  }
  case TYPE_array: {
    // Compare length, then base types.
    // An undefined length array matches other undefined length arrays.
    size_t s1 = 0, s2 = 0;
    bool d1 = ArrayType::GetSafeLength(t1, &s1);
    bool d2 = ArrayType::GetSafeLength(t2, &s2);
    if (d1 != d2 || (d1 && s1 != s2))
      return false;

    JSObject* b1 = ArrayType::GetBaseType(t1);
    JSObject* b2 = ArrayType::GetBaseType(t2);
    return TypesEqual(b1, b2);
  }
  case TYPE_struct:
    // Require exact type object equality.
    return false;
  default:
    // Shallow comparison is sufficient.
    return true;
  }
}

bool
CType::GetSafeSize(JSObject* obj, size_t* result)
{
  MOZ_ASSERT(CType::IsCType(obj));

  Value size = JS_GetReservedSlot(obj, SLOT_SIZE);

  // The "size" property can be an int, a double, or JS::UndefinedValue()
  // (for arrays of undefined length), and must always fit in a size_t.
  if (size.isInt32()) {
    *result = size.toInt32();
    return true;
  }
  if (size.isDouble()) {
    *result = Convert<size_t>(size.toDouble());
    return true;
  }

  MOZ_ASSERT(size.isUndefined());
  return false;
}

size_t
CType::GetSize(JSObject* obj)
{
  MOZ_ASSERT(CType::IsCType(obj));

  Value size = JS_GetReservedSlot(obj, SLOT_SIZE);

  MOZ_ASSERT(!size.isUndefined());

  // The "size" property can be an int, a double, or JS::UndefinedValue()
  // (for arrays of undefined length), and must always fit in a size_t.
  // For callers who know it can never be JS::UndefinedValue(), return a size_t
  // directly.
  if (size.isInt32())
    return size.toInt32();
  return Convert<size_t>(size.toDouble());
}

bool
CType::IsSizeDefined(JSObject* obj)
{
  MOZ_ASSERT(CType::IsCType(obj));

  Value size = JS_GetReservedSlot(obj, SLOT_SIZE);

  // The "size" property can be an int, a double, or JS::UndefinedValue()
  // (for arrays of undefined length), and must always fit in a size_t.
  MOZ_ASSERT(size.isInt32() || size.isDouble() || size.isUndefined());
  return !size.isUndefined();
}

size_t
CType::GetAlignment(JSObject* obj)
{
  MOZ_ASSERT(CType::IsCType(obj));

  Value slot = JS_GetReservedSlot(obj, SLOT_ALIGN);
  return static_cast<size_t>(slot.toInt32());
}

ffi_type*
CType::GetFFIType(JSContext* cx, JSObject* obj)
{
  MOZ_ASSERT(CType::IsCType(obj));

  Value slot = JS_GetReservedSlot(obj, SLOT_FFITYPE);

  if (!slot.isUndefined()) {
    return static_cast<ffi_type*>(slot.toPrivate());
  }

  UniquePtrFFIType result;
  switch (CType::GetTypeCode(obj)) {
  case TYPE_array:
    result = ArrayType::BuildFFIType(cx, obj);
    break;

  case TYPE_struct:
    result = StructType::BuildFFIType(cx, obj);
    break;

  default:
    MOZ_CRASH("simple types must have an ffi_type");
  }

  if (!result)
    return nullptr;
  JS_SetReservedSlot(obj, SLOT_FFITYPE, PrivateValue(result.get()));
  return result.release();
}

JSString*
CType::GetName(JSContext* cx, HandleObject obj)
{
  MOZ_ASSERT(CType::IsCType(obj));

  Value string = JS_GetReservedSlot(obj, SLOT_NAME);
  if (!string.isUndefined())
    return string.toString();

  // Build the type name lazily.
  JSString* name = BuildTypeName(cx, obj);
  if (!name)
    return nullptr;
  JS_SetReservedSlot(obj, SLOT_NAME, StringValue(name));
  return name;
}

JSObject*
CType::GetProtoFromCtor(JSObject* obj, CTypeProtoSlot slot)
{
  // Get ctypes.{Pointer,Array,Struct}Type.prototype from a reserved slot
  // on the type constructor.
  Value protoslot = js::GetFunctionNativeReserved(obj, SLOT_FN_CTORPROTO);
  JSObject* proto = &protoslot.toObject();
  MOZ_ASSERT(proto);
  MOZ_ASSERT(CType::IsCTypeProto(proto));

  // Get the desired prototype.
  Value result = JS_GetReservedSlot(proto, slot);
  return &result.toObject();
}

JSObject*
CType::GetProtoFromType(JSContext* cx, JSObject* objArg, CTypeProtoSlot slot)
{
  MOZ_ASSERT(IsCType(objArg));
  RootedObject obj(cx, objArg);

  // Get the prototype of the type object.
  RootedObject proto(cx);
  if (!JS_GetPrototype(cx, obj, &proto))
    return nullptr;
  MOZ_ASSERT(proto);
  MOZ_ASSERT(CType::IsCTypeProto(proto));

  // Get the requested ctypes.{Pointer,Array,Struct,Function}Type.prototype.
  Value result = JS_GetReservedSlot(proto, slot);
  MOZ_ASSERT(result.isObject());
  return &result.toObject();
}

bool
CType::IsCTypeOrProto(HandleValue v)
{
  if (!v.isObject())
    return false;
  JSObject* obj = &v.toObject();
  return CType::IsCType(obj) || CType::IsCTypeProto(obj);
}

bool
CType::PrototypeGetter(JSContext* cx, const JS::CallArgs& args)
{
  RootedObject obj(cx, &args.thisv().toObject());
  unsigned slot = CType::IsCTypeProto(obj) ? (unsigned) SLOT_OURDATAPROTO
                                           : (unsigned) SLOT_PROTO;
  args.rval().set(JS_GetReservedSlot(obj, slot));
  MOZ_ASSERT(args.rval().isObject() || args.rval().isUndefined());
  return true;
}

bool
CType::IsCType(HandleValue v)
{
  return v.isObject() && CType::IsCType(&v.toObject());
}

bool
CType::NameGetter(JSContext* cx, const JS::CallArgs& args)
{
  RootedObject obj(cx, &args.thisv().toObject());
  JSString* name = CType::GetName(cx, obj);
  if (!name)
    return false;

  args.rval().setString(name);
  return true;
}

bool
CType::SizeGetter(JSContext* cx, const JS::CallArgs& args)
{
  RootedObject obj(cx, &args.thisv().toObject());
  args.rval().set(JS_GetReservedSlot(obj, SLOT_SIZE));
  MOZ_ASSERT(args.rval().isNumber() || args.rval().isUndefined());
  return true;
}

bool
CType::PtrGetter(JSContext* cx, const JS::CallArgs& args)
{
  RootedObject obj(cx, &args.thisv().toObject());
  JSObject* pointerType = PointerType::CreateInternal(cx, obj);
  if (!pointerType)
    return false;

  args.rval().setObject(*pointerType);
  return true;
}

bool
CType::CreateArray(JSContext* cx, unsigned argc, Value* vp)
{
  CallArgs args = CallArgsFromVp(argc, vp);
  RootedObject baseType(cx, JS_THIS_OBJECT(cx, vp));
  if (!baseType)
    return false;
  if (!CType::IsCType(baseType)) {
    JS_ReportError(cx, "not a CType");
    return false;
  }

  // Construct and return a new ArrayType object.
  if (args.length() > 1) {
    return ArgumentLengthError(cx, "CType.prototype.array", "at most one", "");
  }

  // Convert the length argument to a size_t.
  size_t length = 0;
  if (args.length() == 1 && !jsvalToSize(cx, args[0], false, &length)) {
    return ArgumentTypeMismatch(cx, "", "CType.prototype.array",
                                "a nonnegative integer");
  }

  JSObject* result = ArrayType::CreateInternal(cx, baseType, length, args.length() == 1);
  if (!result)
    return false;

  args.rval().setObject(*result);
  return true;
}

bool
CType::ToString(JSContext* cx, unsigned argc, Value* vp)
{
  CallArgs args = CallArgsFromVp(argc, vp);
  RootedObject obj(cx, JS_THIS_OBJECT(cx, vp));
  if (!obj)
    return false;
  if (!CType::IsCType(obj) && !CType::IsCTypeProto(obj)) {
    JS_ReportError(cx, "not a CType");
    return false;
  }

  // Create the appropriate string depending on whether we're sCTypeClass or
  // sCTypeProtoClass.
  JSString* result;
  if (CType::IsCType(obj)) {
    AutoString type;
    AppendString(type, "type ");
    AppendString(type, GetName(cx, obj));
    result = NewUCString(cx, type);
  }
  else {
    result = JS_NewStringCopyZ(cx, "[CType proto object]");
  }
  if (!result)
    return false;

  args.rval().setString(result);
  return true;
}

bool
CType::ToSource(JSContext* cx, unsigned argc, Value* vp)
{
  CallArgs args = CallArgsFromVp(argc, vp);
  JSObject* obj = JS_THIS_OBJECT(cx, vp);
  if (!obj)
    return false;
  if (!CType::IsCType(obj) && !CType::IsCTypeProto(obj))
  {
    JS_ReportError(cx, "not a CType");
    return false;
  }

  // Create the appropriate string depending on whether we're sCTypeClass or
  // sCTypeProtoClass.
  JSString* result;
  if (CType::IsCType(obj)) {
    AutoString source;
    BuildTypeSource(cx, obj, false, source);
    result = NewUCString(cx, source);
  } else {
    result = JS_NewStringCopyZ(cx, "[CType proto object]");
  }
  if (!result)
    return false;

  args.rval().setString(result);
  return true;
}

bool
CType::HasInstance(JSContext* cx, HandleObject obj, MutableHandleValue v, bool* bp)
{
  MOZ_ASSERT(CType::IsCType(obj));

  Value slot = JS_GetReservedSlot(obj, SLOT_PROTO);
  JS::Rooted<JSObject*> prototype(cx, &slot.toObject());
  MOZ_ASSERT(prototype);
  MOZ_ASSERT(CData::IsCDataProto(prototype));

  *bp = false;
  if (v.isPrimitive())
    return true;

  RootedObject proto(cx, &v.toObject());
  for (;;) {
    if (!JS_GetPrototype(cx, proto, &proto))
      return false;
    if (!proto)
      break;
    if (proto == prototype) {
      *bp = true;
      break;
    }
  }
  return true;
}

static JSObject*
CType::GetGlobalCTypes(JSContext* cx, JSObject* objArg)
{
  MOZ_ASSERT(CType::IsCType(objArg));

  RootedObject obj(cx, objArg);
  RootedObject objTypeProto(cx);
  if (!JS_GetPrototype(cx, obj, &objTypeProto))
    return nullptr;
  MOZ_ASSERT(objTypeProto);
  MOZ_ASSERT(CType::IsCTypeProto(objTypeProto));

  Value valCTypes = JS_GetReservedSlot(objTypeProto, SLOT_CTYPES);
  MOZ_ASSERT(valCTypes.isObject());
  return &valCTypes.toObject();
}

/*******************************************************************************
** ABI implementation
*******************************************************************************/

bool
ABI::IsABI(JSObject* obj)
{
  return JS_GetClass(obj) == &sCABIClass;
}

bool
ABI::ToSource(JSContext* cx, unsigned argc, Value* vp)
{
  CallArgs args = CallArgsFromVp(argc, vp);
  if (args.length() != 0) {
    return ArgumentLengthError(cx, "ABI.prototype.toSource", "no", "s");
  }

  JSObject* obj = JS_THIS_OBJECT(cx, vp);
  if (!obj)
    return false;
  if (!ABI::IsABI(obj)) {
    JS_ReportError(cx, "not an ABI");
    return false;
  }

  JSString* result;
  switch (GetABICode(obj)) {
    case ABI_DEFAULT:
      result = JS_NewStringCopyZ(cx, "ctypes.default_abi");
      break;
    case ABI_STDCALL:
      result = JS_NewStringCopyZ(cx, "ctypes.stdcall_abi");
      break;
    case ABI_WINAPI:
      result = JS_NewStringCopyZ(cx, "ctypes.winapi_abi");
      break;
    default:
      JS_ReportError(cx, "not a valid ABICode");
      return false;
  }
  if (!result)
    return false;

  args.rval().setString(result);
  return true;
}


/*******************************************************************************
** PointerType implementation
*******************************************************************************/

bool
PointerType::Create(JSContext* cx, unsigned argc, Value* vp)
{
  CallArgs args = CallArgsFromVp(argc, vp);
  // Construct and return a new PointerType object.
  if (args.length() != 1) {
    return ArgumentLengthError(cx, "PointerType", "one", "");
  }

  Value arg = args[0];
  RootedObject obj(cx);
  if (arg.isPrimitive() || !CType::IsCType(obj = &arg.toObject())) {
    return ArgumentTypeMismatch(cx, "", "PointerType", "a CType");
  }

  JSObject* result = CreateInternal(cx, obj);
  if (!result)
    return false;

  args.rval().setObject(*result);
  return true;
}

JSObject*
PointerType::CreateInternal(JSContext* cx, HandleObject baseType)
{
  // check if we have a cached PointerType on our base CType.
  Value slot = JS_GetReservedSlot(baseType, SLOT_PTR);
  if (!slot.isUndefined())
    return &slot.toObject();

  // Get ctypes.PointerType.prototype and the common prototype for CData objects
  // of this type, or ctypes.FunctionType.prototype for function pointers.
  CTypeProtoSlot slotId = CType::GetTypeCode(baseType) == TYPE_function ?
    SLOT_FUNCTIONDATAPROTO : SLOT_POINTERDATAPROTO;
  RootedObject dataProto(cx, CType::GetProtoFromType(cx, baseType, slotId));
  if (!dataProto)
    return nullptr;
  RootedObject typeProto(cx, CType::GetProtoFromType(cx, baseType, SLOT_POINTERPROTO));
  if (!typeProto)
    return nullptr;

  // Create a new CType object with the common properties and slots.
  JSObject* typeObj = CType::Create(cx, typeProto, dataProto, TYPE_pointer,
                        nullptr, Int32Value(sizeof(void*)),
                        Int32Value(ffi_type_pointer.alignment),
                        &ffi_type_pointer);
  if (!typeObj)
    return nullptr;

  // Set the target type. (This will be 'null' for an opaque pointer type.)
  JS_SetReservedSlot(typeObj, SLOT_TARGET_T, ObjectValue(*baseType));

  // Finally, cache our newly-created PointerType on our pointed-to CType.
  JS_SetReservedSlot(baseType, SLOT_PTR, ObjectValue(*typeObj));

  return typeObj;
}

bool
PointerType::ConstructData(JSContext* cx,
                           HandleObject obj,
                           const CallArgs& args)
{
  if (!CType::IsCType(obj) || CType::GetTypeCode(obj) != TYPE_pointer) {
    JS_ReportError(cx, "not a PointerType");
    return false;
  }

  if (args.length() > 3) {
    return ArgumentLengthError(cx, "PointerType constructor", "0, 1, 2, or 3",
                               "s");
  }

  RootedObject result(cx, CData::Create(cx, obj, nullptr, nullptr, true));
  if (!result)
    return false;

  // Set return value early, must not observe *vp after
  args.rval().setObject(*result);

  // There are 3 things that we might be creating here:
  // 1 - A null pointer (no arguments)
  // 2 - An initialized pointer (1 argument)
  // 3 - A closure (1-3 arguments)
  //
  // The API doesn't give us a perfect way to distinguish 2 and 3, but the
  // heuristics we use should be fine.

  //
  // Case 1 - Null pointer
  //
  if (args.length() == 0)
    return true;

  // Analyze the arguments a bit to decide what to do next.
  RootedObject baseObj(cx, PointerType::GetBaseType(obj));
  bool looksLikeClosure = CType::GetTypeCode(baseObj) == TYPE_function &&
                          args[0].isObject() && JS::IsCallable(&args[0].toObject());

  //
  // Case 2 - Initialized pointer
  //
  if (!looksLikeClosure) {
    if (args.length() != 1) {
      return ArgumentLengthError(cx, "FunctionType constructor", "one", "");
    }
    return ExplicitConvert(cx, args[0], obj, CData::GetData(result),
                           ConversionType::Construct);
  }

  //
  // Case 3 - Closure
  //

  // The second argument is an optional 'this' parameter with which to invoke
  // the given js function. Callers may leave this blank, or pass null if they
  // wish to pass the third argument.
  RootedObject thisObj(cx, nullptr);
  if (args.length() >= 2) {
    if (args[1].isNull()) {
      thisObj = nullptr;
    } else if (args[1].isObject()) {
      thisObj = &args[1].toObject();
    } else if (!JS_ValueToObject(cx, args[1], &thisObj)) {
      return false;
    }
  }

  // The third argument is an optional error sentinel that js-ctypes will return
  // if an exception is raised while executing the closure. The type must match
  // the return type of the callback.
  Value errVal = JS::UndefinedValue();
  if (args.length() == 3)
    errVal = args[2];

  RootedObject fnObj(cx, &args[0].toObject());
  return FunctionType::ConstructData(cx, baseObj, result, fnObj, thisObj, errVal);
}

JSObject*
PointerType::GetBaseType(JSObject* obj)
{
  MOZ_ASSERT(CType::GetTypeCode(obj) == TYPE_pointer);

  Value type = JS_GetReservedSlot(obj, SLOT_TARGET_T);
  MOZ_ASSERT(!type.isNull());
  return &type.toObject();
}

bool
PointerType::IsPointerType(HandleValue v)
{
  if (!v.isObject())
    return false;
  JSObject* obj = &v.toObject();
  return CType::IsCType(obj) && CType::GetTypeCode(obj) == TYPE_pointer;
}

bool
PointerType::IsPointer(HandleValue v)
{
  if (!v.isObject())
    return false;
  JSObject* obj = &v.toObject();
  return CData::IsCData(obj) && CType::GetTypeCode(CData::GetCType(obj)) == TYPE_pointer;
}

bool
PointerType::TargetTypeGetter(JSContext* cx, const JS::CallArgs& args)
{
  RootedObject obj(cx, &args.thisv().toObject());
  args.rval().set(JS_GetReservedSlot(obj, SLOT_TARGET_T));
  MOZ_ASSERT(args.rval().isObject());
  return true;
}

bool
PointerType::IsNull(JSContext* cx, unsigned argc, Value* vp)
{
  CallArgs args = CallArgsFromVp(argc, vp);
  JSObject* obj = JS_THIS_OBJECT(cx, vp);
  if (!obj)
    return false;
  if (!CData::IsCData(obj)) {
    JS_ReportError(cx, "not a CData");
    return false;
  }

  // Get pointer type and base type.
  JSObject* typeObj = CData::GetCType(obj);
  if (CType::GetTypeCode(typeObj) != TYPE_pointer) {
    JS_ReportError(cx, "not a PointerType");
    return false;
  }

  void* data = *static_cast<void**>(CData::GetData(obj));
  args.rval().setBoolean(data == nullptr);
  return true;
}

bool
PointerType::OffsetBy(JSContext* cx, const CallArgs& args, int offset)
{
  JSObject* obj = JS_THIS_OBJECT(cx, args.base());
  if (!obj)
    return false;
  if (!CData::IsCData(obj)) {
    JS_ReportError(cx, "not a CData");
    return false;
  }

  RootedObject typeObj(cx, CData::GetCType(obj));
  if (CType::GetTypeCode(typeObj) != TYPE_pointer) {
    JS_ReportError(cx, "not a PointerType");
    return false;
  }

  RootedObject baseType(cx, PointerType::GetBaseType(typeObj));
  if (!CType::IsSizeDefined(baseType)) {
    JS_ReportError(cx, "cannot modify pointer of undefined size");
    return false;
  }

  size_t elementSize = CType::GetSize(baseType);
  char* data = static_cast<char*>(*static_cast<void**>(CData::GetData(obj)));
  void* address = data + offset * elementSize;

  // Create a PointerType CData object containing the new address.
  JSObject* result = CData::Create(cx, typeObj, nullptr, &address, true);
  if (!result)
    return false;

  args.rval().setObject(*result);
  return true;
}

bool
PointerType::Increment(JSContext* cx, unsigned argc, Value* vp)
{
  CallArgs args = CallArgsFromVp(argc, vp);
  return OffsetBy(cx, args, 1);
}

bool
PointerType::Decrement(JSContext* cx, unsigned argc, Value* vp)
{
  CallArgs args = CallArgsFromVp(argc, vp);
  return OffsetBy(cx, args, -1);
}

bool
PointerType::ContentsGetter(JSContext* cx, const JS::CallArgs& args)
{
  RootedObject obj(cx, &args.thisv().toObject());
  RootedObject baseType(cx, GetBaseType(CData::GetCType(obj)));
  if (!CType::IsSizeDefined(baseType)) {
    JS_ReportError(cx, "cannot get contents of undefined size");
    return false;
  }

  void* data = *static_cast<void**>(CData::GetData(obj));
  if (data == nullptr) {
    JS_ReportError(cx, "cannot read contents of null pointer");
    return false;
  }

  RootedValue result(cx);
  if (!ConvertToJS(cx, baseType, nullptr, data, false, false, &result))
    return false;

  args.rval().set(result);
  return true;
}

bool
PointerType::ContentsSetter(JSContext* cx, const JS::CallArgs& args)
{
  RootedObject obj(cx, &args.thisv().toObject());
  RootedObject baseType(cx, GetBaseType(CData::GetCType(obj)));
  if (!CType::IsSizeDefined(baseType)) {
    JS_ReportError(cx, "cannot set contents of undefined size");
    return false;
  }

  void* data = *static_cast<void**>(CData::GetData(obj));
  if (data == nullptr) {
    JS_ReportError(cx, "cannot write contents to null pointer");
    return false;
  }

  args.rval().setUndefined();
  return ImplicitConvert(cx, args.get(0), baseType, data,
                         ConversionType::Setter, nullptr);
}

/*******************************************************************************
** ArrayType implementation
*******************************************************************************/

bool
ArrayType::Create(JSContext* cx, unsigned argc, Value* vp)
{
  CallArgs args = CallArgsFromVp(argc, vp);
  // Construct and return a new ArrayType object.
  if (args.length() < 1 || args.length() > 2) {
    return ArgumentLengthError(cx, "ArrayType", "one or two", "s");
  }

  if (args[0].isPrimitive() || !CType::IsCType(&args[0].toObject())) {
    return ArgumentTypeMismatch(cx, "first ", "ArrayType", "a CType");
  }

  // Convert the length argument to a size_t.
  size_t length = 0;
  if (args.length() == 2 && !jsvalToSize(cx, args[1], false, &length)) {
    return ArgumentTypeMismatch(cx, "second ", "ArrayType",
                                "a nonnegative integer");
  }

  RootedObject baseType(cx, &args[0].toObject());
  JSObject* result = CreateInternal(cx, baseType, length, args.length() == 2);
  if (!result)
    return false;

  args.rval().setObject(*result);
  return true;
}

JSObject*
ArrayType::CreateInternal(JSContext* cx,
                          HandleObject baseType,
                          size_t length,
                          bool lengthDefined)
{
  // Get ctypes.ArrayType.prototype and the common prototype for CData objects
  // of this type, from ctypes.CType.prototype.
  RootedObject typeProto(cx, CType::GetProtoFromType(cx, baseType, SLOT_ARRAYPROTO));
  if (!typeProto)
    return nullptr;
  RootedObject dataProto(cx, CType::GetProtoFromType(cx, baseType, SLOT_ARRAYDATAPROTO));
  if (!dataProto)
    return nullptr;

  // Determine the size of the array from the base type, if possible.
  // The size of the base type must be defined.
  // If our length is undefined, both our size and length will be undefined.
  size_t baseSize;
  if (!CType::GetSafeSize(baseType, &baseSize)) {
    JS_ReportError(cx, "base size must be defined");
    return nullptr;
  }

  RootedValue sizeVal(cx, JS::UndefinedValue());
  RootedValue lengthVal(cx, JS::UndefinedValue());
  if (lengthDefined) {
    // Check for overflow, and convert to an int or double as required.
    size_t size = length * baseSize;
    if (length > 0 && size / length != baseSize) {
      JS_ReportError(cx, "size overflow");
      return nullptr;
    }
    if (!SizeTojsval(cx, size, &sizeVal) ||
        !SizeTojsval(cx, length, &lengthVal))
      return nullptr;
  }

  size_t align = CType::GetAlignment(baseType);

  // Create a new CType object with the common properties and slots.
  JSObject* typeObj = CType::Create(cx, typeProto, dataProto, TYPE_array, nullptr,
                        sizeVal, Int32Value(align), nullptr);
  if (!typeObj)
    return nullptr;

  // Set the element type.
  JS_SetReservedSlot(typeObj, SLOT_ELEMENT_T, ObjectValue(*baseType));

  // Set the length.
  JS_SetReservedSlot(typeObj, SLOT_LENGTH, lengthVal);

  return typeObj;
}

bool
ArrayType::ConstructData(JSContext* cx,
                         HandleObject obj_,
                         const CallArgs& args)
{
  RootedObject obj(cx, obj_); // Make a mutable version

  if (!CType::IsCType(obj) || CType::GetTypeCode(obj) != TYPE_array) {
    JS_ReportError(cx, "not an ArrayType");
    return false;
  }

  // Decide whether we have an object to initialize from. We'll override this
  // if we get a length argument instead.
  bool convertObject = args.length() == 1;

  // Check if we're an array of undefined length. If we are, allow construction
  // with a length argument, or with an actual JS array.
  if (CType::IsSizeDefined(obj)) {
    if (args.length() > 1) {
      return ArgumentLengthError(cx, "size defined ArrayType constructor",
                                 "at most one", "");
    }

  } else {
    if (args.length() != 1) {
      return ArgumentLengthError(cx, "size undefined ArrayType constructor",
                                 "one", "");
    }

    RootedObject baseType(cx, GetBaseType(obj));

    size_t length;
    if (jsvalToSize(cx, args[0], false, &length)) {
      // Have a length, rather than an object to initialize from.
      convertObject = false;

    } else if (args[0].isObject()) {
      // We were given an object with a .length property.
      // This could be a JS array, or a CData array.
      RootedObject arg(cx, &args[0].toObject());
      RootedValue lengthVal(cx);
      if (!JS_GetProperty(cx, arg, "length", &lengthVal) ||
          !jsvalToSize(cx, lengthVal, false, &length)) {
        return ArgumentTypeMismatch(cx, "",
                                    "size undefined ArrayType constructor",
                                    "an array object or integer");
      }

    } else if (args[0].isString()) {
      // We were given a string. Size the array to the appropriate length,
      // including space for the terminator.
      JSString* sourceString = args[0].toString();
      size_t sourceLength = sourceString->length();
      JSLinearString* sourceLinear = sourceString->ensureLinear(cx);
      if (!sourceLinear)
        return false;

      switch (CType::GetTypeCode(baseType)) {
      case TYPE_char:
      case TYPE_signed_char:
      case TYPE_unsigned_char: {
        JSObject* objCTypes = CType::GetGlobalCTypes(cx, obj);
        if (!objCTypes)
          return false;
        const JSCTypesCallbacks* callbacks = GetCallbacks(objCTypes);
        if (callbacks && callbacks->unicodeToNative) {
          if (sourceLinear->hasLatin1Chars()) {
            // Latin1 will require the same number of bytes in any native latin charset.
            length = sourceLength + 1;
          } else {
            // We have to perform conversion to know how many chars are necessary.
            JS::AutoCheckCannotGC nogc;
            char* buf =
              callbacks->unicodeToNative(cx, sourceLinear->twoByteChars(nogc), sourceLength);
            if (!buf)
              return false;
            length = strlen(buf) + 1;
            JS_free(cx, buf);
          }
        } else {
          // Determine the UTF-8 length.
          length = GetDeflatedUTF8StringLength(cx, sourceLinear);
          if (length == (size_t) -1)
            return false;

          ++length;
        }
        break;
      }
      case TYPE_char16_t:
        length = sourceLength + 1;
        break;
      default:
        return ConvError(cx, obj, args[0], ConversionType::Construct);
      }

    } else {
      return ArgumentTypeMismatch(cx, "",
                                  "size undefined ArrayType constructor",
                                  "an array object or integer");
    }

    // Construct a new ArrayType of defined length, for the new CData object.
    obj = CreateInternal(cx, baseType, length, true);
    if (!obj)
      return false;
  }

  JSObject* result = CData::Create(cx, obj, nullptr, nullptr, true);
  if (!result)
    return false;

  args.rval().setObject(*result);

  if (convertObject) {
    if (!ExplicitConvert(cx, args[0], obj, CData::GetData(result),
                         ConversionType::Construct))
      return false;
  }

  return true;
}

JSObject*
ArrayType::GetBaseType(JSObject* obj)
{
  MOZ_ASSERT(CType::IsCType(obj));
  MOZ_ASSERT(CType::GetTypeCode(obj) == TYPE_array);

  Value type = JS_GetReservedSlot(obj, SLOT_ELEMENT_T);
  MOZ_ASSERT(!type.isNull());
  return &type.toObject();
}

bool
ArrayType::GetSafeLength(JSObject* obj, size_t* result)
{
  MOZ_ASSERT(CType::IsCType(obj));
  MOZ_ASSERT(CType::GetTypeCode(obj) == TYPE_array);

  Value length = JS_GetReservedSlot(obj, SLOT_LENGTH);

  // The "length" property can be an int, a double, or JS::UndefinedValue()
  // (for arrays of undefined length), and must always fit in a size_t.
  if (length.isInt32()) {
    *result = length.toInt32();
    return true;
  }
  if (length.isDouble()) {
    *result = Convert<size_t>(length.toDouble());
    return true;
  }

  MOZ_ASSERT(length.isUndefined());
  return false;
}

size_t
ArrayType::GetLength(JSObject* obj)
{
  MOZ_ASSERT(CType::IsCType(obj));
  MOZ_ASSERT(CType::GetTypeCode(obj) == TYPE_array);

  Value length = JS_GetReservedSlot(obj, SLOT_LENGTH);

  MOZ_ASSERT(!length.isUndefined());

  // The "length" property can be an int, a double, or JS::UndefinedValue()
  // (for arrays of undefined length), and must always fit in a size_t.
  // For callers who know it can never be JS::UndefinedValue(), return a size_t
  // directly.
  if (length.isInt32())
    return length.toInt32();
  return Convert<size_t>(length.toDouble());
}

UniquePtrFFIType
ArrayType::BuildFFIType(JSContext* cx, JSObject* obj)
{
  MOZ_ASSERT(CType::IsCType(obj));
  MOZ_ASSERT(CType::GetTypeCode(obj) == TYPE_array);
  MOZ_ASSERT(CType::IsSizeDefined(obj));

  JSObject* baseType = ArrayType::GetBaseType(obj);
  ffi_type* ffiBaseType = CType::GetFFIType(cx, baseType);
  if (!ffiBaseType)
    return nullptr;

  size_t length = ArrayType::GetLength(obj);

  // Create an ffi_type to represent the array. This is necessary for the case
  // where the array is part of a struct. Since libffi has no intrinsic
  // support for array types, we approximate it by creating a struct type
  // with elements of type 'baseType' and with appropriate size and alignment
  // values. It would be nice to not do all the work of setting up 'elements',
  // but some libffi platforms currently require that it be meaningful. I'm
  // looking at you, x86_64.
  auto ffiType = cx->make_unique<ffi_type>();
  if (!ffiType) {
    JS_ReportOutOfMemory(cx);
    return nullptr;
  }

  ffiType->type = FFI_TYPE_STRUCT;
  ffiType->size = CType::GetSize(obj);
  ffiType->alignment = CType::GetAlignment(obj);
  ffiType->elements = cx->pod_malloc<ffi_type*>(length + 1);
  if (!ffiType->elements) {
    JS_ReportAllocationOverflow(cx);
    return nullptr;
  }

  for (size_t i = 0; i < length; ++i)
    ffiType->elements[i] = ffiBaseType;
  ffiType->elements[length] = nullptr;

  return Move(ffiType);
}

bool
ArrayType::IsArrayType(HandleValue v)
{
  if (!v.isObject())
    return false;
  JSObject* obj = &v.toObject();
  return CType::IsCType(obj) && CType::GetTypeCode(obj) == TYPE_array;
}

bool
ArrayType::IsArrayOrArrayType(HandleValue v)
{
  if (!v.isObject())
    return false;
  JSObject* obj = &v.toObject();

   // Allow both CTypes and CDatas of the ArrayType persuasion by extracting the
   // CType if we're dealing with a CData.
  if (CData::IsCData(obj)) {
    obj = CData::GetCType(obj);
  }
  return CType::IsCType(obj) && CType::GetTypeCode(obj) == TYPE_array;
}

bool
ArrayType::ElementTypeGetter(JSContext* cx, const JS::CallArgs& args)
{
  RootedObject obj(cx, &args.thisv().toObject());
  args.rval().set(JS_GetReservedSlot(obj, SLOT_ELEMENT_T));
  MOZ_ASSERT(args.rval().isObject());
  return true;
}

bool
ArrayType::LengthGetter(JSContext* cx, const JS::CallArgs& args)
{
  JSObject* obj = &args.thisv().toObject();

  // This getter exists for both CTypes and CDatas of the ArrayType persuasion.
  // If we're dealing with a CData, get the CType from it.
  if (CData::IsCData(obj))
    obj = CData::GetCType(obj);

  args.rval().set(JS_GetReservedSlot(obj, SLOT_LENGTH));
  MOZ_ASSERT(args.rval().isNumber() || args.rval().isUndefined());
  return true;
}

bool
ArrayType::Getter(JSContext* cx, HandleObject obj, HandleId idval, MutableHandleValue vp)
{
  // This should never happen, but we'll check to be safe.
  if (!CData::IsCData(obj)) {
    JS_ReportError(cx, "not a CData");
    return false;
  }

  // Bail early if we're not an ArrayType. (This setter is present for all
  // CData, regardless of CType.)
  JSObject* typeObj = CData::GetCType(obj);
  if (CType::GetTypeCode(typeObj) != TYPE_array)
    return true;

  // Convert the index to a size_t and bounds-check it.
  size_t index;
  size_t length = GetLength(typeObj);
  bool ok = jsidToSize(cx, idval, true, &index);
  int32_t dummy;
  if (!ok && JSID_IS_SYMBOL(idval))
    return true;
  if (!ok && JSID_IS_STRING(idval) &&
      !StringToInteger(cx, JSID_TO_STRING(idval), &dummy)) {
    // String either isn't a number, or doesn't fit in size_t.
    // Chances are it's a regular property lookup, so return.
    return true;
  }
  if (!ok || index >= length) {
    JS_ReportError(cx, "invalid index");
    return false;
  }

  RootedObject baseType(cx, GetBaseType(typeObj));
  size_t elementSize = CType::GetSize(baseType);
  char* data = static_cast<char*>(CData::GetData(obj)) + elementSize * index;
  return ConvertToJS(cx, baseType, obj, data, false, false, vp);
}

bool
ArrayType::Setter(JSContext* cx, HandleObject obj, HandleId idval, MutableHandleValue vp,
                  ObjectOpResult& result)
{
  // This should never happen, but we'll check to be safe.
  if (!CData::IsCData(obj)) {
    JS_ReportError(cx, "not a CData");
    return false;
  }

  // Bail early if we're not an ArrayType. (This setter is present for all
  // CData, regardless of CType.)
  RootedObject typeObj(cx, CData::GetCType(obj));
  if (CType::GetTypeCode(typeObj) != TYPE_array)
    return result.succeed();

  // Convert the index to a size_t and bounds-check it.
  size_t index;
  size_t length = GetLength(typeObj);
  bool ok = jsidToSize(cx, idval, true, &index);
  int32_t dummy;
  if (!ok && JSID_IS_SYMBOL(idval))
    return true;
  if (!ok && JSID_IS_STRING(idval) &&
      !StringToInteger(cx, JSID_TO_STRING(idval), &dummy)) {
    // String either isn't a number, or doesn't fit in size_t.
    // Chances are it's a regular property lookup, so return.
    return result.succeed();
  }
  if (!ok || index >= length) {
    JS_ReportError(cx, "invalid index");
    return false;
  }

  RootedObject baseType(cx, GetBaseType(typeObj));
  size_t elementSize = CType::GetSize(baseType);
  char* data = static_cast<char*>(CData::GetData(obj)) + elementSize * index;
  if (!ImplicitConvert(cx, vp, baseType, data, ConversionType::Setter,
                       nullptr, nullptr, 0, typeObj, index))
    return false;
  return result.succeed();
}

bool
ArrayType::AddressOfElement(JSContext* cx, unsigned argc, Value* vp)
{
  CallArgs args = CallArgsFromVp(argc, vp);
  RootedObject obj(cx, JS_THIS_OBJECT(cx, vp));
  if (!obj)
    return false;
  if (!CData::IsCData(obj)) {
    JS_ReportError(cx, "not a CData");
    return false;
  }

  RootedObject typeObj(cx, CData::GetCType(obj));
  if (CType::GetTypeCode(typeObj) != TYPE_array) {
    JS_ReportError(cx, "not an ArrayType");
    return false;
  }

  if (args.length() != 1) {
    return ArgumentLengthError(cx, "ArrayType.prototype.addressOfElement",
                               "one", "");
  }

  RootedObject baseType(cx, GetBaseType(typeObj));
  RootedObject pointerType(cx, PointerType::CreateInternal(cx, baseType));
  if (!pointerType)
    return false;

  // Create a PointerType CData object containing null.
  RootedObject result(cx, CData::Create(cx, pointerType, nullptr, nullptr, true));
  if (!result)
    return false;

  args.rval().setObject(*result);

  // Convert the index to a size_t and bounds-check it.
  size_t index;
  size_t length = GetLength(typeObj);
  if (!jsvalToSize(cx, args[0], false, &index) ||
      index >= length) {
    JS_ReportError(cx, "invalid index");
    return false;
  }

  // Manually set the pointer inside the object, so we skip the conversion step.
  void** data = static_cast<void**>(CData::GetData(result));
  size_t elementSize = CType::GetSize(baseType);
  *data = static_cast<char*>(CData::GetData(obj)) + elementSize * index;
  return true;
}

/*******************************************************************************
** StructType implementation
*******************************************************************************/

// For a struct field descriptor 'val' of the form { name : type }, extract
// 'name' and 'type'.
static JSFlatString*
ExtractStructField(JSContext* cx, Value val, MutableHandleObject typeObj)
{
  if (val.isPrimitive()) {
    JS_ReportError(cx, "struct field descriptors require a valid name and type");
    return nullptr;
  }

  RootedObject obj(cx, &val.toObject());
  Rooted<IdVector> props(cx, IdVector(cx));
  if (!JS_Enumerate(cx, obj, &props))
    return nullptr;

  // make sure we have one, and only one, property
  if (props.length() != 1) {
    JS_ReportError(cx, "struct field descriptors must contain one property");
    return nullptr;
  }

  RootedId nameid(cx, props[0]);
  if (!JSID_IS_STRING(nameid)) {
    JS_ReportError(cx, "struct field descriptors require a valid name and type");
    return nullptr;
  }

  RootedValue propVal(cx);
  if (!JS_GetPropertyById(cx, obj, nameid, &propVal))
    return nullptr;

  if (propVal.isPrimitive() || !CType::IsCType(&propVal.toObject())) {
    JS_ReportError(cx, "struct field descriptors require a valid name and type");
    return nullptr;
  }

  // Undefined size or zero size struct members are illegal.
  // (Zero-size arrays are legal as struct members in C++, but libffi will
  // choke on a zero-size struct, so we disallow them.)
  typeObj.set(&propVal.toObject());
  size_t size;
  if (!CType::GetSafeSize(typeObj, &size) || size == 0) {
    JS_ReportError(cx, "struct field types must have defined and nonzero size");
    return nullptr;
  }

  return JSID_TO_FLAT_STRING(nameid);
}

// For a struct field with 'name' and 'type', add an element of the form
// { name : type }.
static bool
AddFieldToArray(JSContext* cx,
                MutableHandleValue element,
                JSFlatString* name_,
                JSObject* typeObj_)
{
  RootedObject typeObj(cx, typeObj_);
  Rooted<JSFlatString*> name(cx, name_);
  RootedObject fieldObj(cx, JS_NewPlainObject(cx));
  if (!fieldObj)
    return false;

  element.setObject(*fieldObj);

  AutoStableStringChars nameChars(cx);
  if (!nameChars.initTwoByte(cx, name))
      return false;

  if (!JS_DefineUCProperty(cx, fieldObj,
         nameChars.twoByteChars(), name->length(),
         typeObj,
         JSPROP_ENUMERATE | JSPROP_READONLY | JSPROP_PERMANENT))
    return false;

  return JS_FreezeObject(cx, fieldObj);
}

bool
StructType::Create(JSContext* cx, unsigned argc, Value* vp)
{
  CallArgs args = CallArgsFromVp(argc, vp);

  // Construct and return a new StructType object.
  if (args.length() < 1 || args.length() > 2) {
    return ArgumentLengthError(cx, "StructType", "one or two", "s");
  }

  Value name = args[0];
  if (!name.isString()) {
    return ArgumentTypeMismatch(cx, "first ", "StructType", "a string");
  }

  // Get ctypes.StructType.prototype from the ctypes.StructType constructor.
  RootedObject typeProto(cx, CType::GetProtoFromCtor(&args.callee(), SLOT_STRUCTPROTO));

  // Create a simple StructType with no defined fields. The result will be
  // non-instantiable as CData, will have no 'prototype' property, and will
  // have undefined size and alignment and no ffi_type.
  RootedObject result(cx, CType::Create(cx, typeProto, nullptr, TYPE_struct,
                                        name.toString(), JS::UndefinedValue(),
                                        JS::UndefinedValue(), nullptr));
  if (!result)
    return false;

  if (args.length() == 2) {
    RootedObject arr(cx, args[1].isObject() ? &args[1].toObject() : nullptr);
    bool isArray;
    if (!arr) {
        isArray = false;
    } else {
        if (!JS_IsArrayObject(cx, arr, &isArray))
           return false;
    }
    if (!isArray)
      return ArgumentTypeMismatch(cx, "second ", "StructType", "an array");

    // Define the struct fields.
    if (!DefineInternal(cx, result, arr))
      return false;
  }

  args.rval().setObject(*result);
  return true;
}

static void
PostBarrierCallback(JSTracer* trc, JSString* key, void* data)
{
    typedef HashMap<JSFlatString*,
                    UnbarrieredFieldInfo,
                    FieldHashPolicy,
                    SystemAllocPolicy> UnbarrieredFieldInfoHash;

    UnbarrieredFieldInfoHash* table = reinterpret_cast<UnbarrieredFieldInfoHash*>(data);
    JSString* prior = key;
    JS_CallUnbarrieredStringTracer(trc, &key, "CType fieldName");
    table->rekeyIfMoved(JS_ASSERT_STRING_IS_FLAT(prior), JS_ASSERT_STRING_IS_FLAT(key));
}

bool
StructType::DefineInternal(JSContext* cx, JSObject* typeObj_, JSObject* fieldsObj_)
{
  RootedObject typeObj(cx, typeObj_);
  RootedObject fieldsObj(cx, fieldsObj_);

  uint32_t len;
  ASSERT_OK(JS_GetArrayLength(cx, fieldsObj, &len));

  // Get the common prototype for CData objects of this type from
  // ctypes.CType.prototype.
  RootedObject dataProto(cx, CType::GetProtoFromType(cx, typeObj, SLOT_STRUCTDATAPROTO));
  if (!dataProto)
    return false;

  // Set up the 'prototype' and 'prototype.constructor' properties.
  // The prototype will reflect the struct fields as properties on CData objects
  // created from this type.
  RootedObject prototype(cx, JS_NewObjectWithGivenProto(cx, &sCDataProtoClass, dataProto));
  if (!prototype)
    return false;

  if (!JS_DefineProperty(cx, prototype, "constructor", typeObj,
                         JSPROP_READONLY | JSPROP_PERMANENT))
    return false;

  // Create a FieldInfoHash to stash on the type object.
  Rooted<FieldInfoHash> fields(cx);
  if (!fields.init(len)) {
    JS_ReportOutOfMemory(cx);
    return false;
  }

  // Process the field types.
  size_t structSize, structAlign;
  if (len != 0) {
    structSize = 0;
    structAlign = 0;

    for (uint32_t i = 0; i < len; ++i) {
      RootedValue item(cx);
      if (!JS_GetElement(cx, fieldsObj, i, &item))
        return false;

      RootedObject fieldType(cx, nullptr);
      Rooted<JSFlatString*> name(cx, ExtractStructField(cx, item, &fieldType));
      if (!name)
        return false;

      // Make sure each field name is unique
      FieldInfoHash::AddPtr entryPtr = fields.lookupForAdd(name);
      if (entryPtr) {
        JS_ReportError(cx, "struct fields must have unique names");
        return false;
      }

      // Add the field to the StructType's 'prototype' property.
      AutoStableStringChars nameChars(cx);
      if (!nameChars.initTwoByte(cx, name))
        return false;

      RootedFunction getter(cx, NewFunctionWithReserved(cx, StructType::FieldGetter, 0, 0, nullptr));
      if (!getter)
        return false;
      SetFunctionNativeReserved(getter, StructType::SLOT_FIELDNAME,
                                StringValue(JS_FORGET_STRING_FLATNESS(name)));
      RootedObject getterObj(cx, JS_GetFunctionObject(getter));

      RootedFunction setter(cx, NewFunctionWithReserved(cx, StructType::FieldSetter, 1, 0, nullptr));
      if (!setter)
        return false;
      SetFunctionNativeReserved(setter, StructType::SLOT_FIELDNAME,
                                StringValue(JS_FORGET_STRING_FLATNESS(name)));
      RootedObject setterObj(cx, JS_GetFunctionObject(setter));

      if (!JS_DefineUCProperty(cx, prototype,
             nameChars.twoByteChars(), name->length(), UndefinedHandleValue,
             JSPROP_SHARED | JSPROP_ENUMERATE | JSPROP_PERMANENT | JSPROP_GETTER | JSPROP_SETTER,
             JS_DATA_TO_FUNC_PTR(JSNative, getterObj.get()),
             JS_DATA_TO_FUNC_PTR(JSNative, setterObj.get())))
      {
        return false;
      }

      size_t fieldSize = CType::GetSize(fieldType);
      size_t fieldAlign = CType::GetAlignment(fieldType);
      size_t fieldOffset = Align(structSize, fieldAlign);
      // Check for overflow. Since we hold invariant that fieldSize % fieldAlign
      // be zero, we can safely check fieldOffset + fieldSize without first
      // checking fieldOffset for overflow.
      if (fieldOffset + fieldSize < structSize) {
        JS_ReportError(cx, "size overflow");
        return false;
      }

      // Add field name to the hash
      FieldInfo info;
      info.mType = fieldType;
      info.mIndex = i;
      info.mOffset = fieldOffset;
      ASSERT_OK(fields.add(entryPtr, name, info));
      JS_StoreStringPostBarrierCallback(cx, PostBarrierCallback, name, fields.address());

      structSize = fieldOffset + fieldSize;

      if (fieldAlign > structAlign)
        structAlign = fieldAlign;
    }

    // Pad the struct tail according to struct alignment.
    size_t structTail = Align(structSize, structAlign);
    if (structTail < structSize) {
      JS_ReportError(cx, "size overflow");
      return false;
    }
    structSize = structTail;

  } else {
    // Empty structs are illegal in C, but are legal and have a size of
    // 1 byte in C++. We're going to allow them, and trick libffi into
    // believing this by adding a char member. The resulting struct will have
    // no getters or setters, and will be initialized to zero.
    structSize = 1;
    structAlign = 1;
  }

  RootedValue sizeVal(cx);
  if (!SizeTojsval(cx, structSize, &sizeVal))
    return false;

  // Move the field hash to the heap and store it in the typeObj.
  FieldInfoHash *heapHash = cx->new_<FieldInfoHash>(mozilla::Move(fields.get()));
  if (!heapHash) {
    JS_ReportOutOfMemory(cx);
    return false;
  }
  MOZ_ASSERT(heapHash->initialized());
  JS_SetReservedSlot(typeObj, SLOT_FIELDINFO, PrivateValue(heapHash));

  JS_SetReservedSlot(typeObj, SLOT_SIZE, sizeVal);
  JS_SetReservedSlot(typeObj, SLOT_ALIGN, Int32Value(structAlign));
  //if (!JS_FreezeObject(cx, prototype)0 // XXX fixme - see bug 541212!
  //  return false;
  JS_SetReservedSlot(typeObj, SLOT_PROTO, ObjectValue(*prototype));
  return true;
}

UniquePtrFFIType
StructType::BuildFFIType(JSContext* cx, JSObject* obj)
{
  MOZ_ASSERT(CType::IsCType(obj));
  MOZ_ASSERT(CType::GetTypeCode(obj) == TYPE_struct);
  MOZ_ASSERT(CType::IsSizeDefined(obj));

  const FieldInfoHash* fields = GetFieldInfo(obj);
  size_t len = fields->count();

  size_t structSize = CType::GetSize(obj);
  size_t structAlign = CType::GetAlignment(obj);

  auto ffiType = cx->make_unique<ffi_type>();
  if (!ffiType) {
    JS_ReportOutOfMemory(cx);
    return nullptr;
  }
  ffiType->type = FFI_TYPE_STRUCT;

  size_t count = len != 0 ? len + 1 : 2;
  auto elements = cx->make_pod_array<ffi_type*>(count);
  if (!elements) {
    JS_ReportOutOfMemory(cx);
    return nullptr;
  }

  if (len != 0) {
    elements[len] = nullptr;

    for (FieldInfoHash::Range r = fields->all(); !r.empty(); r.popFront()) {
      const FieldInfoHash::Entry& entry = r.front();
      ffi_type* fieldType = CType::GetFFIType(cx, entry.value().mType);
      if (!fieldType)
        return nullptr;
      elements[entry.value().mIndex] = fieldType;
    }
  } else {
    // Represent an empty struct as having a size of 1 byte, just like C++.
    MOZ_ASSERT(structSize == 1);
    MOZ_ASSERT(structAlign == 1);
    elements[0] = &ffi_type_uint8;
    elements[1] = nullptr;
  }

  ffiType->elements = elements.release();

#ifdef DEBUG
  // Perform a sanity check: the result of our struct size and alignment
  // calculations should match libffi's. We force it to do this calculation
  // by calling ffi_prep_cif.
  ffi_cif cif;
  ffiType->size = 0;
  ffiType->alignment = 0;
  ffi_status status = ffi_prep_cif(&cif, FFI_DEFAULT_ABI, 0, ffiType.get(), nullptr);
  MOZ_ASSERT(status == FFI_OK);
  MOZ_ASSERT(structSize == ffiType->size);
  MOZ_ASSERT(structAlign == ffiType->alignment);
#else
  // Fill in the ffi_type's size and align fields. This makes libffi treat the
  // type as initialized; it will not recompute the values. (We assume
  // everything agrees; if it doesn't, we really want to know about it, which
  // is the purpose of the above debug-only check.)
  ffiType->size = structSize;
  ffiType->alignment = structAlign;
#endif

  return Move(ffiType);
}

bool
StructType::Define(JSContext* cx, unsigned argc, Value* vp)
{
  CallArgs args = CallArgsFromVp(argc, vp);
  RootedObject obj(cx, JS_THIS_OBJECT(cx, vp));
  if (!obj)
    return false;
  if (!CType::IsCType(obj) ||
      CType::GetTypeCode(obj) != TYPE_struct) {
    JS_ReportError(cx, "not a StructType");
    return false;
  }

  if (CType::IsSizeDefined(obj)) {
    JS_ReportError(cx, "StructType has already been defined");
    return false;
  }

  if (args.length() != 1) {
    return ArgumentLengthError(cx, "StructType.prototype.define", "one", "");
  }

  HandleValue arg = args[0];
  if (arg.isPrimitive()) {
    return ArgumentTypeMismatch(cx, "", "StructType.prototype.define",
                                "an array");
  }

  bool isArray;
  if (!arg.isObject()) {
    isArray = false;
  } else {
    if (!JS_IsArrayObject(cx, arg, &isArray))
      return false;
  }

  if (!isArray) {
    return ArgumentTypeMismatch(cx, "", "StructType.prototype.define",
                                "an array");
  }

  RootedObject arr(cx, &arg.toObject());
  return DefineInternal(cx, obj, arr);
}

bool
StructType::ConstructData(JSContext* cx,
                          HandleObject obj,
                          const CallArgs& args)
{
  if (!CType::IsCType(obj) || CType::GetTypeCode(obj) != TYPE_struct) {
    JS_ReportError(cx, "not a StructType");
    return false;
  }

  if (!CType::IsSizeDefined(obj)) {
    JS_ReportError(cx, "cannot construct an opaque StructType");
    return false;
  }

  JSObject* result = CData::Create(cx, obj, nullptr, nullptr, true);
  if (!result)
    return false;

  args.rval().setObject(*result);

  if (args.length() == 0)
    return true;

  char* buffer = static_cast<char*>(CData::GetData(result));
  const FieldInfoHash* fields = GetFieldInfo(obj);

  if (args.length() == 1) {
    // There are two possible interpretations of the argument:
    // 1) It may be an object '{ ... }' with properties representing the
    //    struct fields intended to ExplicitConvert wholesale to our StructType.
    // 2) If the struct contains one field, the arg may be intended to
    //    ImplicitConvert directly to that arg's CType.
    // Thankfully, the conditions for these two possibilities to succeed
    // are mutually exclusive, so we can pick the right one.

    // Try option 1) first.
    if (ExplicitConvert(cx, args[0], obj, buffer, ConversionType::Construct))
      return true;

    if (fields->count() != 1)
      return false;

    // If ExplicitConvert failed, and there is no pending exception, then assume
    // hard failure (out of memory, or some other similarly serious condition).
    if (!JS_IsExceptionPending(cx))
      return false;

    // Otherwise, assume soft failure, and clear the pending exception so that we
    // can throw a different one as required.
    JS_ClearPendingException(cx);

    // Fall through to try option 2).
  }

  // We have a type constructor of the form 'ctypes.StructType(a, b, c, ...)'.
  // ImplicitConvert each field.
  if (args.length() == fields->count()) {
    for (FieldInfoHash::Range r = fields->all(); !r.empty(); r.popFront()) {
      const FieldInfo& field = r.front().value();
      MOZ_ASSERT(field.mIndex < fields->count());  /* Quantified invariant */
      if (!ImplicitConvert(cx, args[field.mIndex], field.mType,
                           buffer + field.mOffset, ConversionType::Construct,
                           nullptr, nullptr, 0, obj, field.mIndex))
        return false;
    }

    return true;
  }

  size_t count = fields->count();
  if (count >= 2) {
    char fieldLengthStr[32];
    JS_snprintf(fieldLengthStr, 32, "0, 1, or %u", count);
    return ArgumentLengthError(cx, "StructType constructor", fieldLengthStr,
                               "s");
  }
  return ArgumentLengthError(cx, "StructType constructor", "at most one", "");
}

const FieldInfoHash*
StructType::GetFieldInfo(JSObject* obj)
{
  MOZ_ASSERT(CType::IsCType(obj));
  MOZ_ASSERT(CType::GetTypeCode(obj) == TYPE_struct);

  Value slot = JS_GetReservedSlot(obj, SLOT_FIELDINFO);
  MOZ_ASSERT(!slot.isUndefined() && slot.toPrivate());

  return static_cast<const FieldInfoHash*>(slot.toPrivate());
}

const FieldInfo*
StructType::LookupField(JSContext* cx, JSObject* obj, JSFlatString* name)
{
  MOZ_ASSERT(CType::IsCType(obj));
  MOZ_ASSERT(CType::GetTypeCode(obj) == TYPE_struct);

  FieldInfoHash::Ptr ptr = GetFieldInfo(obj)->lookup(name);
  if (ptr)
    return &ptr->value();

  JSAutoByteString bytes(cx, name);
  if (!bytes)
    return nullptr;

  JS_ReportError(cx, "%s does not name a field", bytes.ptr());
  return nullptr;
}

JSObject*
StructType::BuildFieldsArray(JSContext* cx, JSObject* obj)
{
  MOZ_ASSERT(CType::IsCType(obj));
  MOZ_ASSERT(CType::GetTypeCode(obj) == TYPE_struct);
  MOZ_ASSERT(CType::IsSizeDefined(obj));

  const FieldInfoHash* fields = GetFieldInfo(obj);
  size_t len = fields->count();

  // Prepare a new array for the 'fields' property of the StructType.
  JS::AutoValueVector fieldsVec(cx);
  if (!fieldsVec.resize(len))
    return nullptr;

  for (FieldInfoHash::Range r = fields->all(); !r.empty(); r.popFront()) {
    const FieldInfoHash::Entry& entry = r.front();
    // Add the field descriptor to the array.
    if (!AddFieldToArray(cx, fieldsVec[entry.value().mIndex],
                         entry.key(), entry.value().mType))
      return nullptr;
  }

  RootedObject fieldsProp(cx, JS_NewArrayObject(cx, fieldsVec));
  if (!fieldsProp)
    return nullptr;

  // Seal the fields array.
  if (!JS_FreezeObject(cx, fieldsProp))
    return nullptr;

  return fieldsProp;
}

/* static */ bool
StructType::IsStruct(HandleValue v)
{
  if (!v.isObject())
    return false;
  JSObject* obj = &v.toObject();
  return CType::IsCType(obj) && CType::GetTypeCode(obj) == TYPE_struct;
}

bool
StructType::FieldsArrayGetter(JSContext* cx, const JS::CallArgs& args)
{
  RootedObject obj(cx, &args.thisv().toObject());

  args.rval().set(JS_GetReservedSlot(obj, SLOT_FIELDS));

  if (!CType::IsSizeDefined(obj)) {
    MOZ_ASSERT(args.rval().isUndefined());
    return true;
  }

  if (args.rval().isUndefined()) {
    // Build the 'fields' array lazily.
    JSObject* fields = BuildFieldsArray(cx, obj);
    if (!fields)
      return false;
    JS_SetReservedSlot(obj, SLOT_FIELDS, ObjectValue(*fields));

    args.rval().setObject(*fields);
  }

  MOZ_ASSERT(args.rval().isObject());
  return true;
}

bool
StructType::FieldGetter(JSContext* cx, unsigned argc, Value* vp)
{
  CallArgs args = CallArgsFromVp(argc, vp);

  if (!args.thisv().isObject()) {
    JS_ReportError(cx, "not a CData");
    return false;
  }

  RootedObject obj(cx, &args.thisv().toObject());
  if (!CData::IsCData(obj)) {
    JS_ReportError(cx, "not a CData");
    return false;
  }

  JSObject* typeObj = CData::GetCType(obj);
  if (CType::GetTypeCode(typeObj) != TYPE_struct) {
    JS_ReportError(cx, "not a StructType");
    return false;
  }

  RootedValue nameVal(cx, GetFunctionNativeReserved(&args.callee(), SLOT_FIELDNAME));
  Rooted<JSFlatString*> name(cx, JS_FlattenString(cx, nameVal.toString()));
  if (!name)
    return false;

  const FieldInfo* field = LookupField(cx, typeObj, name);
  if (!field)
    return false;

  char* data = static_cast<char*>(CData::GetData(obj)) + field->mOffset;
  RootedObject fieldType(cx, field->mType);
  return ConvertToJS(cx, fieldType, obj, data, false, false, args.rval());
}

bool
StructType::FieldSetter(JSContext* cx, unsigned argc, Value* vp)
{
  CallArgs args = CallArgsFromVp(argc, vp);

  if (!args.thisv().isObject()) {
    JS_ReportError(cx, "not a CData");
    return false;
  }

  RootedObject obj(cx, &args.thisv().toObject());
  if (!CData::IsCData(obj)) {
    JS_ReportError(cx, "not a CData");
    return false;
  }

  RootedObject typeObj(cx, CData::GetCType(obj));
  if (CType::GetTypeCode(typeObj) != TYPE_struct) {
    JS_ReportError(cx, "not a StructType");
    return false;
  }

  RootedValue nameVal(cx, GetFunctionNativeReserved(&args.callee(), SLOT_FIELDNAME));
  Rooted<JSFlatString*> name(cx, JS_FlattenString(cx, nameVal.toString()));
  if (!name)
    return false;

  const FieldInfo* field = LookupField(cx, typeObj, name);
  if (!field)
    return false;

  args.rval().setUndefined();

  char* data = static_cast<char*>(CData::GetData(obj)) + field->mOffset;
  return ImplicitConvert(cx, args.get(0), field->mType, data, ConversionType::Setter, nullptr,
                         nullptr, 0, typeObj, field->mIndex);
}

bool
StructType::AddressOfField(JSContext* cx, unsigned argc, Value* vp)
{
  CallArgs args = CallArgsFromVp(argc, vp);
  RootedObject obj(cx, JS_THIS_OBJECT(cx, vp));
  if (!obj)
    return false;
  if (!CData::IsCData(obj)) {
    JS_ReportError(cx, "not a CData");
    return false;
  }

  JSObject* typeObj = CData::GetCType(obj);
  if (CType::GetTypeCode(typeObj) != TYPE_struct) {
    JS_ReportError(cx, "not a StructType");
    return false;
  }

  if (args.length() != 1) {
    return ArgumentLengthError(cx, "StructType.prototype.addressOfField",
                               "one", "");
  }

  if (!args[0].isString()) {
    return ArgumentTypeMismatch(cx, "", "StructType.prototype.addressOfField",
                                "a string");
  }

  JSFlatString* str = JS_FlattenString(cx, args[0].toString());
  if (!str)
    return false;

  const FieldInfo* field = LookupField(cx, typeObj, str);
  if (!field)
    return false;

  RootedObject baseType(cx, field->mType);
  RootedObject pointerType(cx, PointerType::CreateInternal(cx, baseType));
  if (!pointerType)
    return false;

  // Create a PointerType CData object containing null.
  JSObject* result = CData::Create(cx, pointerType, nullptr, nullptr, true);
  if (!result)
    return false;

  args.rval().setObject(*result);

  // Manually set the pointer inside the object, so we skip the conversion step.
  void** data = static_cast<void**>(CData::GetData(result));
  *data = static_cast<char*>(CData::GetData(obj)) + field->mOffset;
  return true;
}

/*******************************************************************************
** FunctionType implementation
*******************************************************************************/

// Helper class for handling allocation of function arguments.
struct AutoValue
{
  AutoValue() : mData(nullptr) { }

  ~AutoValue()
  {
    js_free(mData);
  }

  bool SizeToType(JSContext* cx, JSObject* type)
  {
    // Allocate a minimum of sizeof(ffi_arg) to handle small integers.
    size_t size = Align(CType::GetSize(type), sizeof(ffi_arg));
    mData = js_malloc(size);
    if (mData)
      memset(mData, 0, size);
    return mData != nullptr;
  }

  void* mData;
};

static bool
GetABI(JSContext* cx, Value abiType, ffi_abi* result)
{
  if (abiType.isPrimitive())
    return false;

  ABICode abi = GetABICode(abiType.toObjectOrNull());

  // determine the ABI from the subset of those available on the
  // given platform. ABI_DEFAULT specifies the default
  // C calling convention (cdecl) on each platform.
  switch (abi) {
  case ABI_DEFAULT:
    *result = FFI_DEFAULT_ABI;
    return true;
  case ABI_STDCALL:
  case ABI_WINAPI:
#if (defined(_WIN32) && !defined(_WIN64)) || defined(_OS2)
    *result = FFI_STDCALL;
    return true;
#elif (defined(_WIN64))
    // We'd like the same code to work across Win32 and Win64, so stdcall_api
    // and winapi_abi become aliases to the lone Win64 ABI.
    *result = FFI_WIN64;
    return true;
#endif
  case INVALID_ABI:
    break;
  }
  return false;
}

static JSObject*
PrepareType(JSContext* cx, Value type)
{
  if (type.isPrimitive() || !CType::IsCType(type.toObjectOrNull())) {
    JS_ReportError(cx, "not a ctypes type");
    return nullptr;
  }

  JSObject* result = type.toObjectOrNull();
  TypeCode typeCode = CType::GetTypeCode(result);

  if (typeCode == TYPE_array) {
    // convert array argument types to pointers, just like C.
    // ImplicitConvert will do the same, when passing an array as data.
    RootedObject baseType(cx, ArrayType::GetBaseType(result));
    result = PointerType::CreateInternal(cx, baseType);
    if (!result)
      return nullptr;

  } else if (typeCode == TYPE_void_t || typeCode == TYPE_function) {
    // disallow void or function argument types
    JS_ReportError(cx, "Cannot have void or function argument type");
    return nullptr;
  }

  if (!CType::IsSizeDefined(result)) {
    JS_ReportError(cx, "Argument type must have defined size");
    return nullptr;
  }

  // libffi cannot pass types of zero size by value.
  MOZ_ASSERT(CType::GetSize(result) != 0);

  return result;
}

static JSObject*
PrepareReturnType(JSContext* cx, Value type)
{
  if (type.isPrimitive() || !CType::IsCType(type.toObjectOrNull())) {
    JS_ReportError(cx, "not a ctypes type");
    return nullptr;
  }

  JSObject* result = type.toObjectOrNull();
  TypeCode typeCode = CType::GetTypeCode(result);

  // Arrays and functions can never be return types.
  if (typeCode == TYPE_array || typeCode == TYPE_function) {
    JS_ReportError(cx, "Return type cannot be an array or function");
    return nullptr;
  }

  if (typeCode != TYPE_void_t && !CType::IsSizeDefined(result)) {
    JS_ReportError(cx, "Return type must have defined size");
    return nullptr;
  }

  // libffi cannot pass types of zero size by value.
  MOZ_ASSERT(typeCode == TYPE_void_t || CType::GetSize(result) != 0);

  return result;
}

static MOZ_ALWAYS_INLINE bool
IsEllipsis(JSContext* cx, Value v, bool* isEllipsis)
{
  *isEllipsis = false;
  if (!v.isString())
    return true;
  JSString* str = v.toString();
  if (str->length() != 3)
    return true;
  JSLinearString* linear = str->ensureLinear(cx);
  if (!linear)
    return false;
  char16_t dot = '.';
  *isEllipsis = (linear->latin1OrTwoByteChar(0) == dot &&
                 linear->latin1OrTwoByteChar(1) == dot &&
                 linear->latin1OrTwoByteChar(2) == dot);
  return true;
}

static bool
PrepareCIF(JSContext* cx,
           FunctionInfo* fninfo)
{
  ffi_abi abi;
  if (!GetABI(cx, ObjectOrNullValue(fninfo->mABI), &abi)) {
    JS_ReportError(cx, "Invalid ABI specification");
    return false;
  }

  ffi_type* rtype = CType::GetFFIType(cx, fninfo->mReturnType);
  if (!rtype)
    return false;

  ffi_status status =
    ffi_prep_cif(&fninfo->mCIF,
                 abi,
                 fninfo->mFFITypes.length(),
                 rtype,
                 fninfo->mFFITypes.begin());

  switch (status) {
  case FFI_OK:
    return true;
  case FFI_BAD_ABI:
    JS_ReportError(cx, "Invalid ABI specification");
    return false;
  case FFI_BAD_TYPEDEF:
    JS_ReportError(cx, "Invalid type specification");
    return false;
  default:
    JS_ReportError(cx, "Unknown libffi error");
    return false;
  }
}

void
FunctionType::BuildSymbolName(JSString* name,
                              JSObject* typeObj,
                              AutoCString& result)
{
  FunctionInfo* fninfo = GetFunctionInfo(typeObj);

  switch (GetABICode(fninfo->mABI)) {
  case ABI_DEFAULT:
  case ABI_WINAPI:
    // For cdecl or WINAPI functions, no mangling is necessary.
    AppendString(result, name);
    break;

  case ABI_STDCALL: {
#if (defined(_WIN32) && !defined(_WIN64)) || defined(_OS2)
    // On WIN32, stdcall functions look like:
    //   _foo@40
    // where 'foo' is the function name, and '40' is the aligned size of the
    // arguments.
    AppendString(result, "_");
    AppendString(result, name);
    AppendString(result, "@");

    // Compute the suffix by aligning each argument to sizeof(ffi_arg).
    size_t size = 0;
    for (size_t i = 0; i < fninfo->mArgTypes.length(); ++i) {
      JSObject* argType = fninfo->mArgTypes[i];
      size += Align(CType::GetSize(argType), sizeof(ffi_arg));
    }

    IntegerToString(size, 10, result);
#elif defined(_WIN64)
    // On Win64, stdcall is an alias to the default ABI for compatibility, so no
    // mangling is done.
    AppendString(result, name);
#endif
    break;
  }

  case INVALID_ABI:
    MOZ_CRASH("invalid abi");
  }
}

static bool
CreateFunctionInfo(JSContext* cx,
                   HandleObject typeObj,
                   HandleValue abiType,
                   HandleObject returnType,
                   const HandleValueArray& args)
{
  FunctionInfo* fninfo(cx->new_<FunctionInfo>());
  if (!fninfo) {
    JS_ReportOutOfMemory(cx);
    return false;
  }

  // Stash the FunctionInfo in a reserved slot.
  JS_SetReservedSlot(typeObj, SLOT_FNINFO, PrivateValue(fninfo));

  ffi_abi abi;
  if (!GetABI(cx, abiType, &abi)) {
    JS_ReportError(cx, "Invalid ABI specification");
    return false;
  }
  fninfo->mABI = abiType.toObjectOrNull();

  fninfo->mReturnType = returnType;

  // prepare the argument types
  if (!fninfo->mArgTypes.reserve(args.length()) ||
      !fninfo->mFFITypes.reserve(args.length())) {
    JS_ReportOutOfMemory(cx);
    return false;
  }

  fninfo->mIsVariadic = false;

  for (uint32_t i = 0; i < args.length(); ++i) {
    bool isEllipsis;
    if (!IsEllipsis(cx, args[i], &isEllipsis))
      return false;
    if (isEllipsis) {
      fninfo->mIsVariadic = true;
      if (i < 1) {
        JS_ReportError(cx, "\"...\" may not be the first and only parameter "
                       "type of a variadic function declaration");
        return false;
      }
      if (i < args.length() - 1) {
        JS_ReportError(cx, "\"...\" must be the last parameter type of a "
                       "variadic function declaration");
        return false;
      }
      if (GetABICode(fninfo->mABI) != ABI_DEFAULT) {
        JS_ReportError(cx, "Variadic functions must use the __cdecl calling "
                       "convention");
        return false;
      }
      break;
    }

    JSObject* argType = PrepareType(cx, args[i]);
    if (!argType)
      return false;

    ffi_type* ffiType = CType::GetFFIType(cx, argType);
    if (!ffiType)
      return false;

    fninfo->mArgTypes.infallibleAppend(argType);
    fninfo->mFFITypes.infallibleAppend(ffiType);
  }

  if (fninfo->mIsVariadic) {
    // wait to PrepareCIF until function is called
    return true;
  }

  if (!PrepareCIF(cx, fninfo))
    return false;

  return true;
}

bool
FunctionType::Create(JSContext* cx, unsigned argc, Value* vp)
{
  // Construct and return a new FunctionType object.
  CallArgs args = CallArgsFromVp(argc, vp);
  if (args.length() < 2 || args.length() > 3) {
    return ArgumentLengthError(cx, "FunctionType", "two or three", "s");
  }

  AutoValueVector argTypes(cx);
  RootedObject arrayObj(cx, nullptr);

  if (args.length() == 3) {
    // Prepare an array of Values for the arguments.
    bool isArray;
    if (!args[2].isObject()) {
      isArray = false;
    } else {
      if (!JS_IsArrayObject(cx, args[2], &isArray))
        return false;
    }

    if (!isArray)
      return ArgumentTypeMismatch(cx, "third ", "FunctionType", "an array");

    arrayObj = &args[2].toObject();

    uint32_t len;
    ASSERT_OK(JS_GetArrayLength(cx, arrayObj, &len));

    if (!argTypes.resize(len)) {
      JS_ReportOutOfMemory(cx);
      return false;
    }
  }

  // Pull out the argument types from the array, if any.
  MOZ_ASSERT_IF(argTypes.length(), arrayObj);
  for (uint32_t i = 0; i < argTypes.length(); ++i) {
    if (!JS_GetElement(cx, arrayObj, i, argTypes[i]))
      return false;
  }

  JSObject* result = CreateInternal(cx, args[0], args[1], argTypes);
  if (!result)
    return false;

  args.rval().setObject(*result);
  return true;
}

JSObject*
FunctionType::CreateInternal(JSContext* cx,
                             HandleValue abi,
                             HandleValue rtype,
                             const HandleValueArray& args)
{
  // Prepare the result type
  RootedObject returnType(cx, PrepareReturnType(cx, rtype));
  if (!returnType)
    return nullptr;

  // Get ctypes.FunctionType.prototype and the common prototype for CData objects
  // of this type, from ctypes.CType.prototype.
  RootedObject typeProto(cx, CType::GetProtoFromType(cx, returnType, SLOT_FUNCTIONPROTO));
  if (!typeProto)
    return nullptr;
  RootedObject dataProto(cx, CType::GetProtoFromType(cx, returnType, SLOT_FUNCTIONDATAPROTO));
  if (!dataProto)
    return nullptr;

  // Create a new CType object with the common properties and slots.
  RootedObject typeObj(cx, CType::Create(cx, typeProto, dataProto, TYPE_function,
                                         nullptr, JS::UndefinedValue(),
                                         JS::UndefinedValue(), nullptr));
  if (!typeObj)
    return nullptr;

  // Determine and check the types, and prepare the function CIF.
  if (!CreateFunctionInfo(cx, typeObj, abi, returnType, args))
      return nullptr;

  return typeObj;
}

// Construct a function pointer to a JS function (see CClosure::Create()).
// Regular function pointers are constructed directly in
// PointerType::ConstructData().
bool
FunctionType::ConstructData(JSContext* cx,
                            HandleObject typeObj,
                            HandleObject dataObj,
                            HandleObject fnObj,
                            HandleObject thisObj,
                            Value errVal)
{
  MOZ_ASSERT(CType::GetTypeCode(typeObj) == TYPE_function);

  PRFuncPtr* data = static_cast<PRFuncPtr*>(CData::GetData(dataObj));

  FunctionInfo* fninfo = FunctionType::GetFunctionInfo(typeObj);
  if (fninfo->mIsVariadic) {
    JS_ReportError(cx, "Can't declare a variadic callback function");
    return false;
  }
  if (GetABICode(fninfo->mABI) == ABI_WINAPI) {
    JS_ReportError(cx, "Can't declare a ctypes.winapi_abi callback function, "
                   "use ctypes.stdcall_abi instead");
    return false;
  }

  RootedObject closureObj(cx, CClosure::Create(cx, typeObj, fnObj, thisObj, errVal, data));
  if (!closureObj)
    return false;

  // Set the closure object as the referent of the new CData object.
  JS_SetReservedSlot(dataObj, SLOT_REFERENT, ObjectValue(*closureObj));

  // Seal the CData object, to prevent modification of the function pointer.
  // This permanently associates this object with the closure, and avoids
  // having to do things like reset SLOT_REFERENT when someone tries to
  // change the pointer value.
  // XXX This will need to change when bug 541212 is fixed -- CData::ValueSetter
  // could be called on a frozen object.
  return JS_FreezeObject(cx, dataObj);
}

typedef Vector<AutoValue, 16, SystemAllocPolicy> AutoValueAutoArray;

static bool
ConvertArgument(JSContext* cx,
                HandleObject funObj,
                unsigned argIndex,
                HandleValue arg,
                JSObject* type,
                AutoValue* value,
                AutoValueAutoArray* strings)
{
  if (!value->SizeToType(cx, type)) {
    JS_ReportAllocationOverflow(cx);
    return false;
  }

  bool freePointer = false;
  if (!ImplicitConvert(cx, arg, type, value->mData,
                       ConversionType::Argument, &freePointer,
                       funObj, argIndex))
    return false;

  if (freePointer) {
    // ImplicitConvert converted a string for us, which we have to free.
    // Keep track of it.
    if (!strings->growBy(1)) {
      JS_ReportOutOfMemory(cx);
      return false;
    }
    strings->back().mData = *static_cast<char**>(value->mData);
  }

  return true;
}

bool
FunctionType::Call(JSContext* cx,
                   unsigned argc,
                   Value* vp)
{
  CallArgs args = CallArgsFromVp(argc, vp);
  // get the callee object...
  RootedObject obj(cx, &args.callee());
  if (!CData::IsCData(obj)) {
    JS_ReportError(cx, "not a CData");
    return false;
  }

  RootedObject typeObj(cx, CData::GetCType(obj));
  if (CType::GetTypeCode(typeObj) != TYPE_pointer) {
    JS_ReportError(cx, "not a FunctionType.ptr");
    return false;
  }

  typeObj = PointerType::GetBaseType(typeObj);
  if (CType::GetTypeCode(typeObj) != TYPE_function) {
    JS_ReportError(cx, "not a FunctionType.ptr");
    return false;
  }

  FunctionInfo* fninfo = GetFunctionInfo(typeObj);
  uint32_t argcFixed = fninfo->mArgTypes.length();

  if ((!fninfo->mIsVariadic && args.length() != argcFixed) ||
      (fninfo->mIsVariadic && args.length() < argcFixed)) {
    JS_ReportError(cx, "Number of arguments does not match declaration");
    return false;
  }

  // Check if we have a Library object. If we do, make sure it's open.
  Value slot = JS_GetReservedSlot(obj, SLOT_REFERENT);
  if (!slot.isUndefined() && Library::IsLibrary(&slot.toObject())) {
    PRLibrary* library = Library::GetLibrary(&slot.toObject());
    if (!library) {
      JS_ReportError(cx, "library is not open");
      return false;
    }
  }

  // prepare the values for each argument
  AutoValueAutoArray values;
  AutoValueAutoArray strings;
  if (!values.resize(args.length())) {
    JS_ReportOutOfMemory(cx);
    return false;
  }

  for (unsigned i = 0; i < argcFixed; ++i)
    if (!ConvertArgument(cx, obj, i, args[i], fninfo->mArgTypes[i],
                         &values[i], &strings))
      return false;

  if (fninfo->mIsVariadic) {
    if (!fninfo->mFFITypes.resize(args.length())) {
      JS_ReportOutOfMemory(cx);
      return false;
    }

    RootedObject obj(cx);  // Could reuse obj instead of declaring a second
    RootedObject type(cx); // RootedObject, but readability would suffer.

    for (uint32_t i = argcFixed; i < args.length(); ++i) {
      if (args[i].isPrimitive() ||
          !CData::IsCData(obj = &args[i].toObject())) {
        // Since we know nothing about the CTypes of the ... arguments,
        // they absolutely must be CData objects already.
        JS_ReportError(cx, "argument %d of type %s is not a CData object",
                       i, InformalValueTypeName(args[i]));
        return false;
      }
      if (!(type = CData::GetCType(obj)) ||
          !(type = PrepareType(cx, ObjectValue(*type))) ||
          // Relying on ImplicitConvert only for the limited purpose of
          // converting one CType to another (e.g., T[] to T*).
          !ConvertArgument(cx, obj, i, args[i], type, &values[i], &strings) ||
          !(fninfo->mFFITypes[i] = CType::GetFFIType(cx, type))) {
        // These functions report their own errors.
        return false;
      }
    }
    if (!PrepareCIF(cx, fninfo))
      return false;
  }

  // initialize a pointer to an appropriate location, for storing the result
  AutoValue returnValue;
  TypeCode typeCode = CType::GetTypeCode(fninfo->mReturnType);
  if (typeCode != TYPE_void_t &&
      !returnValue.SizeToType(cx, fninfo->mReturnType)) {
    JS_ReportAllocationOverflow(cx);
    return false;
  }

  // Let the runtime callback know that we are about to call into C.
  js::AutoCTypesActivityCallback autoCallback(cx, js::CTYPES_CALL_BEGIN, js::CTYPES_CALL_END);

  uintptr_t fn = *reinterpret_cast<uintptr_t*>(CData::GetData(obj));

#if defined(XP_WIN)
  int32_t lastErrorStatus; // The status as defined by |GetLastError|
  int32_t savedLastError = GetLastError();
  SetLastError(0);
#endif //defined(XP_WIN)
  int errnoStatus;         // The status as defined by |errno|
  int savedErrno = errno;
  errno = 0;

  ffi_call(&fninfo->mCIF, FFI_FN(fn), returnValue.mData,
           reinterpret_cast<void**>(values.begin()));

  // Save error value.
  // We need to save it before leaving the scope of |suspend| as destructing
  // |suspend| has the side-effect of clearing |GetLastError|
  // (see bug 684017).

  errnoStatus = errno;
#if defined(XP_WIN)
  lastErrorStatus = GetLastError();
  SetLastError(savedLastError);
#endif // defined(XP_WIN)

  errno = savedErrno;

  // We're no longer calling into C.
  autoCallback.DoEndCallback();

  // Store the error value for later consultation with |ctypes.getStatus|
  JSObject* objCTypes = CType::GetGlobalCTypes(cx, typeObj);
  if (!objCTypes)
    return false;

  JS_SetReservedSlot(objCTypes, SLOT_ERRNO, Int32Value(errnoStatus));
#if defined(XP_WIN)
  JS_SetReservedSlot(objCTypes, SLOT_LASTERROR, Int32Value(lastErrorStatus));
#endif // defined(XP_WIN)

  // Small integer types get returned as a word-sized ffi_arg. Coerce it back
  // into the correct size for ConvertToJS.
  switch (typeCode) {
#define INTEGRAL_CASE(name, type, ffiType)                                     \
  case TYPE_##name:                                                            \
    if (sizeof(type) < sizeof(ffi_arg)) {                                      \
      ffi_arg data = *static_cast<ffi_arg*>(returnValue.mData);                \
      *static_cast<type*>(returnValue.mData) = static_cast<type>(data);        \
    }                                                                          \
    break;
  CTYPES_FOR_EACH_INT_TYPE(INTEGRAL_CASE)
  CTYPES_FOR_EACH_WRAPPED_INT_TYPE(INTEGRAL_CASE)
  CTYPES_FOR_EACH_BOOL_TYPE(INTEGRAL_CASE)
  CTYPES_FOR_EACH_CHAR_TYPE(INTEGRAL_CASE)
  CTYPES_FOR_EACH_CHAR16_TYPE(INTEGRAL_CASE)
#undef INTEGRAL_CASE
  default:
    break;
  }

  // prepare a JS object from the result
  RootedObject returnType(cx, fninfo->mReturnType);
  return ConvertToJS(cx, returnType, nullptr, returnValue.mData, false, true, args.rval());
}

FunctionInfo*
FunctionType::GetFunctionInfo(JSObject* obj)
{
  MOZ_ASSERT(CType::IsCType(obj));
  MOZ_ASSERT(CType::GetTypeCode(obj) == TYPE_function);

  Value slot = JS_GetReservedSlot(obj, SLOT_FNINFO);
  MOZ_ASSERT(!slot.isUndefined() && slot.toPrivate());

  return static_cast<FunctionInfo*>(slot.toPrivate());
}

bool
FunctionType::IsFunctionType(HandleValue v)
{
  if (!v.isObject())
    return false;
  JSObject* obj = &v.toObject();
  return CType::IsCType(obj) && CType::GetTypeCode(obj) == TYPE_function;
}

bool
FunctionType::ArgTypesGetter(JSContext* cx, const JS::CallArgs& args)
{
  JS::Rooted<JSObject*> obj(cx, &args.thisv().toObject());

  args.rval().set(JS_GetReservedSlot(obj, SLOT_ARGS_T));
  if (!args.rval().isUndefined())
    return true;

  FunctionInfo* fninfo = GetFunctionInfo(obj);
  size_t len = fninfo->mArgTypes.length();

  // Prepare a new array.
  JS::Rooted<JSObject*> argTypes(cx);
  {
      JS::AutoValueVector vec(cx);
      if (!vec.resize(len))
        return false;

      for (size_t i = 0; i < len; ++i)
        vec[i].setObject(*fninfo->mArgTypes[i]);

      argTypes = JS_NewArrayObject(cx, vec);
      if (!argTypes)
        return false;
  }

  // Seal and cache it.
  if (!JS_FreezeObject(cx, argTypes))
    return false;
  JS_SetReservedSlot(obj, SLOT_ARGS_T, JS::ObjectValue(*argTypes));

  args.rval().setObject(*argTypes);
  return true;
}

bool
FunctionType::ReturnTypeGetter(JSContext* cx, const JS::CallArgs& args)
{
  // Get the returnType object from the FunctionInfo.
  args.rval().setObject(*GetFunctionInfo(&args.thisv().toObject())->mReturnType);
  return true;
}

bool
FunctionType::ABIGetter(JSContext* cx, const JS::CallArgs& args)
{
  // Get the abi object from the FunctionInfo.
  args.rval().setObject(*GetFunctionInfo(&args.thisv().toObject())->mABI);
  return true;
}

bool
FunctionType::IsVariadicGetter(JSContext* cx, const JS::CallArgs& args)
{
  args.rval().setBoolean(GetFunctionInfo(&args.thisv().toObject())->mIsVariadic);
  return true;
}

/*******************************************************************************
** CClosure implementation
*******************************************************************************/

JSObject*
CClosure::Create(JSContext* cx,
                 HandleObject typeObj,
                 HandleObject fnObj,
                 HandleObject thisObj,
                 Value errVal_,
                 PRFuncPtr* fnptr)
{
  RootedValue errVal(cx, errVal_);
  MOZ_ASSERT(fnObj);

  RootedObject result(cx, JS_NewObject(cx, &sCClosureClass));
  if (!result)
    return nullptr;

  // Get the FunctionInfo from the FunctionType.
  FunctionInfo* fninfo = FunctionType::GetFunctionInfo(typeObj);
  MOZ_ASSERT(!fninfo->mIsVariadic);
  MOZ_ASSERT(GetABICode(fninfo->mABI) != ABI_WINAPI);

  // Get the prototype of the FunctionType object, of class CTypeProto,
  // which stores our JSContext for use with the closure.
  RootedObject proto(cx);
  if (!JS_GetPrototype(cx, typeObj, &proto))
    return nullptr;
  MOZ_ASSERT(proto);
  MOZ_ASSERT(CType::IsCTypeProto(proto));

  // Prepare the error sentinel value. It's important to do this now, because
  // we might be unable to convert the value to the proper type. If so, we want
  // the caller to know about it _now_, rather than some uncertain time in the
  // future when the error sentinel is actually needed.
  mozilla::UniquePtr<uint8_t[], JS::FreePolicy> errResult;
  if (!errVal.isUndefined()) {

    // Make sure the callback returns something.
    if (CType::GetTypeCode(fninfo->mReturnType) == TYPE_void_t) {
      JS_ReportError(cx, "A void callback can't pass an error sentinel");
      return nullptr;
    }

    // With the exception of void, the FunctionType constructor ensures that
    // the return type has a defined size.
    MOZ_ASSERT(CType::IsSizeDefined(fninfo->mReturnType));

    // Allocate a buffer for the return value.
    size_t rvSize = CType::GetSize(fninfo->mReturnType);
    errResult = result->zone()->make_pod_array<uint8_t>(rvSize);
    if (!errResult)
      return nullptr;

    // Do the value conversion. This might fail, in which case we throw.
    if (!ImplicitConvert(cx, errVal, fninfo->mReturnType, errResult.get(),
                         ConversionType::Return, nullptr, typeObj))
      return nullptr;
  }

  ClosureInfo* cinfo = cx->new_<ClosureInfo>(JS_GetRuntime(cx));
  if (!cinfo) {
    JS_ReportOutOfMemory(cx);
    return nullptr;
  }

  // Copy the important bits of context into cinfo.
  cinfo->errResult = errResult.release();
  cinfo->closureObj = result;
  cinfo->typeObj = typeObj;
  cinfo->thisObj = thisObj;
  cinfo->jsfnObj = fnObj;

  // Stash the ClosureInfo struct on our new object.
  JS_SetReservedSlot(result, SLOT_CLOSUREINFO, PrivateValue(cinfo));

  // Create an ffi_closure object and initialize it.
  void* code;
  cinfo->closure =
    static_cast<ffi_closure*>(ffi_closure_alloc(sizeof(ffi_closure), &code));
  if (!cinfo->closure || !code) {
    JS_ReportError(cx, "couldn't create closure - libffi error");
    return nullptr;
  }

  ffi_status status = ffi_prep_closure_loc(cinfo->closure, &fninfo->mCIF,
    CClosure::ClosureStub, cinfo, code);
  if (status != FFI_OK) {
    JS_ReportError(cx, "couldn't create closure - libffi error");
    return nullptr;
  }

  // Casting between void* and a function pointer is forbidden in C and C++.
  // Do it via an integral type.
  *fnptr = reinterpret_cast<PRFuncPtr>(reinterpret_cast<uintptr_t>(code));
  return result;
}

void
CClosure::Trace(JSTracer* trc, JSObject* obj)
{
  // Make sure our ClosureInfo slot is legit. If it's not, bail.
  Value slot = JS_GetReservedSlot(obj, SLOT_CLOSUREINFO);
  if (slot.isUndefined())
    return;

  ClosureInfo* cinfo = static_cast<ClosureInfo*>(slot.toPrivate());

  // Identify our objects to the tracer. (There's no need to identify
  // 'closureObj', since that's us.)
  JS_CallObjectTracer(trc, &cinfo->typeObj, "typeObj");
  JS_CallObjectTracer(trc, &cinfo->jsfnObj, "jsfnObj");
  if (cinfo->thisObj)
    JS_CallObjectTracer(trc, &cinfo->thisObj, "thisObj");
}

void
CClosure::Finalize(JSFreeOp* fop, JSObject* obj)
{
  // Make sure our ClosureInfo slot is legit. If it's not, bail.
  Value slot = JS_GetReservedSlot(obj, SLOT_CLOSUREINFO);
  if (slot.isUndefined())
    return;

  ClosureInfo* cinfo = static_cast<ClosureInfo*>(slot.toPrivate());
  FreeOp::get(fop)->delete_(cinfo);
}

void
CClosure::ClosureStub(ffi_cif* cif, void* result, void** args, void* userData)
{
  MOZ_ASSERT(cif);
  MOZ_ASSERT(result);
  MOZ_ASSERT(args);
  MOZ_ASSERT(userData);

  // Retrieve the essentials from our closure object.
  ArgClosure argClosure(cif, result, args, static_cast<ClosureInfo*>(userData));
  JSRuntime* rt = argClosure.cinfo->rt;
  RootedObject fun(rt, argClosure.cinfo->jsfnObj);

  // Arbitrarily choose a cx in which to run this code. This is bad, as
  // JSContexts are stateful and have options. The hope is to eliminate
  // JSContexts (see bug 650361).
  js::PrepareScriptEnvironmentAndInvoke(rt->contextList.getFirst(), fun,
                                        argClosure);
}

bool CClosure::ArgClosure::operator()(JSContext* cx)
{
  // Let the runtime callback know that we are about to call into JS again. The end callback will
  // fire automatically when we exit this function.
  js::AutoCTypesActivityCallback autoCallback(cx, js::CTYPES_CALLBACK_BEGIN,
                                              js::CTYPES_CALLBACK_END);

  RootedObject typeObj(cx, cinfo->typeObj);
  RootedObject thisObj(cx, cinfo->thisObj);
  RootedValue jsfnVal(cx, ObjectValue(*cinfo->jsfnObj));
  AssertSameCompartment(cx, cinfo->jsfnObj);


  JS_AbortIfWrongThread(JS_GetRuntime(cx));

  // Assert that our CIFs agree.
  FunctionInfo* fninfo = FunctionType::GetFunctionInfo(typeObj);
  MOZ_ASSERT(cif == &fninfo->mCIF);

  TypeCode typeCode = CType::GetTypeCode(fninfo->mReturnType);

  // Initialize the result to zero, in case something fails. Small integer types
  // are promoted to a word-sized ffi_arg, so we must be careful to zero the
  // whole word.
  size_t rvSize = 0;
  if (cif->rtype != &ffi_type_void) {
    rvSize = cif->rtype->size;
    switch (typeCode) {
#define INTEGRAL_CASE(name, type, ffiType)  case TYPE_##name:
    CTYPES_FOR_EACH_INT_TYPE(INTEGRAL_CASE)
    CTYPES_FOR_EACH_WRAPPED_INT_TYPE(INTEGRAL_CASE)
    CTYPES_FOR_EACH_BOOL_TYPE(INTEGRAL_CASE)
    CTYPES_FOR_EACH_CHAR_TYPE(INTEGRAL_CASE)
    CTYPES_FOR_EACH_CHAR16_TYPE(INTEGRAL_CASE)
#undef INTEGRAL_CASE
      rvSize = Align(rvSize, sizeof(ffi_arg));
      break;
    default:
      break;
    }
    memset(result, 0, rvSize);
  }

  // Set up an array for converted arguments.
  JS::AutoValueVector argv(cx);
  if (!argv.resize(cif->nargs)) {
    JS_ReportOutOfMemory(cx);
    return false;
  }

  for (uint32_t i = 0; i < cif->nargs; ++i) {
    // Convert each argument, and have any CData objects created depend on
    // the existing buffers.
    RootedObject argType(cx, fninfo->mArgTypes[i]);
    if (!ConvertToJS(cx, argType, nullptr, args[i], false, false, argv[i]))
      return false;
  }

  // Call the JS function. 'thisObj' may be nullptr, in which case the JS
  // engine will find an appropriate object to use.
  RootedValue rval(cx);
  bool success = JS_CallFunctionValue(cx, thisObj, jsfnVal, argv, &rval);

  // Convert the result. Note that we pass 'ConversionType::Return', such that
  // ImplicitConvert will *not* autoconvert a JS string into a pointer-to-char
  // type, which would require an allocation that we can't track. The JS
  // function must perform this conversion itself and return a PointerType
  // CData; thusly, the burden of freeing the data is left to the user.
  if (success && cif->rtype != &ffi_type_void)
    success = ImplicitConvert(cx, rval, fninfo->mReturnType, result,
                              ConversionType::Return, nullptr, typeObj);

  if (!success) {
    // Something failed. The callee may have thrown, or it may not have
    // returned a value that ImplicitConvert() was happy with. Depending on how
    // prudent the consumer has been, we may or may not have a recovery plan.
    //
    // Note that PrepareScriptEnvironmentAndInvoke should take care of reporting
    // the exception.

    if (cinfo->errResult) {
      // Good case: we have a sentinel that we can return. Copy it in place of
      // the actual return value, and then proceed.

      // The buffer we're returning might be larger than the size of the return
      // type, due to libffi alignment issues (see above). But it should never
      // be smaller.
      size_t copySize = CType::GetSize(fninfo->mReturnType);
      MOZ_ASSERT(copySize <= rvSize);
      memcpy(result, cinfo->errResult, copySize);

      // We still want to return false here, so that
      // PrepareScriptEnvironmentAndInvoke will report the exception.
    } else {
      // Bad case: not much we can do here. The rv is already zeroed out, so we
      // just return and hope for the best.
    }
    return false;
  }

  // Small integer types must be returned as a word-sized ffi_arg. Coerce it
  // back into the size libffi expects.
  switch (typeCode) {
#define INTEGRAL_CASE(name, type, ffiType)                                     \
  case TYPE_##name:                                                            \
    if (sizeof(type) < sizeof(ffi_arg)) {                                      \
      ffi_arg data = *static_cast<type*>(result);                              \
      *static_cast<ffi_arg*>(result) = data;                                   \
    }                                                                          \
    break;
    CTYPES_FOR_EACH_INT_TYPE(INTEGRAL_CASE)
    CTYPES_FOR_EACH_WRAPPED_INT_TYPE(INTEGRAL_CASE)
    CTYPES_FOR_EACH_BOOL_TYPE(INTEGRAL_CASE)
    CTYPES_FOR_EACH_CHAR_TYPE(INTEGRAL_CASE)
    CTYPES_FOR_EACH_CHAR16_TYPE(INTEGRAL_CASE)
#undef INTEGRAL_CASE
  default:
    break;
  }

  return true;
}

/*******************************************************************************
** CData implementation
*******************************************************************************/

// Create a new CData object of type 'typeObj' containing binary data supplied
// in 'source', optionally with a referent object 'refObj'.
//
// * 'typeObj' must be a CType of defined (but possibly zero) size.
//
// * If an object 'refObj' is supplied, the new CData object stores the
//   referent object in a reserved slot for GC safety, such that 'refObj' will
//   be held alive by the resulting CData object. 'refObj' may or may not be
//   a CData object; merely an object we want to keep alive.
//   * If 'refObj' is a CData object, 'ownResult' must be false.
//   * Otherwise, 'refObj' is a Library or CClosure object, and 'ownResult'
//     may be true or false.
// * Otherwise 'refObj' is nullptr. In this case, 'ownResult' may be true or
//   false.
//
// * If 'ownResult' is true, the CData object will allocate an appropriately
//   sized buffer, and free it upon finalization. If 'source' data is
//   supplied, the data will be copied from 'source' into the buffer;
//   otherwise, the entirety of the new buffer will be initialized to zero.
// * If 'ownResult' is false, the new CData's buffer refers to a slice of
//   another buffer kept alive by 'refObj'. 'source' data must be provided,
//   and the new CData's buffer will refer to 'source'.
JSObject*
CData::Create(JSContext* cx,
              HandleObject typeObj,
              HandleObject refObj,
              void* source,
              bool ownResult)
{
  MOZ_ASSERT(typeObj);
  MOZ_ASSERT(CType::IsCType(typeObj));
  MOZ_ASSERT(CType::IsSizeDefined(typeObj));
  MOZ_ASSERT(ownResult || source);
  MOZ_ASSERT_IF(refObj && CData::IsCData(refObj), !ownResult);

  // Get the 'prototype' property from the type.
  Value slot = JS_GetReservedSlot(typeObj, SLOT_PROTO);
  MOZ_ASSERT(slot.isObject());

  RootedObject proto(cx, &slot.toObject());

  RootedObject dataObj(cx, JS_NewObjectWithGivenProto(cx, &sCDataClass, proto));
  if (!dataObj)
    return nullptr;

  // set the CData's associated type
  JS_SetReservedSlot(dataObj, SLOT_CTYPE, ObjectValue(*typeObj));

  // Stash the referent object, if any, for GC safety.
  if (refObj)
    JS_SetReservedSlot(dataObj, SLOT_REFERENT, ObjectValue(*refObj));

  // Set our ownership flag.
  JS_SetReservedSlot(dataObj, SLOT_OWNS, BooleanValue(ownResult));

  // attach the buffer. since it might not be 2-byte aligned, we need to
  // allocate an aligned space for it and store it there. :(
  char** buffer = cx->new_<char*>();
  if (!buffer) {
    JS_ReportOutOfMemory(cx);
    return nullptr;
  }

  char* data;
  if (!ownResult) {
    data = static_cast<char*>(source);
  } else {
    // Initialize our own buffer.
    size_t size = CType::GetSize(typeObj);
    data = dataObj->zone()->pod_malloc<char>(size);
    if (!data) {
      // Report a catchable allocation error.
      JS_ReportAllocationOverflow(cx);
      js_free(buffer);
      return nullptr;
    }

    if (!source)
      memset(data, 0, size);
    else
      memcpy(data, source, size);
  }

  *buffer = data;
  JS_SetReservedSlot(dataObj, SLOT_DATA, PrivateValue(buffer));

  return dataObj;
}

void
CData::Finalize(JSFreeOp* fop, JSObject* obj)
{
  // Delete our buffer, and the data it contains if we own it.
  Value slot = JS_GetReservedSlot(obj, SLOT_OWNS);
  if (slot.isUndefined())
    return;

  bool owns = slot.toBoolean();

  slot = JS_GetReservedSlot(obj, SLOT_DATA);
  if (slot.isUndefined())
    return;
  char** buffer = static_cast<char**>(slot.toPrivate());

  if (owns)
    FreeOp::get(fop)->free_(*buffer);
  FreeOp::get(fop)->delete_(buffer);
}

JSObject*
CData::GetCType(JSObject* dataObj)
{
  MOZ_ASSERT(CData::IsCData(dataObj));

  Value slot = JS_GetReservedSlot(dataObj, SLOT_CTYPE);
  JSObject* typeObj = slot.toObjectOrNull();
  MOZ_ASSERT(CType::IsCType(typeObj));
  return typeObj;
}

void*
CData::GetData(JSObject* dataObj)
{
  MOZ_ASSERT(CData::IsCData(dataObj));

  Value slot = JS_GetReservedSlot(dataObj, SLOT_DATA);

  void** buffer = static_cast<void**>(slot.toPrivate());
  MOZ_ASSERT(buffer);
  MOZ_ASSERT(*buffer);
  return *buffer;
}

bool
CData::IsCData(JSObject* obj)
{
  return JS_GetClass(obj) == &sCDataClass;
}

bool
CData::IsCData(HandleValue v)
{
  return v.isObject() && CData::IsCData(&v.toObject());
}

bool
CData::IsCDataProto(JSObject* obj)
{
  return JS_GetClass(obj) == &sCDataProtoClass;
}

bool
CData::ValueGetter(JSContext* cx, const JS::CallArgs& args)
{
  RootedObject obj(cx, &args.thisv().toObject());

  // Convert the value to a primitive; do not create a new CData object.
  RootedObject ctype(cx, GetCType(obj));
  return ConvertToJS(cx, ctype, nullptr, GetData(obj), true, false, args.rval());
}

bool
CData::ValueSetter(JSContext* cx, const JS::CallArgs& args)
{
  RootedObject obj(cx, &args.thisv().toObject());
  args.rval().setUndefined();
  return ImplicitConvert(cx, args.get(0), GetCType(obj), GetData(obj),
                         ConversionType::Setter, nullptr);
}

bool
CData::Address(JSContext* cx, unsigned argc, Value* vp)
{
  CallArgs args = CallArgsFromVp(argc, vp);
  if (args.length() != 0) {
    return ArgumentLengthError(cx, "CData.prototype.address", "no", "s");
  }

  RootedObject obj(cx, JS_THIS_OBJECT(cx, vp));
  if (!obj)
    return false;
  if (!IsCData(obj)) {
    JS_ReportError(cx, "not a CData");
    return false;
  }

  RootedObject typeObj(cx, CData::GetCType(obj));
  RootedObject pointerType(cx, PointerType::CreateInternal(cx, typeObj));
  if (!pointerType)
    return false;

  // Create a PointerType CData object containing null.
  JSObject* result = CData::Create(cx, pointerType, nullptr, nullptr, true);
  if (!result)
    return false;

  args.rval().setObject(*result);

  // Manually set the pointer inside the object, so we skip the conversion step.
  void** data = static_cast<void**>(GetData(result));
  *data = GetData(obj);
  return true;
}

bool
CData::Cast(JSContext* cx, unsigned argc, Value* vp)
{
  CallArgs args = CallArgsFromVp(argc, vp);
  if (args.length() != 2) {
    return ArgumentLengthError(cx, "ctypes.cast", "two", "s");
  }

  if (args[0].isPrimitive() || !CData::IsCData(&args[0].toObject())) {
    return ArgumentTypeMismatch(cx, "first ", "ctypes.cast", "a CData");
  }
  RootedObject sourceData(cx, &args[0].toObject());
  JSObject* sourceType = CData::GetCType(sourceData);

  if (args[1].isPrimitive() || !CType::IsCType(&args[1].toObject())) {
    return ArgumentTypeMismatch(cx, "second ", "ctypes.cast", "a CType");
  }

  RootedObject targetType(cx, &args[1].toObject());
  size_t targetSize;
  if (!CType::GetSafeSize(targetType, &targetSize) ||
      targetSize > CType::GetSize(sourceType)) {
    JS_ReportError(cx,
      "target CType has undefined or larger size than source CType");
    return false;
  }

  // Construct a new CData object with a type of 'targetType' and a referent
  // of 'sourceData'.
  void* data = CData::GetData(sourceData);
  JSObject* result = CData::Create(cx, targetType, sourceData, data, false);
  if (!result)
    return false;

  args.rval().setObject(*result);
  return true;
}

bool
CData::GetRuntime(JSContext* cx, unsigned argc, Value* vp)
{
  CallArgs args = CallArgsFromVp(argc, vp);
  if (args.length() != 1) {
    return ArgumentLengthError(cx, "ctypes.getRuntime", "one", "");
  }

  if (args[0].isPrimitive() || !CType::IsCType(&args[0].toObject())) {
    return ArgumentTypeMismatch(cx, "", "ctypes.getRuntime", "a CType");
  }

  RootedObject targetType(cx, &args[0].toObject());
  size_t targetSize;
  if (!CType::GetSafeSize(targetType, &targetSize) ||
      targetSize != sizeof(void*)) {
    JS_ReportError(cx, "target CType has non-pointer size");
    return false;
  }

  void* data = static_cast<void*>(cx->runtime());
  JSObject* result = CData::Create(cx, targetType, nullptr, &data, true);
  if (!result)
    return false;

  args.rval().setObject(*result);
  return true;
}

typedef JS::TwoByteCharsZ (*InflateUTF8Method)(JSContext*, const JS::UTF8Chars, size_t*);

static bool
ReadStringCommon(JSContext* cx, InflateUTF8Method inflateUTF8, unsigned argc, Value* vp)
{
  CallArgs args = CallArgsFromVp(argc, vp);
  if (args.length() != 0) {
    if (inflateUTF8 == JS::UTF8CharsToNewTwoByteCharsZ) {
      return ArgumentLengthError(cx, "CData.prototype.readString", "no", "s");
    }
    return ArgumentLengthError(cx, "CData.prototype.readStringReplaceMalformed",
                               "no", "s");
  }

  JSObject* obj = CDataFinalizer::GetCData(cx, JS_THIS_OBJECT(cx, vp));
  if (!obj || !CData::IsCData(obj)) {
    JS_ReportError(cx, "not a CData");
    return false;
  }

  // Make sure we are a pointer to, or an array of, an 8-bit or 16-bit
  // character or integer type.
  JSObject* baseType;
  JSObject* typeObj = CData::GetCType(obj);
  TypeCode typeCode = CType::GetTypeCode(typeObj);
  void* data;
  size_t maxLength = -1;
  switch (typeCode) {
  case TYPE_pointer:
    baseType = PointerType::GetBaseType(typeObj);
    data = *static_cast<void**>(CData::GetData(obj));
    if (data == nullptr) {
      JS_ReportError(cx, "cannot read contents of null pointer");
      return false;
    }
    break;
  case TYPE_array:
    baseType = ArrayType::GetBaseType(typeObj);
    data = CData::GetData(obj);
    maxLength = ArrayType::GetLength(typeObj);
    break;
  default:
    JS_ReportError(cx, "not a PointerType or ArrayType");
    return false;
  }

  // Convert the string buffer, taking care to determine the correct string
  // length in the case of arrays (which may contain embedded nulls).
  JSString* result;
  switch (CType::GetTypeCode(baseType)) {
  case TYPE_int8_t:
  case TYPE_uint8_t:
  case TYPE_char:
  case TYPE_signed_char:
  case TYPE_unsigned_char: {
    // Convert to platform native charset if the appropriate callback has been
    // provided.
    char* bytes = static_cast<char*>(data);
    size_t length = strnlen(bytes, maxLength);
    char16_t* dst;
    JSObject* objCTypes = CType::GetGlobalCTypes(cx, baseType);
    if (!objCTypes)
      return false;
    const JSCTypesCallbacks* callbacks = GetCallbacks(objCTypes);
    if (callbacks && callbacks->nativeToUnicode) {
      dst = callbacks->nativeToUnicode(cx, bytes, length);
      if (!*dst)
        return false;
      length = js_strlen(dst);
    } else {
      // Fallback: assume the platform native charset is UTF-8. This is true
      // for Mac OS X, Android, and probably Linux.

      // Determine the length.
      dst = inflateUTF8(cx, JS::UTF8Chars(bytes, length), &length).get();
      if (!dst)
        return false;
    }
    result = JS_NewUCString(cx, dst, length);
    break;
  }
  case TYPE_int16_t:
  case TYPE_uint16_t:
  case TYPE_short:
  case TYPE_unsigned_short:
  case TYPE_char16_t: {
    char16_t* chars = static_cast<char16_t*>(data);
    size_t length = strnlen(chars, maxLength);
    result = JS_NewUCStringCopyN(cx, chars, length);
    break;
  }
  default:
    JS_ReportError(cx,
      "base type is not an 8-bit or 16-bit integer or character type");
    return false;
  }

  if (!result)
    return false;

  args.rval().setString(result);
  return true;
}

bool
CData::ReadString(JSContext* cx, unsigned argc, Value* vp)
{
  return ReadStringCommon(cx, JS::UTF8CharsToNewTwoByteCharsZ, argc, vp);
}

bool
CData::ReadStringReplaceMalformed(JSContext* cx, unsigned argc, Value* vp)
{
  return ReadStringCommon(cx, JS::LossyUTF8CharsToNewTwoByteCharsZ, argc, vp);
}

JSString*
CData::GetSourceString(JSContext* cx, HandleObject typeObj, void* data)
{
  // Walk the types, building up the toSource() string.
  // First, we build up the type expression:
  // 't.ptr' for pointers;
  // 't.array([n])' for arrays;
  // 'n' for structs, where n = t.name, the struct's name. (We assume this is
  // bound to a variable in the current scope.)
  AutoString source;
  BuildTypeSource(cx, typeObj, true, source);
  AppendString(source, "(");
  if (!BuildDataSource(cx, typeObj, data, false, source))
    return nullptr;

  AppendString(source, ")");

  return NewUCString(cx, source);
}

bool
CData::ToSource(JSContext* cx, unsigned argc, Value* vp)
{
  CallArgs args = CallArgsFromVp(argc, vp);
  if (args.length() != 0) {
    return ArgumentLengthError(cx, "CData.prototype.toSource", "no", "s");
  }

  JSObject* obj = JS_THIS_OBJECT(cx, vp);
  if (!obj)
    return false;
  if (!CData::IsCData(obj) && !CData::IsCDataProto(obj)) {
    JS_ReportError(cx, "not a CData");
    return false;
  }

  JSString* result;
  if (CData::IsCData(obj)) {
    RootedObject typeObj(cx, CData::GetCType(obj));
    void* data = CData::GetData(obj);

    result = CData::GetSourceString(cx, typeObj, data);
  } else {
    result = JS_NewStringCopyZ(cx, "[CData proto object]");
  }

  if (!result)
    return false;

  args.rval().setString(result);
  return true;
}

bool
CData::ErrnoGetter(JSContext* cx, const JS::CallArgs& args)
{
  args.rval().set(JS_GetReservedSlot(&args.thisv().toObject(), SLOT_ERRNO));
  return true;
}

#if defined(XP_WIN)
bool
CData::LastErrorGetter(JSContext* cx, const JS::CallArgs& args)
{
  args.rval().set(JS_GetReservedSlot(&args.thisv().toObject(), SLOT_LASTERROR));
  return true;
}
#endif // defined(XP_WIN)

bool
CDataFinalizer::Methods::ToSource(JSContext* cx, unsigned argc, Value* vp)
{
  CallArgs args = CallArgsFromVp(argc, vp);
  RootedObject objThis(cx, JS_THIS_OBJECT(cx, vp));
  if (!objThis)
    return false;
  if (!CDataFinalizer::IsCDataFinalizer(objThis)) {
    JS_ReportError(cx, "not a CDataFinalizer");
    return false;
  }

  CDataFinalizer::Private* p = (CDataFinalizer::Private*)
    JS_GetPrivate(objThis);

  JSString* strMessage;
  if (!p) {
    strMessage = JS_NewStringCopyZ(cx, "ctypes.CDataFinalizer()");
  } else {
    RootedObject objType(cx, CDataFinalizer::GetCType(cx, objThis));
    if (!objType) {
      JS_ReportError(cx, "CDataFinalizer has no type");
      return false;
    }

    AutoString source;
    AppendString(source, "ctypes.CDataFinalizer(");
    JSString* srcValue = CData::GetSourceString(cx, objType, p->cargs);
    if (!srcValue) {
      return false;
    }
    AppendString(source, srcValue);
    AppendString(source, ", ");
    Value valCodePtrType = JS_GetReservedSlot(objThis,
                                              SLOT_DATAFINALIZER_CODETYPE);
    if (valCodePtrType.isPrimitive()) {
      return false;
    }

    RootedObject typeObj(cx, valCodePtrType.toObjectOrNull());
    JSString* srcDispose = CData::GetSourceString(cx, typeObj, &(p->code));
    if (!srcDispose) {
      return false;
    }

    AppendString(source, srcDispose);
    AppendString(source, ")");
    strMessage = NewUCString(cx, source);
  }

  if (!strMessage) {
    // This is a memory issue, no error message
    return false;
  }

  args.rval().setString(strMessage);
  return true;
}

bool
CDataFinalizer::Methods::ToString(JSContext* cx, unsigned argc, Value* vp)
{
  CallArgs args = CallArgsFromVp(argc, vp);
  JSObject* objThis = JS_THIS_OBJECT(cx, vp);
  if (!objThis)
    return false;
  if (!CDataFinalizer::IsCDataFinalizer(objThis)) {
    JS_ReportError(cx, "not a CDataFinalizer");
    return false;
  }

  JSString* strMessage;
  RootedValue value(cx);
  if (!JS_GetPrivate(objThis)) {
    // Pre-check whether CDataFinalizer::GetValue can fail
    // to avoid reporting an error when not appropriate.
    strMessage = JS_NewStringCopyZ(cx, "[CDataFinalizer - empty]");
    if (!strMessage) {
      return false;
    }
  } else if (!CDataFinalizer::GetValue(cx, objThis, &value)) {
    MOZ_CRASH("Could not convert an empty CDataFinalizer");
  } else {
    strMessage = ToString(cx, value);
    if (!strMessage) {
      return false;
    }
  }
  args.rval().setString(strMessage);
  return true;
}

bool
CDataFinalizer::IsCDataFinalizer(JSObject* obj)
{
  return JS_GetClass(obj) == &sCDataFinalizerClass;
}


JSObject*
CDataFinalizer::GetCType(JSContext* cx, JSObject* obj)
{
  MOZ_ASSERT(IsCDataFinalizer(obj));

  Value valData = JS_GetReservedSlot(obj,
                                     SLOT_DATAFINALIZER_VALTYPE);
  if (valData.isUndefined()) {
    return nullptr;
  }

  return valData.toObjectOrNull();
}

JSObject*
CDataFinalizer::GetCData(JSContext* cx, JSObject* obj)
{
  if (!obj) {
    JS_ReportError(cx, "No C data");
    return nullptr;
  }
  if (CData::IsCData(obj)) {
    return obj;
  }
  if (!CDataFinalizer::IsCDataFinalizer(obj)) {
    JS_ReportError(cx, "Not C data");
    return nullptr;
  }
  RootedValue val(cx);
  if (!CDataFinalizer::GetValue(cx, obj, &val) || val.isPrimitive()) {
    JS_ReportError(cx, "Empty CDataFinalizer");
    return nullptr;
  }
  return val.toObjectOrNull();
}

bool
CDataFinalizer::GetValue(JSContext* cx, JSObject* obj, MutableHandleValue aResult)
{
  MOZ_ASSERT(IsCDataFinalizer(obj));

  CDataFinalizer::Private* p = (CDataFinalizer::Private*)
    JS_GetPrivate(obj);

  if (!p) {
    JS_ReportError(cx, "Attempting to get the value of an empty CDataFinalizer");
    return false;  // We have called |dispose| or |forget| already.
  }

  RootedObject ctype(cx, GetCType(cx, obj));
  return ConvertToJS(cx, ctype, /*parent*/nullptr, p->cargs, false, true, aResult);
}

/*
 * Attach a C function as a finalizer to a JS object.
 *
 * Pseudo-JS signature:
 * function(CData<T>, CData<T -> U>): CDataFinalizer<T>
 *          value,    finalizer
 *
 * This function attaches strong references to the following values:
 * - the CType of |value|
 *
 * Note: This function takes advantage of the fact that non-variadic
 * CData functions are initialized during creation.
 */
bool
CDataFinalizer::Construct(JSContext* cx, unsigned argc, Value* vp)
{
  CallArgs args = CallArgsFromVp(argc, vp);
  RootedObject objSelf(cx, &args.callee());
  RootedObject objProto(cx);
  if (!GetObjectProperty(cx, objSelf, "prototype", &objProto)) {
    JS_ReportError(cx, "CDataFinalizer.prototype does not exist");
    return false;
  }

  // Get arguments
  if (args.length() == 0) { // Special case: the empty (already finalized) object
    JSObject* objResult = JS_NewObjectWithGivenProto(cx, &sCDataFinalizerClass, objProto);
    args.rval().setObject(*objResult);
    return true;
  }

  if (args.length() != 2) {
    return ArgumentLengthError(cx, "CDataFinalizer constructor", "two", "s");
  }

  JS::HandleValue valCodePtr = args[1];
  if (!valCodePtr.isObject()) {
    return TypeError(cx, "_a CData object_ of a function pointer type",
                     valCodePtr);
  }
  JSObject* objCodePtr = &valCodePtr.toObject();

  //Note: Using a custom argument formatter here would be awkward (requires
  //a destructor just to uninstall the formatter).

  // 2. Extract argument type of |objCodePtr|
  if (!CData::IsCData(objCodePtr)) {
    return TypeError(cx, "a _CData_ object of a function pointer type",
                     valCodePtr);
  }
  RootedObject objCodePtrType(cx, CData::GetCType(objCodePtr));
  RootedValue valCodePtrType(cx, ObjectValue(*objCodePtrType));
  MOZ_ASSERT(objCodePtrType);

  TypeCode typCodePtr = CType::GetTypeCode(objCodePtrType);
  if (typCodePtr != TYPE_pointer) {
    return TypeError(cx, "a CData object of a function _pointer_ type",
                     valCodePtr);
  }

  JSObject* objCodeType = PointerType::GetBaseType(objCodePtrType);
  MOZ_ASSERT(objCodeType);

  TypeCode typCode = CType::GetTypeCode(objCodeType);
  if (typCode != TYPE_function) {
    return TypeError(cx, "a CData object of a _function_ pointer type",
                     valCodePtr);
  }
  uintptr_t code = *reinterpret_cast<uintptr_t*>(CData::GetData(objCodePtr));
  if (!code) {
    return TypeError(cx, "a CData object of a _non-NULL_ function pointer type",
                     valCodePtr);
  }

  FunctionInfo* funInfoFinalizer =
    FunctionType::GetFunctionInfo(objCodeType);
  MOZ_ASSERT(funInfoFinalizer);

  if ((funInfoFinalizer->mArgTypes.length() != 1)
      || (funInfoFinalizer->mIsVariadic)) {
    RootedValue valCodeType(cx, ObjectValue(*objCodeType));
    return TypeError(cx, "a function accepting exactly one argument",
                     valCodeType);
  }
  RootedObject objArgType(cx, funInfoFinalizer->mArgTypes[0]);
  RootedObject returnType(cx, funInfoFinalizer->mReturnType);

  // Invariant: At this stage, we know that funInfoFinalizer->mIsVariadic
  // is |false|. Therefore, funInfoFinalizer->mCIF has already been initialized.

  bool freePointer = false;

  // 3. Perform dynamic cast of |args[0]| into |objType|, store it in |cargs|

  size_t sizeArg;
  RootedValue valData(cx, args[0]);
  if (!CType::GetSafeSize(objArgType, &sizeArg)) {
    RootedValue valCodeType(cx, ObjectValue(*objCodeType));
    return TypeError(cx, "a function with one known size argument",
                     valCodeType);
  }

  ScopedJSFreePtr<void> cargs(malloc(sizeArg));

  if (!ImplicitConvert(cx, valData, objArgType, cargs.get(),
                       ConversionType::Finalizer, &freePointer,
                       objCodePtrType, 0)) {
    return false;
  }
  if (freePointer) {
    // Note: We could handle that case, if necessary.
    JS_ReportError(cx, "Internal Error during CDataFinalizer. Object cannot be represented");
    return false;
  }

  // 4. Prepare buffer for holding return value

  ScopedJSFreePtr<void> rvalue;
  if (CType::GetTypeCode(returnType) != TYPE_void_t) {
    rvalue = malloc(Align(CType::GetSize(returnType),
                          sizeof(ffi_arg)));
  } //Otherwise, simply do not allocate

  // 5. Create |objResult|

  JSObject* objResult = JS_NewObjectWithGivenProto(cx, &sCDataFinalizerClass, objProto);
  if (!objResult) {
    return false;
  }

  // If our argument is a CData, it holds a type.
  // This is the type that we should capture, not that
  // of the function, which may be less precise.
  JSObject* objBestArgType = objArgType;
  if (valData.isObject()) {
    JSObject* objData = &valData.toObject();
    if (CData::IsCData(objData)) {
      objBestArgType = CData::GetCType(objData);
      size_t sizeBestArg;
      if (!CType::GetSafeSize(objBestArgType, &sizeBestArg)) {
        MOZ_CRASH("object with unknown size");
      }
      if (sizeBestArg != sizeArg) {
        return FinalizerSizeError(cx, objCodePtrType, valData);
      }
    }
  }

  // Used by GetCType
  JS_SetReservedSlot(objResult,
                     SLOT_DATAFINALIZER_VALTYPE,
                     ObjectOrNullValue(objBestArgType));

  // Used by ToSource
  JS_SetReservedSlot(objResult,
                     SLOT_DATAFINALIZER_CODETYPE,
                     ObjectValue(*objCodePtrType));

  ffi_abi abi;
  if (!GetABI(cx, ObjectOrNullValue(funInfoFinalizer->mABI), &abi)) {
    JS_ReportError(cx, "Internal Error: "
                   "Invalid ABI specification in CDataFinalizer");
    return false;
  }

  ffi_type* rtype = CType::GetFFIType(cx, funInfoFinalizer->mReturnType);
  if (!rtype) {
    JS_ReportError(cx, "Internal Error: "
                   "Could not access ffi type of CDataFinalizer");
    return false;
  }

  // 7. Store C information as private
  ScopedJSFreePtr<CDataFinalizer::Private>
    p((CDataFinalizer::Private*)malloc(sizeof(CDataFinalizer::Private)));

  memmove(&p->CIF, &funInfoFinalizer->mCIF, sizeof(ffi_cif));

  p->cargs = cargs.forget();
  p->rvalue = rvalue.forget();
  p->cargs_size = sizeArg;
  p->code = code;


  JS_SetPrivate(objResult, p.forget());
  args.rval().setObject(*objResult);
  return true;
}


/*
 * Actually call the finalizer. Does not perform any cleanup on the object.
 *
 * Preconditions: |this| must be a |CDataFinalizer|, |p| must be non-null.
 * The function fails if |this| has gone through |Forget|/|Dispose|
 * or |Finalize|.
 *
 * This function does not alter the value of |errno|/|GetLastError|.
 *
 * If argument |errnoStatus| is non-nullptr, it receives the value of |errno|
 * immediately after the call. Under Windows, if argument |lastErrorStatus|
 * is non-nullptr, it receives the value of |GetLastError| immediately after
 * the call. On other platforms, |lastErrorStatus| is ignored.
 */
void
CDataFinalizer::CallFinalizer(CDataFinalizer::Private* p,
                              int* errnoStatus,
                              int32_t* lastErrorStatus)
{
  int savedErrno = errno;
  errno = 0;
#if defined(XP_WIN)
  int32_t savedLastError = GetLastError();
  SetLastError(0);
#endif // defined(XP_WIN)

  void* args[1] = {p->cargs};
  ffi_call(&p->CIF, FFI_FN(p->code), p->rvalue, args);

  if (errnoStatus) {
    *errnoStatus = errno;
  }
  errno = savedErrno;
#if defined(XP_WIN)
  if (lastErrorStatus) {
    *lastErrorStatus = GetLastError();
  }
  SetLastError(savedLastError);
#endif // defined(XP_WIN)
}

/*
 * Forget the value.
 *
 * Preconditions: |this| must be a |CDataFinalizer|.
 * The function fails if |this| has gone through |Forget|/|Dispose|
 * or |Finalize|.
 *
 * Does not call the finalizer. Cleans up the Private memory and releases all
 * strong references.
 */
bool
CDataFinalizer::Methods::Forget(JSContext* cx, unsigned argc, Value* vp)
{
  CallArgs args = CallArgsFromVp(argc, vp);
  if (args.length() != 0) {
    return ArgumentLengthError(cx, "CDataFinalizer.prototype.forget", "no",
                               "s");
  }

  JS::Rooted<JSObject*> obj(cx, args.thisv().toObjectOrNull());
  if (!obj)
    return false;
  if (!CDataFinalizer::IsCDataFinalizer(obj)) {
    JS_ReportError(cx, "not a CDataFinalizer");
    return false;
  }

  CDataFinalizer::Private* p = (CDataFinalizer::Private*)
    JS_GetPrivate(obj);

  if (!p) {
    JS_ReportError(cx, "forget called on an empty CDataFinalizer");
    return false;
  }

  RootedValue valJSData(cx);
  RootedObject ctype(cx, GetCType(cx, obj));
  if (!ConvertToJS(cx, ctype, nullptr, p->cargs, false, true, &valJSData)) {
    JS_ReportError(cx, "CDataFinalizer value cannot be represented");
    return false;
  }

  CDataFinalizer::Cleanup(p, obj);

  args.rval().set(valJSData);
  return true;
}

/*
 * Clean up the value.
 *
 * Preconditions: |this| must be a |CDataFinalizer|.
 * The function fails if |this| has gone through |Forget|/|Dispose|
 * or |Finalize|.
 *
 * Calls the finalizer, cleans up the Private memory and releases all
 * strong references.
 */
bool
CDataFinalizer::Methods::Dispose(JSContext* cx, unsigned argc, Value* vp)
{
  CallArgs args = CallArgsFromVp(argc, vp);
  if (args.length() != 0) {
    return ArgumentLengthError(cx, "CDataFinalizer.prototype.dispose", "no",
                               "s");
  }

  RootedObject obj(cx, JS_THIS_OBJECT(cx, vp));
  if (!obj)
    return false;
  if (!CDataFinalizer::IsCDataFinalizer(obj)) {
    JS_ReportError(cx, "not a CDataFinalizer");
    return false;
  }

  CDataFinalizer::Private* p = (CDataFinalizer::Private*)
    JS_GetPrivate(obj);

  if (!p) {
    JS_ReportError(cx, "dispose called on an empty CDataFinalizer.");
    return false;
  }

  Value valType = JS_GetReservedSlot(obj, SLOT_DATAFINALIZER_VALTYPE);
  MOZ_ASSERT(valType.isObject());

  JSObject* objCTypes = CType::GetGlobalCTypes(cx, &valType.toObject());
  if (!objCTypes)
    return false;

  Value valCodePtrType = JS_GetReservedSlot(obj, SLOT_DATAFINALIZER_CODETYPE);
  MOZ_ASSERT(valCodePtrType.isObject());
  JSObject* objCodePtrType = &valCodePtrType.toObject();

  JSObject* objCodeType = PointerType::GetBaseType(objCodePtrType);
  MOZ_ASSERT(objCodeType);
  MOZ_ASSERT(CType::GetTypeCode(objCodeType) == TYPE_function);

  RootedObject resultType(cx, FunctionType::GetFunctionInfo(objCodeType)->mReturnType);
  RootedValue result(cx, JS::UndefinedValue());

  int errnoStatus;
#if defined(XP_WIN)
  int32_t lastErrorStatus;
  CDataFinalizer::CallFinalizer(p, &errnoStatus, &lastErrorStatus);
#else
  CDataFinalizer::CallFinalizer(p, &errnoStatus, nullptr);
#endif // defined(XP_WIN)

  JS_SetReservedSlot(objCTypes, SLOT_ERRNO, Int32Value(errnoStatus));
#if defined(XP_WIN)
  JS_SetReservedSlot(objCTypes, SLOT_LASTERROR, Int32Value(lastErrorStatus));
#endif // defined(XP_WIN)

  if (ConvertToJS(cx, resultType, nullptr, p->rvalue, false, true, &result)) {
    CDataFinalizer::Cleanup(p, obj);
    args.rval().set(result);
    return true;
  }
  CDataFinalizer::Cleanup(p, obj);
  return false;
}

/*
 * Perform finalization.
 *
 * Preconditions: |this| must be the result of |CDataFinalizer|.
 * It may have gone through |Forget|/|Dispose|.
 *
 * If |this| has not gone through |Forget|/|Dispose|, calls the
 * finalizer, cleans up the Private memory and releases all
 * strong references.
 */
void
CDataFinalizer::Finalize(JSFreeOp* fop, JSObject* obj)
{
  CDataFinalizer::Private* p = (CDataFinalizer::Private*)
    JS_GetPrivate(obj);

  if (!p) {
    return;
  }

  CDataFinalizer::CallFinalizer(p, nullptr, nullptr);
  CDataFinalizer::Cleanup(p, nullptr);
}

/*
 * Perform cleanup of a CDataFinalizer
 *
 * Release strong references, cleanup |Private|.
 *
 * Argument |p| contains the private information of the CDataFinalizer. If
 * nullptr, this function does nothing.
 * Argument |obj| should contain |nullptr| during finalization (or in any
 * context in which the object itself should not be cleaned up), or a
 * CDataFinalizer object otherwise.
 */
void
CDataFinalizer::Cleanup(CDataFinalizer::Private* p, JSObject* obj)
{
  if (!p) {
    return;  // We have already cleaned up
  }

  free(p->cargs);
  free(p->rvalue);
  free(p);

  if (!obj) {
    return;  // No slots to clean up
  }

  MOZ_ASSERT(CDataFinalizer::IsCDataFinalizer(obj));

  JS_SetPrivate(obj, nullptr);
  for (int i = 0; i < CDATAFINALIZER_SLOTS; ++i) {
    JS_SetReservedSlot(obj, i, JS::NullValue());
  }
}


/*******************************************************************************
** Int64 and UInt64 implementation
*******************************************************************************/

JSObject*
Int64Base::Construct(JSContext* cx,
                     HandleObject proto,
                     uint64_t data,
                     bool isUnsigned)
{
  const JSClass* clasp = isUnsigned ? &sUInt64Class : &sInt64Class;
  RootedObject result(cx, JS_NewObjectWithGivenProto(cx, clasp, proto));
  if (!result)
    return nullptr;

  // attach the Int64's data
  uint64_t* buffer = cx->new_<uint64_t>(data);
  if (!buffer) {
    JS_ReportOutOfMemory(cx);
    return nullptr;
  }

  JS_SetReservedSlot(result, SLOT_INT64, PrivateValue(buffer));

  if (!JS_FreezeObject(cx, result))
    return nullptr;

  return result;
}

void
Int64Base::Finalize(JSFreeOp* fop, JSObject* obj)
{
  Value slot = JS_GetReservedSlot(obj, SLOT_INT64);
  if (slot.isUndefined())
    return;

  FreeOp::get(fop)->delete_(static_cast<uint64_t*>(slot.toPrivate()));
}

uint64_t
Int64Base::GetInt(JSObject* obj) {
  MOZ_ASSERT(Int64::IsInt64(obj) || UInt64::IsUInt64(obj));

  Value slot = JS_GetReservedSlot(obj, SLOT_INT64);
  return *static_cast<uint64_t*>(slot.toPrivate());
}

bool
Int64Base::ToString(JSContext* cx,
                    JSObject* obj,
                    const CallArgs& args,
                    bool isUnsigned)
{
  if (args.length() > 1) {
    if (isUnsigned) {
      return ArgumentLengthError(cx, "UInt64.prototype.toString",
                                 "at most one", "");
    }
    return ArgumentLengthError(cx, "Int64.prototype.toString",
                               "at most one", "");
  }

  int radix = 10;
  if (args.length() == 1) {
    Value arg = args[0];
    if (arg.isInt32())
      radix = arg.toInt32();
    if (!arg.isInt32() || radix < 2 || radix > 36) {
      if (isUnsigned) {
        return ArgumentRangeMismatch(cx, "", "UInt64.prototype.toString", "an integer at least 2 and no greater than 36");
      }
      return ArgumentRangeMismatch(cx, "", "Int64.prototype.toString", "an integer at least 2 and no greater than 36");
    }
  }

  AutoString intString;
  if (isUnsigned) {
    IntegerToString(GetInt(obj), radix, intString);
  } else {
    IntegerToString(static_cast<int64_t>(GetInt(obj)), radix, intString);
  }

  JSString* result = NewUCString(cx, intString);
  if (!result)
    return false;

  args.rval().setString(result);
  return true;
}

bool
Int64Base::ToSource(JSContext* cx,
                    JSObject* obj,
                    const CallArgs& args,
                    bool isUnsigned)
{
  if (args.length() != 0) {
    if (isUnsigned) {
      return ArgumentLengthError(cx, "UInt64.prototype.toSource", "no", "s");
    }
    return ArgumentLengthError(cx, "Int64.prototype.toSource", "no", "s");
  }

  // Return a decimal string suitable for constructing the number.
  AutoString source;
  if (isUnsigned) {
    AppendString(source, "ctypes.UInt64(\"");
    IntegerToString(GetInt(obj), 10, source);
  } else {
    AppendString(source, "ctypes.Int64(\"");
    IntegerToString(static_cast<int64_t>(GetInt(obj)), 10, source);
  }
  AppendString(source, "\")");

  JSString* result = NewUCString(cx, source);
  if (!result)
    return false;

  args.rval().setString(result);
  return true;
}

bool
Int64::Construct(JSContext* cx,
                 unsigned argc,
                 Value* vp)
{
  CallArgs args = CallArgsFromVp(argc, vp);

  // Construct and return a new Int64 object.
  if (args.length() != 1) {
    return ArgumentLengthError(cx, "Int64 constructor", "one", "");
  }

  int64_t i = 0;
  if (!jsvalToBigInteger(cx, args[0], true, &i)) {
    return ArgumentConvError(cx, args[0], "Int64", 0);
  }

  // Get ctypes.Int64.prototype from the 'prototype' property of the ctor.
  RootedValue slot(cx);
  RootedObject callee(cx, &args.callee());
  ASSERT_OK(JS_GetProperty(cx, callee, "prototype", &slot));
  RootedObject proto(cx, slot.toObjectOrNull());
  MOZ_ASSERT(JS_GetClass(proto) == &sInt64ProtoClass);

  JSObject* result = Int64Base::Construct(cx, proto, i, false);
  if (!result)
    return false;

  args.rval().setObject(*result);
  return true;
}

bool
Int64::IsInt64(JSObject* obj)
{
  return JS_GetClass(obj) == &sInt64Class;
}

bool
Int64::ToString(JSContext* cx, unsigned argc, Value* vp)
{
  CallArgs args = CallArgsFromVp(argc, vp);
  JSObject* obj = JS_THIS_OBJECT(cx, vp);
  if (!obj)
    return false;
  if (!Int64::IsInt64(obj)) {
    JS_ReportError(cx, "not an Int64");
    return false;
  }

  return Int64Base::ToString(cx, obj, args, false);
}

bool
Int64::ToSource(JSContext* cx, unsigned argc, Value* vp)
{
  CallArgs args = CallArgsFromVp(argc, vp);
  JSObject* obj = JS_THIS_OBJECT(cx, vp);
  if (!obj)
    return false;
  if (!Int64::IsInt64(obj)) {
    JS_ReportError(cx, "not an Int64");
    return false;
  }

  return Int64Base::ToSource(cx, obj, args, false);
}

bool
Int64::Compare(JSContext* cx, unsigned argc, Value* vp)
{
  CallArgs args = CallArgsFromVp(argc, vp);
  if (args.length() != 2) {
    return ArgumentLengthError(cx, "Int64.compare", "two", "s");
  }
  if (args[0].isPrimitive() || !Int64::IsInt64(&args[0].toObject())) {
    return ArgumentTypeMismatch(cx, "first ", "Int64.compare", "a Int64");
  }
  if (args[1].isPrimitive() ||!Int64::IsInt64(&args[1].toObject())) {
    return ArgumentTypeMismatch(cx, "second ", "Int64.compare", "a Int64");
  }

  JSObject* obj1 = &args[0].toObject();
  JSObject* obj2 = &args[1].toObject();

  int64_t i1 = Int64Base::GetInt(obj1);
  int64_t i2 = Int64Base::GetInt(obj2);

  if (i1 == i2)
    args.rval().setInt32(0);
  else if (i1 < i2)
    args.rval().setInt32(-1);
  else
    args.rval().setInt32(1);

  return true;
}

#define LO_MASK ((uint64_t(1) << 32) - 1)
#define INT64_LO(i) ((i) & LO_MASK)
#define INT64_HI(i) ((i) >> 32)

bool
Int64::Lo(JSContext* cx, unsigned argc, Value* vp)
{
  CallArgs args = CallArgsFromVp(argc, vp);
  if (args.length() != 1) {
    return ArgumentLengthError(cx, "Int64.lo", "one", "");
  }
  if (args[0].isPrimitive() || !Int64::IsInt64(&args[0].toObject())) {
    return ArgumentTypeMismatch(cx, "", "Int64.lo", "a Int64");
  }

  JSObject* obj = &args[0].toObject();
  int64_t u = Int64Base::GetInt(obj);
  double d = uint32_t(INT64_LO(u));

  args.rval().setNumber(d);
  return true;
}

bool
Int64::Hi(JSContext* cx, unsigned argc, Value* vp)
{
  CallArgs args = CallArgsFromVp(argc, vp);
  if (args.length() != 1) {
    return ArgumentLengthError(cx, "Int64.hi", "one", "");
  }
  if (args[0].isPrimitive() || !Int64::IsInt64(&args[0].toObject())) {
    return ArgumentTypeMismatch(cx, "", "Int64.hi", "a Int64");
  }

  JSObject* obj = &args[0].toObject();
  int64_t u = Int64Base::GetInt(obj);
  double d = int32_t(INT64_HI(u));

  args.rval().setDouble(d);
  return true;
}

bool
Int64::Join(JSContext* cx, unsigned argc, Value* vp)
{
  CallArgs args = CallArgsFromVp(argc, vp);
  if (args.length() != 2) {
    return ArgumentLengthError(cx, "Int64.join", "two", "s");
  }

  int32_t hi;
  uint32_t lo;
  if (!jsvalToInteger(cx, args[0], &hi))
    return ArgumentConvError(cx, args[0], "Int64.join", 0);
  if (!jsvalToInteger(cx, args[1], &lo))
    return ArgumentConvError(cx, args[1], "Int64.join", 1);

  int64_t i = (int64_t(hi) << 32) + int64_t(lo);

  // Get Int64.prototype from the function's reserved slot.
  JSObject* callee = &args.callee();

  Value slot = js::GetFunctionNativeReserved(callee, SLOT_FN_INT64PROTO);
  RootedObject proto(cx, &slot.toObject());
  MOZ_ASSERT(JS_GetClass(proto) == &sInt64ProtoClass);

  JSObject* result = Int64Base::Construct(cx, proto, i, false);
  if (!result)
    return false;

  args.rval().setObject(*result);
  return true;
}

bool
UInt64::Construct(JSContext* cx,
                  unsigned argc,
                  Value* vp)
{
  CallArgs args = CallArgsFromVp(argc, vp);

  // Construct and return a new UInt64 object.
  if (args.length() != 1) {
    return ArgumentLengthError(cx, "UInt64 constructor", "one", "");
  }

  uint64_t u = 0;
  if (!jsvalToBigInteger(cx, args[0], true, &u)) {
    return ArgumentConvError(cx, args[0], "UInt64", 0);
  }

  // Get ctypes.UInt64.prototype from the 'prototype' property of the ctor.
  RootedValue slot(cx);
  RootedObject callee(cx, &args.callee());
  ASSERT_OK(JS_GetProperty(cx, callee, "prototype", &slot));
  RootedObject proto(cx, &slot.toObject());
  MOZ_ASSERT(JS_GetClass(proto) == &sUInt64ProtoClass);

  JSObject* result = Int64Base::Construct(cx, proto, u, true);
  if (!result)
    return false;

  args.rval().setObject(*result);
  return true;
}

bool
UInt64::IsUInt64(JSObject* obj)
{
  return JS_GetClass(obj) == &sUInt64Class;
}

bool
UInt64::ToString(JSContext* cx, unsigned argc, Value* vp)
{
  CallArgs args = CallArgsFromVp(argc, vp);
  JSObject* obj = JS_THIS_OBJECT(cx, vp);
  if (!obj)
    return false;
  if (!UInt64::IsUInt64(obj)) {
    JS_ReportError(cx, "not a UInt64");
    return false;
  }

  return Int64Base::ToString(cx, obj, args, true);
}

bool
UInt64::ToSource(JSContext* cx, unsigned argc, Value* vp)
{
  CallArgs args = CallArgsFromVp(argc, vp);
  JSObject* obj = JS_THIS_OBJECT(cx, vp);
  if (!obj)
    return false;
  if (!UInt64::IsUInt64(obj)) {
    JS_ReportError(cx, "not a UInt64");
    return false;
  }

  return Int64Base::ToSource(cx, obj, args, true);
}

bool
UInt64::Compare(JSContext* cx, unsigned argc, Value* vp)
{
  CallArgs args = CallArgsFromVp(argc, vp);
  if (args.length() != 2) {
    return ArgumentLengthError(cx, "UInt64.compare", "two", "s");
  }
  if (args[0].isPrimitive() || !UInt64::IsUInt64(&args[0].toObject())) {
    return ArgumentTypeMismatch(cx, "first ", "UInt64.compare", "a UInt64");
  }
  if (args[1].isPrimitive() || !UInt64::IsUInt64(&args[1].toObject())) {
    return ArgumentTypeMismatch(cx, "second ", "UInt64.compare", "a UInt64");
  }

  JSObject* obj1 = &args[0].toObject();
  JSObject* obj2 = &args[1].toObject();

  uint64_t u1 = Int64Base::GetInt(obj1);
  uint64_t u2 = Int64Base::GetInt(obj2);

  if (u1 == u2)
    args.rval().setInt32(0);
  else if (u1 < u2)
    args.rval().setInt32(-1);
  else
    args.rval().setInt32(1);

  return true;
}

bool
UInt64::Lo(JSContext* cx, unsigned argc, Value* vp)
{
  CallArgs args = CallArgsFromVp(argc, vp);
  if (args.length() != 1) {
    return ArgumentLengthError(cx, "UInt64.lo", "one", "");
  }
  if (args[0].isPrimitive() || !UInt64::IsUInt64(&args[0].toObject())) {
    return ArgumentTypeMismatch(cx, "", "UInt64.lo", "a UInt64");
  }

  JSObject* obj = &args[0].toObject();
  uint64_t u = Int64Base::GetInt(obj);
  double d = uint32_t(INT64_LO(u));

  args.rval().setDouble(d);
  return true;
}

bool
UInt64::Hi(JSContext* cx, unsigned argc, Value* vp)
{
  CallArgs args = CallArgsFromVp(argc, vp);
  if (args.length() != 1) {
    return ArgumentLengthError(cx, "UInt64.hi", "one", "");
  }
  if (args[0].isPrimitive() || !UInt64::IsUInt64(&args[0].toObject())) {
    return ArgumentTypeMismatch(cx, "", "UInt64.hi", "a UInt64");
  }

  JSObject* obj = &args[0].toObject();
  uint64_t u = Int64Base::GetInt(obj);
  double d = uint32_t(INT64_HI(u));

  args.rval().setDouble(d);
  return true;
}

bool
UInt64::Join(JSContext* cx, unsigned argc, Value* vp)
{
  CallArgs args = CallArgsFromVp(argc, vp);
  if (args.length() != 2) {
    return ArgumentLengthError(cx, "UInt64.join", "two", "s");
  }

  uint32_t hi;
  uint32_t lo;
  if (!jsvalToInteger(cx, args[0], &hi))
    return ArgumentConvError(cx, args[0], "UInt64.join", 0);
  if (!jsvalToInteger(cx, args[1], &lo))
    return ArgumentConvError(cx, args[1], "UInt64.join", 1);

  uint64_t u = (uint64_t(hi) << 32) + uint64_t(lo);

  // Get UInt64.prototype from the function's reserved slot.
  JSObject* callee = &args.callee();

  Value slot = js::GetFunctionNativeReserved(callee, SLOT_FN_INT64PROTO);
  RootedObject proto(cx, &slot.toObject());
  MOZ_ASSERT(JS_GetClass(proto) == &sUInt64ProtoClass);

  JSObject* result = Int64Base::Construct(cx, proto, u, true);
  if (!result)
    return false;

  args.rval().setObject(*result);
  return true;
}

} // namespace ctypes
} // namespace js<|MERGE_RESOLUTION|>--- conflicted
+++ resolved
@@ -3185,7 +3185,6 @@
       case TYPE_char:
       case TYPE_signed_char:
       case TYPE_unsigned_char: {
-<<<<<<< HEAD
         // Convert to platform native charset if the appropriate callback has been
         // provided.
         char* charBuffer = static_cast<char*>(buffer);
@@ -3221,8 +3220,9 @@
           nbytes = strlen(nativeChars);
           if (targetLength < nbytes) {
             js_free(nativeChars);
-            JS_ReportError(cx, "ArrayType has insufficient length");
-            return false;
+            MOZ_ASSERT(!funObj);
+            return ArrayLengthOverflow(cx, targetLength, targetType, nbytes, val,
+                                       convType);
           }
 
           memcpy (charBuffer, nativeChars, nbytes);
@@ -3236,24 +3236,13 @@
             return false;
 
           if (targetLength < nbytes) {
-            JS_ReportError(cx, "ArrayType has insufficient length");
-            return false;
+            MOZ_ASSERT(!funObj);
+            return ArrayLengthOverflow(cx, targetLength, targetType, nbytes, val,
+                                       convType);
           }
 
           ASSERT_OK(DeflateStringToUTF8Buffer(cx, sourceLinear, charBuffer,
                                               &nbytes));
-=======
-        // Convert from UTF-16 or Latin1 to UTF-8.
-        size_t nbytes =
-          GetDeflatedUTF8StringLength(cx, sourceLinear);
-        if (nbytes == (size_t) -1)
-          return false;
-
-        if (targetLength < nbytes) {
-          MOZ_ASSERT(!funObj);
-          return ArrayLengthOverflow(cx, targetLength, targetType, nbytes, val,
-                                     convType);
->>>>>>> 00eb1a28
         }
 
         if (targetLength > nbytes)
