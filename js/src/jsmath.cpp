--- conflicted
+++ resolved
@@ -754,34 +754,17 @@
 static uint64_t
 GenerateSeed()
 {
-<<<<<<< HEAD
-    union {
-        uint8_t     u8[8];
-        uint16_t    u16[4];
-        uint32_t    u32[2];
-        uint64_t    u64;
-    } seed;
-    seed.u64 = 0;
-
-#if defined(XP_WIN)
-    errno_t error = rand_s(&seed.u32[0]);
-    MOZ_ASSERT(error == 0, "rand_s() error?!");
-
-    error = rand_s(&seed.u32[1]);
-    MOZ_ASSERT(error == 0, "rand_s() error?!");
-#elif defined(XP_OS2) && defined(__KLIBC__)
-    /* based on a snippet from kLIBC's lib/sys/fs.c */
-    __asm__ __volatile__ ("rdtsc" : "=A" (seed.u64));
-    seed.u64 = ((uint64_t)nrand48(seed.u16) << 32) |
-               ((uint64_t)nrand48(seed.u16) & 0xFFFFFFFF);
-=======
     uint64_t seed = 0;
 
 #if defined(XP_WIN)
     MOZ_ALWAYS_TRUE(RtlGenRandom(&seed, sizeof(seed)));
+#elif defined(XP_OS2) && defined(__GNUC__)
+    /* based on a snippet from kLIBC's lib/sys/fs.c */
+    __asm__ __volatile__ ("rdtsc" : "=A" (seed));
+    seed = (static_cast<uint64_t>(nrand48(reinterpret_cast<unsigned short *>(&seed))) << 32) |
+           (static_cast<uint64_t>(nrand48(reinterpret_cast<unsigned short *>(&seed))) & 0xFFFFFFFF);
 #elif defined(HAVE_ARC4RANDOM)
     seed = (static_cast<uint64_t>(arc4random()) << 32) | arc4random();
->>>>>>> 00eb1a28
 #elif defined(XP_UNIX)
     int fd = open("/dev/urandom", O_RDONLY);
     if (fd >= 0) {
