/* -*- Mode: C++; tab-width: 8; indent-tabs-mode: nil; c-basic-offset: 4 -*-
 * vim: set ts=8 sts=4 et sw=4 tw=99:
 * This Source Code Form is subject to the terms of the Mozilla Public
 * License, v. 2.0. If a copy of the MPL was not distributed with this
 * file, You can obtain one at http://mozilla.org/MPL/2.0/. */

/*
 * JS math package.
 */

#if defined(XP_OS2) && defined(__GNUC__)
# define _GNU_SOURCE // for log2
#endif

#include "jsmath.h"

#include "mozilla/Constants.h"
#include "mozilla/FloatingPoint.h"
#include "mozilla/MathAlgorithms.h"
#include "mozilla/MemoryReporting.h"
#include "mozilla/unused.h"

#include <algorithm>  // for std::max
#include <fcntl.h>

#ifdef XP_UNIX
# include <unistd.h>
#endif

#include "jsapi.h"
#include "jsatom.h"
#include "jscntxt.h"
#include "jscompartment.h"
#include "jslibmath.h"
#include "jstypes.h"
#include "prmjtime.h"

#include "jsobjinlines.h"

using namespace js;

using mozilla::Abs;
using mozilla::NumberEqualsInt32;
using mozilla::NumberIsInt32;
using mozilla::ExponentComponent;
using mozilla::FloatingPoint;
using mozilla::IsFinite;
using mozilla::IsInfinite;
using mozilla::IsNaN;
using mozilla::IsNegative;
using mozilla::IsNegativeZero;
using mozilla::PositiveInfinity;
using mozilla::NegativeInfinity;
using JS::ToNumber;
using JS::GenericNaN;

static const JSConstDoubleSpec math_constants[] = {
    {"E"      ,  M_E       },
    {"LOG2E"  ,  M_LOG2E   },
    {"LOG10E" ,  M_LOG10E  },
    {"LN2"    ,  M_LN2     },
    {"LN10"   ,  M_LN10    },
    {"PI"     ,  M_PI      },
    {"SQRT2"  ,  M_SQRT2   },
    {"SQRT1_2",  M_SQRT1_2 },
    {0,0}
};

MathCache::MathCache() {
    memset(table, 0, sizeof(table));

    /* See comments in lookup(). */
    MOZ_ASSERT(IsNegativeZero(-0.0));
    MOZ_ASSERT(!IsNegativeZero(+0.0));
    MOZ_ASSERT(hash(-0.0, MathCache::Sin) != hash(+0.0, MathCache::Sin));
}

size_t
MathCache::sizeOfIncludingThis(mozilla::MallocSizeOf mallocSizeOf)
{
    return mallocSizeOf(this);
}

const Class js::MathClass = {
    js_Math_str,
    JSCLASS_HAS_CACHED_PROTO(JSProto_Math)
};

bool
js::math_abs_handle(JSContext* cx, js::HandleValue v, js::MutableHandleValue r)
{
    double x;
    if (!ToNumber(cx, v, &x))
        return false;

    double z = Abs(x);
    r.setNumber(z);

    return true;
}

bool
js::math_abs(JSContext* cx, unsigned argc, Value* vp)
{
    CallArgs args = CallArgsFromVp(argc, vp);

    if (args.length() == 0) {
        args.rval().setNaN();
        return true;
    }

    return math_abs_handle(cx, args[0], args.rval());
}

#if defined(SOLARIS) && defined(__GNUC__)
#define ACOS_IF_OUT_OF_RANGE(x) if (x < -1 || 1 < x) return GenericNaN();
#else
#define ACOS_IF_OUT_OF_RANGE(x)
#endif

double
js::math_acos_impl(MathCache* cache, double x)
{
    ACOS_IF_OUT_OF_RANGE(x);
    return cache->lookup(acos, x, MathCache::Acos);
}

double
js::math_acos_uncached(double x)
{
    ACOS_IF_OUT_OF_RANGE(x);
    return acos(x);
}

#undef ACOS_IF_OUT_OF_RANGE

bool
js::math_acos(JSContext* cx, unsigned argc, Value* vp)
{
    CallArgs args = CallArgsFromVp(argc, vp);

    if (args.length() == 0) {
        args.rval().setNaN();
        return true;
    }

    double x;
    if (!ToNumber(cx, args[0], &x))
        return false;

    MathCache* mathCache = cx->runtime()->getMathCache(cx);
    if (!mathCache)
        return false;

    double z = math_acos_impl(mathCache, x);
    args.rval().setDouble(z);
    return true;
}

#if defined(SOLARIS) && defined(__GNUC__)
#define ASIN_IF_OUT_OF_RANGE(x) if (x < -1 || 1 < x) return GenericNaN();
#else
#define ASIN_IF_OUT_OF_RANGE(x)
#endif

double
js::math_asin_impl(MathCache* cache, double x)
{
    ASIN_IF_OUT_OF_RANGE(x);
    return cache->lookup(asin, x, MathCache::Asin);
}

double
js::math_asin_uncached(double x)
{
    ASIN_IF_OUT_OF_RANGE(x);
    return asin(x);
}

#undef ASIN_IF_OUT_OF_RANGE

bool
js::math_asin(JSContext* cx, unsigned argc, Value* vp)
{
    CallArgs args = CallArgsFromVp(argc, vp);

    if (args.length() == 0) {
        args.rval().setNaN();
        return true;
    }

    double x;
    if (!ToNumber(cx, args[0], &x))
        return false;

    MathCache* mathCache = cx->runtime()->getMathCache(cx);
    if (!mathCache)
        return false;

    double z = math_asin_impl(mathCache, x);
    args.rval().setDouble(z);
    return true;
}

double
js::math_atan_impl(MathCache* cache, double x)
{
    return cache->lookup(atan, x, MathCache::Atan);
}

double
js::math_atan_uncached(double x)
{
    return atan(x);
}

bool
js::math_atan(JSContext* cx, unsigned argc, Value* vp)
{
    CallArgs args = CallArgsFromVp(argc, vp);

    if (args.length() == 0) {
        args.rval().setNaN();
        return true;
    }

    double x;
    if (!ToNumber(cx, args[0], &x))
        return false;

    MathCache* mathCache = cx->runtime()->getMathCache(cx);
    if (!mathCache)
        return false;

    double z = math_atan_impl(mathCache, x);
    args.rval().setDouble(z);
    return true;
}

double
js::ecmaAtan2(double y, double x)
{
#if defined(_MSC_VER)
    /*
     * MSVC's atan2 does not yield the result demanded by ECMA when both x
     * and y are infinite.
     * - The result is a multiple of pi/4.
     * - The sign of y determines the sign of the result.
     * - The sign of x determines the multiplicator, 1 or 3.
     */
    if (IsInfinite(y) && IsInfinite(x)) {
        double z = js_copysign(M_PI / 4, y);
        if (x < 0)
            z *= 3;
        return z;
    }
#endif

#if defined(SOLARIS) && defined(__GNUC__)
    if (y == 0) {
        if (IsNegativeZero(x))
            return js_copysign(M_PI, y);
        if (x == 0)
            return y;
    }
#endif
    return atan2(y, x);
}

bool
js::math_atan2_handle(JSContext* cx, HandleValue y, HandleValue x, MutableHandleValue res)
{
    double dy;
    if (!ToNumber(cx, y, &dy))
        return false;

    double dx;
    if (!ToNumber(cx, x, &dx))
        return false;

    double z = ecmaAtan2(dy, dx);
    res.setDouble(z);
    return true;
}

bool
js::math_atan2(JSContext* cx, unsigned argc, Value* vp)
{
    CallArgs args = CallArgsFromVp(argc, vp);

    return math_atan2_handle(cx, args.get(0), args.get(1), args.rval());
}

double
js::math_ceil_impl(double x)
{
#ifdef __APPLE__
    if (x < 0 && x > -1.0)
        return js_copysign(0, -1);
#endif
    return ceil(x);
}

bool
js::math_ceil_handle(JSContext* cx, HandleValue v, MutableHandleValue res)
{
    double d;
    if(!ToNumber(cx, v, &d))
        return false;

    double result = math_ceil_impl(d);
    res.setDouble(result);
    return true;
}

bool
js::math_ceil(JSContext* cx, unsigned argc, Value* vp)
{
    CallArgs args = CallArgsFromVp(argc, vp);

    if (args.length() == 0) {
        args.rval().setNaN();
        return true;
    }

    return math_ceil_handle(cx, args[0], args.rval());
}

bool
js::math_clz32(JSContext* cx, unsigned argc, Value* vp)
{
    CallArgs args = CallArgsFromVp(argc, vp);

    if (args.length() == 0) {
        args.rval().setInt32(32);
        return true;
    }

    uint32_t n;
    if (!ToUint32(cx, args[0], &n))
        return false;

    if (n == 0) {
        args.rval().setInt32(32);
        return true;
    }

    args.rval().setInt32(mozilla::CountLeadingZeroes32(n));
    return true;
}

double
js::math_cos_impl(MathCache* cache, double x)
{
    return cache->lookup(cos, x, MathCache::Cos);
}

double
js::math_cos_uncached(double x)
{
    return cos(x);
}

bool
js::math_cos(JSContext* cx, unsigned argc, Value* vp)
{
    CallArgs args = CallArgsFromVp(argc, vp);

    if (args.length() == 0) {
        args.rval().setNaN();
        return true;
    }

    double x;
    if (!ToNumber(cx, args[0], &x))
        return false;

    MathCache* mathCache = cx->runtime()->getMathCache(cx);
    if (!mathCache)
        return false;

    double z = math_cos_impl(mathCache, x);
    args.rval().setDouble(z);
    return true;
}

#ifdef _WIN32
#define EXP_IF_OUT_OF_RANGE(x)                  \
    if (!IsNaN(x)) {                            \
        if (x == PositiveInfinity<double>())    \
            return PositiveInfinity<double>();  \
        if (x == NegativeInfinity<double>())    \
            return 0.0;                         \
    }
#else
#define EXP_IF_OUT_OF_RANGE(x)
#endif

double
js::math_exp_impl(MathCache* cache, double x)
{
    EXP_IF_OUT_OF_RANGE(x);
    return cache->lookup(exp, x, MathCache::Exp);
}

double
js::math_exp_uncached(double x)
{
    EXP_IF_OUT_OF_RANGE(x);
    return exp(x);
}

#undef EXP_IF_OUT_OF_RANGE

bool
js::math_exp(JSContext* cx, unsigned argc, Value* vp)
{
    CallArgs args = CallArgsFromVp(argc, vp);

    if (args.length() == 0) {
        args.rval().setNaN();
        return true;
    }

    double x;
    if (!ToNumber(cx, args[0], &x))
        return false;

    MathCache* mathCache = cx->runtime()->getMathCache(cx);
    if (!mathCache)
        return false;

    double z = math_exp_impl(mathCache, x);
    args.rval().setNumber(z);
    return true;
}

double
js::math_floor_impl(double x)
{
    return floor(x);
}

bool
js::math_floor_handle(JSContext* cx, HandleValue v, MutableHandleValue r)
{
    double d;
    if (!ToNumber(cx, v, &d))
        return false;

    double z = math_floor_impl(d);
    r.setNumber(z);

    return true;
}

bool
js::math_floor(JSContext* cx, unsigned argc, Value* vp)
{
    CallArgs args = CallArgsFromVp(argc, vp);

    if (args.length() == 0) {
        args.rval().setNaN();
        return true;
    }

    return math_floor_handle(cx, args[0], args.rval());
}

bool
js::math_imul(JSContext* cx, unsigned argc, Value* vp)
{
    CallArgs args = CallArgsFromVp(argc, vp);

    uint32_t a = 0, b = 0;
    if (args.hasDefined(0) && !ToUint32(cx, args[0], &a))
        return false;
    if (args.hasDefined(1) && !ToUint32(cx, args[1], &b))
        return false;

    uint32_t product = a * b;
    args.rval().setInt32(product > INT32_MAX
                         ? int32_t(INT32_MIN + (product - INT32_MAX - 1))
                         : int32_t(product));
    return true;
}

// Implements Math.fround (20.2.2.16) up to step 3
bool
js::RoundFloat32(JSContext* cx, HandleValue v, float* out)
{
    double d;
    bool success = ToNumber(cx, v, &d);
    *out = static_cast<float>(d);
    return success;
}

bool
js::RoundFloat32(JSContext* cx, HandleValue arg, MutableHandleValue res)
{
    float f;
    if (!RoundFloat32(cx, arg, &f))
        return false;

    res.setDouble(static_cast<double>(f));
    return true;
}

bool
js::math_fround(JSContext* cx, unsigned argc, Value* vp)
{
    CallArgs args = CallArgsFromVp(argc, vp);

    if (args.length() == 0) {
        args.rval().setNaN();
        return true;
    }

    return RoundFloat32(cx, args[0], args.rval());
}

#if defined(SOLARIS) && defined(__GNUC__)
#define LOG_IF_OUT_OF_RANGE(x) if (x < 0) return GenericNaN();
#else
#define LOG_IF_OUT_OF_RANGE(x)
#endif

double
js::math_log_impl(MathCache* cache, double x)
{
    LOG_IF_OUT_OF_RANGE(x);
    return cache->lookup(math_log_uncached, x, MathCache::Log);
}

double
js::math_log_uncached(double x)
{
    LOG_IF_OUT_OF_RANGE(x);
    return log(x);
}

#undef LOG_IF_OUT_OF_RANGE

bool
js::math_log_handle(JSContext* cx, HandleValue val, MutableHandleValue res)
{
    double in;
    if (!ToNumber(cx, val, &in))
        return false;

    MathCache* mathCache = cx->runtime()->getMathCache(cx);
    if (!mathCache)
        return false;

    double out = math_log_impl(mathCache, in);
    res.setNumber(out);
    return true;
}

bool
js::math_log(JSContext* cx, unsigned argc, Value* vp)
{
    CallArgs args = CallArgsFromVp(argc, vp);

    if (args.length() == 0) {
        args.rval().setNaN();
        return true;
    }

    return math_log_handle(cx, args[0], args.rval());
}

double
js::math_max_impl(double x, double y)
{
    // Math.max(num, NaN) => NaN, Math.max(-0, +0) => +0
    if (x > y || IsNaN(x) || (x == y && IsNegative(y)))
        return x;
    return y;
}

bool
js::math_max(JSContext* cx, unsigned argc, Value* vp)
{
    CallArgs args = CallArgsFromVp(argc, vp);

    double maxval = NegativeInfinity<double>();
    for (unsigned i = 0; i < args.length(); i++) {
        double x;
        if (!ToNumber(cx, args[i], &x))
            return false;
        maxval = math_max_impl(x, maxval);
    }
    args.rval().setNumber(maxval);
    return true;
}

double
js::math_min_impl(double x, double y)
{
    // Math.min(num, NaN) => NaN, Math.min(-0, +0) => -0
    if (x < y || IsNaN(x) || (x == y && IsNegativeZero(x)))
        return x;
    return y;
}

bool
js::math_min(JSContext* cx, unsigned argc, Value* vp)
{
    CallArgs args = CallArgsFromVp(argc, vp);

    double minval = PositiveInfinity<double>();
    for (unsigned i = 0; i < args.length(); i++) {
        double x;
        if (!ToNumber(cx, args[i], &x))
            return false;
        minval = math_min_impl(x, minval);
    }
    args.rval().setNumber(minval);
    return true;
}

bool
js::minmax_impl(JSContext* cx, bool max, HandleValue a, HandleValue b, MutableHandleValue res)
{
    double x, y;

    if (!ToNumber(cx, a, &x))
        return false;
    if (!ToNumber(cx, b, &y))
        return false;

    if (max)
        res.setNumber(math_max_impl(x, y));
    else
        res.setNumber(math_min_impl(x, y));

    return true;
}

double
js::powi(double x, int y)
{
    unsigned n = (y < 0) ? -y : y;
    double m = x;
    double p = 1;
    while (true) {
        if ((n & 1) != 0) p *= m;
        n >>= 1;
        if (n == 0) {
            if (y < 0) {
                // Unfortunately, we have to be careful when p has reached
                // infinity in the computation, because sometimes the higher
                // internal precision in the pow() implementation would have
                // given us a finite p. This happens very rarely.

                double result = 1.0 / p;
                return (result == 0 && IsInfinite(p))
                       ? pow(x, static_cast<double>(y))  // Avoid pow(double, int).
                       : result;
            }

            return p;
        }
        m *= m;
    }
}

double
js::ecmaPow(double x, double y)
{
    /*
     * Use powi if the exponent is an integer-valued double. We don't have to
     * check for NaN since a comparison with NaN is always false.
     */
    int32_t yi;
    if (NumberEqualsInt32(y, &yi))
        return powi(x, yi);

    /*
     * Because C99 and ECMA specify different behavior for pow(),
     * we need to wrap the libm call to make it ECMA compliant.
     */
    if (!IsFinite(y) && (x == 1.0 || x == -1.0))
        return GenericNaN();

    /* pow(x, +-0) is always 1, even for x = NaN (MSVC gets this wrong). */
    if (y == 0)
        return 1;

    /*
     * Special case for square roots. Note that pow(x, 0.5) != sqrt(x)
     * when x = -0.0, so we have to guard for this.
     */
    if (IsFinite(x) && x != 0.0) {
        if (y == 0.5)
            return sqrt(x);
        if (y == -0.5)
            return 1.0 / sqrt(x);
    }
    return pow(x, y);
}

bool
js::math_pow_handle(JSContext* cx, HandleValue base, HandleValue power, MutableHandleValue result)
{
    double x;
    if (!ToNumber(cx, base, &x))
        return false;

    double y;
    if (!ToNumber(cx, power, &y))
        return false;

    double z = ecmaPow(x, y);
    result.setNumber(z);
    return true;
}

bool
js::math_pow(JSContext* cx, unsigned argc, Value* vp)
{
    CallArgs args = CallArgsFromVp(argc, vp);

    return math_pow_handle(cx, args.get(0), args.get(1), args.rval());
}

static uint64_t
random_generateSeed()
{
    union {
        uint8_t     u8[8];
        uint16_t    u16[4];
        uint32_t    u32[2];
        uint64_t    u64;
    } seed;
    seed.u64 = 0;

#if defined(XP_WIN)
<<<<<<< HEAD
    /*
     * Our PRNG only uses 48 bits, so calling rand_s() twice to get 64 bits is
     * probably overkill.
     */
    rand_s(&seed.u32[0]);
#elif defined(XP_OS2) && defined(__KLIBC__)
    /* based on a snippet from kLIBC's lib/sys/fs.c */
    __asm__ __volatile__ ("rdtsc" : "=A" (seed.u64));
    seed.u32[0] = nrand48(seed.u16);
=======
    errno_t error = rand_s(&seed.u32[0]);
    MOZ_ASSERT(error == 0, "rand_s() error?!");

    error = rand_s(&seed.u32[1]);
    MOZ_ASSERT(error == 0, "rand_s() error?!");
>>>>>>> 8112532f
#elif defined(XP_UNIX)
    /*
     * In the unlikely event we can't read /dev/urandom, there's not much we can
     * do, so just mix in the fd error code and the current time.
     */
    int fd = open("/dev/urandom", O_RDONLY);
    MOZ_ASSERT(fd >= 0, "Can't open /dev/urandom?!");
    if (fd >= 0) {
        ssize_t nread = read(fd, seed.u8, mozilla::ArrayLength(seed.u8));
        MOZ_ASSERT(nread == 8, "Can't read /dev/urandom?!");
        mozilla::unused << nread;
        close(fd);
    }
    seed.u32[0] ^= fd;
#else
# error "Platform needs to implement random_generateSeed()"
#endif

    seed.u64 ^= PRMJ_Now();
    return seed.u64;
}

static const uint64_t RNG_MULTIPLIER = 0x5DEECE66DLL;
static const uint64_t RNG_ADDEND = 0xBLL;
static const uint64_t RNG_MASK = (1LL << 48) - 1;

/*
 * Math.random() support, lifted from java.util.Random.java.
 */
void
js::random_initState(uint64_t* rngState)
{
    /* Our PRNG only uses 48 bits, so squeeze our entropy into those bits. */
    uint64_t seed = random_generateSeed();
    seed ^= (seed >> 16);
    *rngState = (seed ^ RNG_MULTIPLIER) & RNG_MASK;
}

uint64_t
js::random_next(uint64_t* rngState, int bits)
{
    MOZ_ASSERT((*rngState & 0xffff000000000000ULL) == 0, "Bad rngState");
    MOZ_ASSERT(bits > 0 && bits <= 48, "bits is out of range");

    if (*rngState == 0) {
        random_initState(rngState);
    }

    uint64_t nextstate = *rngState * RNG_MULTIPLIER;
    nextstate += RNG_ADDEND;
    nextstate &= RNG_MASK;
    *rngState = nextstate;
    return nextstate >> (48 - bits);
}

double
js::math_random_no_outparam(JSContext* cx)
{
    /* Calculate random without memory traffic, for use in the JITs. */
    return random_nextDouble(&cx->compartment()->rngState);
}

bool
js::math_random(JSContext* cx, unsigned argc, Value* vp)
{
    CallArgs args = CallArgsFromVp(argc, vp);
    double z = random_nextDouble(&cx->compartment()->rngState);
    args.rval().setDouble(z);
    return true;
}

bool
js::math_round_handle(JSContext* cx, HandleValue arg, MutableHandleValue res)
{
    double d;
    if (!ToNumber(cx, arg, &d))
        return false;

    d = math_round_impl(d);
    res.setNumber(d);
    return true;
}

template<typename T>
T
js::GetBiggestNumberLessThan(T x)
{
    MOZ_ASSERT(!IsNegative(x));
    MOZ_ASSERT(IsFinite(x));
    typedef typename mozilla::FloatingPoint<T>::Bits Bits;
    Bits bits = mozilla::BitwiseCast<Bits>(x);
    MOZ_ASSERT(bits > 0, "will underflow");
    return mozilla::BitwiseCast<T>(bits - 1);
}

template double js::GetBiggestNumberLessThan<>(double x);
template float js::GetBiggestNumberLessThan<>(float x);

double
js::math_round_impl(double x)
{
    int32_t ignored;
    if (NumberIsInt32(x, &ignored))
        return x;

    /* Some numbers are so big that adding 0.5 would give the wrong number. */
    if (ExponentComponent(x) >= int_fast16_t(FloatingPoint<double>::kExponentShift))
        return x;

    double add = (x >= 0) ? GetBiggestNumberLessThan(0.5) : 0.5;
    return js_copysign(floor(x + add), x);
}

float
js::math_roundf_impl(float x)
{
    int32_t ignored;
    if (NumberIsInt32(x, &ignored))
        return x;

    /* Some numbers are so big that adding 0.5 would give the wrong number. */
    if (ExponentComponent(x) >= int_fast16_t(FloatingPoint<float>::kExponentShift))
        return x;

    float add = (x >= 0) ? GetBiggestNumberLessThan(0.5f) : 0.5f;
    return js_copysign(floorf(x + add), x);
}

bool /* ES5 15.8.2.15. */
js::math_round(JSContext* cx, unsigned argc, Value* vp)
{
    CallArgs args = CallArgsFromVp(argc, vp);

    if (args.length() == 0) {
        args.rval().setNaN();
        return true;
    }

    return math_round_handle(cx, args[0], args.rval());
}

double
js::math_sin_impl(MathCache* cache, double x)
{
    return cache->lookup(math_sin_uncached, x, MathCache::Sin);
}

double
js::math_sin_uncached(double x)
{
#ifdef _WIN64
    // Workaround MSVC bug where sin(-0) is +0 instead of -0 on x64 on
    // CPUs without FMA3 (pre-Haswell). See bug 1076670.
    if (IsNegativeZero(x))
        return -0.0;
#endif
    return sin(x);
}

bool
js::math_sin_handle(JSContext* cx, HandleValue val, MutableHandleValue res)
{
    double in;
    if (!ToNumber(cx, val, &in))
        return false;

    MathCache* mathCache = cx->runtime()->getMathCache(cx);
    if (!mathCache)
        return false;

    double out = math_sin_impl(mathCache, in);
    res.setDouble(out);
    return true;
}

bool
js::math_sin(JSContext* cx, unsigned argc, Value* vp)
{
    CallArgs args = CallArgsFromVp(argc, vp);

    if (args.length() == 0) {
        args.rval().setNaN();
        return true;
    }

    return math_sin_handle(cx, args[0], args.rval());
}

bool
js::math_sqrt_handle(JSContext* cx, HandleValue number, MutableHandleValue result)
{
    double x;
    if (!ToNumber(cx, number, &x))
        return false;

    MathCache* mathCache = cx->runtime()->getMathCache(cx);
    if (!mathCache)
        return false;

    double z = mathCache->lookup(sqrt, x, MathCache::Sqrt);
    result.setDouble(z);
    return true;
}

bool
js::math_sqrt(JSContext* cx, unsigned argc, Value* vp)
{
    CallArgs args = CallArgsFromVp(argc, vp);

    if (args.length() == 0) {
        args.rval().setNaN();
        return true;
    }

    return math_sqrt_handle(cx, args[0], args.rval());
}

double
js::math_tan_impl(MathCache* cache, double x)
{
    return cache->lookup(tan, x, MathCache::Tan);
}

double
js::math_tan_uncached(double x)
{
    return tan(x);
}

bool
js::math_tan(JSContext* cx, unsigned argc, Value* vp)
{
    CallArgs args = CallArgsFromVp(argc, vp);

    if (args.length() == 0) {
        args.rval().setNaN();
        return true;
    }

    double x;
    if (!ToNumber(cx, args[0], &x))
        return false;

    MathCache* mathCache = cx->runtime()->getMathCache(cx);
    if (!mathCache)
        return false;

    double z = math_tan_impl(mathCache, x);
    args.rval().setDouble(z);
    return true;
}

typedef double (*UnaryMathFunctionType)(MathCache* cache, double);

template <UnaryMathFunctionType F>
static bool math_function(JSContext* cx, unsigned argc, Value* vp)
{
    CallArgs args = CallArgsFromVp(argc, vp);
    if (args.length() == 0) {
        args.rval().setNumber(GenericNaN());
        return true;
    }

    double x;
    if (!ToNumber(cx, args[0], &x))
        return false;

    MathCache* mathCache = cx->runtime()->getMathCache(cx);
    if (!mathCache)
        return false;
    double z = F(mathCache, x);
    args.rval().setNumber(z);

    return true;
}

double
js::math_log10_impl(MathCache* cache, double x)
{
    return cache->lookup(log10, x, MathCache::Log10);
}

double
js::math_log10_uncached(double x)
{
    return log10(x);
}

bool
js::math_log10(JSContext* cx, unsigned argc, Value* vp)
{
    return math_function<math_log10_impl>(cx, argc, vp);
}

#if !HAVE_LOG2
double log2(double x)
{
    return log(x) / M_LN2;
}
#endif

double
js::math_log2_impl(MathCache* cache, double x)
{
    return cache->lookup(log2, x, MathCache::Log2);
}

double
js::math_log2_uncached(double x)
{
    return log2(x);
}

bool
js::math_log2(JSContext* cx, unsigned argc, Value* vp)
{
    return math_function<math_log2_impl>(cx, argc, vp);
}

#if !HAVE_LOG1P
double log1p(double x)
{
    if (fabs(x) < 1e-4) {
        /*
         * Use Taylor approx. log(1 + x) = x - x^2 / 2 + x^3 / 3 - x^4 / 4 with error x^5 / 5
         * Since |x| < 10^-4, |x|^5 < 10^-20, relative error less than 10^-16
         */
        double z = -(x * x * x * x) / 4 + (x * x * x) / 3 - (x * x) / 2 + x;
        return z;
    } else {
        /* For other large enough values of x use direct computation */
        return log(1.0 + x);
    }
}
#endif

#ifdef __APPLE__
// Ensure that log1p(-0) is -0.
#define LOG1P_IF_OUT_OF_RANGE(x) if (x == 0) return x;
#else
#define LOG1P_IF_OUT_OF_RANGE(x)
#endif

double
js::math_log1p_impl(MathCache* cache, double x)
{
    LOG1P_IF_OUT_OF_RANGE(x);
    return cache->lookup(log1p, x, MathCache::Log1p);
}

double
js::math_log1p_uncached(double x)
{
    LOG1P_IF_OUT_OF_RANGE(x);
    return log1p(x);
}

#undef LOG1P_IF_OUT_OF_RANGE

bool
js::math_log1p(JSContext* cx, unsigned argc, Value* vp)
{
    return math_function<math_log1p_impl>(cx, argc, vp);
}

#if !HAVE_EXPM1
double expm1(double x)
{
    /* Special handling for -0 */
    if (x == 0.0)
        return x;

    if (fabs(x) < 1e-5) {
        /*
         * Use Taylor approx. exp(x) - 1 = x + x^2 / 2 + x^3 / 6 with error x^4 / 24
         * Since |x| < 10^-5, |x|^4 < 10^-20, relative error less than 10^-15
         */
        double z = (x * x * x) / 6 + (x * x) / 2 + x;
        return z;
    } else {
        /* For other large enough values of x use direct computation */
        return exp(x) - 1.0;
    }
}
#endif

double
js::math_expm1_impl(MathCache* cache, double x)
{
    return cache->lookup(expm1, x, MathCache::Expm1);
}

double
js::math_expm1_uncached(double x)
{
    return expm1(x);
}

bool
js::math_expm1(JSContext* cx, unsigned argc, Value* vp)
{
    return math_function<math_expm1_impl>(cx, argc, vp);
}

#if !HAVE_SQRT1PM1
/* This algorithm computes sqrt(1+x)-1 for small x */
double sqrt1pm1(double x)
{
    if (fabs(x) > 0.75)
        return sqrt(1 + x) - 1;

    return expm1(log1p(x) / 2);
}
#endif

double
js::math_cosh_impl(MathCache* cache, double x)
{
    return cache->lookup(cosh, x, MathCache::Cosh);
}

double
js::math_cosh_uncached(double x)
{
    return cosh(x);
}

bool
js::math_cosh(JSContext* cx, unsigned argc, Value* vp)
{
    return math_function<math_cosh_impl>(cx, argc, vp);
}

double
js::math_sinh_impl(MathCache* cache, double x)
{
    return cache->lookup(sinh, x, MathCache::Sinh);
}

double
js::math_sinh_uncached(double x)
{
    return sinh(x);
}

bool
js::math_sinh(JSContext* cx, unsigned argc, Value* vp)
{
    return math_function<math_sinh_impl>(cx, argc, vp);
}

double
js::math_tanh_impl(MathCache* cache, double x)
{
    return cache->lookup(tanh, x, MathCache::Tanh);
}

double
js::math_tanh_uncached(double x)
{
    return tanh(x);
}

bool
js::math_tanh(JSContext* cx, unsigned argc, Value* vp)
{
    return math_function<math_tanh_impl>(cx, argc, vp);
}

#if !HAVE_ACOSH
double acosh(double x)
{
    const double SQUARE_ROOT_EPSILON = sqrt(std::numeric_limits<double>::epsilon());

    if ((x - 1) >= SQUARE_ROOT_EPSILON) {
        if (x > 1 / SQUARE_ROOT_EPSILON) {
            /*
             * http://functions.wolfram.com/ElementaryFunctions/ArcCosh/06/01/06/01/0001/
             * approximation by laurent series in 1/x at 0+ order from -1 to 0
             */
            return log(x) + M_LN2;
        } else if (x < 1.5) {
            // This is just a rearrangement of the standard form below
            // devised to minimize loss of precision when x ~ 1:
            double y = x - 1;
            return log1p(y + sqrt(y * y + 2 * y));
        } else {
            // http://functions.wolfram.com/ElementaryFunctions/ArcCosh/02/
            return log(x + sqrt(x * x - 1));
        }
    } else {
        // see http://functions.wolfram.com/ElementaryFunctions/ArcCosh/06/01/04/01/0001/
        double y = x - 1;
        // approximation by taylor series in y at 0 up to order 2.
        // If x is less than 1, sqrt(2 * y) is NaN and the result is NaN.
        return sqrt(2 * y) * (1 - y / 12 + 3 * y * y / 160);
    }
}
#endif

double
js::math_acosh_impl(MathCache* cache, double x)
{
    return cache->lookup(acosh, x, MathCache::Acosh);
}

double
js::math_acosh_uncached(double x)
{
    return acosh(x);
}

bool
js::math_acosh(JSContext* cx, unsigned argc, Value* vp)
{
    return math_function<math_acosh_impl>(cx, argc, vp);
}

#if !HAVE_ASINH
// Bug 899712 - gcc incorrectly rewrites -asinh(-x) to asinh(x) when overriding
// asinh.
static double my_asinh(double x)
{
    const double SQUARE_ROOT_EPSILON = sqrt(std::numeric_limits<double>::epsilon());
    const double FOURTH_ROOT_EPSILON = sqrt(SQUARE_ROOT_EPSILON);

    if (x >= FOURTH_ROOT_EPSILON) {
        if (x > 1 / SQUARE_ROOT_EPSILON)
            // http://functions.wolfram.com/ElementaryFunctions/ArcSinh/06/01/06/01/0001/
            // approximation by laurent series in 1/x at 0+ order from -1 to 1
            return M_LN2 + log(x) + 1 / (4 * x * x);
        else if (x < 0.5)
            return log1p(x + sqrt1pm1(x * x));
        else
            return log(x + sqrt(x * x + 1));
    } else if (x <= -FOURTH_ROOT_EPSILON) {
        return -my_asinh(-x);
    } else {
        // http://functions.wolfram.com/ElementaryFunctions/ArcSinh/06/01/03/01/0001/
        // approximation by taylor series in x at 0 up to order 2
        double result = x;

        if (fabs(x) >= SQUARE_ROOT_EPSILON) {
            double x3 = x * x * x;
            // approximation by taylor series in x at 0 up to order 4
            result -= x3 / 6;
        }

        return result;
    }
}
#endif

double
js::math_asinh_impl(MathCache* cache, double x)
{
#ifdef HAVE_ASINH
    return cache->lookup(asinh, x, MathCache::Asinh);
#else
    return cache->lookup(my_asinh, x, MathCache::Asinh);
#endif
}

double
js::math_asinh_uncached(double x)
{
#ifdef HAVE_ASINH
    return asinh(x);
#else
    return my_asinh(x);
#endif
}

bool
js::math_asinh(JSContext* cx, unsigned argc, Value* vp)
{
    return math_function<math_asinh_impl>(cx, argc, vp);
}

#if !HAVE_ATANH
double atanh(double x)
{
    const double EPSILON = std::numeric_limits<double>::epsilon();
    const double SQUARE_ROOT_EPSILON = sqrt(EPSILON);
    const double FOURTH_ROOT_EPSILON = sqrt(SQUARE_ROOT_EPSILON);

    if (fabs(x) >= FOURTH_ROOT_EPSILON) {
        // http://functions.wolfram.com/ElementaryFunctions/ArcTanh/02/
        if (fabs(x) < 0.5)
            return (log1p(x) - log1p(-x)) / 2;

        return log((1 + x) / (1 - x)) / 2;
    } else {
        // http://functions.wolfram.com/ElementaryFunctions/ArcTanh/06/01/03/01/
        // approximation by taylor series in x at 0 up to order 2
        double result = x;

        if (fabs(x) >= SQUARE_ROOT_EPSILON) {
            double x3 = x * x * x;
            result += x3 / 3;
        }

        return result;
    }
}
#endif

double
js::math_atanh_impl(MathCache* cache, double x)
{
    return cache->lookup(atanh, x, MathCache::Atanh);
}

double
js::math_atanh_uncached(double x)
{
    return atanh(x);
}

bool
js::math_atanh(JSContext* cx, unsigned argc, Value* vp)
{
    return math_function<math_atanh_impl>(cx, argc, vp);
}

/* Consistency wrapper for platform deviations in hypot() */
double
js::ecmaHypot(double x, double y)
{
#ifdef XP_WIN
    /*
     * Workaround MS hypot bug, where hypot(Infinity, NaN or Math.MIN_VALUE)
     * is NaN, not Infinity.
     */
    if (mozilla::IsInfinite(x) || mozilla::IsInfinite(y)) {
        return mozilla::PositiveInfinity<double>();
    }
#endif
    return hypot(x, y);
}

static inline
void
hypot_step(double& scale, double& sumsq, double x)
{
    double xabs = mozilla::Abs(x);
    if (scale < xabs) {
        sumsq = 1 + sumsq * (scale / xabs) * (scale / xabs);
        scale = xabs;
    } else if (scale != 0) {
        sumsq += (xabs / scale) * (xabs / scale);
    }
}

double
js::hypot4(double x, double y, double z, double w)
{
    /* Check for infinity or NaNs so that we can return immediatelly.
     * Does not need to be WIN_XP specific as ecmaHypot
     */
    if (mozilla::IsInfinite(x) || mozilla::IsInfinite(y) ||
            mozilla::IsInfinite(z) || mozilla::IsInfinite(w))
        return mozilla::PositiveInfinity<double>();

    if (mozilla::IsNaN(x) || mozilla::IsNaN(y) || mozilla::IsNaN(z) ||
            mozilla::IsNaN(w))
        return GenericNaN();

    double scale = 0;
    double sumsq = 1;

    hypot_step(scale, sumsq, x);
    hypot_step(scale, sumsq, y);
    hypot_step(scale, sumsq, z);
    hypot_step(scale, sumsq, w);

    return scale * sqrt(sumsq);
}

double
js::hypot3(double x, double y, double z)
{
    return hypot4(x, y, z, 0.0);
}

bool
js::math_hypot(JSContext* cx, unsigned argc, Value* vp)
{
    CallArgs args = CallArgsFromVp(argc, vp);
    return math_hypot_handle(cx, args, args.rval());
}

bool
js::math_hypot_handle(JSContext* cx, HandleValueArray args, MutableHandleValue res)
{
    // IonMonkey calls the system hypot function directly if two arguments are
    // given. Do that here as well to get the same results.
    if (args.length() == 2) {
        double x, y;
        if (!ToNumber(cx, args[0], &x))
            return false;
        if (!ToNumber(cx, args[1], &y))
            return false;

        double result = ecmaHypot(x, y);
        res.setNumber(result);
        return true;
    }

    bool isInfinite = false;
    bool isNaN = false;

    double scale = 0;
    double sumsq = 1;

    for (unsigned i = 0; i < args.length(); i++) {
        double x;
        if (!ToNumber(cx, args[i], &x))
            return false;

        isInfinite |= mozilla::IsInfinite(x);
        isNaN |= mozilla::IsNaN(x);
        if (isInfinite || isNaN)
            continue;

        hypot_step(scale, sumsq, x);
    }

    double result = isInfinite ? PositiveInfinity<double>() :
                    isNaN ? GenericNaN() :
                    scale * sqrt(sumsq);
    res.setNumber(result);
    return true;
}

#if !HAVE_TRUNC
double trunc(double x)
{
    return x > 0 ? floor(x) : ceil(x);
}
#endif

double
js::math_trunc_impl(MathCache* cache, double x)
{
    return cache->lookup(trunc, x, MathCache::Trunc);
}

double
js::math_trunc_uncached(double x)
{
    return trunc(x);
}

bool
js::math_trunc(JSContext* cx, unsigned argc, Value* vp)
{
    return math_function<math_trunc_impl>(cx, argc, vp);
}

static double sign(double x)
{
    if (mozilla::IsNaN(x))
        return GenericNaN();

    return x == 0 ? x : x < 0 ? -1 : 1;
}

double
js::math_sign_impl(MathCache* cache, double x)
{
    return cache->lookup(sign, x, MathCache::Sign);
}

double
js::math_sign_uncached(double x)
{
    return sign(x);
}

bool
js::math_sign(JSContext* cx, unsigned argc, Value* vp)
{
    return math_function<math_sign_impl>(cx, argc, vp);
}

#if !HAVE_CBRT
double cbrt(double x)
{
    if (x > 0) {
        return pow(x, 1.0 / 3.0);
    } else if (x == 0) {
        return x;
    } else {
        return -pow(-x, 1.0 / 3.0);
    }
}
#endif

double
js::math_cbrt_impl(MathCache* cache, double x)
{
    return cache->lookup(cbrt, x, MathCache::Cbrt);
}

double
js::math_cbrt_uncached(double x)
{
    return cbrt(x);
}

bool
js::math_cbrt(JSContext* cx, unsigned argc, Value* vp)
{
    return math_function<math_cbrt_impl>(cx, argc, vp);
}

#if JS_HAS_TOSOURCE
static bool
math_toSource(JSContext* cx, unsigned argc, Value* vp)
{
    CallArgs args = CallArgsFromVp(argc, vp);
    args.rval().setString(cx->names().Math);
    return true;
}
#endif

static const JSFunctionSpec math_static_methods[] = {
#if JS_HAS_TOSOURCE
    JS_FN(js_toSource_str,  math_toSource,        0, 0),
#endif
    JS_FN("abs",            math_abs,             1, 0),
    JS_FN("acos",           math_acos,            1, 0),
    JS_FN("asin",           math_asin,            1, 0),
    JS_FN("atan",           math_atan,            1, 0),
    JS_FN("atan2",          math_atan2,           2, 0),
    JS_FN("ceil",           math_ceil,            1, 0),
    JS_FN("clz32",          math_clz32,           1, 0),
    JS_FN("cos",            math_cos,             1, 0),
    JS_FN("exp",            math_exp,             1, 0),
    JS_FN("floor",          math_floor,           1, 0),
    JS_FN("imul",           math_imul,            2, 0),
    JS_FN("fround",         math_fround,          1, 0),
    JS_FN("log",            math_log,             1, 0),
    JS_FN("max",            math_max,             2, 0),
    JS_FN("min",            math_min,             2, 0),
    JS_FN("pow",            math_pow,             2, 0),
    JS_FN("random",         math_random,          0, 0),
    JS_FN("round",          math_round,           1, 0),
    JS_FN("sin",            math_sin,             1, 0),
    JS_FN("sqrt",           math_sqrt,            1, 0),
    JS_FN("tan",            math_tan,             1, 0),
    JS_FN("log10",          math_log10,           1, 0),
    JS_FN("log2",           math_log2,            1, 0),
    JS_FN("log1p",          math_log1p,           1, 0),
    JS_FN("expm1",          math_expm1,           1, 0),
    JS_FN("cosh",           math_cosh,            1, 0),
    JS_FN("sinh",           math_sinh,            1, 0),
    JS_FN("tanh",           math_tanh,            1, 0),
    JS_FN("acosh",          math_acosh,           1, 0),
    JS_FN("asinh",          math_asinh,           1, 0),
    JS_FN("atanh",          math_atanh,           1, 0),
    JS_FN("hypot",          math_hypot,           2, 0),
    JS_FN("trunc",          math_trunc,           1, 0),
    JS_FN("sign",           math_sign,            1, 0),
    JS_FN("cbrt",           math_cbrt,            1, 0),
    JS_FS_END
};

JSObject*
js_InitMathClass(JSContext* cx, HandleObject obj)
{
    RootedObject proto(cx, obj->as<GlobalObject>().getOrCreateObjectPrototype(cx));
    if (!proto)
        return nullptr;
    RootedObject Math(cx, NewObjectWithGivenProto(cx, &MathClass, proto, obj, SingletonObject));
    if (!Math)
        return nullptr;

    if (!JS_DefineProperty(cx, obj, js_Math_str, Math, 0, JS_STUBGETTER, JS_STUBSETTER))
        return nullptr;
    if (!JS_DefineFunctions(cx, Math, math_static_methods))
        return nullptr;
    if (!JS_DefineConstDoubles(cx, Math, math_constants))
        return nullptr;

    obj->as<GlobalObject>().setConstructor(JSProto_Math, ObjectValue(*Math));

    return Math;
}<|MERGE_RESOLUTION|>--- conflicted
+++ resolved
@@ -737,23 +737,16 @@
     seed.u64 = 0;
 
 #if defined(XP_WIN)
-<<<<<<< HEAD
-    /*
-     * Our PRNG only uses 48 bits, so calling rand_s() twice to get 64 bits is
-     * probably overkill.
-     */
-    rand_s(&seed.u32[0]);
+    errno_t error = rand_s(&seed.u32[0]);
+    MOZ_ASSERT(error == 0, "rand_s() error?!");
+
+    error = rand_s(&seed.u32[1]);
+    MOZ_ASSERT(error == 0, "rand_s() error?!");
 #elif defined(XP_OS2) && defined(__KLIBC__)
     /* based on a snippet from kLIBC's lib/sys/fs.c */
     __asm__ __volatile__ ("rdtsc" : "=A" (seed.u64));
-    seed.u32[0] = nrand48(seed.u16);
-=======
-    errno_t error = rand_s(&seed.u32[0]);
-    MOZ_ASSERT(error == 0, "rand_s() error?!");
-
-    error = rand_s(&seed.u32[1]);
-    MOZ_ASSERT(error == 0, "rand_s() error?!");
->>>>>>> 8112532f
+    seed.u64 = ((uint64_t)nrand48(seed.u16) << 32) |
+               ((uint64_t)nrand48(seed.u16) & 0xFFFFFFFF);
 #elif defined(XP_UNIX)
     /*
      * In the unlikely event we can't read /dev/urandom, there's not much we can
