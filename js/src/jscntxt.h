--- conflicted
+++ resolved
@@ -378,866 +378,9 @@
     // AutoCompartment from which it's called.
     inline js::Handle<js::GlobalObject*> global() const;
 
-<<<<<<< HEAD
-  private:
-    /*
-     * Both of these allocators are used for regular expression code which is shared at the
-     * thread-data level.
-     */
-    JSC::ExecutableAllocator *execAlloc_;
-    WTF::BumpPointerAllocator *bumpAlloc_;
-    js::jit::IonRuntime *ionRuntime_;
-
-    JSObject *selfHostingGlobal_;
-    js::SelfHostedClass *selfHostedClasses_;
-
-    /* Space for interpreter frames. */
-    js::InterpreterStack interpreterStack_;
-
-    JSC::ExecutableAllocator *createExecutableAllocator(JSContext *cx);
-    WTF::BumpPointerAllocator *createBumpPointerAllocator(JSContext *cx);
-    js::jit::IonRuntime *createIonRuntime(JSContext *cx);
-
-  public:
-    JSC::ExecutableAllocator *getExecAlloc(JSContext *cx) {
-        return execAlloc_ ? execAlloc_ : createExecutableAllocator(cx);
-    }
-    JSC::ExecutableAllocator &execAlloc() {
-        JS_ASSERT(execAlloc_);
-        return *execAlloc_;
-    }
-    JSC::ExecutableAllocator *maybeExecAlloc() {
-        return execAlloc_;
-    }
-    WTF::BumpPointerAllocator *getBumpPointerAllocator(JSContext *cx) {
-        return bumpAlloc_ ? bumpAlloc_ : createBumpPointerAllocator(cx);
-    }
-    js::jit::IonRuntime *getIonRuntime(JSContext *cx) {
-        return ionRuntime_ ? ionRuntime_ : createIonRuntime(cx);
-    }
-    js::jit::IonRuntime *ionRuntime() {
-        return ionRuntime_;
-    }
-    bool hasIonRuntime() const {
-        return !!ionRuntime_;
-    }
-    js::InterpreterStack &interpreterStack() {
-        return interpreterStack_;
-    }
-
-    //-------------------------------------------------------------------------
-    // Self-hosting support
-    //-------------------------------------------------------------------------
-
-    bool initSelfHosting(JSContext *cx);
-    void finishSelfHosting();
-    void markSelfHostingGlobal(JSTracer *trc);
-    bool isSelfHostingGlobal(js::HandleObject global) {
-        return global == selfHostingGlobal_;
-    }
-    js::SelfHostedClass *selfHostedClasses() {
-        return selfHostedClasses_;
-    }
-    void addSelfHostedClass(js::SelfHostedClass *shClass);
-    bool cloneSelfHostedFunctionScript(JSContext *cx, js::Handle<js::PropertyName*> name,
-                                       js::Handle<JSFunction*> targetFun);
-    bool cloneSelfHostedValue(JSContext *cx, js::Handle<js::PropertyName*> name,
-                              js::MutableHandleValue vp);
-    bool maybeWrappedSelfHostedFunction(JSContext *cx, js::Handle<js::PropertyName*> name,
-                                        js::MutableHandleValue funVal);
-
-    //-------------------------------------------------------------------------
-    // Locale information
-    //-------------------------------------------------------------------------
-
-    /*
-     * Set the default locale for the ECMAScript Internationalization API
-     * (Intl.Collator, Intl.NumberFormat, Intl.DateTimeFormat).
-     * Note that the Internationalization API encourages clients to
-     * specify their own locales.
-     * The locale string remains owned by the caller.
-     */
-    bool setDefaultLocale(const char *locale);
-
-    /* Reset the default locale to OS defaults. */
-    void resetDefaultLocale();
-
-    /* Gets current default locale. String remains owned by context. */
-    const char *getDefaultLocale();
-
-    JSVersion defaultVersion() { return defaultVersion_; }
-    void setDefaultVersion(JSVersion v) { defaultVersion_ = v; }
-
-    /* Base address of the native stack for the current thread. */
-    uintptr_t           nativeStackBase;
-
-    /* The native stack size limit that runtime should not exceed. */
-    size_t              nativeStackQuota;
-
-    /*
-     * Frames currently running in js::Interpret. See InterpreterFrames for
-     * details.
-     */
-    js::InterpreterFrames *interpreterFrames;
-
-    /* Context create/destroy callback. */
-    JSContextCallback   cxCallback;
-
-    /* Compartment destroy callback. */
-    JSDestroyCompartmentCallback destroyCompartmentCallback;
-
-    /* Zone destroy callback. */
-    JSZoneCallback destroyZoneCallback;
-
-    /* Zone sweep callback. */
-    JSZoneCallback sweepZoneCallback;
-
-    /* Call this to get the name of a compartment. */
-    JSCompartmentNameCallback compartmentNameCallback;
-
-    js::ActivityCallback  activityCallback;
-    void                 *activityCallbackArg;
-
-#ifdef JS_THREADSAFE
-    /* The request depth for this thread. */
-    unsigned            requestDepth;
-
-# ifdef DEBUG
-    unsigned            checkRequestDepth;
-# endif
-#endif
-
-    /* Garbage collector state, used by jsgc.c. */
-
-    /*
-     * Set of all GC chunks with at least one allocated thing. The
-     * conservative GC uses it to quickly check if a possible GC thing points
-     * into an allocated chunk.
-     */
-    js::GCChunkSet      gcChunkSet;
-
-    /*
-     * Doubly-linked lists of chunks from user and system compartments. The GC
-     * allocates its arenas from the corresponding list and when all arenas
-     * in the list head are taken, then the chunk is removed from the list.
-     * During the GC when all arenas in a chunk become free, that chunk is
-     * removed from the list and scheduled for release.
-     */
-    js::gc::Chunk       *gcSystemAvailableChunkListHead;
-    js::gc::Chunk       *gcUserAvailableChunkListHead;
-    js::gc::ChunkPool   gcChunkPool;
-
-    js::RootedValueMap  gcRootsHash;
-    unsigned            gcKeepAtoms;
-    volatile size_t     gcBytes;
-    size_t              gcMaxBytes;
-    size_t              gcMaxMallocBytes;
-
-    /*
-     * Number of the committed arenas in all GC chunks including empty chunks.
-     * The counter is volatile as it is read without the GC lock, see comments
-     * in MaybeGC.
-     */
-    volatile uint32_t   gcNumArenasFreeCommitted;
-    js::GCMarker        gcMarker;
-    void                *gcVerifyPreData;
-    void                *gcVerifyPostData;
-    bool                gcChunkAllocationSinceLastGC;
-    int64_t             gcNextFullGCTime;
-    int64_t             gcLastGCTime;
-    int64_t             gcJitReleaseTime;
-    JSGCMode            gcMode;
-    size_t              gcAllocationThreshold;
-    bool                gcHighFrequencyGC;
-    uint64_t            gcHighFrequencyTimeThreshold;
-    uint64_t            gcHighFrequencyLowLimitBytes;
-    uint64_t            gcHighFrequencyHighLimitBytes;
-    double              gcHighFrequencyHeapGrowthMax;
-    double              gcHighFrequencyHeapGrowthMin;
-    double              gcLowFrequencyHeapGrowth;
-    bool                gcDynamicHeapGrowth;
-    bool                gcDynamicMarkSlice;
-    uint64_t            gcDecommitThreshold;
-
-    /* During shutdown, the GC needs to clean up every possible object. */
-    bool                gcShouldCleanUpEverything;
-
-    /*
-     * The gray bits can become invalid if UnmarkGray overflows the stack. A
-     * full GC will reset this bit, since it fills in all the gray bits.
-     */
-    bool                gcGrayBitsValid;
-
-    /*
-     * These flags must be kept separate so that a thread requesting a
-     * compartment GC doesn't cancel another thread's concurrent request for a
-     * full GC.
-     */
-    volatile uintptr_t  gcIsNeeded;
-
-    js::gcstats::Statistics gcStats;
-
-    /* Incremented on every GC slice. */
-    uint64_t            gcNumber;
-
-    /* The gcNumber at the time of the most recent GC's first slice. */
-    uint64_t            gcStartNumber;
-
-    /* Whether the currently running GC can finish in multiple slices. */
-    bool                gcIsIncremental;
-
-    /* Whether all compartments are being collected in first GC slice. */
-    bool                gcIsFull;
-
-    /* The reason that an interrupt-triggered GC should be called. */
-    JS::gcreason::Reason gcTriggerReason;
-
-    /*
-     * If this is true, all marked objects must belong to a compartment being
-     * GCed. This is used to look for compartment bugs.
-     */
-    bool                gcStrictCompartmentChecking;
-
-#ifdef DEBUG
-    /*
-     * If this is 0, all cross-compartment proxies must be registered in the
-     * wrapper map. This checking must be disabled temporarily while creating
-     * new wrappers. When non-zero, this records the recursion depth of wrapper
-     * creation.
-     */
-    uintptr_t           gcDisableStrictProxyCheckingCount;
-#else
-    uintptr_t           unused1;
-#endif
-
-    /*
-     * The current incremental GC phase. This is also used internally in
-     * non-incremental GC.
-     */
-    js::gc::State       gcIncrementalState;
-
-    /* Indicates that the last incremental slice exhausted the mark stack. */
-    bool                gcLastMarkSlice;
-
-    /* Whether any sweeping will take place in the separate GC helper thread. */
-    bool                gcSweepOnBackgroundThread;
-
-    /* Whether any black->gray edges were found during marking. */
-    bool                gcFoundBlackGrayEdges;
-
-    /* List head of zones to be swept in the background. */
-    JS::Zone            *gcSweepingZones;
-
-    /* Index of current zone group (for stats). */
-    unsigned            gcZoneGroupIndex;
-
-    /*
-     * Incremental sweep state.
-     */
-    JS::Zone            *gcZoneGroups;
-    JS::Zone            *gcCurrentZoneGroup;
-    int                 gcSweepPhase;
-    JS::Zone            *gcSweepZone;
-    int                 gcSweepKindIndex;
-    bool                gcAbortSweepAfterCurrentGroup;
-
-    /*
-     * List head of arenas allocated during the sweep phase.
-     */
-    js::gc::ArenaHeader *gcArenasAllocatedDuringSweep;
-
-#ifdef DEBUG
-    js::gc::MarkingValidator *gcMarkingValidator;
-#endif
-
-    /*
-     * Indicates that a GC slice has taken place in the middle of an animation
-     * frame, rather than at the beginning. In this case, the next slice will be
-     * delayed so that we don't get back-to-back slices.
-     */
-    volatile uintptr_t  gcInterFrameGC;
-
-    /* Default budget for incremental GC slice. See SliceBudget in jsgc.h. */
-    int64_t             gcSliceBudget;
-
-    /*
-     * We disable incremental GC if we encounter a js::Class with a trace hook
-     * that does not implement write barriers.
-     */
-    bool                gcIncrementalEnabled;
-
-    /*
-     * GGC can be enabled from the command line while testing.
-     */
-    bool                gcGenerationalEnabled;
-
-    /*
-     * This is true if we are in the middle of a brain transplant (e.g.,
-     * JS_TransplantObject) or some other operation that can manipulate
-     * dead zones.
-     */
-    bool                gcManipulatingDeadZones;
-
-    /*
-     * This field is incremented each time we mark an object inside a
-     * zone with no incoming cross-compartment pointers. Typically if
-     * this happens it signals that an incremental GC is marking too much
-     * stuff. At various times we check this counter and, if it has changed, we
-     * run an immediate, non-incremental GC to clean up the dead
-     * zones. This should happen very rarely.
-     */
-    unsigned            gcObjectsMarkedInDeadZones;
-
-    bool                gcPoke;
-
-    volatile js::HeapState heapState;
-
-    bool isHeapBusy() { return heapState != js::Idle; }
-    bool isHeapMajorCollecting() { return heapState == js::MajorCollecting; }
-    bool isHeapMinorCollecting() { return heapState == js::MinorCollecting; }
-    bool isHeapCollecting() { return isHeapMajorCollecting() || isHeapMinorCollecting(); }
-
-#ifdef JSGC_GENERATIONAL
-    js::Nursery                  gcNursery;
-    js::gc::StoreBuffer          gcStoreBuffer;
-#endif
-
-    /*
-     * These options control the zealousness of the GC. The fundamental values
-     * are gcNextScheduled and gcDebugCompartmentGC. At every allocation,
-     * gcNextScheduled is decremented. When it reaches zero, we do either a
-     * full or a compartmental GC, based on gcDebugCompartmentGC.
-     *
-     * At this point, if gcZeal_ is one of the types that trigger periodic
-     * collection, then gcNextScheduled is reset to the value of
-     * gcZealFrequency. Otherwise, no additional GCs take place.
-     *
-     * You can control these values in several ways:
-     *   - Pass the -Z flag to the shell (see the usage info for details)
-     *   - Call gczeal() or schedulegc() from inside shell-executed JS code
-     *     (see the help for details)
-     *
-     * If gzZeal_ == 1 then we perform GCs in select places (during MaybeGC and
-     * whenever a GC poke happens). This option is mainly useful to embedders.
-     *
-     * We use gcZeal_ == 4 to enable write barrier verification. See the comment
-     * in jsgc.cpp for more information about this.
-     *
-     * gcZeal_ values from 8 to 10 periodically run different types of
-     * incremental GC.
-     */
-#ifdef JS_GC_ZEAL
-    int                 gcZeal_;
-    int                 gcZealFrequency;
-    int                 gcNextScheduled;
-    bool                gcDeterministicOnly;
-    int                 gcIncrementalLimit;
-
-    js::Vector<JSObject *, 0, js::SystemAllocPolicy> gcSelectedForMarking;
-
-    int gcZeal() { return gcZeal_; }
-
-    bool needZealousGC() {
-        if (gcNextScheduled > 0 && --gcNextScheduled == 0) {
-            if (gcZeal() == js::gc::ZealAllocValue ||
-                gcZeal() == js::gc::ZealPurgeAnalysisValue ||
-                (gcZeal() >= js::gc::ZealIncrementalRootsThenFinish &&
-                 gcZeal() <= js::gc::ZealIncrementalMultipleSlices))
-            {
-                gcNextScheduled = gcZealFrequency;
-            }
-            return true;
-        }
-        return false;
-    }
-#else
-    int gcZeal() { return 0; }
-    bool needZealousGC() { return false; }
-#endif
-
-    bool                gcValidate;
-    bool                gcFullCompartmentChecks;
-
-    JSGCCallback        gcCallback;
-    JS::GCSliceCallback gcSliceCallback;
-    JSFinalizeCallback  gcFinalizeCallback;
-
-    js::AnalysisPurgeCallback analysisPurgeCallback;
-    uint64_t            analysisPurgeTriggerBytes;
-
-  private:
-    /*
-     * Malloc counter to measure memory pressure for GC scheduling. It runs
-     * from gcMaxMallocBytes down to zero.
-     */
-    volatile ptrdiff_t  gcMallocBytes;
-
-  public:
-    void setNeedsBarrier(bool needs) {
-        needsBarrier_ = needs;
-    }
-
-    bool needsBarrier() const {
-        return needsBarrier_;
-    }
-
-    struct ExtraTracer {
-        JSTraceDataOp op;
-        void *data;
-
-        ExtraTracer()
-          : op(NULL), data(NULL)
-        {}
-        ExtraTracer(JSTraceDataOp op, void *data)
-          : op(op), data(data)
-        {}
-    };
-
-    /*
-     * The trace operations to trace embedding-specific GC roots. One is for
-     * tracing through black roots and the other is for tracing through gray
-     * roots. The black/gray distinction is only relevant to the cycle
-     * collector.
-     */
-    typedef js::Vector<ExtraTracer, 4, js::SystemAllocPolicy> ExtraTracerVector;
-    ExtraTracerVector   gcBlackRootTracers;
-    ExtraTracer         gcGrayRootTracer;
-
-    /* Stack of thread-stack-allocated GC roots. */
-    js::AutoGCRooter   *autoGCRooters;
-
-    /*
-     * The GC can only safely decommit memory when the page size of the
-     * running process matches the compiled arena size.
-     */
-    size_t              gcSystemPageSize;
-
-    /* The OS allocation granularity may not match the page size. */
-    size_t              gcSystemAllocGranularity;
-
-    /* Strong references on scripts held for PCCount profiling API. */
-    js::ScriptAndCountsVector *scriptAndCountsVector;
-
-    /* Well-known numbers held for use by this runtime's contexts. */
-    js::Value           NaNValue;
-    js::Value           negativeInfinityValue;
-    js::Value           positiveInfinityValue;
-
-    js::PropertyName    *emptyString;
-
-    /* List of active contexts sharing this runtime. */
-    mozilla::LinkedList<JSContext> contextList;
-
-    bool hasContexts() const {
-        return !contextList.isEmpty();
-    }
-
-    JS_SourceHook       sourceHook;
-
-    /* Per runtime debug hooks -- see jsprvtd.h and jsdbgapi.h. */
-    JSDebugHooks        debugHooks;
-
-    /* If true, new compartments are initially in debug mode. */
-    bool                debugMode;
-
-    /* SPS profiling metadata */
-    js::SPSProfiler     spsProfiler;
-
-    /* If true, new scripts must be created with PC counter information. */
-    bool                profilingScripts;
-
-    /* Always preserve JIT code during GCs, for testing. */
-    bool                alwaysPreserveCode;
-
-    /* Had an out-of-memory error which did not populate an exception. */
-    bool                hadOutOfMemory;
-
-    /* Linked list of all Debugger objects in the runtime. */
-    mozilla::LinkedList<js::Debugger> debuggerList;
-
-    /*
-     * Head of circular list of all enabled Debuggers that have
-     * onNewGlobalObject handler methods established.
-     */
-    JSCList             onNewGlobalObjectWatchers;
-
-    /* Client opaque pointers */
-    void                *data;
-
-    /* Synchronize GC heap access between main thread and GCHelperThread. */
-    PRLock              *gcLock;
-
-    js::GCHelperThread  gcHelperThread;
-
-#ifdef XP_MACOSX
-    js::AsmJSMachExceptionHandler asmJSMachExceptionHandler;
-#endif
-
-#ifdef XP_OS2
-    js::AsmJSOS2ExceptionHandler asmJSOS2ExceptionHandler;
-#endif
-
-#ifdef JS_THREADSAFE
-# ifdef JS_ION
-    js::WorkerThreadState *workerThreadState;
-# endif
-
-    js::SourceCompressorThread sourceCompressorThread;
-#endif
-
-  private:
-    js::FreeOp          defaultFreeOp_;
-
-  public:
-    js::FreeOp *defaultFreeOp() {
-        return &defaultFreeOp_;
-    }
-
-    uint32_t            debuggerMutations;
-
-    const JSSecurityCallbacks *securityCallbacks;
-    const js::DOMCallbacks *DOMcallbacks;
-    JSDestroyPrincipalsOp destroyPrincipals;
-
-    /* Structured data callbacks are runtime-wide. */
-    const JSStructuredCloneCallbacks *structuredCloneCallbacks;
-
-    /* Call this to accumulate telemetry data. */
-    JSAccumulateTelemetryDataCallback telemetryCallback;
-
-    /*
-     * The propertyRemovals counter is incremented for every JSObject::clear,
-     * and for each JSObject::remove method call that frees a slot in the given
-     * object. See js_NativeGet and js_NativeSet in jsobj.cpp.
-     */
-    uint32_t            propertyRemovals;
-
-#if !ENABLE_INTL_API
-    /* Number localization, used by jsnum.cpp. */
-    const char          *thousandsSeparator;
-    const char          *decimalSeparator;
-    const char          *numGrouping;
-#endif
-
-  private:
-    js::MathCache *mathCache_;
-    js::MathCache *createMathCache(JSContext *cx);
-  public:
-    js::MathCache *getMathCache(JSContext *cx) {
-        return mathCache_ ? mathCache_ : createMathCache(cx);
-    }
-
-    js::GSNCache        gsnCache;
-    js::NewObjectCache  newObjectCache;
-    js::NativeIterCache nativeIterCache;
-    js::SourceDataCache sourceDataCache;
-    js::EvalCache       evalCache;
-    js::LazyScriptCache lazyScriptCache;
-
-    /* State used by jsdtoa.cpp. */
-    DtoaState           *dtoaState;
-
-    js::DateTimeInfo    dateTimeInfo;
-
-    js::ConservativeGCData conservativeGC;
-
-    /* Pool of maps used during parse/emit. */
-    js::frontend::ParseMapPool parseMapPool;
-
-    /*
-     * Count of currently active compilations.
-     * When there are compilations active for the context, the GC must not
-     * purge the ParseMapPool.
-     */
-    unsigned activeCompilations;
-
-  private:
-    JSPrincipals        *trustedPrincipals_;
-  public:
-    void setTrustedPrincipals(JSPrincipals *p) { trustedPrincipals_ = p; }
-    JSPrincipals *trustedPrincipals() const { return trustedPrincipals_; }
-
-    /* Set of all currently-living atoms. */
-    js::AtomSet         atoms;
-
-    union {
-        /*
-         * Cached pointers to various interned property names, initialized in
-         * order from first to last via the other union arm.
-         */
-        JSAtomState atomState;
-
-        js::FixedHeapPtr<js::PropertyName> firstCachedName;
-    };
-
-    /* Tables of strings that are pre-allocated in the atomsCompartment. */
-    js::StaticStrings   staticStrings;
-
-    JSWrapObjectCallback                   wrapObjectCallback;
-    JSSameCompartmentWrapObjectCallback    sameCompartmentWrapObjectCallback;
-    JSPreWrapCallback                      preWrapObjectCallback;
-    js::PreserveWrapperCallback            preserveWrapperCallback;
-
-    js::ScriptDataTable scriptDataTable;
-
-#ifdef DEBUG
-    size_t              noGCOrAllocationCheck;
-#endif
-
-    bool                jitHardening;
-
-    bool                jitSupportsFloatingPoint;
-
-    // Used to reset stack limit after a signaled interrupt (i.e. ionStackLimit_ = -1)
-    // has been noticed by Ion/Baseline.
-    void resetIonStackLimit() {
-        AutoLockForOperationCallback lock(this);
-        mainThread.setIonStackLimit(mainThread.nativeStackLimit);
-    }
-
-    // Cache for jit::GetPcScript().
-    js::jit::PcScriptCache *ionPcScriptCache;
-
-    js::ThreadPool threadPool;
-
-    js::CTypesActivityCallback  ctypesActivityCallback;
-
-    // Non-zero if this is a parallel warmup execution.  See
-    // js::parallel::Do() for more information.
-    uint32_t parallelWarmup;
-
-  private:
-    // In certain cases, we want to optimize certain opcodes to typed instructions,
-    // to avoid carrying an extra register to feed into an unbox. Unfortunately,
-    // that's not always possible. For example, a GetPropertyCacheT could return a
-    // typed double, but if it takes its out-of-line path, it could return an
-    // object, and trigger invalidation. The invalidation bailout will consider the
-    // return value to be a double, and create a garbage Value.
-    //
-    // To allow the GetPropertyCacheT optimization, we allow the ability for
-    // GetPropertyCache to override the return value at the top of the stack - the
-    // value that will be temporarily corrupt. This special override value is set
-    // only in callVM() targets that are about to return *and* have invalidated
-    // their callee.
-    js::Value            ionReturnOverride_;
-
-  public:
-    bool hasIonReturnOverride() const {
-        return !ionReturnOverride_.isMagic();
-    }
-    js::Value takeIonReturnOverride() {
-        js::Value v = ionReturnOverride_;
-        ionReturnOverride_ = js::MagicValue(JS_ARG_POISON);
-        return v;
-    }
-    void setIonReturnOverride(const js::Value &v) {
-        JS_ASSERT(!hasIonReturnOverride());
-        ionReturnOverride_ = v;
-    }
-
-    JSRuntime(JSUseHelperThreads useHelperThreads);
-    ~JSRuntime();
-
-    bool init(uint32_t maxbytes);
-
-    JSRuntime *thisFromCtor() { return this; }
-
-    void setGCMaxMallocBytes(size_t value);
-
-    void resetGCMallocBytes() { gcMallocBytes = ptrdiff_t(gcMaxMallocBytes); }
-
-    /*
-     * Call this after allocating memory held by GC things, to update memory
-     * pressure counters or report the OOM error if necessary. If oomError and
-     * cx is not null the function also reports OOM error.
-     *
-     * The function must be called outside the GC lock and in case of OOM error
-     * the caller must ensure that no deadlock possible during OOM reporting.
-     */
-    void updateMallocCounter(size_t nbytes);
-    void updateMallocCounter(JS::Zone *zone, size_t nbytes);
-
-    void reportAllocationOverflow() { js_ReportAllocationOverflow(NULL); }
-
-    bool isTooMuchMalloc() const {
-        return gcMallocBytes <= 0;
-    }
-
-    /*
-     * The function must be called outside the GC lock.
-     */
-    JS_FRIEND_API(void) onTooMuchMalloc();
-
-    /*
-     * This should be called after system malloc/realloc returns NULL to try
-     * to recove some memory or to report an error. Failures in malloc and
-     * calloc are signaled by p == null and p == reinterpret_cast<void *>(1).
-     * Other values of p mean a realloc failure.
-     *
-     * The function must be called outside the GC lock.
-     */
-    JS_FRIEND_API(void *) onOutOfMemory(void *p, size_t nbytes);
-    JS_FRIEND_API(void *) onOutOfMemory(void *p, size_t nbytes, JSContext *cx);
-
-    void triggerOperationCallback();
-
-    void setJitHardening(bool enabled);
-    bool getJitHardening() const {
-        return jitHardening;
-    }
-
-    void sizeOfIncludingThis(JSMallocSizeOfFun mallocSizeOf, JS::RuntimeSizes *runtime);
-
-  private:
-
-    JSUseHelperThreads useHelperThreads_;
-    int32_t requestedHelperThreadCount;
-
-  public:
-
-    bool useHelperThreads() const {
-#ifdef JS_THREADSAFE
-        return useHelperThreads_ == JS_USE_HELPER_THREADS;
-#else
-        return false;
-#endif
-    }
-
-    void requestHelperThreadCount(size_t count) {
-        requestedHelperThreadCount = count;
-    }
-
-    /* Number of helper threads which should be created for this runtime. */
-    size_t helperThreadCount() const {
-#ifdef JS_THREADSAFE
-        if (requestedHelperThreadCount < 0)
-            return js::GetCPUCount() - 1;
-        return requestedHelperThreadCount;
-#else
-        return 0;
-#endif
-    }
-
-#ifdef DEBUG
-  public:
-    js::AutoEnterPolicy *enteredPolicy;
-#endif
-};
-
-/* Common macros to access thread-local caches in JSRuntime. */
-#define JS_KEEP_ATOMS(rt)   (rt)->gcKeepAtoms++;
-#define JS_UNKEEP_ATOMS(rt) (rt)->gcKeepAtoms--;
-
-namespace js {
-
-struct AutoResolving;
-
-/*
- * Flags accompany script version data so that a) dynamically created scripts
- * can inherit their caller's compile-time properties and b) scripts can be
- * appropriately compared in the eval cache across global option changes. An
- * example of the latter is enabling the top-level-anonymous-function-is-error
- * option: subsequent evals of the same, previously-valid script text may have
- * become invalid.
- */
-namespace VersionFlags {
-static const unsigned MASK      = 0x0FFF; /* see JSVersion in jspubtd.h */
-} /* namespace VersionFlags */
-
-static inline JSVersion
-VersionNumber(JSVersion version)
-{
-    return JSVersion(uint32_t(version) & VersionFlags::MASK);
-}
-
-static inline JSVersion
-VersionExtractFlags(JSVersion version)
-{
-    return JSVersion(uint32_t(version) & ~VersionFlags::MASK);
-}
-
-static inline void
-VersionCopyFlags(JSVersion *version, JSVersion from)
-{
-    *version = JSVersion(VersionNumber(*version) | VersionExtractFlags(from));
-}
-
-static inline bool
-VersionHasFlags(JSVersion version)
-{
-    return !!VersionExtractFlags(version);
-}
-
-static inline bool
-VersionIsKnown(JSVersion version)
-{
-    return VersionNumber(version) != JSVERSION_UNKNOWN;
-}
-
-inline void
-FreeOp::free_(void *p)
-{
-    if (shouldFreeLater()) {
-        runtime()->gcHelperThread.freeLater(p);
-        return;
-    }
-    js_free(p);
-}
-
-class ForkJoinSlice;
-
-/*
- * ThreadSafeContext is the base class for both JSContext, the "normal"
- * sequential context, and ForkJoinSlice, the per-thread parallel context used
- * in PJS.
- *
- * When cast to a ThreadSafeContext, the only usable operations are casting
- * back to the context from which it came, and generic allocation
- * operations. These generic versions branch internally based on whether the
- * underneath context is really a JSContext or a ForkJoinSlice, and are in
- * general more expensive than using the context directly.
- *
- * Thus, ThreadSafeContext should only be used for VM functions that may be
- * called in both sequential and parallel execution. The most likely class of
- * VM functions that do these are those that allocate commonly used data
- * structures, such as concatenating strings and extending elements.
- */
-struct ThreadSafeContext : js::ContextFriendFields,
-                           public MallocProvider<ThreadSafeContext>
-{
-  public:
-    enum ContextKind {
-        Context_JS,
-        Context_ForkJoin
-    };
-
-  private:
-    ContextKind contextKind_;
-
-  public:
-    PerThreadData *perThreadData;
-
-    explicit ThreadSafeContext(JSRuntime *rt, PerThreadData *pt, ContextKind kind);
-
-    bool isJSContext() const;
-    JSContext *asJSContext();
-
-    bool isForkJoinSlice() const;
-    ForkJoinSlice *asForkJoinSlice();
-
-#ifdef JSGC_GENERATIONAL
-    inline bool hasNursery() const {
-        return isJSContext();
-    }
-
-    inline js::Nursery &nursery() {
-        JS_ASSERT(hasNursery());
-        return runtime_->gcNursery;
-=======
     // Methods to access runtime data that must be protected by locks.
     frontend::ParseMapPool &parseMapPool() {
         return runtime_->parseMapPool();
->>>>>>> 10857939
     }
     AtomSet &atoms() {
         return runtime_->atoms();
