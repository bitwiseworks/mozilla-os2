--- conflicted
+++ resolved
@@ -2738,23 +2738,6 @@
 }
 
 void
-<<<<<<< HEAD
-GCRuntime::protectRelocatedArenas(ArenaHeader* relocatedList)
-{
-    for (ArenaHeader* arena = relocatedList, *next; arena; arena = next) {
-        next = arena->next;
-#if defined(XP_WIN)
-        DWORD oldProtect;
-        if (!VirtualProtect(arena, ArenaSize, PAGE_NOACCESS, &oldProtect))
-            MOZ_CRASH();
-#elif defined(XP_OS2)
-        if (DosSetMem(arena, ArenaSize, PAG_READ | PAG_WRITE | PAG_GUARD))
-            MOZ_CRASH();
-#else  // assume Unix
-        if (mprotect(arena, ArenaSize, PROT_NONE))
-            MOZ_CRASH();
-#endif
-=======
 GCRuntime::protectAndHoldArenas(ArenaHeader* arenaList)
 {
     for (ArenaHeader* arena = arenaList; arena; ) {
@@ -2767,31 +2750,15 @@
         }
         ProtectPages(arena, ArenaSize);
         arena = next;
->>>>>>> 00eb1a28
     }
 }
 
 void
 GCRuntime::unprotectHeldRelocatedArenas()
 {
-<<<<<<< HEAD
-    for (ArenaHeader* arena = relocatedList; arena; arena = arena->next) {
-#if defined(XP_WIN)
-        DWORD oldProtect;
-        if (!VirtualProtect(arena, ArenaSize, PAGE_READWRITE, &oldProtect))
-            MOZ_CRASH();
-#elif defined(XP_OS2)
-        if (DosSetMem(arena, ArenaSize, PAG_READ | PAG_WRITE))
-            MOZ_CRASH();
-#else  // assume Unix
-        if (mprotect(arena, ArenaSize, PROT_READ | PROT_WRITE))
-            MOZ_CRASH();
-#endif
-=======
     for (ArenaHeader* arena = relocatedArenasToRelease; arena; arena = arena->next) {
         UnprotectPages(arena, ArenaSize);
         MOZ_ASSERT(arena->allocated());
->>>>>>> 00eb1a28
     }
 }
 
