/* -*- Mode: C++; tab-width: 8; indent-tabs-mode: nil; c-basic-offset: 4 -*-
 * vim: set ts=8 sts=4 et sw=4 tw=99:
 * This Source Code Form is subject to the terms of the Mozilla Public
 * License, v. 2.0. If a copy of the MPL was not distributed with this
 * file, You can obtain one at http://mozilla.org/MPL/2.0/. */

#include "jit/AsmJSSignalHandlers.h"

#include "mozilla/BinarySearch.h"

#include "assembler/assembler/MacroAssembler.h"
#include "jit/AsmJSModule.h"

using namespace js;
using namespace js::jit;
using namespace mozilla;

using JS::GenericNaN;

#if defined(XP_WIN)
# define XMM_sig(p,i) ((p)->Xmm##i)
# define EIP_sig(p) ((p)->Eip)
# define RIP_sig(p) ((p)->Rip)
# define RAX_sig(p) ((p)->Rax)
# define RCX_sig(p) ((p)->Rcx)
# define RDX_sig(p) ((p)->Rdx)
# define RBX_sig(p) ((p)->Rbx)
# define RSP_sig(p) ((p)->Rsp)
# define RBP_sig(p) ((p)->Rbp)
# define RSI_sig(p) ((p)->Rsi)
# define RDI_sig(p) ((p)->Rdi)
# define R8_sig(p) ((p)->R8)
# define R9_sig(p) ((p)->R9)
# define R10_sig(p) ((p)->R10)
# define R11_sig(p) ((p)->R11)
# define R12_sig(p) ((p)->R12)
# define R13_sig(p) ((p)->R13)
# define R14_sig(p) ((p)->R14)
# define R15_sig(p) ((p)->R15)
#elif defined(XP_OS2)
# define EIP_sig(p) ((p)->ctx_RegEip)
# define RIP_sig(p) ((p)->ctx_RegRip)
# define RAX_sig(p) ((p)->ctx_RegRax)
# define RCX_sig(p) ((p)->ctx_RegRcx)
# define RDX_sig(p) ((p)->ctx_RegRdx)
# define RBX_sig(p) ((p)->ctx_RegRbx)
# define RSP_sig(p) ((p)->ctx_RegRsp)
# define RBP_sig(p) ((p)->ctx_RegRbp)
# define RSI_sig(p) ((p)->ctx_RegRsi)
# define RDI_sig(p) ((p)->ctx_RegRdi)
#elif defined(__OpenBSD__)
# define XMM_sig(p,i) ((p)->sc_fpstate->fx_xmm[i])
# define EIP_sig(p) ((p)->sc_eip)
# define RIP_sig(p) ((p)->sc_rip)
# define RAX_sig(p) ((p)->sc_rax)
# define RCX_sig(p) ((p)->sc_rcx)
# define RDX_sig(p) ((p)->sc_rdx)
# define RBX_sig(p) ((p)->sc_rbx)
# define RSP_sig(p) ((p)->sc_rsp)
# define RBP_sig(p) ((p)->sc_rbp)
# define RSI_sig(p) ((p)->sc_rsi)
# define RDI_sig(p) ((p)->sc_rdi)
# define R8_sig(p) ((p)->sc_r8)
# define R9_sig(p) ((p)->sc_r9)
# define R10_sig(p) ((p)->sc_r10)
# define R11_sig(p) ((p)->sc_r11)
# define R12_sig(p) ((p)->sc_r12)
# define R13_sig(p) ((p)->sc_r13)
# define R14_sig(p) ((p)->sc_r14)
# define R15_sig(p) ((p)->sc_r15)
#elif defined(__linux__) || defined(SOLARIS)
# if defined(__linux__)
#  define XMM_sig(p,i) ((p)->uc_mcontext.fpregs->_xmm[i])
#  define EIP_sig(p) ((p)->uc_mcontext.gregs[REG_EIP])
# else
#  define XMM_sig(p,i) ((p)->uc_mcontext.fpregs.fp_reg_set.fpchip_state.xmm[i])
#  define EIP_sig(p) ((p)->uc_mcontext.gregs[REG_PC])
# endif
# define RIP_sig(p) ((p)->uc_mcontext.gregs[REG_RIP])
# define RAX_sig(p) ((p)->uc_mcontext.gregs[REG_RAX])
# define RCX_sig(p) ((p)->uc_mcontext.gregs[REG_RCX])
# define RDX_sig(p) ((p)->uc_mcontext.gregs[REG_RDX])
# define RBX_sig(p) ((p)->uc_mcontext.gregs[REG_RBX])
# define RSP_sig(p) ((p)->uc_mcontext.gregs[REG_RSP])
# define RBP_sig(p) ((p)->uc_mcontext.gregs[REG_RBP])
# define RSI_sig(p) ((p)->uc_mcontext.gregs[REG_RSI])
# define RDI_sig(p) ((p)->uc_mcontext.gregs[REG_RDI])
# define R8_sig(p) ((p)->uc_mcontext.gregs[REG_R8])
# define R9_sig(p) ((p)->uc_mcontext.gregs[REG_R9])
# define R10_sig(p) ((p)->uc_mcontext.gregs[REG_R10])
# define R11_sig(p) ((p)->uc_mcontext.gregs[REG_R11])
# define R12_sig(p) ((p)->uc_mcontext.gregs[REG_R12])
# define R13_sig(p) ((p)->uc_mcontext.gregs[REG_R13])
# define R14_sig(p) ((p)->uc_mcontext.gregs[REG_R14])
# if defined(__linux__) && defined(__arm__)
#  define R15_sig(p) ((p)->uc_mcontext.arm_pc)
# else
#  define R15_sig(p) ((p)->uc_mcontext.gregs[REG_R15])
# endif
#elif defined(__NetBSD__)
# define XMM_sig(p,i) (((struct fxsave64 *)(p)->uc_mcontext.__fpregs)->fx_xmm[i])
# define EIP_sig(p) ((p)->uc_mcontext.__gregs[_REG_EIP])
# define RIP_sig(p) ((p)->uc_mcontext.__gregs[_REG_RIP])
# define RAX_sig(p) ((p)->uc_mcontext.__gregs[_REG_RAX])
# define RCX_sig(p) ((p)->uc_mcontext.__gregs[_REG_RCX])
# define RDX_sig(p) ((p)->uc_mcontext.__gregs[_REG_RDX])
# define RBX_sig(p) ((p)->uc_mcontext.__gregs[_REG_RBX])
# define RSP_sig(p) ((p)->uc_mcontext.__gregs[_REG_RSP])
# define RBP_sig(p) ((p)->uc_mcontext.__gregs[_REG_RBP])
# define RSI_sig(p) ((p)->uc_mcontext.__gregs[_REG_RSI])
# define RDI_sig(p) ((p)->uc_mcontext.__gregs[_REG_RDI])
# define R8_sig(p) ((p)->uc_mcontext.__gregs[_REG_R8])
# define R9_sig(p) ((p)->uc_mcontext.__gregs[_REG_R9])
# define R10_sig(p) ((p)->uc_mcontext.__gregs[_REG_R10])
# define R11_sig(p) ((p)->uc_mcontext.__gregs[_REG_R11])
# define R12_sig(p) ((p)->uc_mcontext.__gregs[_REG_R12])
# define R13_sig(p) ((p)->uc_mcontext.__gregs[_REG_R13])
# define R14_sig(p) ((p)->uc_mcontext.__gregs[_REG_R14])
# define R15_sig(p) ((p)->uc_mcontext.__gregs[_REG_R15])
#elif defined(__DragonFly__) || defined(__FreeBSD__) || defined(__FreeBSD_kernel__)
# if defined(__DragonFly__)
#  define XMM_sig(p,i) (((union savefpu *)(p)->uc_mcontext.mc_fpregs)->sv_xmm.sv_xmm[i])
# else
#  define XMM_sig(p,i) (((struct savefpu *)(p)->uc_mcontext.mc_fpstate)->sv_xmm[i])
# endif
# define EIP_sig(p) ((p)->uc_mcontext.mc_eip)
# define RIP_sig(p) ((p)->uc_mcontext.mc_rip)
# define RAX_sig(p) ((p)->uc_mcontext.mc_rax)
# define RCX_sig(p) ((p)->uc_mcontext.mc_rcx)
# define RDX_sig(p) ((p)->uc_mcontext.mc_rdx)
# define RBX_sig(p) ((p)->uc_mcontext.mc_rbx)
# define RSP_sig(p) ((p)->uc_mcontext.mc_rsp)
# define RBP_sig(p) ((p)->uc_mcontext.mc_rbp)
# define RSI_sig(p) ((p)->uc_mcontext.mc_rsi)
# define RDI_sig(p) ((p)->uc_mcontext.mc_rdi)
# define R8_sig(p) ((p)->uc_mcontext.mc_r8)
# define R9_sig(p) ((p)->uc_mcontext.mc_r9)
# define R10_sig(p) ((p)->uc_mcontext.mc_r10)
# define R11_sig(p) ((p)->uc_mcontext.mc_r11)
# define R12_sig(p) ((p)->uc_mcontext.mc_r12)
# define R13_sig(p) ((p)->uc_mcontext.mc_r13)
# define R14_sig(p) ((p)->uc_mcontext.mc_r14)
# if defined(__FreeBSD__) && defined(__arm__)
#  define R15_sig(p) ((p)->uc_mcontext.__gregs[_REG_R15])
# else
#  define R15_sig(p) ((p)->uc_mcontext.mc_r15)
# endif
#elif defined(XP_MACOSX)
// Mach requires special treatment.
#else
# error "Don't know how to read/write to the thread state via the mcontext_t."
#endif

// For platforms where the signal/exception handler runs on the same
// thread/stack as the victim (Unix and Windows), we can use TLS to find any
// currently executing asm.js code.
#if !defined(XP_MACOSX)
static AsmJSActivation *
InnermostAsmJSActivation()
{
    PerThreadData *threadData = TlsPerThreadData.get();
    if (!threadData)
        return nullptr;

    return threadData->asmJSActivationStackFromOwnerThread();
}

<<<<<<< HEAD
// For platforms that install a single, process-wide signal handler (Unix and
// Windows), the InstallSignalHandlersMutex prevents races between JSRuntimes
// installing signal handlers.
#if !defined(XP_MACOSX) && !defined(XP_OS2)
# ifdef JS_THREADSAFE
#  include "jslock.h"
=======
static JSRuntime *
RuntimeForCurrentThread()
{
    PerThreadData *threadData = TlsPerThreadData.get();
    if (!threadData)
        return nullptr;
>>>>>>> 10857939

    return threadData->runtimeIfOnOwnerThread();
}
#endif // !defined(XP_MACOSX)

// Crashing inside the signal handler can cause the handler to be recursively
// invoked, eventually blowing the stack without actually showing a crash
// report dialog via Breakpad. To guard against this we watch for such
// recursion and fall through to the next handler immediately rather than
// trying to handle it.
class AutoSetHandlingSignal
{
    JSRuntime *rt;

  public:
    AutoSetHandlingSignal(JSRuntime *rt)
      : rt(rt)
    {
        JS_ASSERT(!rt->handlingSignal);
        rt->handlingSignal = true;
    }

    ~AutoSetHandlingSignal()
    {
        JS_ASSERT(rt->handlingSignal);
        rt->handlingSignal = false;
    }
};

#if defined(JS_CODEGEN_X64)
template <class T>
static void
SetXMMRegToNaN(bool isFloat32, T *xmm_reg)
{
    if (isFloat32) {
        JS_STATIC_ASSERT(sizeof(T) == 4 * sizeof(float));
        float *floats = reinterpret_cast<float*>(xmm_reg);
        floats[0] = GenericNaN();
        floats[1] = 0;
        floats[2] = 0;
        floats[3] = 0;
    } else {
        JS_STATIC_ASSERT(sizeof(T) == 2 * sizeof(double));
        double *dbls = reinterpret_cast<double*>(xmm_reg);
        dbls[0] = GenericNaN();
        dbls[1] = 0;
    }
}

struct GetHeapAccessOffset
{
    const AsmJSModule &module;
    explicit GetHeapAccessOffset(const AsmJSModule &module) : module(module) {}
    uintptr_t operator[](size_t index) const {
        return module.heapAccess(index).offset();
    }
};

// Perform a binary search on the projected offsets of the known heap accesses
// in the module.
static const AsmJSHeapAccess *
LookupHeapAccess(const AsmJSModule &module, uint8_t *pc)
{
    JS_ASSERT(module.containsPC(pc));

    uintptr_t pcOff = pc - module.codeBase();

    size_t match;
    if (!BinarySearch(GetHeapAccessOffset(module), 0, module.numHeapAccesses(), pcOff, &match))
        return nullptr;

    return &module.heapAccess(match);
}
#endif

<<<<<<< HEAD
# if defined(XP_WIN)
#  include "jswin.h"
# elif defined(XP_OS2)
// nothing
# else
#  include <signal.h>
#  include <sys/mman.h>
# endif
=======
#if defined(XP_WIN)
# include "jswin.h"
#else
# include <signal.h>
# include <sys/mman.h>
#endif
>>>>>>> 10857939

#if defined(__FreeBSD__) || defined(__FreeBSD_kernel__)
# include <sys/ucontext.h> // for ucontext_t, mcontext_t
#endif

#if defined(JS_CODEGEN_X64)
# if defined(__DragonFly__)
#  include <machine/npx.h> // for union savefpu
# elif defined(__FreeBSD__) || defined(__FreeBSD_kernel__) || \
       defined(__NetBSD__) || defined(__OpenBSD__)
#  include <machine/fpu.h> // for struct savefpu/fxsave64
# endif
#endif

#if defined(ANDROID)
// Not all versions of the Android NDK define ucontext_t or mcontext_t.
// Detect this and provide custom but compatible definitions. Note that these
// follow the GLibc naming convention to access register values from
// mcontext_t.
//
// See: https://chromiumcodereview.appspot.com/10829122/
// See: http://code.google.com/p/android/issues/detail?id=34784
# if !defined(__BIONIC_HAVE_UCONTEXT_T)
#  if defined(__arm__)

// GLibc on ARM defines mcontext_t has a typedef for 'struct sigcontext'.
// Old versions of the C library <signal.h> didn't define the type.
#   if !defined(__BIONIC_HAVE_STRUCT_SIGCONTEXT)
#    include <asm/sigcontext.h>
#   endif

typedef struct sigcontext mcontext_t;

typedef struct ucontext {
    uint32_t uc_flags;
    struct ucontext* uc_link;
    stack_t uc_stack;
    mcontext_t uc_mcontext;
    // Other fields are not used so don't define them here.
} ucontext_t;

#  elif defined(__i386__)
// x86 version for Android.
typedef struct {
    uint32_t gregs[19];
    void* fpregs;
    uint32_t oldmask;
    uint32_t cr2;
} mcontext_t;

typedef uint32_t kernel_sigset_t[2];  // x86 kernel uses 64-bit signal masks
typedef struct ucontext {
    uint32_t uc_flags;
    struct ucontext* uc_link;
    stack_t uc_stack;
    mcontext_t uc_mcontext;
    // Other fields are not used by V8, don't define them here.
} ucontext_t;
enum { REG_EIP = 14 };
#  endif  // defined(__i386__)
# endif  // !defined(__BIONIC_HAVE_UCONTEXT_T)
#endif // defined(ANDROID)

#if defined(ANDROID) && defined(MOZ_LINKER)
// Apparently, on some Android systems, the signal handler is always passed
// nullptr as the faulting address. This would cause the asm.js signal handler
// to think that a safe out-of-bounds access was a nullptr-deref. This
// brokenness is already detected by ElfLoader (enabled by MOZ_LINKER), so
// reuse that check to disable asm.js compilation on systems where the signal
// handler is broken.
extern "C" MFBT_API bool IsSignalHandlingBroken();
#else
static bool IsSignalHandlingBroken() { return false; }
#endif // defined(MOZ_LINKER)

#if !defined(XP_WIN)
# define CONTEXT ucontext_t
#endif

<<<<<<< HEAD
# if !defined(XP_WIN)
#  if defined(XP_OS2)
#   define CONTEXT CONTEXTRECORD
#  else
#   define CONTEXT ucontext_t
#  endif
# endif
=======
#if defined(JS_CPU_X64)
# define PC_sig(p) RIP_sig(p)
#elif defined(JS_CPU_X86)
# define PC_sig(p) EIP_sig(p)
#elif defined(JS_CPU_ARM)
# define PC_sig(p) R15_sig(p)
#endif

static bool
HandleSimulatorInterrupt(JSRuntime *rt, AsmJSActivation *activation, void *faultingAddress)
{
    // If the ARM simulator is enabled, the pc is in the simulator C++ code and
    // not in the generated code, so we check the simulator's pc manually. Also
    // note that we can't simply use simulator->set_pc() here because the
    // simulator could be in the middle of an instruction. On ARM, the signal
    // handlers are currently only used for Odin code, see bug 964258.
>>>>>>> 10857939

#ifdef JS_ARM_SIMULATOR
    const AsmJSModule &module = activation->module();
    if (module.containsPC((void *)rt->mainThread.simulator()->get_pc()) &&
        module.containsPC(faultingAddress))
    {
        activation->setInterrupted(nullptr);
        int32_t nextpc = int32_t(module.interruptExit());
        rt->mainThread.simulator()->set_resume_pc(nextpc);
        return true;
    }
#endif
    return false;
}

#if !defined(XP_MACOSX)
static uint8_t **
ContextToPC(CONTEXT *context)
{
    JS_STATIC_ASSERT(sizeof(PC_sig(context)) == sizeof(void*));
    return reinterpret_cast<uint8_t**>(&PC_sig(context));
}

# if defined(JS_CODEGEN_X64)
static void
SetRegisterToCoercedUndefined(CONTEXT *context, bool isFloat32, AnyRegister reg)
{
    if (reg.isFloat()) {
        switch (reg.fpu().code()) {
          case JSC::X86Registers::xmm0:  SetXMMRegToNaN(isFloat32, &XMM_sig(context, 0)); break;
          case JSC::X86Registers::xmm1:  SetXMMRegToNaN(isFloat32, &XMM_sig(context, 1)); break;
          case JSC::X86Registers::xmm2:  SetXMMRegToNaN(isFloat32, &XMM_sig(context, 2)); break;
          case JSC::X86Registers::xmm3:  SetXMMRegToNaN(isFloat32, &XMM_sig(context, 3)); break;
          case JSC::X86Registers::xmm4:  SetXMMRegToNaN(isFloat32, &XMM_sig(context, 4)); break;
          case JSC::X86Registers::xmm5:  SetXMMRegToNaN(isFloat32, &XMM_sig(context, 5)); break;
          case JSC::X86Registers::xmm6:  SetXMMRegToNaN(isFloat32, &XMM_sig(context, 6)); break;
          case JSC::X86Registers::xmm7:  SetXMMRegToNaN(isFloat32, &XMM_sig(context, 7)); break;
          case JSC::X86Registers::xmm8:  SetXMMRegToNaN(isFloat32, &XMM_sig(context, 8)); break;
          case JSC::X86Registers::xmm9:  SetXMMRegToNaN(isFloat32, &XMM_sig(context, 9)); break;
          case JSC::X86Registers::xmm10: SetXMMRegToNaN(isFloat32, &XMM_sig(context, 10)); break;
          case JSC::X86Registers::xmm11: SetXMMRegToNaN(isFloat32, &XMM_sig(context, 11)); break;
          case JSC::X86Registers::xmm12: SetXMMRegToNaN(isFloat32, &XMM_sig(context, 12)); break;
          case JSC::X86Registers::xmm13: SetXMMRegToNaN(isFloat32, &XMM_sig(context, 13)); break;
          case JSC::X86Registers::xmm14: SetXMMRegToNaN(isFloat32, &XMM_sig(context, 14)); break;
          case JSC::X86Registers::xmm15: SetXMMRegToNaN(isFloat32, &XMM_sig(context, 15)); break;
          default: MOZ_CRASH();
        }
    } else {
        switch (reg.gpr().code()) {
          case JSC::X86Registers::eax: RAX_sig(context) = 0; break;
          case JSC::X86Registers::ecx: RCX_sig(context) = 0; break;
          case JSC::X86Registers::edx: RDX_sig(context) = 0; break;
          case JSC::X86Registers::ebx: RBX_sig(context) = 0; break;
          case JSC::X86Registers::esp: RSP_sig(context) = 0; break;
          case JSC::X86Registers::ebp: RBP_sig(context) = 0; break;
          case JSC::X86Registers::esi: RSI_sig(context) = 0; break;
          case JSC::X86Registers::edi: RDI_sig(context) = 0; break;
          case JSC::X86Registers::r8:  R8_sig(context)  = 0; break;
          case JSC::X86Registers::r9:  R9_sig(context)  = 0; break;
          case JSC::X86Registers::r10: R10_sig(context) = 0; break;
          case JSC::X86Registers::r11: R11_sig(context) = 0; break;
          case JSC::X86Registers::r12: R12_sig(context) = 0; break;
          case JSC::X86Registers::r13: R13_sig(context) = 0; break;
          case JSC::X86Registers::r14: R14_sig(context) = 0; break;
          case JSC::X86Registers::r15: R15_sig(context) = 0; break;
          default: MOZ_CRASH();
        }
    }
}
# endif  // JS_CODEGEN_X64
#endif   // !XP_MACOSX

#if defined(XP_WIN)

static bool
HandleException(PEXCEPTION_POINTERS exception)
{
    EXCEPTION_RECORD *record = exception->ExceptionRecord;
    CONTEXT *context = exception->ContextRecord;

    if (record->ExceptionCode != EXCEPTION_ACCESS_VIOLATION)
        return false;

    uint8_t **ppc = ContextToPC(context);
    uint8_t *pc = *ppc;
    JS_ASSERT(pc == record->ExceptionAddress);

    if (record->NumberParameters < 2)
        return false;

    void *faultingAddress = (void*)record->ExceptionInformation[1];

    JSRuntime *rt = RuntimeForCurrentThread();

    // Don't allow recursive handling of signals, see AutoSetHandlingSignal.
    if (!rt || rt->handlingSignal)
        return false;
    AutoSetHandlingSignal handling(rt);

    if (rt->jitRuntime() && rt->jitRuntime()->handleAccessViolation(rt, faultingAddress))
        return true;

    AsmJSActivation *activation = InnermostAsmJSActivation();
    if (!activation)
        return false;

    const AsmJSModule &module = activation->module();
    if (!module.containsPC(pc))
        return false;

    // If we faulted trying to execute code in 'module', this must be an
    // interrupt callback (see RequestInterruptForAsmJSCode). Redirect
    // execution to a trampoline which will call js::HandleExecutionInterrupt.
    // The trampoline will jump to activation->resumePC if execution isn't
    // interrupted.
    if (module.containsPC(faultingAddress)) {
        activation->setInterrupted(pc);
        *ppc = module.interruptExit();

        JSRuntime::AutoLockForInterrupt lock(rt);
        module.unprotectCode(rt);
        return true;
    }

# if defined(JS_CODEGEN_X64)
    // These checks aren't necessary, but, since we can, check anyway to make
    // sure we aren't covering up a real bug.
    if (!module.maybeHeap() ||
        faultingAddress < module.maybeHeap() ||
        faultingAddress >= module.maybeHeap() + AsmJSBufferProtectedSize)
    {
        return false;
    }

    const AsmJSHeapAccess *heapAccess = LookupHeapAccess(module, pc);
    if (!heapAccess)
        return false;

    // Also not necessary, but, since we can, do.
    if (heapAccess->isLoad() != !record->ExceptionInformation[0])
        return false;

    // We now know that this is an out-of-bounds access made by an asm.js
    // load/store that we should handle. If this is a load, assign the
    // JS-defined result value to the destination register (ToInt32(undefined)
    // or ToNumber(undefined), determined by the type of the destination
    // register) and set the PC to the next op. Upon return from the handler,
    // execution will resume at this next PC.
    if (heapAccess->isLoad())
        SetRegisterToCoercedUndefined(context, heapAccess->isFloat32Load(), heapAccess->loadedReg());
    *ppc += heapAccess->opLength();
    return true;
# else
    return false;
# endif
}

static LONG WINAPI
AsmJSExceptionHandler(LPEXCEPTION_POINTERS exception)
{
    if (HandleException(exception))
        return EXCEPTION_CONTINUE_EXECUTION;

    // No need to worry about calling other handlers, the OS does this for us.
    return EXCEPTION_CONTINUE_SEARCH;
}

<<<<<<< HEAD
# elif defined(XP_OS2)

static bool
HandleException(PEXCEPTIONREPORTRECORD pReport,
                PCONTEXTRECORD pContext)
{
    if (pReport->ExceptionNum != XCPT_ACCESS_VIOLATION)
        return false;

    AsmJSActivation *activation = InnermostAsmJSActivation();
    if (!activation)
        return false;

    uint8_t **ppc = ContextToPC(pContext);
    uint8_t *pc = *ppc;
    JS_ASSERT(pc == pReport->ExceptionAddress);

    const AsmJSModule &module = activation->module();
    if (!module.containsPC(pc))
        return false;

    if (pReport->cParameters < 2)
        return false;

    void *faultingAddress = (void*)pReport->ExceptionInfo[1];

    // If we faulted trying to execute code in 'module', this must be an
    // operation callback (see TriggerOperationCallbackForAsmJSCode). Redirect
    // execution to a trampoline which will call js_HandleExecutionInterrupt.
    // The trampoline will jump to activation->resumePC if execution isn't
    // interrupted.
    if (module.containsPC(faultingAddress)) {
        activation->setResumePC(pc);
        *ppc = module.operationCallbackExit();
        if (!DosSetMem(module.functionCode(), module.functionBytes(), PAG_COMMIT | PAG_DEFAULT))
            MOZ_CRASH();
        return true;
    }

    return false;
}

static ULONG _System
AsmJSExceptionHandler(PEXCEPTIONREPORTRECORD pReport,
                      PEXCEPTIONREGISTRATIONRECORD,
                      PCONTEXTRECORD pContext,
                      PVOID)
{
    if (HandleException(pReport, pContext))
        return XCPT_CONTINUE_EXECUTION;

    // No need to worry about calling other handlers, the OS does this for us.
    return XCPT_CONTINUE_SEARCH;
}

void
AsmJSOS2ExceptionHandler::clearCurrentThread()
{
    if (!installed())
        return;

    DosUnsetExceptionHandler(&regrec_);
    memset(&regrec_, 0, sizeof(regrec_));
}

bool
AsmJSOS2ExceptionHandler::setCurrentThread()
{
    if (installed())
        return true;

    regrec_.ExceptionHandler = AsmJSExceptionHandler;
    return DosSetExceptionHandler(&regrec_) == 0;
}

# elif defined(XP_MACOSX)
#  include <mach/exc.h>
=======
#elif defined(XP_MACOSX)
# include <mach/exc.h>
>>>>>>> 10857939

static uint8_t **
ContextToPC(x86_thread_state_t &state)
{
# if defined(JS_CODEGEN_X64)
    JS_STATIC_ASSERT(sizeof(state.uts.ts64.__rip) == sizeof(void*));
    return reinterpret_cast<uint8_t**>(&state.uts.ts64.__rip);
# else
    JS_STATIC_ASSERT(sizeof(state.uts.ts32.__eip) == sizeof(void*));
    return reinterpret_cast<uint8_t**>(&state.uts.ts32.__eip);
# endif
}

# if defined(JS_CODEGEN_X64)
static bool
SetRegisterToCoercedUndefined(mach_port_t rtThread, x86_thread_state64_t &state,
                              const AsmJSHeapAccess &heapAccess)
{
    if (heapAccess.loadedReg().isFloat()) {
        kern_return_t kret;

        x86_float_state64_t fstate;
        unsigned int count = x86_FLOAT_STATE64_COUNT;
        kret = thread_get_state(rtThread, x86_FLOAT_STATE64, (thread_state_t) &fstate, &count);
        if (kret != KERN_SUCCESS)
            return false;

        bool f32 = heapAccess.isFloat32Load();
        switch (heapAccess.loadedReg().fpu().code()) {
          case JSC::X86Registers::xmm0:  SetXMMRegToNaN(f32, &fstate.__fpu_xmm0); break;
          case JSC::X86Registers::xmm1:  SetXMMRegToNaN(f32, &fstate.__fpu_xmm1); break;
          case JSC::X86Registers::xmm2:  SetXMMRegToNaN(f32, &fstate.__fpu_xmm2); break;
          case JSC::X86Registers::xmm3:  SetXMMRegToNaN(f32, &fstate.__fpu_xmm3); break;
          case JSC::X86Registers::xmm4:  SetXMMRegToNaN(f32, &fstate.__fpu_xmm4); break;
          case JSC::X86Registers::xmm5:  SetXMMRegToNaN(f32, &fstate.__fpu_xmm5); break;
          case JSC::X86Registers::xmm6:  SetXMMRegToNaN(f32, &fstate.__fpu_xmm6); break;
          case JSC::X86Registers::xmm7:  SetXMMRegToNaN(f32, &fstate.__fpu_xmm7); break;
          case JSC::X86Registers::xmm8:  SetXMMRegToNaN(f32, &fstate.__fpu_xmm8); break;
          case JSC::X86Registers::xmm9:  SetXMMRegToNaN(f32, &fstate.__fpu_xmm9); break;
          case JSC::X86Registers::xmm10: SetXMMRegToNaN(f32, &fstate.__fpu_xmm10); break;
          case JSC::X86Registers::xmm11: SetXMMRegToNaN(f32, &fstate.__fpu_xmm11); break;
          case JSC::X86Registers::xmm12: SetXMMRegToNaN(f32, &fstate.__fpu_xmm12); break;
          case JSC::X86Registers::xmm13: SetXMMRegToNaN(f32, &fstate.__fpu_xmm13); break;
          case JSC::X86Registers::xmm14: SetXMMRegToNaN(f32, &fstate.__fpu_xmm14); break;
          case JSC::X86Registers::xmm15: SetXMMRegToNaN(f32, &fstate.__fpu_xmm15); break;
          default: MOZ_CRASH();
        }

        kret = thread_set_state(rtThread, x86_FLOAT_STATE64, (thread_state_t)&fstate, x86_FLOAT_STATE64_COUNT);
        if (kret != KERN_SUCCESS)
            return false;
    } else {
        switch (heapAccess.loadedReg().gpr().code()) {
          case JSC::X86Registers::eax: state.__rax = 0; break;
          case JSC::X86Registers::ecx: state.__rcx = 0; break;
          case JSC::X86Registers::edx: state.__rdx = 0; break;
          case JSC::X86Registers::ebx: state.__rbx = 0; break;
          case JSC::X86Registers::esp: state.__rsp = 0; break;
          case JSC::X86Registers::ebp: state.__rbp = 0; break;
          case JSC::X86Registers::esi: state.__rsi = 0; break;
          case JSC::X86Registers::edi: state.__rdi = 0; break;
          case JSC::X86Registers::r8:  state.__r8  = 0; break;
          case JSC::X86Registers::r9:  state.__r9  = 0; break;
          case JSC::X86Registers::r10: state.__r10 = 0; break;
          case JSC::X86Registers::r11: state.__r11 = 0; break;
          case JSC::X86Registers::r12: state.__r12 = 0; break;
          case JSC::X86Registers::r13: state.__r13 = 0; break;
          case JSC::X86Registers::r14: state.__r14 = 0; break;
          case JSC::X86Registers::r15: state.__r15 = 0; break;
          default: MOZ_CRASH();
        }
    }
    return true;
}
# endif

// This definition was generated by mig (the Mach Interface Generator) for the
// routine 'exception_raise' (exc.defs).
#pragma pack(4)
typedef struct {
    mach_msg_header_t Head;
    /* start of the kernel processed data */
    mach_msg_body_t msgh_body;
    mach_msg_port_descriptor_t thread;
    mach_msg_port_descriptor_t task;
    /* end of the kernel processed data */
    NDR_record_t NDR;
    exception_type_t exception;
    mach_msg_type_number_t codeCnt;
    int64_t code[2];
} Request__mach_exception_raise_t;
#pragma pack()

// The full Mach message also includes a trailer.
struct ExceptionRequest
{
    Request__mach_exception_raise_t body;
    mach_msg_trailer_t trailer;
};

static bool
HandleMachException(JSRuntime *rt, const ExceptionRequest &request)
{
    // Don't allow recursive handling of signals, see AutoSetHandlingSignal.
    if (rt->handlingSignal)
        return false;
    AutoSetHandlingSignal handling(rt);

    // Get the port of the JSRuntime's thread from the message.
    mach_port_t rtThread = request.body.thread.name;

    // Read out the JSRuntime thread's register state.
    x86_thread_state_t state;
    unsigned int count = x86_THREAD_STATE_COUNT;
    kern_return_t kret;
    kret = thread_get_state(rtThread, x86_THREAD_STATE, (thread_state_t)&state, &count);
    if (kret != KERN_SUCCESS)
        return false;

    uint8_t **ppc = ContextToPC(state);
    uint8_t *pc = *ppc;

    if (request.body.exception != EXC_BAD_ACCESS || request.body.codeCnt != 2)
        return false;

    void *faultingAddress = (void*)request.body.code[1];

    if (rt->jitRuntime() && rt->jitRuntime()->handleAccessViolation(rt, faultingAddress))
        return true;

    AsmJSActivation *activation = rt->mainThread.asmJSActivationStackFromAnyThread();
    if (!activation)
        return false;

    const AsmJSModule &module = activation->module();
    if (HandleSimulatorInterrupt(rt, activation, faultingAddress)) {
        JSRuntime::AutoLockForInterrupt lock(rt);
        module.unprotectCode(rt);
        return true;
    }

    if (!module.containsPC(pc))
        return false;

    // If we faulted trying to execute code in 'module', this must be an
    // interrupt callback (see RequestInterruptForAsmJSCode). Redirect
    // execution to a trampoline which will call js::HandleExecutionInterrupt.
    // The trampoline will jump to activation->resumePC if execution isn't
    // interrupted.
    if (module.containsPC(faultingAddress)) {
        activation->setInterrupted(pc);
        *ppc = module.interruptExit();

        JSRuntime::AutoLockForInterrupt lock(rt);
        module.unprotectCode(rt);

        // Update the thread state with the new pc.
        kret = thread_set_state(rtThread, x86_THREAD_STATE, (thread_state_t)&state, x86_THREAD_STATE_COUNT);
        return kret == KERN_SUCCESS;
    }

# if defined(JS_CODEGEN_X64)
    // These checks aren't necessary, but, since we can, check anyway to make
    // sure we aren't covering up a real bug.
    if (!module.maybeHeap() ||
        faultingAddress < module.maybeHeap() ||
        faultingAddress >= module.maybeHeap() + AsmJSBufferProtectedSize)
    {
        return false;
    }

    const AsmJSHeapAccess *heapAccess = LookupHeapAccess(module, pc);
    if (!heapAccess)
        return false;

    // We now know that this is an out-of-bounds access made by an asm.js
    // load/store that we should handle. If this is a load, assign the
    // JS-defined result value to the destination register (ToInt32(undefined)
    // or ToNumber(undefined), determined by the type of the destination
    // register) and set the PC to the next op. Upon return from the handler,
    // execution will resume at this next PC.
    if (heapAccess->isLoad()) {
        if (!SetRegisterToCoercedUndefined(rtThread, state.uts.ts64, *heapAccess))
            return false;
    }
    *ppc += heapAccess->opLength();

    // Update the thread state with the new pc.
    kret = thread_set_state(rtThread, x86_THREAD_STATE, (thread_state_t)&state, x86_THREAD_STATE_COUNT);
    if (kret != KERN_SUCCESS)
        return false;

    return true;
# else
    return false;
# endif
}

// Taken from mach_exc in /usr/include/mach/mach_exc.defs.
static const mach_msg_id_t sExceptionId = 2405;

// The choice of id here is arbitrary, the only constraint is that sQuitId != sExceptionId.
static const mach_msg_id_t sQuitId = 42;

void
AsmJSMachExceptionHandlerThread(void *threadArg)
{
    JSRuntime *rt = reinterpret_cast<JSRuntime*>(threadArg);
    mach_port_t port = rt->asmJSMachExceptionHandler.port();
    kern_return_t kret;

    while(true) {
        ExceptionRequest request;
        kret = mach_msg(&request.body.Head, MACH_RCV_MSG, 0, sizeof(request),
                        port, MACH_MSG_TIMEOUT_NONE, MACH_PORT_NULL);

        // If we fail even receiving the message, we can't even send a reply!
        // Rather than hanging the faulting thread (hanging the browser), crash.
        if (kret != KERN_SUCCESS) {
            fprintf(stderr, "AsmJSMachExceptionHandlerThread: mach_msg failed with %d\n", (int)kret);
            MOZ_CRASH();
        }

        // There are only two messages we should be receiving: an exception
        // message that occurs when the runtime's thread faults and the quit
        // message sent when the runtime is shutting down.
        if (request.body.Head.msgh_id == sQuitId)
            break;
        if (request.body.Head.msgh_id != sExceptionId) {
            fprintf(stderr, "Unexpected msg header id %d\n", (int)request.body.Head.msgh_bits);
            MOZ_CRASH();
        }

        // Some thread just commited an EXC_BAD_ACCESS and has been suspended by
        // the kernel. The kernel is waiting for us to reply with instructions.
        // Our default is the "not handled" reply (by setting the RetCode field
        // of the reply to KERN_FAILURE) which tells the kernel to continue
        // searching at the process and system level. If this is an asm.js
        // expected exception, we handle it and return KERN_SUCCESS.
        bool handled = HandleMachException(rt, request);
        kern_return_t replyCode = handled ? KERN_SUCCESS : KERN_FAILURE;

        // This magic incantation to send a reply back to the kernel was derived
        // from the exc_server generated by 'mig -v /usr/include/mach/mach_exc.defs'.
        __Reply__exception_raise_t reply;
        reply.Head.msgh_bits = MACH_MSGH_BITS(MACH_MSGH_BITS_REMOTE(request.body.Head.msgh_bits), 0);
        reply.Head.msgh_size = sizeof(reply);
        reply.Head.msgh_remote_port = request.body.Head.msgh_remote_port;
        reply.Head.msgh_local_port = MACH_PORT_NULL;
        reply.Head.msgh_id = request.body.Head.msgh_id + 100;
        reply.NDR = NDR_record;
        reply.RetCode = replyCode;
        mach_msg(&reply.Head, MACH_SEND_MSG, sizeof(reply), 0, MACH_PORT_NULL,
                 MACH_MSG_TIMEOUT_NONE, MACH_PORT_NULL);
    }
}

AsmJSMachExceptionHandler::AsmJSMachExceptionHandler()
  : installed_(false),
    thread_(nullptr),
    port_(MACH_PORT_NULL)
{}

void
AsmJSMachExceptionHandler::uninstall()
{
#ifdef JS_THREADSAFE
    if (installed_) {
        thread_port_t thread = mach_thread_self();
        kern_return_t kret = thread_set_exception_ports(thread,
                                                        EXC_MASK_BAD_ACCESS,
                                                        MACH_PORT_NULL,
                                                        EXCEPTION_DEFAULT | MACH_EXCEPTION_CODES,
                                                        THREAD_STATE_NONE);
        mach_port_deallocate(mach_task_self(), thread);
        if (kret != KERN_SUCCESS)
            MOZ_CRASH();
        installed_ = false;
    }
    if (thread_ != nullptr) {
        // Break the handler thread out of the mach_msg loop.
        mach_msg_header_t msg;
        msg.msgh_bits = MACH_MSGH_BITS(MACH_MSG_TYPE_COPY_SEND, 0);
        msg.msgh_size = sizeof(msg);
        msg.msgh_remote_port = port_;
        msg.msgh_local_port = MACH_PORT_NULL;
        msg.msgh_reserved = 0;
        msg.msgh_id = sQuitId;
        kern_return_t kret = mach_msg(&msg, MACH_SEND_MSG, sizeof(msg), 0, MACH_PORT_NULL,
                                      MACH_MSG_TIMEOUT_NONE, MACH_PORT_NULL);
        if (kret != KERN_SUCCESS) {
            fprintf(stderr, "AsmJSMachExceptionHandler: failed to send quit message: %d\n", (int)kret);
            MOZ_CRASH();
        }

        // Wait for the handler thread to complete before deallocating the port.
        PR_JoinThread(thread_);
        thread_ = nullptr;
    }
    if (port_ != MACH_PORT_NULL) {
        DebugOnly<kern_return_t> kret = mach_port_destroy(mach_task_self(), port_);
        JS_ASSERT(kret == KERN_SUCCESS);
        port_ = MACH_PORT_NULL;
    }
#else
    JS_ASSERT(!installed_);
#endif
}

bool
AsmJSMachExceptionHandler::install(JSRuntime *rt)
{
#ifdef JS_THREADSAFE
    JS_ASSERT(!installed());
    kern_return_t kret;
    mach_port_t thread;

    // Get a port which can send and receive data.
    kret = mach_port_allocate(mach_task_self(), MACH_PORT_RIGHT_RECEIVE, &port_);
    if (kret != KERN_SUCCESS)
        goto error;
    kret = mach_port_insert_right(mach_task_self(), port_, port_, MACH_MSG_TYPE_MAKE_SEND);
    if (kret != KERN_SUCCESS)
        goto error;

    // Create a thread to block on reading port_.
    thread_ = PR_CreateThread(PR_USER_THREAD, AsmJSMachExceptionHandlerThread, rt,
                              PR_PRIORITY_NORMAL, PR_GLOBAL_THREAD, PR_JOINABLE_THREAD, 0);
    if (!thread_)
        goto error;

    // Direct exceptions on this thread to port_ (and thus our handler thread).
    // Note: we are totally clobbering any existing *thread* exception ports and
    // not even attempting to forward. Breakpad and gdb both use the *process*
    // exception ports which are only called if the thread doesn't handle the
    // exception, so we should be fine.
    thread = mach_thread_self();
    kret = thread_set_exception_ports(thread,
                                      EXC_MASK_BAD_ACCESS,
                                      port_,
                                      EXCEPTION_DEFAULT | MACH_EXCEPTION_CODES,
                                      THREAD_STATE_NONE);
    mach_port_deallocate(mach_task_self(), thread);
    if (kret != KERN_SUCCESS)
        goto error;

    installed_ = true;
    return true;

  error:
    uninstall();
    return false;
#else
    return false;
#endif
}

<<<<<<< HEAD
# else  // If not Windows or OS/2 or Mac, assume Unix
=======
#else  // If not Windows or Mac, assume Unix
>>>>>>> 10857939

// Be very cautious and default to not handling; we don't want to accidentally
// silence real crashes from real bugs.
static bool
HandleSignal(int signum, siginfo_t *info, void *ctx)
{
    CONTEXT *context = (CONTEXT *)ctx;
    uint8_t **ppc = ContextToPC(context);
    uint8_t *pc = *ppc;

    void *faultingAddress = info->si_addr;

    JSRuntime *rt = RuntimeForCurrentThread();

    // Don't allow recursive handling of signals, see AutoSetHandlingSignal.
    if (!rt || rt->handlingSignal)
        return false;
    AutoSetHandlingSignal handling(rt);

    if (rt->jitRuntime() && rt->jitRuntime()->handleAccessViolation(rt, faultingAddress))
        return true;

    AsmJSActivation *activation = InnermostAsmJSActivation();
    if (!activation)
        return false;

    const AsmJSModule &module = activation->module();
    if (HandleSimulatorInterrupt(rt, activation, faultingAddress)) {
        JSRuntime::AutoLockForInterrupt lock(rt);
        module.unprotectCode(rt);
        return true;
    }

    if (!module.containsPC(pc))
        return false;

    // If we faulted trying to execute code in 'module', this must be an
    // interrupt callback (see RequestInterruptForAsmJSCode). Redirect
    // execution to a trampoline which will call js::HandleExecutionInterrupt.
    // The trampoline will jump to activation->resumePC if execution isn't
    // interrupted.
    if (module.containsPC(faultingAddress)) {
        activation->setInterrupted(pc);
        *ppc = module.interruptExit();

        JSRuntime::AutoLockForInterrupt lock(rt);
        module.unprotectCode(rt);
        return true;
    }

# if defined(JS_CODEGEN_X64)
    // These checks aren't necessary, but, since we can, check anyway to make
    // sure we aren't covering up a real bug.
    if (!module.maybeHeap() ||
        faultingAddress < module.maybeHeap() ||
        faultingAddress >= module.maybeHeap() + AsmJSBufferProtectedSize)
    {
        return false;
    }

    const AsmJSHeapAccess *heapAccess = LookupHeapAccess(module, pc);
    if (!heapAccess)
        return false;

    // We now know that this is an out-of-bounds access made by an asm.js
    // load/store that we should handle. If this is a load, assign the
    // JS-defined result value to the destination register (ToInt32(undefined)
    // or ToNumber(undefined), determined by the type of the destination
    // register) and set the PC to the next op. Upon return from the handler,
    // execution will resume at this next PC.
    if (heapAccess->isLoad())
        SetRegisterToCoercedUndefined(context, heapAccess->isFloat32Load(), heapAccess->loadedReg());
    *ppc += heapAccess->opLength();
    return true;
# else
    return false;
# endif
}

static struct sigaction sPrevHandler;

static void
AsmJSFaultHandler(int signum, siginfo_t *info, void *context)
{
    if (HandleSignal(signum, info, context))
        return;

    // This signal is not for any asm.js code we expect, so we need to forward
    // the signal to the next handler. If there is no next handler (SIG_IGN or
    // SIG_DFL), then it's time to crash. To do this, we set the signal back to
    // its original disposition and return. This will cause the faulting op to
    // be re-executed which will crash in the normal way. The advantage of
    // doing this to calling _exit() is that we remove ourselves from the crash
    // stack which improves crash reports. If there is a next handler, call it.
    // It will either crash synchronously, fix up the instruction so that
    // execution can continue and return, or trigger a crash by returning the
    // signal to it's original disposition and returning.
    //
    // Note: the order of these tests matter.
    if (sPrevHandler.sa_flags & SA_SIGINFO)
        sPrevHandler.sa_sigaction(signum, info, context);
    else if (sPrevHandler.sa_handler == SIG_DFL || sPrevHandler.sa_handler == SIG_IGN)
        sigaction(signum, &sPrevHandler, nullptr);
    else
        sPrevHandler.sa_handler(signum);
}
#endif

#if !defined(XP_MACOSX)
static bool sHandlersInstalled = false;
#endif

bool
js::EnsureAsmJSSignalHandlersInstalled(JSRuntime *rt)
{
    if (IsSignalHandlingBroken())
        return false;

#if defined(XP_MACOSX)
    // On OSX, each JSRuntime gets its own handler.
    return rt->asmJSMachExceptionHandler.installed() || rt->asmJSMachExceptionHandler.install(rt);
#elif defined(XP_OS2)
    return rt->asmJSOS2ExceptionHandler.installed() || rt->asmJSOS2ExceptionHandler.setCurrentThread();
#else
    // Assume Windows or Unix. For these platforms, there is a single,
    // process-wide signal handler installed. Take care to only install it once.
    if (sHandlersInstalled)
        return true;

# if defined(XP_WIN)
    if (!AddVectoredExceptionHandler(/* FirstHandler = */true, AsmJSExceptionHandler))
        return false;
# else
    // Assume Unix. SA_NODEFER allows us to reenter the signal handler if we
    // crash while handling the signal, and fall through to the Breakpad
    // handler by testing handlingSignal.
    struct sigaction sigAction;
    sigAction.sa_flags = SA_SIGINFO | SA_NODEFER;
    sigAction.sa_sigaction = &AsmJSFaultHandler;
    sigemptyset(&sigAction.sa_mask);
    if (sigaction(SIGSEGV, &sigAction, &sPrevHandler))
        return false;
# endif

    sHandlersInstalled = true;
#endif
    return true;
}

// To interrupt execution of a JSRuntime, any thread may call
// JS_RequestInterruptCallback (JSRuntime::requestInterruptCallback from inside
// the engine). In the simplest case, this sets some state that is polled at
// regular intervals (function prologues, loop headers). For tight loops, this
// poses non-trivial overhead. For asm.js, we can do better: when another
// thread requests an interrupt, we simply mprotect all of the innermost asm.js
// module activation's code. This will trigger a SIGSEGV, taking us into
// AsmJSFaultHandler. From there, we can manually redirect execution to call
// js::HandleExecutionInterrupt. The memory is un-protected from the signal
// handler after control flow is redirected.
void
js::RequestInterruptForAsmJSCode(JSRuntime *rt)
{
    JS_ASSERT(rt->currentThreadOwnsInterruptLock());

    AsmJSActivation *activation = rt->mainThread.asmJSActivationStackFromAnyThread();
    if (!activation)
        return;

<<<<<<< HEAD
    const AsmJSModule &module = activation->module();

#if defined(XP_WIN)
    DWORD oldProtect;
    if (!VirtualProtect(module.functionCode(), module.functionBytes(), PAGE_NOACCESS, &oldProtect))
        MOZ_CRASH();
#elif defined(XP_OS2)
    if (!DosSetMem(module.functionCode(), module.functionBytes(), PAG_DECOMMIT))
        MOZ_CRASH();
#else  // assume Unix
    if (mprotect(module.functionCode(), module.functionBytes(), PROT_NONE))
        MOZ_CRASH();
#endif
=======
    activation->module().protectCode(rt);
>>>>>>> 10857939
}

#if defined(MOZ_ASAN) && defined(JS_STANDALONE)
// Usually, this definition is found in mozglue (see mozglue/build/AsanOptions.cpp).
// However, when doing standalone JS builds, mozglue is not used and we must ensure
// that we still allow custom SIGSEGV handlers for asm.js and ion to work correctly.
extern "C" MOZ_ASAN_BLACKLIST
const char* __asan_default_options() {
    return "allow_user_segv_handler=1";
}
#endif<|MERGE_RESOLUTION|>--- conflicted
+++ resolved
@@ -165,21 +165,12 @@
     return threadData->asmJSActivationStackFromOwnerThread();
 }
 
-<<<<<<< HEAD
-// For platforms that install a single, process-wide signal handler (Unix and
-// Windows), the InstallSignalHandlersMutex prevents races between JSRuntimes
-// installing signal handlers.
-#if !defined(XP_MACOSX) && !defined(XP_OS2)
-# ifdef JS_THREADSAFE
-#  include "jslock.h"
-=======
 static JSRuntime *
 RuntimeForCurrentThread()
 {
     PerThreadData *threadData = TlsPerThreadData.get();
     if (!threadData)
         return nullptr;
->>>>>>> 10857939
 
     return threadData->runtimeIfOnOwnerThread();
 }
@@ -255,23 +246,14 @@
 }
 #endif
 
-<<<<<<< HEAD
-# if defined(XP_WIN)
-#  include "jswin.h"
-# elif defined(XP_OS2)
-// nothing
-# else
-#  include <signal.h>
-#  include <sys/mman.h>
-# endif
-=======
 #if defined(XP_WIN)
 # include "jswin.h"
+#elif defined(XP_OS2)
+// nothing
 #else
 # include <signal.h>
 # include <sys/mman.h>
 #endif
->>>>>>> 10857939
 
 #if defined(__FreeBSD__) || defined(__FreeBSD_kernel__)
 # include <sys/ucontext.h> // for ucontext_t, mcontext_t
@@ -348,18 +330,13 @@
 #endif // defined(MOZ_LINKER)
 
 #if !defined(XP_WIN)
-# define CONTEXT ucontext_t
-#endif
-
-<<<<<<< HEAD
-# if !defined(XP_WIN)
-#  if defined(XP_OS2)
-#   define CONTEXT CONTEXTRECORD
-#  else
-#   define CONTEXT ucontext_t
-#  endif
+# if defined(XP_OS2)
+#  define CONTEXT CONTEXTRECORD
+# else
+#  define CONTEXT ucontext_t
 # endif
-=======
+#endif
+
 #if defined(JS_CPU_X64)
 # define PC_sig(p) RIP_sig(p)
 #elif defined(JS_CPU_X86)
@@ -376,7 +353,6 @@
     // note that we can't simply use simulator->set_pc() here because the
     // simulator could be in the middle of an instruction. On ARM, the signal
     // handlers are currently only used for Odin code, see bug 964258.
->>>>>>> 10857939
 
 #ifdef JS_ARM_SIMULATOR
     const AsmJSModule &module = activation->module();
@@ -544,8 +520,7 @@
     return EXCEPTION_CONTINUE_SEARCH;
 }
 
-<<<<<<< HEAD
-# elif defined(XP_OS2)
+#elif defined(XP_OS2)
 
 static bool
 HandleException(PEXCEPTIONREPORTRECORD pReport,
@@ -554,33 +529,44 @@
     if (pReport->ExceptionNum != XCPT_ACCESS_VIOLATION)
         return false;
 
-    AsmJSActivation *activation = InnermostAsmJSActivation();
-    if (!activation)
-        return false;
-
     uint8_t **ppc = ContextToPC(pContext);
     uint8_t *pc = *ppc;
     JS_ASSERT(pc == pReport->ExceptionAddress);
 
+    if (pReport->cParameters < 2)
+        return false;
+
+    void *faultingAddress = (void*)pReport->ExceptionInfo[1];
+
+    JSRuntime *rt = RuntimeForCurrentThread();
+
+    // Don't allow recursive handling of signals, see AutoSetHandlingSignal.
+    if (!rt || rt->handlingSignal)
+        return false;
+    AutoSetHandlingSignal handling(rt);
+
+    if (rt->jitRuntime() && rt->jitRuntime()->handleAccessViolation(rt, faultingAddress))
+        return true;
+
+    AsmJSActivation *activation = InnermostAsmJSActivation();
+    if (!activation)
+        return false;
+
     const AsmJSModule &module = activation->module();
     if (!module.containsPC(pc))
         return false;
 
-    if (pReport->cParameters < 2)
-        return false;
-
-    void *faultingAddress = (void*)pReport->ExceptionInfo[1];
-
     // If we faulted trying to execute code in 'module', this must be an
-    // operation callback (see TriggerOperationCallbackForAsmJSCode). Redirect
-    // execution to a trampoline which will call js_HandleExecutionInterrupt.
+    // interrupt callback (see RequestInterruptForAsmJSCode). Redirect
+    // execution to a trampoline which will call js::HandleExecutionInterrupt.
     // The trampoline will jump to activation->resumePC if execution isn't
     // interrupted.
     if (module.containsPC(faultingAddress)) {
-        activation->setResumePC(pc);
-        *ppc = module.operationCallbackExit();
-        if (!DosSetMem(module.functionCode(), module.functionBytes(), PAG_COMMIT | PAG_DEFAULT))
-            MOZ_CRASH();
+        activation->setInterrupted(pc);
+        *ppc = module.interruptExit();
+
+        JSRuntime::AutoLockForInterrupt lock(rt);
+        module.unprotectCode(rt);
         return true;
     }
 
@@ -620,12 +606,8 @@
     return DosSetExceptionHandler(&regrec_) == 0;
 }
 
-# elif defined(XP_MACOSX)
-#  include <mach/exc.h>
-=======
 #elif defined(XP_MACOSX)
 # include <mach/exc.h>
->>>>>>> 10857939
 
 static uint8_t **
 ContextToPC(x86_thread_state_t &state)
@@ -983,11 +965,7 @@
 #endif
 }
 
-<<<<<<< HEAD
-# else  // If not Windows or OS/2 or Mac, assume Unix
-=======
-#else  // If not Windows or Mac, assume Unix
->>>>>>> 10857939
+#else  // If not Windows or OS/2 or Mac, assume Unix
 
 // Be very cautious and default to not handling; we don't want to accidentally
 // silence real crashes from real bugs.
@@ -1156,23 +1134,7 @@
     if (!activation)
         return;
 
-<<<<<<< HEAD
-    const AsmJSModule &module = activation->module();
-
-#if defined(XP_WIN)
-    DWORD oldProtect;
-    if (!VirtualProtect(module.functionCode(), module.functionBytes(), PAGE_NOACCESS, &oldProtect))
-        MOZ_CRASH();
-#elif defined(XP_OS2)
-    if (!DosSetMem(module.functionCode(), module.functionBytes(), PAG_DECOMMIT))
-        MOZ_CRASH();
-#else  // assume Unix
-    if (mprotect(module.functionCode(), module.functionBytes(), PROT_NONE))
-        MOZ_CRASH();
-#endif
-=======
     activation->module().protectCode(rt);
->>>>>>> 10857939
 }
 
 #if defined(MOZ_ASAN) && defined(JS_STANDALONE)
