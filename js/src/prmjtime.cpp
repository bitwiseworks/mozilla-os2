--- conflicted
+++ resolved
@@ -20,14 +20,10 @@
 #include "jstypes.h"
 #include "jsutil.h"
 
-<<<<<<< HEAD
-#define PRMJ_DO_MILLISECONDS 1
-
 #ifdef XP_OS2
 #include <sys/timeb.h>
 #endif
-=======
->>>>>>> 8112532f
+
 #ifdef XP_WIN
 #include <windef.h>
 #include <winbase.h>
@@ -51,7 +47,16 @@
 
 using mozilla::DebugOnly;
 
-#if defined(XP_UNIX)
+#if defined(XP_OS2)
+int64_t
+PRMJ_Now(void)
+{
+    struct timeb b;
+    ftime(&b);
+    return (int64_t(b.time) * PRMJ_USEC_PER_SEC) + (int64_t(b.millitm) * PRMJ_USEC_PER_MSEC);
+}
+
+#elif defined(XP_UNIX)
 int64_t
 PRMJ_Now()
 {
@@ -157,34 +162,7 @@
 #define MUTEX_UNLOCK(m) LeaveCriticalSection(m)
 #define MUTEX_SETSPINCOUNT(m, c) SetCriticalSectionSpinCount((m),(c))
 
-<<<<<<< HEAD
-static PRCallOnceType calibrationOnce = { 0 };
-
-#else
-
-#define MUTEX_LOCK(m)
-#define MUTEX_TRYLOCK(m) 1
-#define MUTEX_UNLOCK(m)
-#define MUTEX_SETSPINCOUNT(m, c)
-
-#endif
-
-#endif /* XP_WIN */
-
-
-#if defined(XP_OS2)
-int64_t
-PRMJ_Now(void)
-{
-    struct timeb b;
-    ftime(&b);
-    return (int64_t(b.time) * PRMJ_USEC_PER_SEC) + (int64_t(b.millitm) * PRMJ_USEC_PER_MSEC);
-}
-
-#elif defined(XP_UNIX)
-=======
 // Please see bug 363258 for why the win32 timing code is so complex.
->>>>>>> 8112532f
 int64_t
 PRMJ_Now()
 {
