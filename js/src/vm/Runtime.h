/* -*- Mode: C++; tab-width: 8; indent-tabs-mode: nil; c-basic-offset: 4 -*-
 * vim: set ts=8 sts=4 et sw=4 tw=99:
 * This Source Code Form is subject to the terms of the Mozilla Public
 * License, v. 2.0. If a copy of the MPL was not distributed with this
 * file, You can obtain one at http://mozilla.org/MPL/2.0/. */

#ifndef vm_Runtime_h
#define vm_Runtime_h

#include "mozilla/Atomics.h"
#include "mozilla/Attributes.h"
#include "mozilla/LinkedList.h"
#include "mozilla/MemoryReporting.h"
#include "mozilla/PodOperations.h"
#include "mozilla/Scoped.h"
#include "mozilla/ThreadLocal.h"
#include "mozilla/Vector.h"

#include <setjmp.h>

#include "jsatom.h"
#include "jsclist.h"
#include "jsscript.h"

<<<<<<< HEAD
#if defined(XP_DARWIN) || defined(XP_OS2)
# include "asmjs/AsmJSSignalHandlers.h"
=======
#ifdef XP_DARWIN
# include "wasm/WasmSignalHandlers.h"
>>>>>>> 628bf1da
#endif
#include "builtin/AtomicsObject.h"
#include "builtin/Intl.h"
#include "builtin/Promise.h"
#include "ds/FixedSizeHash.h"
#include "frontend/NameCollections.h"
#include "gc/GCRuntime.h"
#include "gc/Tracer.h"
#include "irregexp/RegExpStack.h"
#include "js/Debug.h"
#include "js/GCVector.h"
#include "js/HashTable.h"
#ifdef DEBUG
# include "js/Proxy.h" // For AutoEnterPolicy
#endif
#include "js/UniquePtr.h"
#include "js/Vector.h"
#include "threading/Thread.h"
#include "vm/CodeCoverage.h"
#include "vm/CommonPropertyNames.h"
#include "vm/DateTime.h"
#include "vm/MallocProvider.h"
#include "vm/Scope.h"
#include "vm/SharedImmutableStringsCache.h"
#include "vm/SPSProfiler.h"
#include "vm/Stack.h"
#include "vm/Stopwatch.h"
#include "vm/Symbol.h"

#ifdef _MSC_VER
#pragma warning(push)
#pragma warning(disable:4100) /* Silence unreferenced formal parameter warnings */
#endif

namespace js {

class PerThreadData;
class ExclusiveContext;
class AutoKeepAtoms;
class EnterDebuggeeNoExecute;
#ifdef JS_TRACE_LOGGING
class TraceLoggerThread;
#endif

typedef Vector<UniquePtr<PromiseTask>, 0, SystemAllocPolicy> PromiseTaskPtrVector;

/* Thread Local Storage slot for storing the runtime for a thread. */
extern MOZ_THREAD_LOCAL(PerThreadData*) TlsPerThreadData;

} // namespace js

struct DtoaState;

#ifdef JS_SIMULATOR_ARM64
namespace vixl {
class Simulator;
}
#endif

namespace js {

extern MOZ_COLD void
ReportOutOfMemory(ExclusiveContext* cx);

extern MOZ_COLD void
ReportAllocationOverflow(ExclusiveContext* maybecx);

extern MOZ_COLD void
ReportOverRecursed(ExclusiveContext* cx);

class Activation;
class ActivationIterator;
class WasmActivation;

namespace jit {
class JitRuntime;
class JitActivation;
struct PcScriptCache;
struct AutoFlushICache;
class CompileRuntime;

#ifdef JS_SIMULATOR_ARM64
typedef vixl::Simulator Simulator;
#elif defined(JS_SIMULATOR)
class Simulator;
#endif
} // namespace jit

/*
 * A FreeOp can do one thing: free memory. For convenience, it has delete_
 * convenience methods that also call destructors.
 *
 * FreeOp is passed to finalizers and other sweep-phase hooks so that we do not
 * need to pass a JSContext to those hooks.
 */
class FreeOp : public JSFreeOp
{
    Vector<void*, 0, SystemAllocPolicy> freeLaterList;
    jit::JitPoisonRangeVector jitPoisonRanges;

  public:
    static FreeOp* get(JSFreeOp* fop) {
        return static_cast<FreeOp*>(fop);
    }

    explicit FreeOp(JSRuntime* maybeRuntime);
    ~FreeOp();

    bool onMainThread() const {
        return runtime_ != nullptr;
    }

    bool maybeOffMainThread() const {
        // Sometimes background finalization happens on the main thread so
        // runtime_ being null doesn't always mean we are off the main thread.
        return !runtime_;
    }

    bool isDefaultFreeOp() const;

    inline void free_(void* p);
    inline void freeLater(void* p);

    inline bool appendJitPoisonRange(const jit::JitPoisonRange& range);

    template <class T>
    inline void delete_(T* p) {
        if (p) {
            p->~T();
            free_(p);
        }
    }
};

} /* namespace js */

namespace JS {
struct RuntimeSizes;
} // namespace JS

/* Various built-in or commonly-used names pinned on first context. */
struct JSAtomState
{
#define PROPERTYNAME_FIELD(idpart, id, text) js::ImmutablePropertyNamePtr id;
    FOR_EACH_COMMON_PROPERTYNAME(PROPERTYNAME_FIELD)
#undef PROPERTYNAME_FIELD
#define PROPERTYNAME_FIELD(name, code, init, clasp) js::ImmutablePropertyNamePtr name;
    JS_FOR_EACH_PROTOTYPE(PROPERTYNAME_FIELD)
#undef PROPERTYNAME_FIELD
#define PROPERTYNAME_FIELD(name) js::ImmutablePropertyNamePtr name;
    JS_FOR_EACH_WELL_KNOWN_SYMBOL(PROPERTYNAME_FIELD)
#undef PROPERTYNAME_FIELD
#define PROPERTYNAME_FIELD(name) js::ImmutablePropertyNamePtr Symbol_##name;
    JS_FOR_EACH_WELL_KNOWN_SYMBOL(PROPERTYNAME_FIELD)
#undef PROPERTYNAME_FIELD

    js::ImmutablePropertyNamePtr* wellKnownSymbolNames() {
#define FIRST_PROPERTYNAME_FIELD(name) return &name;
    JS_FOR_EACH_WELL_KNOWN_SYMBOL(FIRST_PROPERTYNAME_FIELD)
#undef FIRST_PROPERTYNAME_FIELD
    }

    js::ImmutablePropertyNamePtr* wellKnownSymbolDescriptions() {
#define FIRST_PROPERTYNAME_FIELD(name) return &Symbol_ ##name;
    JS_FOR_EACH_WELL_KNOWN_SYMBOL(FIRST_PROPERTYNAME_FIELD)
#undef FIRST_PROPERTYNAME_FIELD
    }
};

namespace js {

/*
 * Storage for well-known symbols. It's a separate struct from the Runtime so
 * that it can be shared across multiple runtimes. As in JSAtomState, each
 * field is a smart pointer that's immutable once initialized.
 * `rt->wellKnownSymbols->iterator` is convertible to Handle<Symbol*>.
 *
 * Well-known symbols are never GC'd. The description() of each well-known
 * symbol is a permanent atom.
 */
struct WellKnownSymbols
{
#define DECLARE_SYMBOL(name) js::ImmutableSymbolPtr name;
    JS_FOR_EACH_WELL_KNOWN_SYMBOL(DECLARE_SYMBOL)
#undef DECLARE_SYMBOL

    const ImmutableSymbolPtr& get(size_t u) const {
        MOZ_ASSERT(u < JS::WellKnownSymbolLimit);
        const ImmutableSymbolPtr* symbols = reinterpret_cast<const ImmutableSymbolPtr*>(this);
        return symbols[u];
    }

    const ImmutableSymbolPtr& get(JS::SymbolCode code) const {
        return get(size_t(code));
    }

    WellKnownSymbols() {}
    WellKnownSymbols(const WellKnownSymbols&) = delete;
    WellKnownSymbols& operator=(const WellKnownSymbols&) = delete;
};

#define NAME_OFFSET(name)       offsetof(JSAtomState, name)

inline HandlePropertyName
AtomStateOffsetToName(const JSAtomState& atomState, size_t offset)
{
    return *reinterpret_cast<js::ImmutablePropertyNamePtr*>((char*)&atomState + offset);
}

// There are several coarse locks in the enum below. These may be either
// per-runtime or per-process. When acquiring more than one of these locks,
// the acquisition must be done in the order below to avoid deadlocks.
enum RuntimeLock {
    ExclusiveAccessLock,
    HelperThreadStateLock,
    GCLock
};

inline bool
CanUseExtraThreads()
{
    extern bool gCanUseExtraThreads;
    return gCanUseExtraThreads;
}

void DisableExtraThreads();

/*
 * Encapsulates portions of the runtime/context that are tied to a
 * single active thread.  Instances of this structure can occur for
 * the main thread as |JSRuntime::mainThread|, for select operations
 * performed off thread, such as parsing.
 */
class PerThreadData
{
    /*
     * Backpointer to the full shared JSRuntime* with which this
     * thread is associated.  This is private because accessing the
     * fields of this runtime can provoke race conditions, so the
     * intention is that access will be mediated through safe
     * functions like |runtimeFromMainThread| and |associatedWith()| below.
     */
    JSRuntime* runtime_;

  public:
#ifdef JS_TRACE_LOGGING
    TraceLoggerMainThread*  traceLogger;
#endif

    /* Pointer to the current AutoFlushICache. */
    js::jit::AutoFlushICache* autoFlushICache_;

  public:
    /* State used by jsdtoa.cpp. */
    DtoaState*          dtoaState;

    /*
     * When this flag is non-zero, any attempt to GC will be skipped. It is used
     * to suppress GC when reporting an OOM (see ReportOutOfMemory) and in
     * debugging facilities that cannot tolerate a GC and would rather OOM
     * immediately, such as utilities exposed to GDB. Setting this flag is
     * extremely dangerous and should only be used when in an OOM situation or
     * in non-exposed debugging facilities.
     */
    int32_t suppressGC;

#ifdef DEBUG
    // Whether this thread is actively Ion compiling.
    bool ionCompiling;

    // Whether this thread is actively Ion compiling in a context where a minor
    // GC could happen simultaneously. If this is true, this thread cannot use
    // any pointers into the nursery.
    bool ionCompilingSafeForMinorGC;

    // Whether this thread is currently performing GC.  This thread could be the
    // main thread or a helper thread while the main thread is running the
    // collector.
    bool performingGC;

    // Whether this thread is currently sweeping GC things.  This thread could
    // be the main thread or a helper thread while the main thread is running
    // the mutator.  This is used to assert that destruction of GCPtr only
    // happens when we are sweeping.
    bool gcSweeping;
#endif

    // Pools used for recycling name maps and vectors when parsing and
    // emitting bytecode. Purged on GC when there are no active script
    // compilations.
    frontend::NameCollectionPool frontendCollectionPool;

    explicit PerThreadData(JSRuntime* runtime);
    ~PerThreadData();

    bool init();

    bool associatedWith(const JSRuntime* rt) { return runtime_ == rt; }
    inline JSRuntime* runtimeFromMainThread();
    inline JSRuntime* runtimeIfOnOwnerThread();

    JSContext* contextFromMainThread();

    inline bool exclusiveThreadsPresent();

    // For threads which may be associated with different runtimes, depending
    // on the work they are doing.
    class MOZ_STACK_CLASS AutoEnterRuntime
    {
        PerThreadData* pt;

      public:
        AutoEnterRuntime(PerThreadData* pt, JSRuntime* rt)
          : pt(pt)
        {
            MOZ_ASSERT(!pt->runtime_);
            pt->runtime_ = rt;
        }

        ~AutoEnterRuntime() {
            pt->runtime_ = nullptr;
        }
    };

    js::jit::AutoFlushICache* autoFlushICache() const;
    void setAutoFlushICache(js::jit::AutoFlushICache* afc);

#ifdef JS_SIMULATOR
    js::jit::Simulator* simulator() const;
#endif
};

using ScriptAndCountsVector = GCVector<ScriptAndCounts, 0, SystemAllocPolicy>;

class AutoLockForExclusiveAccess;
} // namespace js

struct JSRuntime : public JS::shadow::Runtime,
                   public js::MallocProvider<JSRuntime>
{
    /*
     * Per-thread data for the main thread that is associated with
     * this JSRuntime, as opposed to any worker threads used in
     * parallel sections.  See definition of |PerThreadData| struct
     * above for more details.
     *
     * NB: This field is statically asserted to be at offset
     * sizeof(js::shadow::Runtime). See
     * PerThreadDataFriendFields::getMainThread.
     */
    js::PerThreadData mainThread;

    /*
     * If Baseline or Ion code is on the stack, and has called into C++, this
     * will be aligned to an exit frame.
     */
    uint8_t*            jitTop;

     /*
     * Points to the most recent JitActivation pushed on the thread.
     * See JitActivation constructor in vm/Stack.cpp
     */
    js::jit::JitActivation* jitActivation;

    /* See comment for JSRuntime::interrupt_. */
  protected:
    mozilla::Atomic<uintptr_t, mozilla::Relaxed> jitStackLimit_;

    // Like jitStackLimit_, but not reset to trigger interrupts.
    uintptr_t jitStackLimitNoInterrupt_;

  public:
    uintptr_t jitStackLimit() const { return jitStackLimit_; }

    // For read-only JIT use:
    void* addressOfJitStackLimit() { return &jitStackLimit_; }
    static size_t offsetOfJitStackLimit() { return offsetof(JSRuntime, jitStackLimit_); }

    void* addressOfJitStackLimitNoInterrupt() { return &jitStackLimitNoInterrupt_; }

    // Information about the heap allocated backtrack stack used by RegExp JIT code.
    js::irregexp::RegExpStack regexpStack;

#ifdef DEBUG
  private:
    // The number of possible bailing places encounters before forcefully bailing
    // in that place. Zero means inactive.
    uint32_t ionBailAfter_;

  public:
    void* addressOfIonBailAfter() { return &ionBailAfter_; }

    // Set after how many bailing places we should forcefully bail.
    // Zero disables this feature.
    void setIonBailAfter(uint32_t after) {
        ionBailAfter_ = after;
    }
#endif

  private:
    friend class js::Activation;
    friend class js::ActivationIterator;
    friend class js::jit::JitActivation;
    friend class js::WasmActivation;
    friend class js::jit::CompileRuntime;

  protected:
    /*
     * Points to the most recent activation running on the thread.
     * See Activation comment in vm/Stack.h.
     */
    js::Activation* activation_;

    /*
     * Points to the most recent profiling activation running on the
     * thread.
     */
    js::Activation * volatile profilingActivation_;

    /*
     * The profiler sampler generation after the latest sample.
     *
     * The lapCount indicates the number of largest number of 'laps'
     * (wrapping from high to low) that occurred when writing entries
     * into the sample buffer.  All JitcodeGlobalMap entries referenced
     * from a given sample are assigned the generation of the sample buffer
     * at the START of the run.  If multiple laps occur, then some entries
     * (towards the end) will be written out with the "wrong" generation.
     * The lapCount indicates the required fudge factor to use to compare
     * entry generations with the sample buffer generation.
     */
    mozilla::Atomic<uint32_t, mozilla::ReleaseAcquire> profilerSampleBufferGen_;
    mozilla::Atomic<uint32_t, mozilla::ReleaseAcquire> profilerSampleBufferLapCount_;

    /* See WasmActivation comment. */
    js::WasmActivation * volatile wasmActivationStack_;

  public:
    /* If non-null, report JavaScript entry points to this monitor. */
    JS::dbg::AutoEntryMonitor* entryMonitor;

    /*
     * Stack of debuggers that currently disallow debuggee execution.
     *
     * When we check for NX we are inside the debuggee compartment, and thus a
     * stack of Debuggers that have prevented execution need to be tracked to
     * enter the correct Debugger compartment to report the error.
     */
    js::EnterDebuggeeNoExecute* noExecuteDebuggerTop;

    js::Activation* const* addressOfActivation() const {
        return &activation_;
    }
    static unsigned offsetOfActivation() {
        return offsetof(JSRuntime, activation_);
    }

    js::Activation* profilingActivation() const {
        return profilingActivation_;
    }
    void* addressOfProfilingActivation() {
        return (void*) &profilingActivation_;
    }
    static unsigned offsetOfProfilingActivation() {
        return offsetof(JSRuntime, profilingActivation_);
    }

    uint32_t profilerSampleBufferGen() {
        return profilerSampleBufferGen_;
    }
    void resetProfilerSampleBufferGen() {
        profilerSampleBufferGen_ = 0;
    }
    void setProfilerSampleBufferGen(uint32_t gen) {
        // May be called from sampler thread or signal handler; use
        // compareExchange to make sure we have monotonic increase.
        for (;;) {
            uint32_t curGen = profilerSampleBufferGen_;
            if (curGen >= gen)
                break;

            if (profilerSampleBufferGen_.compareExchange(curGen, gen))
                break;
        }
    }

    uint32_t profilerSampleBufferLapCount() {
        MOZ_ASSERT(profilerSampleBufferLapCount_ > 0);
        return profilerSampleBufferLapCount_;
    }
    void resetProfilerSampleBufferLapCount() {
        profilerSampleBufferLapCount_ = 1;
    }
    void updateProfilerSampleBufferLapCount(uint32_t lapCount) {
        MOZ_ASSERT(profilerSampleBufferLapCount_ > 0);

        // May be called from sampler thread or signal handler; use
        // compareExchange to make sure we have monotonic increase.
        for (;;) {
            uint32_t curLapCount = profilerSampleBufferLapCount_;
            if (curLapCount >= lapCount)
                break;

            if (profilerSampleBufferLapCount_.compareExchange(curLapCount, lapCount))
                break;
        }
    }

    js::WasmActivation* wasmActivationStack() const {
        return wasmActivationStack_;
    }
    static js::WasmActivation* innermostWasmActivation() {
        js::PerThreadData* ptd = js::TlsPerThreadData.get();
        return ptd ? ptd->runtimeFromMainThread()->wasmActivationStack_ : nullptr;
    }

    js::Activation* activation() const {
        return activation_;
    }

    /*
     * If non-null, another runtime guaranteed to outlive this one and whose
     * permanent data may be used by this one where possible.
     */
    JSRuntime* parentRuntime;

  private:
#ifdef DEBUG
    /* The number of child runtimes that have this runtime as their parent. */
    mozilla::Atomic<size_t> childRuntimeCount;

    class AutoUpdateChildRuntimeCount
    {
        JSRuntime* parent_;

      public:
        explicit AutoUpdateChildRuntimeCount(JSRuntime* parent)
          : parent_(parent)
        {
            if (parent_)
                parent_->childRuntimeCount++;
        }

        ~AutoUpdateChildRuntimeCount() {
            if (parent_)
                parent_->childRuntimeCount--;
        }
    };

    AutoUpdateChildRuntimeCount updateChildRuntimeCount;
#endif

    mozilla::Atomic<uint32_t, mozilla::Relaxed> interrupt_;

    /* Call this to accumulate telemetry data. */
    JSAccumulateTelemetryDataCallback telemetryCallback;
  public:
    // Accumulates data for Firefox telemetry. |id| is the ID of a JS_TELEMETRY_*
    // histogram. |key| provides an additional key to identify the histogram.
    // |sample| is the data to add to the histogram.
    void addTelemetry(int id, uint32_t sample, const char* key = nullptr);

    void setTelemetryCallback(JSRuntime* rt, JSAccumulateTelemetryDataCallback callback);

    enum InterruptMode {
        RequestInterruptUrgent,
        RequestInterruptCanWait
    };

    // Any thread can call requestInterrupt() to request that the main JS thread
    // stop running and call the interrupt callback (allowing the interrupt
    // callback to halt execution). To stop the main JS thread, requestInterrupt
    // sets two fields: interrupt_ (set to true) and jitStackLimit_ (set to
    // UINTPTR_MAX). The JS engine must continually poll one of these fields
    // and call handleInterrupt if either field has the interrupt value. (The
    // point of setting jitStackLimit_ to UINTPTR_MAX is that JIT code already
    // needs to guard on jitStackLimit_ in every function prologue to avoid
    // stack overflow, so we avoid a second branch on interrupt_ by setting
    // jitStackLimit_ to a value that is guaranteed to fail the guard.)
    //
    // Note that the writes to interrupt_ and jitStackLimit_ use a Relaxed
    // Atomic so, while the writes are guaranteed to eventually be visible to
    // the main thread, it can happen in any order. handleInterrupt calls the
    // interrupt callback if either is set, so it really doesn't matter as long
    // as the JS engine is continually polling at least one field. In corner
    // cases, this relaxed ordering could lead to an interrupt handler being
    // called twice in succession after a single requestInterrupt call, but
    // that's fine.
    void requestInterrupt(InterruptMode mode);
    bool handleInterrupt(JSContext* cx);

    MOZ_ALWAYS_INLINE bool hasPendingInterrupt() const {
        return interrupt_;
    }

    // For read-only JIT use:
    void* addressOfInterruptUint32() {
        static_assert(sizeof(interrupt_) == sizeof(uint32_t), "Assumed by JIT callers");
        return &interrupt_;
    }

    // Set when handling a segfault in the wasm signal handler.
    bool handlingSegFault;

  private:
    // Set when we're handling an interrupt of JIT/wasm code in
    // InterruptRunningJitCode.
    mozilla::Atomic<bool> handlingJitInterrupt_;

  public:
    bool startHandlingJitInterrupt() {
        // Return true if we changed handlingJitInterrupt_ from
        // false to true.
        return handlingJitInterrupt_.compareExchange(false, true);
    }
    void finishHandlingJitInterrupt() {
        MOZ_ASSERT(handlingJitInterrupt_);
        handlingJitInterrupt_ = false;
    }
    bool handlingJitInterrupt() const {
        return handlingJitInterrupt_;
    }

    using InterruptCallbackVector = js::Vector<JSInterruptCallback, 2, js::SystemAllocPolicy>;
    InterruptCallbackVector interruptCallbacks;
    bool interruptCallbackDisabled;

    JSGetIncumbentGlobalCallback getIncumbentGlobalCallback;
    JSEnqueuePromiseJobCallback enqueuePromiseJobCallback;
    void* enqueuePromiseJobCallbackData;

    JSPromiseRejectionTrackerCallback promiseRejectionTrackerCallback;
    void* promiseRejectionTrackerCallbackData;

    JS::StartAsyncTaskCallback startAsyncTaskCallback;
    JS::FinishAsyncTaskCallback finishAsyncTaskCallback;
    js::ExclusiveData<js::PromiseTaskPtrVector> promiseTasksToDestroy;

  private:
    /*
     * Lock taken when using per-runtime or per-zone data that could otherwise
     * be accessed simultaneously by both the main thread and another thread
     * with an ExclusiveContext.
     *
     * Locking this only occurs if there is actually a thread other than the
     * main thread with an ExclusiveContext which could access such data.
     */
    js::Mutex exclusiveAccessLock;
#ifdef DEBUG
    bool mainThreadHasExclusiveAccess;
#endif

    /* Number of non-main threads with an ExclusiveContext. */
    size_t numExclusiveThreads;

    friend class js::AutoLockForExclusiveAccess;

  public:
    void setUsedByExclusiveThread(JS::Zone* zone);
    void clearUsedByExclusiveThread(JS::Zone* zone);

    bool exclusiveThreadsPresent() const {
        return numExclusiveThreads > 0;
    }

    // How many compartments there are across all zones. This number includes
    // ExclusiveContext compartments, so it isn't necessarily equal to the
    // number of compartments visited by CompartmentsIter.
    size_t              numCompartments;

    /* Locale-specific callbacks for string conversion. */
    const JSLocaleCallbacks* localeCallbacks;

    /* Default locale for Internationalization API */
    char* defaultLocale;

    /* Default JSVersion. */
    JSVersion defaultVersion_;

    /* Futex state, used by Atomics.wait() and Atomics.wake() on the Atomics object */
    js::FutexRuntime fx;

  private:
    /* See comment for JS_AbortIfWrongThread in jsapi.h. */
    js::Thread::Id ownerThread_;
    size_t ownerThreadNative_;
    friend bool js::CurrentThreadCanAccessRuntime(const JSRuntime* rt);
  public:

    size_t ownerThreadNative() const {
        return ownerThreadNative_;
    }

    /* Temporary arena pool used while compiling and decompiling. */
    static const size_t TEMP_LIFO_ALLOC_PRIMARY_CHUNK_SIZE = 4 * 1024;
    js::LifoAlloc tempLifoAlloc;

  private:
    js::jit::JitRuntime* jitRuntime_;

    /*
     * Self-hosting state cloned on demand into other compartments. Shared with the parent
     * runtime if there is one.
     */
    js::NativeObject* selfHostingGlobal_;

    static js::GlobalObject*
    createSelfHostingGlobal(JSContext* cx);

    bool getUnclonedSelfHostedValue(JSContext* cx, js::HandlePropertyName name,
                                    js::MutableHandleValue vp);
    JSFunction* getUnclonedSelfHostedFunction(JSContext* cx, js::HandlePropertyName name);

    /* Space for interpreter frames. */
    js::InterpreterStack interpreterStack_;

    js::jit::JitRuntime* createJitRuntime(JSContext* cx);

  public:
    js::jit::JitRuntime* getJitRuntime(JSContext* cx) {
        return jitRuntime_ ? jitRuntime_ : createJitRuntime(cx);
    }
    js::jit::JitRuntime* jitRuntime() const {
        return jitRuntime_;
    }
    bool hasJitRuntime() const {
        return !!jitRuntime_;
    }
    js::InterpreterStack& interpreterStack() {
        return interpreterStack_;
    }

    inline JSContext* unsafeContextFromAnyThread();
    inline JSContext* contextFromMainThread();

    JSObject* getIncumbentGlobal(JSContext* cx);
    bool enqueuePromiseJob(JSContext* cx, js::HandleFunction job, js::HandleObject promise,
                           js::HandleObject incumbentGlobal);
    void addUnhandledRejectedPromise(JSContext* cx, js::HandleObject promise);
    void removeUnhandledRejectedPromise(JSContext* cx, js::HandleObject promise);

  private:
    // Used to generate random keys for hash tables.
    mozilla::Maybe<mozilla::non_crypto::XorShift128PlusRNG> randomKeyGenerator_;
    mozilla::non_crypto::XorShift128PlusRNG& randomKeyGenerator();

  public:
    mozilla::HashCodeScrambler randomHashCodeScrambler();
    mozilla::non_crypto::XorShift128PlusRNG forkRandomKeyGenerator();

    //-------------------------------------------------------------------------
    // Self-hosting support
    //-------------------------------------------------------------------------

    bool hasInitializedSelfHosting() const {
        return selfHostingGlobal_;
    }

    bool initSelfHosting(JSContext* cx);
    void finishSelfHosting();
    void markSelfHostingGlobal(JSTracer* trc);
    bool isSelfHostingGlobal(JSObject* global) {
        return global == selfHostingGlobal_;
    }
    bool isSelfHostingCompartment(JSCompartment* comp) const;
    bool isSelfHostingZone(const JS::Zone* zone) const;
    bool createLazySelfHostedFunctionClone(JSContext* cx, js::HandlePropertyName selfHostedName,
                                           js::HandleAtom name, unsigned nargs,
                                           js::HandleObject proto,
                                           js::NewObjectKind newKind,
                                           js::MutableHandleFunction fun);
    bool cloneSelfHostedFunctionScript(JSContext* cx, js::Handle<js::PropertyName*> name,
                                       js::Handle<JSFunction*> targetFun);
    bool cloneSelfHostedValue(JSContext* cx, js::Handle<js::PropertyName*> name,
                              js::MutableHandleValue vp);
    void assertSelfHostedFunctionHasCanonicalName(JSContext* cx, js::HandlePropertyName name);

    //-------------------------------------------------------------------------
    // Locale information
    //-------------------------------------------------------------------------

    /*
     * Set the default locale for the ECMAScript Internationalization API
     * (Intl.Collator, Intl.NumberFormat, Intl.DateTimeFormat).
     * Note that the Internationalization API encourages clients to
     * specify their own locales.
     * The locale string remains owned by the caller.
     */
    bool setDefaultLocale(const char* locale);

    /* Reset the default locale to OS defaults. */
    void resetDefaultLocale();

    /* Gets current default locale. String remains owned by context. */
    const char* getDefaultLocale();

    /* Shared Intl data for this runtime. */
    js::SharedIntlData sharedIntlData;

    void traceSharedIntlData(JSTracer* trc);

    JSVersion defaultVersion() const { return defaultVersion_; }
    void setDefaultVersion(JSVersion v) { defaultVersion_ = v; }

    /* Base address of the native stack for the current thread. */
    const uintptr_t     nativeStackBase;

    /* The native stack size limit that runtime should not exceed. */
    size_t              nativeStackQuota[js::StackKindCount];

    /* Compartment destroy callback. */
    JSDestroyCompartmentCallback destroyCompartmentCallback;

    /* Compartment memory reporting callback. */
    JSSizeOfIncludingThisCompartmentCallback sizeOfIncludingThisCompartmentCallback;

    /* Zone destroy callback. */
    JSZoneCallback destroyZoneCallback;

    /* Zone sweep callback. */
    JSZoneCallback sweepZoneCallback;

    /* Call this to get the name of a compartment. */
    JSCompartmentNameCallback compartmentNameCallback;

    js::ActivityCallback  activityCallback;
    void*                activityCallbackArg;
    void triggerActivityCallback(bool active);

    /* The request depth for this thread. */
    unsigned            requestDepth;

#ifdef DEBUG
    unsigned            checkRequestDepth;
#endif

    /* Garbage collector state, used by jsgc.c. */
    js::gc::GCRuntime   gc;

    /* Garbage collector state has been successfully initialized. */
    bool                gcInitialized;

    bool hasZealMode(js::gc::ZealMode mode) { return gc.hasZealMode(mode); }

    void lockGC() {
        gc.lockGC();
    }

    void unlockGC() {
        gc.unlockGC();
    }

#ifdef JS_SIMULATOR
    js::jit::Simulator* simulator_;
#endif

  public:
#ifdef JS_SIMULATOR
    js::jit::Simulator* simulator() const;
    uintptr_t* addressOfSimulatorStackLimit();
#endif

    /* Strong references on scripts held for PCCount profiling API. */
    JS::PersistentRooted<js::ScriptAndCountsVector>* scriptAndCountsVector;

    /* Code coverage output. */
    js::coverage::LCovRuntime lcovOutput;

    /* Well-known numbers. */
    const js::Value     NaNValue;
    const js::Value     negativeInfinityValue;
    const js::Value     positiveInfinityValue;

    js::PropertyName*   emptyString;

    mozilla::UniquePtr<js::SourceHook> sourceHook;

    /* SPS profiling metadata */
    js::SPSProfiler     spsProfiler;

    /* If true, new scripts must be created with PC counter information. */
    bool                profilingScripts;

    /* Whether sampling should be enabled or not. */
  private:
    mozilla::Atomic<bool, mozilla::SequentiallyConsistent> suppressProfilerSampling;

  public:
    bool isProfilerSamplingEnabled() const {
        return !suppressProfilerSampling;
    }
    void disableProfilerSampling() {
        suppressProfilerSampling = true;
    }
    void enableProfilerSampling() {
        suppressProfilerSampling = false;
    }

    /* Had an out-of-memory error which did not populate an exception. */
    bool                hadOutOfMemory;

#if defined(DEBUG) || defined(JS_OOM_BREAKPOINT)
    /* We are currently running a simulated OOM test. */
    bool runningOOMTest;
#endif

    /*
     * Allow relazifying functions in compartments that are active. This is
     * only used by the relazifyFunctions() testing function.
     */
    bool                allowRelazificationForTesting;

    /* Linked list of all Debugger objects in the runtime. */
    mozilla::LinkedList<js::Debugger> debuggerList;

    /*
     * Head of circular list of all enabled Debuggers that have
     * onNewGlobalObject handler methods established.
     */
    JSCList             onNewGlobalObjectWatchers;

<<<<<<< HEAD
    /* Client opaque pointers */
    void*               data;

#if defined(ASMJS_MAY_USE_SIGNAL_HANDLERS_FOR_OOB)
# if defined(XP_DARWIN)
    js::AsmJSMachExceptionHandler asmJSMachExceptionHandler;
# elif defined(XP_OS2)
    js::AsmJSOS2ExceptionHandler asmJSOS2ExceptionHandler;
# endif
=======
#if defined(XP_DARWIN)
    js::wasm::MachExceptionHandler wasmMachExceptionHandler;
>>>>>>> 628bf1da
#endif

  private:
    js::FreeOp*         defaultFreeOp_;

  public:
    js::FreeOp* defaultFreeOp() {
        MOZ_ASSERT(defaultFreeOp_);
        return defaultFreeOp_;
    }

    uint32_t            debuggerMutations;

    const JSSecurityCallbacks* securityCallbacks;
    const js::DOMCallbacks* DOMcallbacks;
    JSDestroyPrincipalsOp destroyPrincipals;
    JSReadPrincipalsOp readPrincipals;

    /* Optional warning reporter. */
    JS::WarningReporter warningReporter;

    JS::BuildIdOp buildIdOp;

    /* AsmJSCache callbacks are runtime-wide. */
    JS::AsmJSCacheOps   asmJSCacheOps;

    /*
     * The propertyRemovals counter is incremented for every JSObject::clear,
     * and for each JSObject::remove method call that frees a slot in the given
     * object. See js_NativeGet and js_NativeSet in jsobj.cpp.
     */
    uint32_t            propertyRemovals;

#if !EXPOSE_INTL_API
    /* Number localization, used by jsnum.cpp. */
    const char*         thousandsSeparator;
    const char*         decimalSeparator;
    const char*         numGrouping;
#endif

  private:
    mozilla::Maybe<js::SharedImmutableStringsCache> sharedImmutableStrings_;

  public:
    // If this particular JSRuntime has a SharedImmutableStringsCache, return a
    // pointer to it, otherwise return nullptr.
    js::SharedImmutableStringsCache* maybeThisRuntimeSharedImmutableStrings() {
        return sharedImmutableStrings_.isSome() ? &*sharedImmutableStrings_ : nullptr;
    }

    // Get a reference to this JSRuntime's or its parent's
    // SharedImmutableStringsCache.
    js::SharedImmutableStringsCache& sharedImmutableStrings() {
        MOZ_ASSERT_IF(parentRuntime, !sharedImmutableStrings_);
        MOZ_ASSERT_IF(!parentRuntime, sharedImmutableStrings_);
        return parentRuntime ? parentRuntime->sharedImmutableStrings() : *sharedImmutableStrings_;
    }

    // Count of AutoKeepAtoms instances on the main thread's stack. When any
    // instances exist, atoms in the runtime will not be collected. Threads
    // with an ExclusiveContext do not increment this value, but the presence
    // of any such threads also inhibits collection of atoms. We don't scan the
    // stacks of exclusive threads, so we need to avoid collecting their
    // objects in another way. The only GC thing pointers they have are to
    // their exclusive compartment (which is not collected) or to the atoms
    // compartment. Therefore, we avoid collecting the atoms compartment when
    // exclusive threads are running.
  private:
    unsigned keepAtoms_;
    friend class js::AutoKeepAtoms;
  public:
    bool keepAtoms() {
        return keepAtoms_ != 0 || exclusiveThreadsPresent();
    }

  private:
    const JSPrincipals* trustedPrincipals_;
  public:
    void setTrustedPrincipals(const JSPrincipals* p) { trustedPrincipals_ = p; }
    const JSPrincipals* trustedPrincipals() const { return trustedPrincipals_; }

  private:
    bool beingDestroyed_;
  public:
    bool isBeingDestroyed() const {
        return beingDestroyed_;
    }

  private:
    // Set of all atoms other than those in permanentAtoms and staticStrings.
    // Reading or writing this set requires the calling thread to have an
    // ExclusiveContext and hold a lock. Use AutoLockForExclusiveAccess.
    js::AtomSet* atoms_;

    // Compartment and associated zone containing all atoms in the runtime, as
    // well as runtime wide IonCode stubs. Modifying the contents of this
    // compartment requires the calling thread to have an ExclusiveContext and
    // hold a lock. Use AutoLockForExclusiveAccess.
    JSCompartment* atomsCompartment_;

    // Set of all live symbols produced by Symbol.for(). All such symbols are
    // allocated in the atomsCompartment. Reading or writing the symbol
    // registry requires the calling thread to have an ExclusiveContext and
    // hold a lock. Use AutoLockForExclusiveAccess.
    js::SymbolRegistry symbolRegistry_;

  public:
    bool initializeAtoms(JSContext* cx);
    void finishAtoms();
    bool atomsAreFinished() const { return !atoms_; }

    void sweepAtoms();

    js::AtomSet& atoms(js::AutoLockForExclusiveAccess& lock) {
        return *atoms_;
    }
    JSCompartment* atomsCompartment(js::AutoLockForExclusiveAccess& lock) {
        return atomsCompartment_;
    }

    bool isAtomsCompartment(JSCompartment* comp) {
        return comp == atomsCompartment_;
    }

    // The atoms compartment is the only one in its zone.
    inline bool isAtomsZone(const JS::Zone* zone) const;

    bool activeGCInAtomsZone();

    js::SymbolRegistry& symbolRegistry(js::AutoLockForExclusiveAccess& lock) {
        return symbolRegistry_;
    }

    // Permanent atoms are fixed during initialization of the runtime and are
    // not modified or collected until the runtime is destroyed. These may be
    // shared with another, longer living runtime through |parentRuntime| and
    // can be freely accessed with no locking necessary.

    // Permanent atoms pre-allocated for general use.
    js::StaticStrings* staticStrings;

    // Cached pointers to various permanent property names.
    JSAtomState* commonNames;

    // All permanent atoms in the runtime, other than those in staticStrings.
    // Unlike |atoms_|, access to this does not require
    // AutoLockForExclusiveAccess because it is frozen and thus read-only.
    js::FrozenAtomSet* permanentAtoms;

    bool transformToPermanentAtoms(JSContext* cx);

    // Cached well-known symbols (ES6 rev 24 6.1.5.1). Like permanent atoms,
    // these are shared with the parentRuntime, if any.
    js::WellKnownSymbols* wellKnownSymbols;

    const JSWrapObjectCallbacks*           wrapObjectCallbacks;
    js::PreserveWrapperCallback            preserveWrapperCallback;

    // Table of bytecode and other data that may be shared across scripts
    // within the runtime. This may be modified by threads with an
    // ExclusiveContext and requires a lock.
  private:
    js::ScriptDataTable scriptDataTable_;
  public:
    js::ScriptDataTable& scriptDataTable(js::AutoLockForExclusiveAccess& lock) {
        return scriptDataTable_;
    }

    bool jitSupportsFloatingPoint;
    bool jitSupportsUnalignedAccesses;
    bool jitSupportsSimd;

    // Cache for jit::GetPcScript().
    js::jit::PcScriptCache* ionPcScriptCache;

    js::ScriptEnvironmentPreparer* scriptEnvironmentPreparer;

    js::CTypesActivityCallback  ctypesActivityCallback;

  private:
    static mozilla::Atomic<size_t> liveRuntimesCount;

  public:
    static bool hasLiveRuntimes() {
        return liveRuntimesCount > 0;
    }

  protected:
    explicit JSRuntime(JSRuntime* parentRuntime);

    // destroyRuntime is used instead of a destructor, to ensure the downcast
    // to JSContext remains valid. The final GC triggered here depends on this.
    void destroyRuntime();

    bool init(uint32_t maxbytes, uint32_t maxNurseryBytes);

    JSRuntime* thisFromCtor() { return this; }

  public:
    /*
     * Call this after allocating memory held by GC things, to update memory
     * pressure counters or report the OOM error if necessary. If oomError and
     * cx is not null the function also reports OOM error.
     *
     * The function must be called outside the GC lock and in case of OOM error
     * the caller must ensure that no deadlock possible during OOM reporting.
     */
    void updateMallocCounter(size_t nbytes);
    void updateMallocCounter(JS::Zone* zone, size_t nbytes);

    void reportAllocationOverflow() { js::ReportAllocationOverflow(nullptr); }

    /*
     * This should be called after system malloc/calloc/realloc returns nullptr
     * to try to recove some memory or to report an error.  For realloc, the
     * original pointer must be passed as reallocPtr.
     *
     * The function must be called outside the GC lock.
     */
    JS_FRIEND_API(void*) onOutOfMemory(js::AllocFunction allocator, size_t nbytes,
                                       void* reallocPtr = nullptr, JSContext* maybecx = nullptr);

    /*  onOutOfMemory but can call the largeAllocationFailureCallback. */
    JS_FRIEND_API(void*) onOutOfMemoryCanGC(js::AllocFunction allocator, size_t nbytes,
                                            void* reallocPtr = nullptr);

    void addSizeOfIncludingThis(mozilla::MallocSizeOf mallocSizeOf, JS::RuntimeSizes* runtime);

  private:
    const js::Class* windowProxyClass_;

    // Settings for how helper threads can be used.
    bool offthreadIonCompilationEnabled_;
    bool parallelParsingEnabled_;

    bool autoWritableJitCodeActive_;

  public:

    // Note: these values may be toggled dynamically (in response to about:config
    // prefs changing).
    void setOffthreadIonCompilationEnabled(bool value) {
        offthreadIonCompilationEnabled_ = value;
    }
    bool canUseOffthreadIonCompilation() const {
        return offthreadIonCompilationEnabled_;
    }
    void setParallelParsingEnabled(bool value) {
        parallelParsingEnabled_ = value;
    }
    bool canUseParallelParsing() const {
        return parallelParsingEnabled_;
    }

    void toggleAutoWritableJitCodeActive(bool b) {
        MOZ_ASSERT(autoWritableJitCodeActive_ != b, "AutoWritableJitCode should not be nested.");
        MOZ_ASSERT(CurrentThreadCanAccessRuntime(this));
        autoWritableJitCodeActive_ = b;
    }

    const js::Class* maybeWindowProxyClass() const {
        return windowProxyClass_;
    }
    void setWindowProxyClass(const js::Class* clasp) {
        windowProxyClass_ = clasp;
    }

#ifdef DEBUG
  public:
    js::AutoEnterPolicy* enteredPolicy;
#endif

    /* See comment for JS::SetLargeAllocationFailureCallback in jsapi.h. */
    JS::LargeAllocationFailureCallback largeAllocationFailureCallback;
    void* largeAllocationFailureCallbackData;

    /* See comment for JS::SetOutOfMemoryCallback in jsapi.h. */
    JS::OutOfMemoryCallback oomCallback;
    void* oomCallbackData;

    /*
     * These variations of malloc/calloc/realloc will call the
     * large-allocation-failure callback on OOM and retry the allocation.
     */

    static const unsigned LARGE_ALLOCATION = 25 * 1024 * 1024;

    template <typename T>
    T* pod_callocCanGC(size_t numElems) {
        T* p = pod_calloc<T>(numElems);
        if (MOZ_LIKELY(!!p))
            return p;
        size_t bytes;
        if (MOZ_UNLIKELY(!js::CalculateAllocSize<T>(numElems, &bytes))) {
            reportAllocationOverflow();
            return nullptr;
        }
        return static_cast<T*>(onOutOfMemoryCanGC(js::AllocFunction::Calloc, bytes));
    }

    template <typename T>
    T* pod_reallocCanGC(T* p, size_t oldSize, size_t newSize) {
        T* p2 = pod_realloc<T>(p, oldSize, newSize);
        if (MOZ_LIKELY(!!p2))
            return p2;
        size_t bytes;
        if (MOZ_UNLIKELY(!js::CalculateAllocSize<T>(newSize, &bytes))) {
            reportAllocationOverflow();
            return nullptr;
        }
        return static_cast<T*>(onOutOfMemoryCanGC(js::AllocFunction::Realloc, bytes, p));
    }

    /*
     * Debugger.Memory functions like takeCensus use this embedding-provided
     * function to assess the size of malloc'd blocks of memory.
     */
    mozilla::MallocSizeOf debuggerMallocSizeOf;

    /* Last time at which an animation was played for this runtime. */
    int64_t lastAnimationTime;

  public:
    js::PerformanceMonitoring performanceMonitoring;

  private:
    /* List of Ion compilation waiting to get linked. */
    typedef mozilla::LinkedList<js::jit::IonBuilder> IonBuilderList;

    IonBuilderList ionLazyLinkList_;
    size_t ionLazyLinkListSize_;

  public:
    IonBuilderList& ionLazyLinkList();

    size_t ionLazyLinkListSize() {
        return ionLazyLinkListSize_;
    }

    void ionLazyLinkListRemove(js::jit::IonBuilder* builder);
    void ionLazyLinkListAdd(js::jit::IonBuilder* builder);

  private:
    /* The stack format for the current runtime.  Only valid on non-child
     * runtimes. */
    mozilla::Atomic<js::StackFormat, mozilla::ReleaseAcquire> stackFormat_;

  public:
    js::StackFormat stackFormat() const {
        const JSRuntime* rt = this;
        while (rt->parentRuntime) {
            MOZ_ASSERT(rt->stackFormat_ == js::StackFormat::Default);
            rt = rt->parentRuntime;
        }
        MOZ_ASSERT(rt->stackFormat_ != js::StackFormat::Default);
        return rt->stackFormat_;
    }
    void setStackFormat(js::StackFormat format) {
        MOZ_ASSERT(!parentRuntime);
        MOZ_ASSERT(format != js::StackFormat::Default);
        stackFormat_ = format;
    }

    // For inherited heap state accessors.
    friend class js::gc::AutoTraceSession;
    friend class JS::AutoEnterCycleCollection;
};

namespace js {

static inline JSContext*
GetJSContextFromMainThread()
{
    return js::TlsPerThreadData.get()->contextFromMainThread();
}

/*
 * Flags accompany script version data so that a) dynamically created scripts
 * can inherit their caller's compile-time properties and b) scripts can be
 * appropriately compared in the eval cache across global option changes. An
 * example of the latter is enabling the top-level-anonymous-function-is-error
 * option: subsequent evals of the same, previously-valid script text may have
 * become invalid.
 */
namespace VersionFlags {
static const unsigned MASK      = 0x0FFF; /* see JSVersion in jspubtd.h */
} /* namespace VersionFlags */

static inline JSVersion
VersionNumber(JSVersion version)
{
    return JSVersion(uint32_t(version) & VersionFlags::MASK);
}

static inline JSVersion
VersionExtractFlags(JSVersion version)
{
    return JSVersion(uint32_t(version) & ~VersionFlags::MASK);
}

static inline void
VersionCopyFlags(JSVersion* version, JSVersion from)
{
    *version = JSVersion(VersionNumber(*version) | VersionExtractFlags(from));
}

static inline bool
VersionHasFlags(JSVersion version)
{
    return !!VersionExtractFlags(version);
}

static inline bool
VersionIsKnown(JSVersion version)
{
    return VersionNumber(version) != JSVERSION_UNKNOWN;
}

inline void
FreeOp::free_(void* p)
{
    js_free(p);
}

inline void
FreeOp::freeLater(void* p)
{
    // FreeOps other than the defaultFreeOp() are constructed on the stack,
    // and won't hold onto the pointers to free indefinitely.
    MOZ_ASSERT(!isDefaultFreeOp());

    AutoEnterOOMUnsafeRegion oomUnsafe;
    if (!freeLaterList.append(p))
        oomUnsafe.crash("FreeOp::freeLater");
}

inline bool
FreeOp::appendJitPoisonRange(const jit::JitPoisonRange& range)
{
    // FreeOps other than the defaultFreeOp() are constructed on the stack,
    // and won't hold onto the pointers to free indefinitely.
    MOZ_ASSERT(!isDefaultFreeOp());

    return jitPoisonRanges.append(range);
}

/*
 * RAII class that takes the GC lock while it is live.
 *
 * Note that the lock may be temporarily released by use of AutoUnlockGC when
 * passed a non-const reference to this class.
 */
class MOZ_RAII AutoLockGC
{
  public:
    explicit AutoLockGC(JSRuntime* rt
                        MOZ_GUARD_OBJECT_NOTIFIER_PARAM)
      : runtime_(rt)
    {
        MOZ_GUARD_OBJECT_NOTIFIER_INIT;
        lock();
    }

    ~AutoLockGC() {
        unlock();
    }

    void lock() {
        MOZ_ASSERT(lockGuard_.isNothing());
        lockGuard_.emplace(runtime_->gc.lock);
    }

    void unlock() {
        MOZ_ASSERT(lockGuard_.isSome());
        lockGuard_.reset();
    }

    js::LockGuard<js::Mutex>& guard() {
        return lockGuard_.ref();
    }

  private:
    JSRuntime* runtime_;
    mozilla::Maybe<js::LockGuard<js::Mutex>> lockGuard_;
    MOZ_DECL_USE_GUARD_OBJECT_NOTIFIER

    AutoLockGC(const AutoLockGC&) = delete;
    AutoLockGC& operator=(const AutoLockGC&) = delete;
};

class MOZ_RAII AutoUnlockGC
{
  public:
    explicit AutoUnlockGC(AutoLockGC& lock
                          MOZ_GUARD_OBJECT_NOTIFIER_PARAM)
      : lock(lock)
    {
        MOZ_GUARD_OBJECT_NOTIFIER_INIT;
        lock.unlock();
    }

    ~AutoUnlockGC() {
        lock.lock();
    }

  private:
    AutoLockGC& lock;
    MOZ_DECL_USE_GUARD_OBJECT_NOTIFIER

    AutoUnlockGC(const AutoUnlockGC&) = delete;
    AutoUnlockGC& operator=(const AutoUnlockGC&) = delete;
};

class MOZ_RAII AutoKeepAtoms
{
    PerThreadData* pt;
    MOZ_DECL_USE_GUARD_OBJECT_NOTIFIER

  public:
    explicit AutoKeepAtoms(PerThreadData* pt
                           MOZ_GUARD_OBJECT_NOTIFIER_PARAM)
      : pt(pt)
    {
        MOZ_GUARD_OBJECT_NOTIFIER_INIT;
        if (JSRuntime* rt = pt->runtimeIfOnOwnerThread()) {
            rt->keepAtoms_++;
        } else {
            // This should be a thread with an exclusive context, which will
            // always inhibit collection of atoms.
            MOZ_ASSERT(pt->exclusiveThreadsPresent());
        }
    }
    ~AutoKeepAtoms() {
        if (JSRuntime* rt = pt->runtimeIfOnOwnerThread()) {
            MOZ_ASSERT(rt->keepAtoms_);
            rt->keepAtoms_--;
            if (rt->gc.fullGCForAtomsRequested() && !rt->keepAtoms())
                rt->gc.triggerFullGCForAtoms();
        }
    }
};

inline JSRuntime*
PerThreadData::runtimeFromMainThread()
{
    MOZ_ASSERT(CurrentThreadCanAccessRuntime(runtime_));
    return runtime_;
}

inline JSRuntime*
PerThreadData::runtimeIfOnOwnerThread()
{
    return (runtime_ && CurrentThreadCanAccessRuntime(runtime_)) ? runtime_ : nullptr;
}

inline bool
PerThreadData::exclusiveThreadsPresent()
{
    return runtime_->exclusiveThreadsPresent();
}

/************************************************************************/

static MOZ_ALWAYS_INLINE void
MakeRangeGCSafe(Value* vec, size_t len)
{
    mozilla::PodZero(vec, len);
}

static MOZ_ALWAYS_INLINE void
MakeRangeGCSafe(Value* beg, Value* end)
{
    mozilla::PodZero(beg, end - beg);
}

static MOZ_ALWAYS_INLINE void
MakeRangeGCSafe(jsid* beg, jsid* end)
{
    for (jsid* id = beg; id != end; ++id)
        *id = INT_TO_JSID(0);
}

static MOZ_ALWAYS_INLINE void
MakeRangeGCSafe(jsid* vec, size_t len)
{
    MakeRangeGCSafe(vec, vec + len);
}

static MOZ_ALWAYS_INLINE void
MakeRangeGCSafe(Shape** beg, Shape** end)
{
    mozilla::PodZero(beg, end - beg);
}

static MOZ_ALWAYS_INLINE void
MakeRangeGCSafe(Shape** vec, size_t len)
{
    mozilla::PodZero(vec, len);
}

static MOZ_ALWAYS_INLINE void
SetValueRangeToUndefined(Value* beg, Value* end)
{
    for (Value* v = beg; v != end; ++v)
        v->setUndefined();
}

static MOZ_ALWAYS_INLINE void
SetValueRangeToUndefined(Value* vec, size_t len)
{
    SetValueRangeToUndefined(vec, vec + len);
}

static MOZ_ALWAYS_INLINE void
SetValueRangeToNull(Value* beg, Value* end)
{
    for (Value* v = beg; v != end; ++v)
        v->setNull();
}

static MOZ_ALWAYS_INLINE void
SetValueRangeToNull(Value* vec, size_t len)
{
    SetValueRangeToNull(vec, vec + len);
}

/*
 * Allocation policy that uses JSRuntime::pod_malloc and friends, so that
 * memory pressure is properly accounted for. This is suitable for
 * long-lived objects owned by the JSRuntime.
 *
 * Since it doesn't hold a JSContext (those may not live long enough), it
 * can't report out-of-memory conditions itself; the caller must check for
 * OOM and take the appropriate action.
 *
 * FIXME bug 647103 - replace these *AllocPolicy names.
 */
class RuntimeAllocPolicy
{
    JSRuntime* const runtime;

  public:
    MOZ_IMPLICIT RuntimeAllocPolicy(JSRuntime* rt) : runtime(rt) {}

    template <typename T>
    T* maybe_pod_malloc(size_t numElems) {
        return runtime->maybe_pod_malloc<T>(numElems);
    }

    template <typename T>
    T* maybe_pod_calloc(size_t numElems) {
        return runtime->maybe_pod_calloc<T>(numElems);
    }

    template <typename T>
    T* maybe_pod_realloc(T* p, size_t oldSize, size_t newSize) {
        return runtime->maybe_pod_realloc<T>(p, oldSize, newSize);
    }

    template <typename T>
    T* pod_malloc(size_t numElems) {
        return runtime->pod_malloc<T>(numElems);
    }

    template <typename T>
    T* pod_calloc(size_t numElems) {
        return runtime->pod_calloc<T>(numElems);
    }

    template <typename T>
    T* pod_realloc(T* p, size_t oldSize, size_t newSize) {
        return runtime->pod_realloc<T>(p, oldSize, newSize);
    }

    void free_(void* p) { js_free(p); }
    void reportAllocOverflow() const {}

    bool checkSimulatedOOM() const {
        return !js::oom::ShouldFailWithOOM();
    }
};

extern const JSSecurityCallbacks NullSecurityCallbacks;

// Debugging RAII class which marks the current thread as performing an Ion
// compilation, for use by CurrentThreadCan{Read,Write}CompilationData
class MOZ_RAII AutoEnterIonCompilation
{
  public:
    explicit AutoEnterIonCompilation(bool safeForMinorGC
                                     MOZ_GUARD_OBJECT_NOTIFIER_PARAM) {
        MOZ_GUARD_OBJECT_NOTIFIER_INIT;

#ifdef DEBUG
        PerThreadData* pt = js::TlsPerThreadData.get();
        MOZ_ASSERT(!pt->ionCompiling);
        MOZ_ASSERT(!pt->ionCompilingSafeForMinorGC);
        pt->ionCompiling = true;
        pt->ionCompilingSafeForMinorGC = safeForMinorGC;
#endif
    }

    ~AutoEnterIonCompilation() {
#ifdef DEBUG
        PerThreadData* pt = js::TlsPerThreadData.get();
        MOZ_ASSERT(pt->ionCompiling);
        pt->ionCompiling = false;
        pt->ionCompilingSafeForMinorGC = false;
#endif
    }

    MOZ_DECL_USE_GUARD_OBJECT_NOTIFIER
};

namespace gc {

// In debug builds, set/unset the performing GC flag for the current thread.
struct MOZ_RAII AutoSetThreadIsPerformingGC
{
#ifdef DEBUG
    AutoSetThreadIsPerformingGC()
      : threadData_(js::TlsPerThreadData.get())
    {
        MOZ_ASSERT(!threadData_->performingGC);
        threadData_->performingGC = true;
    }

    ~AutoSetThreadIsPerformingGC() {
        MOZ_ASSERT(threadData_->performingGC);
        threadData_->performingGC = false;
    }

  private:
    PerThreadData* threadData_;
#else
    AutoSetThreadIsPerformingGC() {}
#endif
};

// In debug builds, set/unset the GC sweeping flag for the current thread.
struct MOZ_RAII AutoSetThreadIsSweeping
{
#ifdef DEBUG
    AutoSetThreadIsSweeping()
      : threadData_(js::TlsPerThreadData.get())
    {
        MOZ_ASSERT(!threadData_->gcSweeping);
        threadData_->gcSweeping = true;
    }

    ~AutoSetThreadIsSweeping() {
        MOZ_ASSERT(threadData_->gcSweeping);
        threadData_->gcSweeping = false;
    }

  private:
    PerThreadData* threadData_;
#else
    AutoSetThreadIsSweeping() {}
#endif
};

} // namespace gc

/*
 * Provides a delete policy that can be used for objects which have their
 * lifetime managed by the GC and can only safely be destroyed while the nursery
 * is empty.
 *
 * This is necessary when initializing such an object may fail after the initial
 * allocation.  The partially-initialized object must be destroyed, but it may
 * not be safe to do so at the current time.  This policy puts the object on a
 * queue to be destroyed at a safe time.
 */
template <typename T>
struct GCManagedDeletePolicy
{
    void operator()(const T* ptr) {
        if (ptr) {
            JSRuntime* rt = TlsPerThreadData.get()->runtimeIfOnOwnerThread();
            if (rt && rt->gc.nursery.isEnabled()) {
                // The object may contain nursery pointers and must only be
                // destroyed after a minor GC.
                rt->gc.callAfterMinorGC(deletePtr, const_cast<T*>(ptr));
            } else {
                // The object cannot contain nursery pointers so can be
                // destroyed immediately.
                gc::AutoSetThreadIsSweeping threadIsSweeping;
                js_delete(const_cast<T*>(ptr));
            }
        }
    }

  private:
    static void deletePtr(void* data) {
        js_delete(reinterpret_cast<T*>(data));
    }
};

} /* namespace js */

namespace JS {

template <typename T>
struct DeletePolicy<js::GCPtr<T>> : public js::GCManagedDeletePolicy<js::GCPtr<T>>
{};

// Scope data that contain GCPtrs must use the correct DeletePolicy.
//
// This is defined here because vm/Scope.h cannot #include "vm/Runtime.h"

template <>
struct DeletePolicy<js::FunctionScope::Data>
  : public js::GCManagedDeletePolicy<js::FunctionScope::Data>
{ };

template <>
struct DeletePolicy<js::ModuleScope::Data>
  : public js::GCManagedDeletePolicy<js::ModuleScope::Data>
{ };

} /* namespace JS */

#ifdef _MSC_VER
#pragma warning(pop)
#endif

#endif /* vm_Runtime_h */<|MERGE_RESOLUTION|>--- conflicted
+++ resolved
@@ -22,13 +22,8 @@
 #include "jsclist.h"
 #include "jsscript.h"
 
-<<<<<<< HEAD
 #if defined(XP_DARWIN) || defined(XP_OS2)
-# include "asmjs/AsmJSSignalHandlers.h"
-=======
-#ifdef XP_DARWIN
 # include "wasm/WasmSignalHandlers.h"
->>>>>>> 628bf1da
 #endif
 #include "builtin/AtomicsObject.h"
 #include "builtin/Intl.h"
@@ -950,20 +945,10 @@
      */
     JSCList             onNewGlobalObjectWatchers;
 
-<<<<<<< HEAD
-    /* Client opaque pointers */
-    void*               data;
-
-#if defined(ASMJS_MAY_USE_SIGNAL_HANDLERS_FOR_OOB)
-# if defined(XP_DARWIN)
-    js::AsmJSMachExceptionHandler asmJSMachExceptionHandler;
+#if defined(XP_DARWIN)
+    js::wasm::MachExceptionHandler wasmMachExceptionHandler;
 # elif defined(XP_OS2)
     js::AsmJSOS2ExceptionHandler asmJSOS2ExceptionHandler;
-# endif
-=======
-#if defined(XP_DARWIN)
-    js::wasm::MachExceptionHandler wasmMachExceptionHandler;
->>>>>>> 628bf1da
 #endif
 
   private:
