--- conflicted
+++ resolved
@@ -22,7 +22,7 @@
 #include "jsclist.h"
 #include "jsscript.h"
 
-#ifdef XP_MACOSX
+#if defined(XP_MACOSX) || defined(XP_OS2)
 # include "asmjs/AsmJSSignalHandlers.h"
 #endif
 #include "builtin/AtomicsObject.h"
@@ -30,13 +30,7 @@
 #include "frontend/ParseMaps.h"
 #include "gc/GCRuntime.h"
 #include "gc/Tracer.h"
-<<<<<<< HEAD
-#if defined(XP_MACOSX) || defined(XP_OS2)
-# include "jit/AsmJSSignalHandlers.h"
-#endif
-=======
 #include "irregexp/RegExpStack.h"
->>>>>>> 8112532f
 #include "js/HashTable.h"
 #ifdef DEBUG
 # include "js/Proxy.h" // For AutoEnterPolicy
@@ -1031,15 +1025,10 @@
     js::AsmJSMachExceptionHandler asmJSMachExceptionHandler;
 #endif
 
-<<<<<<< HEAD
 #ifdef XP_OS2
     js::AsmJSOS2ExceptionHandler asmJSOS2ExceptionHandler;
 #endif
 
-    // Whether asm.js signal handlers have been installed and can be used for
-    // performing interrupt checks in loops.
-=======
->>>>>>> 8112532f
   private:
     // Whether EnsureSignalHandlersInstalled succeeded in installing all the
     // relevant handlers for this platform.
