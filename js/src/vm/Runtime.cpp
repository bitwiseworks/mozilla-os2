--- conflicted
+++ resolved
@@ -237,18 +237,10 @@
 {
     ownerThread_ = PR_GetCurrentThread();
 
-<<<<<<< HEAD
 #ifdef XP_OS2
     asmJSOS2ExceptionHandler.setCurrentThread();
 #endif
-    
-    interruptLock = PR_NewLock();
-    if (!interruptLock)
-        return false;
-
-    gcLock = PR_NewLock();
-    if (!gcLock)
-=======
+
     // Get a platform-native handle for the owner thread, used by
     // js::InterruptRunningJitCode to halt the runtime's main thread.
 #ifdef XP_WIN
@@ -256,7 +248,6 @@
                        THREAD_QUERY_INFORMATION;
     HANDLE self = OpenThread(openFlags, false, GetCurrentThreadId());
     if (!self)
->>>>>>> 8112532f
         return false;
     static_assert(sizeof(HANDLE) <= sizeof(ownerThreadNative_), "need bigger field");
     ownerThreadNative_ = (size_t)self;
@@ -404,18 +395,10 @@
     MOZ_ASSERT(!numExclusiveThreads);
     mainThreadHasExclusiveAccess = true;
 
-<<<<<<< HEAD
-    JS_ASSERT(!interruptLockOwner);
-    if (interruptLock)
-        PR_DestroyLock(interruptLock);
-
 #ifdef XP_OS2
     asmJSOS2ExceptionHandler.clearCurrentThread();
 #endif
-#endif
-
-=======
->>>>>>> 8112532f
+
     /*
      * Even though all objects in the compartment are dead, we may have keep
      * some filenames around because of gcKeepAtoms.
