--- conflicted
+++ resolved
@@ -7,123 +7,7 @@
 #ifndef jscpucfg_h
 #define jscpucfg_h
 
-<<<<<<< HEAD
-#define JS_HAVE_LONG_LONG
-
-#if defined(_WIN64)
-
-# if defined(_M_X64) || defined(_M_AMD64) || defined(_AMD64_)
-#  define IS_LITTLE_ENDIAN 1
-#  undef  IS_BIG_ENDIAN
-# else  /* !(defined(_M_X64) || defined(_M_AMD64) || defined(_AMD64_)) */
-#  error "CPU type is unknown"
-# endif /* !(defined(_M_X64) || defined(_M_AMD64) || defined(_AMD64_)) */
-
-#elif defined(_WIN32) || defined(XP_OS2)
-
-# ifdef __WATCOMC__
-#  define HAVE_VA_LIST_AS_ARRAY 1
-# endif
-
-# define IS_LITTLE_ENDIAN 1
-# undef  IS_BIG_ENDIAN
-
-#elif defined(__APPLE__) || defined(__powerpc__) || defined(__ppc__)
-# if __LITTLE_ENDIAN__
-#  define IS_LITTLE_ENDIAN 1
-#  undef  IS_BIG_ENDIAN
-# elif __BIG_ENDIAN__
-#  undef  IS_LITTLE_ENDIAN
-#  define IS_BIG_ENDIAN 1
-# endif
-
-#elif defined(JS_HAVE_ENDIAN_H)
-# include <endian.h>
-
-/*
- * Historically, OSes providing <endian.h> only defined
- * __BYTE_ORDER to either __LITTLE_ENDIAN or __BIG_ENDIAN.
- * The Austin group decided to standardise <endian.h> in
- * POSIX around 2011, expecting it to provide a BYTE_ORDER
- * #define set to either LITTLE_ENDIAN or BIG_ENDIAN. We
- * should try to cope with both possibilities here.
- */
-
-# if defined(__BYTE_ORDER) || defined(BYTE_ORDER)
-#  if defined(__BYTE_ORDER)
-#   if __BYTE_ORDER == __LITTLE_ENDIAN
-#    define IS_LITTLE_ENDIAN 1
-#    undef  IS_BIG_ENDIAN
-#   elif __BYTE_ORDER == __BIG_ENDIAN
-#    undef  IS_LITTLE_ENDIAN
-#    define IS_BIG_ENDIAN 1
-#   endif
-#  endif
-#  if defined(BYTE_ORDER)
-#   if BYTE_ORDER == LITTLE_ENDIAN
-#    define IS_LITTLE_ENDIAN 1
-#    undef  IS_BIG_ENDIAN
-#   elif BYTE_ORDER == BIG_ENDIAN
-#    undef  IS_LITTLE_ENDIAN
-#    define IS_BIG_ENDIAN 1
-#   endif
-#  endif
-# else /* !defined(__BYTE_ORDER) */
-#  error "endian.h does not define __BYTE_ORDER nor BYTE_ORDER. Cannot determine endianness."
-# endif
-
-/* BSDs */
-#elif defined(JS_HAVE_MACHINE_ENDIAN_H)
-# include <sys/types.h>
-# include <machine/endian.h>
-
-# if defined(_BYTE_ORDER)
-#  if _BYTE_ORDER == _LITTLE_ENDIAN
-#   define IS_LITTLE_ENDIAN 1
-#   undef  IS_BIG_ENDIAN
-#  elif _BYTE_ORDER == _BIG_ENDIAN
-#   undef  IS_LITTLE_ENDIAN
-#   define IS_BIG_ENDIAN 1
-#  endif
-# else /* !defined(_BYTE_ORDER) */
-#  error "machine/endian.h does not define _BYTE_ORDER. Cannot determine endianness."
-# endif
-
-#elif defined(JS_HAVE_SYS_ISA_DEFS_H)
-# include <sys/isa_defs.h>
-
-# if defined(_BIG_ENDIAN)
-#  undef IS_LITTLE_ENDIAN
-#  define IS_BIG_ENDIAN 1
-# elif defined(_LITTLE_ENDIAN)
-#  define IS_LITTLE_ENDIAN 1
-#  undef IS_BIG_ENDIAN
-# else /* !defined(_LITTLE_ENDIAN) */
-#  error "sys/isa_defs.h does not define _BIG_ENDIAN or _LITTLE_ENDIAN. Cannot determine endianness."
-# endif
-# if !defined(JS_STACK_GROWTH_DIRECTION)
-#  if defined(_STACK_GROWS_UPWARD)
-#   define JS_STACK_GROWTH_DIRECTION (1)
-#  elif defined(_STACK_GROWS_DOWNWARD)
-#   define JS_STACK_GROWTH_DIRECTION (-1)
-#  endif
-# endif
-
-#elif defined(__sparc) || defined(__sparc__) || \
-      defined(_POWER) || defined(__hppa) || \
-      defined(_MIPSEB) || defined(_BIG_ENDIAN)
-/* IA64 running HP-UX will have _BIG_ENDIAN defined.
- * IA64 running Linux will have endian.h and be handled above.
- */
-# undef IS_LITTLE_ENDIAN
-# define IS_BIG_ENDIAN 1
-
-#else /* !defined(__sparc) && !defined(__sparc__) && ... */
-# error "Cannot determine endianness of your platform. Please add support to jscpucfg.h."
-#endif
-=======
 #include "mozilla/EndianUtils.h"
->>>>>>> 628bf1da
 
 #ifndef JS_STACK_GROWTH_DIRECTION
 # ifdef __hppa
