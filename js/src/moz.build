# -*- Mode: python; c-basic-offset: 4; indent-tabs-mode: nil; tab-width: 40 -*-
# vim: set filetype=python:
# This Source Code Form is subject to the terms of the Mozilla Public
# License, v. 2.0. If a copy of the MPL was not distributed with this
# file, You can obtain one at http://mozilla.org/MPL/2.0/.

# Directory metadata
component_engine = ('Core', 'JavaScript Engine')
component_gc     = ('Core', 'JavaScript: GC')
component_intl   = ('Core', 'JavaScript: Internationalization API')
component_jit    = ('Core', 'JavaScript Engine: JIT')
component_stl    = ('Core', 'JavaScript: Standard Library')

FILES_PER_UNIFIED_FILE = 6

with Files('../public/**'):
    BUG_COMPONENT = component_engine
with Files('*'):
    BUG_COMPONENT = component_engine

with Files('asmjs/**'):
    BUG_COMPONENT = component_jit
with Files('builtin/**'):
    BUG_COMPONENT = component_stl
with Files('ctypes/**'):
    BUG_COMPONENT = ('Core', 'js-ctypes')
with Files('gc/**'):
    BUG_COMPONENT = component_gc
with Files('jit/**'):
    BUG_COMPONENT = component_jit

# File-specific metadata
for gcfile in ['jsgc*', 'devtools/rootAnalysis', 'devtools/gc-ubench', 'devtools/gctrace']:
    with Files(gcfile):
        BUG_COMPONENT = component_gc
for header in ('GCAPI.h', 'HeapAPI.h', 'RootingAPI.h', 'SliceBudget.h', 'TraceKind.h', 'TracingAPI.h', 'WeakMapPtr.h'):
    with Files('../public/' + header):
        BUG_COMPONENT = component_gc

for stlfile in ['jsarray.*', 'jsbool*', 'jsdate.*', 'jsnum.*', 'json.*', 'jsstr.*']:
    with Files(stlfile):
        BUG_COMPONENT = component_stl

with Files('builtin/Intl*'):
    BUG_COMPONENT = component_intl
with Files('builtin/make_intl_data.py'):
    BUG_COMPONENT = component_intl

with Files('../public/TrackedOptimizationInfo.h'):
    BUG_COMPONENT = component_jit


if CONFIG['JS_BUNDLED_EDITLINE']:
    DIRS += ['editline']

# editline needs to get built before the shell
if not CONFIG['JS_DISABLE_SHELL']:
    DIRS += ['shell']

TEST_DIRS += ['jsapi-tests', 'tests', 'gdb']

CONFIGURE_SUBST_FILES += [
    'devtools/rootAnalysis/Makefile',
    'js-confdefs.h',
    'js-config',
    'js.pc',
]

if not CONFIG['JS_STANDALONE']:
    CONFIGURE_SUBST_FILES += [
        '../../config/autoconf-js.mk',
        '../../config/emptyvars-js.mk',
    ]

CONFIGURE_DEFINE_FILES += [
    'js-config.h',
]

# Changes to internal header files, used externally, massively slow down
# browser builds.  Don't add new files here unless you know what you're
# doing!
EXPORTS += [
    'js.msg',
    'jsalloc.h',
    'jsapi.h',
    'jsbytecode.h',
    'jsclist.h',
    'jscpucfg.h',
    'jsfriendapi.h',
    'jsprf.h',
    'jsprototypes.h',
    'jspubtd.h',
    'jstypes.h',
    'jsversion.h',
    'jswrapper.h',
    'perf/jsperf.h',
]

# If you add a header here, add it to js/src/jsapi-tests/testIntTypesABI.cpp so
# that we ensure we don't over-expose our internal integer typedefs.  Note that
# LegacyIntTypes.h below is deliberately exempted from this requirement.
EXPORTS.js += [
    '../public/CallArgs.h',
    '../public/CallNonGenericMethod.h',
    '../public/CharacterEncoding.h',
    '../public/Class.h',
    '../public/Conversions.h',
    '../public/Date.h',
    '../public/Debug.h',
    '../public/GCAPI.h',
    '../public/GCHashTable.h',
    '../public/HashTable.h',
    '../public/HeapAPI.h',
    '../public/Id.h',
    '../public/Initialization.h',
    '../public/LegacyIntTypes.h',
    '../public/MemoryMetrics.h',
    '../public/Principals.h',
    '../public/ProfilingFrameIterator.h',
    '../public/ProfilingStack.h',
    '../public/Proxy.h',
    '../public/RequiredDefines.h',
    '../public/RootingAPI.h',
    '../public/SliceBudget.h',
    '../public/StructuredClone.h',
    '../public/TraceableVector.h',
    '../public/TraceKind.h',
    '../public/TracingAPI.h',
    '../public/TrackedOptimizationInfo.h',
    '../public/TypeDecls.h',
    '../public/UbiNode.h',
    '../public/UbiNodeBreadthFirst.h',
    '../public/UbiNodeCensus.h',
    '../public/UbiNodeDominatorTree.h',
    '../public/UbiNodePostOrder.h',
    '../public/Utility.h',
    '../public/Value.h',
    '../public/Vector.h',
    '../public/WeakMapPtr.h',
]

UNIFIED_SOURCES += [
    'asmjs/AsmJSFrameIterator.cpp',
    'asmjs/AsmJSLink.cpp',
    'asmjs/AsmJSModule.cpp',
    'asmjs/AsmJSSignalHandlers.cpp',
    'asmjs/AsmJSValidate.cpp',
    'asmjs/WasmGenerator.cpp',
    'asmjs/WasmIonCompile.cpp',
    'asmjs/WasmStubs.cpp',
    'builtin/AtomicsObject.cpp',
    'builtin/Eval.cpp',
    'builtin/Intl.cpp',
    'builtin/MapObject.cpp',
    'builtin/ModuleObject.cpp',
    'builtin/Object.cpp',
    'builtin/Profilers.cpp',
    'builtin/Reflect.cpp',
    'builtin/ReflectParse.cpp',
    'builtin/SIMD.cpp',
    'builtin/SymbolObject.cpp',
    'builtin/TestingFunctions.cpp',
    'builtin/TypedObject.cpp',
    'builtin/WeakMapObject.cpp',
    'builtin/WeakSetObject.cpp',
    'devtools/sharkctl.cpp',
    'ds/LifoAlloc.cpp',
    'frontend/BytecodeCompiler.cpp',
    'frontend/BytecodeEmitter.cpp',
    'frontend/FoldConstants.cpp',
    'frontend/NameFunctions.cpp',
    'frontend/ParseMaps.cpp',
    'frontend/ParseNode.cpp',
    'frontend/TokenStream.cpp',
    'gc/Allocator.cpp',
    'gc/Barrier.cpp',
    'gc/GCTrace.cpp',
    'gc/Iteration.cpp',
    'gc/Marking.cpp',
    'gc/Memory.cpp',
    'gc/MemoryProfiler.cpp',
    'gc/Nursery.cpp',
    'gc/RootMarking.cpp',
    'gc/Statistics.cpp',
    'gc/Tracer.cpp',
    'gc/Verifier.cpp',
    'gc/Zone.cpp',
    'irregexp/NativeRegExpMacroAssembler.cpp',
    'irregexp/RegExpAST.cpp',
    'irregexp/RegExpEngine.cpp',
    'irregexp/RegExpInterpreter.cpp',
    'irregexp/RegExpMacroAssembler.cpp',
    'irregexp/RegExpParser.cpp',
    'irregexp/RegExpStack.cpp',
    'jit/AliasAnalysis.cpp',
    'jit/AlignmentMaskAnalysis.cpp',
    'jit/BacktrackingAllocator.cpp',
    'jit/Bailouts.cpp',
    'jit/BaselineBailouts.cpp',
    'jit/BaselineCompiler.cpp',
    'jit/BaselineDebugModeOSR.cpp',
    'jit/BaselineFrame.cpp',
    'jit/BaselineFrameInfo.cpp',
    'jit/BaselineIC.cpp',
    'jit/BaselineInspector.cpp',
    'jit/BaselineJIT.cpp',
    'jit/BitSet.cpp',
    'jit/BytecodeAnalysis.cpp',
    'jit/C1Spewer.cpp',
    'jit/CodeGenerator.cpp',
    'jit/CompileWrappers.cpp',
    'jit/Disassembler.cpp',
    'jit/EagerSimdUnbox.cpp',
    'jit/EdgeCaseAnalysis.cpp',
    'jit/EffectiveAddressAnalysis.cpp',
    'jit/ExecutableAllocator.cpp',
    'jit/InstructionReordering.cpp',
    'jit/Ion.cpp',
    'jit/IonAnalysis.cpp',
    'jit/IonBuilder.cpp',
    'jit/IonCaches.cpp',
    'jit/IonOptimizationLevels.cpp',
    'jit/JitcodeMap.cpp',
    'jit/JitFrames.cpp',
    'jit/JitOptions.cpp',
    'jit/JitSpewer.cpp',
    'jit/JSONSpewer.cpp',
    'jit/LICM.cpp',
    'jit/LIR.cpp',
    'jit/LoopUnroller.cpp',
    'jit/Lowering.cpp',
    'jit/MacroAssembler.cpp',
    'jit/MCallOptimize.cpp',
    'jit/MIR.cpp',
    'jit/MIRGraph.cpp',
    'jit/MoveResolver.cpp',
    'jit/OptimizationTracking.cpp',
    'jit/PerfSpewer.cpp',
    'jit/ProcessExecutableMemory.cpp',
    'jit/RangeAnalysis.cpp',
    'jit/Recover.cpp',
    'jit/RegisterAllocator.cpp',
    'jit/RematerializedFrame.cpp',
    'jit/Safepoints.cpp',
    'jit/ScalarReplacement.cpp',
    'jit/shared/BaselineCompiler-shared.cpp',
    'jit/shared/CodeGenerator-shared.cpp',
    'jit/shared/Lowering-shared.cpp',
    'jit/SharedIC.cpp',
    'jit/Sink.cpp',
    'jit/Snapshots.cpp',
    'jit/StupidAllocator.cpp',
    'jit/TypedObjectPrediction.cpp',
    'jit/TypePolicy.cpp',
    'jit/ValueNumbering.cpp',
    'jit/VMFunctions.cpp',
    'jsalloc.cpp',
    'jsapi.cpp',
    'jsbool.cpp',
    'jscntxt.cpp',
    'jscompartment.cpp',
    'jsdate.cpp',
    'jsdtoa.cpp',
    'jsexn.cpp',
    'jsfriendapi.cpp',
    'jsfun.cpp',
    'jsgc.cpp',
    'jsiter.cpp',
    'jsnativestack.cpp',
    'jsnum.cpp',
    'jsobj.cpp',
    'json.cpp',
    'jsopcode.cpp',
    'jsprf.cpp',
    'jspropertytree.cpp',
    'jsscript.cpp',
    'jsstr.cpp',
    'jswatchpoint.cpp',
    'jsweakmap.cpp',
    'perf/jsperf.cpp',
    'proxy/BaseProxyHandler.cpp',
    'proxy/CrossCompartmentWrapper.cpp',
    'proxy/DeadObjectProxy.cpp',
    'proxy/DirectProxyHandler.cpp',
    'proxy/OpaqueCrossCompartmentWrapper.cpp',
    'proxy/Proxy.cpp',
    'proxy/ScriptedDirectProxyHandler.cpp',
    'proxy/ScriptedIndirectProxyHandler.cpp',
    'proxy/SecurityWrapper.cpp',
    'proxy/Wrapper.cpp',
    'vm/ArgumentsObject.cpp',
    'vm/ArrayBufferObject.cpp',
    'vm/CallNonGenericMethod.cpp',
    'vm/CharacterEncoding.cpp',
    'vm/CodeCoverage.cpp',
    'vm/Compression.cpp',
    'vm/DateTime.cpp',
    'vm/Debugger.cpp',
    'vm/DebuggerMemory.cpp',
    'vm/ErrorObject.cpp',
    'vm/ForOfIterator.cpp',
    'vm/GeneratorObject.cpp',
    'vm/GlobalObject.cpp',
    'vm/HelperThreads.cpp',
    'vm/Id.cpp',
    'vm/Interpreter.cpp',
    'vm/JSONParser.cpp',
    'vm/MemoryMetrics.cpp',
    'vm/Monitor.cpp',
    'vm/NativeObject.cpp',
    'vm/ObjectGroup.cpp',
    'vm/PIC.cpp',
    'vm/Printer.cpp',
    'vm/Probes.cpp',
    'vm/ProxyObject.cpp',
    'vm/ReceiverGuard.cpp',
    'vm/RegExpObject.cpp',
    'vm/RegExpStatics.cpp',
    'vm/Runtime.cpp',
    'vm/SavedStacks.cpp',
    'vm/ScopeObject.cpp',
    'vm/SelfHosting.cpp',
    'vm/Shape.cpp',
    'vm/SharedArrayObject.cpp',
    'vm/SPSProfiler.cpp',
    'vm/Stack.cpp',
    'vm/Stopwatch.cpp',
    'vm/String.cpp',
    'vm/StringBuffer.cpp',
    'vm/StructuredClone.cpp',
    'vm/Symbol.cpp',
    'vm/TaggedProto.cpp',
    'vm/Time.cpp',
    'vm/TypedArrayObject.cpp',
    'vm/TypeInference.cpp',
    'vm/UbiNode.cpp',
    'vm/UbiNodeCensus.cpp',
    'vm/UnboxedObject.cpp',
    'vm/Unicode.cpp',
    'vm/Value.cpp',
    'vm/WeakMapPtr.cpp',
    'vm/Xdr.cpp'
]

# jsarray.cpp and jsatom.cpp cannot be built in unified mode because
# xpcshell is broken during packaging when compiled with gcc-4.8.2
# builtin/RegExp.cpp cannot be built in unified mode because it is built
# without PGO
# frontend/Parser.cpp cannot be built in unified mode because of explicit
# template instantiations.
# jsmath.cpp cannot be built in unified mode because it needs to pull rand_s
# from <stdlib.h> on Windows through a preprocessor define.
# jsutil.cpp cannot be built in unified mode because it is needed for
# check-vanilla-allocations.
# StoreBuffer.cpp cannot be built in unified because its template
# instantiations may or may not be needed depending on what it gets bundled
# with.
SOURCES += [
    'builtin/RegExp.cpp',
    'frontend/Parser.cpp',
    'gc/StoreBuffer.cpp',
    'jsarray.cpp',
    'jsatom.cpp',
    'jsmath.cpp',
    'jsutil.cpp',
    'vm/Initialization.cpp',
]

if CONFIG['JS_POSIX_NSPR']:
    UNIFIED_SOURCES += [
        'vm/PosixNSPR.cpp',
    ]

if CONFIG['MOZ_INSTRUMENTS']:
    SOURCES += [
        'devtools/Instruments.cpp',
    ]

if CONFIG['ENABLE_TRACE_LOGGING']:
    SOURCES += [
        'vm/TraceLogging.cpp',
        'vm/TraceLoggingGraph.cpp',
        'vm/TraceLoggingTypes.cpp',
    ]

if not CONFIG['ENABLE_ION']:
    UNIFIED_SOURCES += [
        'jit/none/Trampoline-none.cpp'
    ]
elif CONFIG['JS_CODEGEN_X86'] or CONFIG['JS_CODEGEN_X64']:
    UNIFIED_SOURCES += [
        'jit/x86-shared/Architecture-x86-shared.cpp',
        'jit/x86-shared/Assembler-x86-shared.cpp',
        'jit/x86-shared/AssemblerBuffer-x86-shared.cpp',
        'jit/x86-shared/BaselineCompiler-x86-shared.cpp',
        'jit/x86-shared/BaselineIC-x86-shared.cpp',
        'jit/x86-shared/CodeGenerator-x86-shared.cpp',
        'jit/x86-shared/Lowering-x86-shared.cpp',
        'jit/x86-shared/MacroAssembler-x86-shared.cpp',
        'jit/x86-shared/MoveEmitter-x86-shared.cpp',
    ]
    SOURCES += [
        'jit/x86-shared/Disassembler-x86-shared.cpp',  # using namespace js::jit::X86Encoding;
    ]
    if CONFIG['JS_CODEGEN_X64']:
        UNIFIED_SOURCES += [
            'jit/x64/Assembler-x64.cpp',
            'jit/x64/Bailouts-x64.cpp',
            'jit/x64/BaselineCompiler-x64.cpp',
            'jit/x64/BaselineIC-x64.cpp',
            'jit/x64/CodeGenerator-x64.cpp',
            'jit/x64/Lowering-x64.cpp',
            'jit/x64/MacroAssembler-x64.cpp',
            'jit/x64/SharedIC-x64.cpp',
            'jit/x64/Trampoline-x64.cpp',
        ]
    else:
        UNIFIED_SOURCES += [
            'jit/x86/Assembler-x86.cpp',
            'jit/x86/Bailouts-x86.cpp',
            'jit/x86/BaselineCompiler-x86.cpp',
            'jit/x86/BaselineIC-x86.cpp',
            'jit/x86/CodeGenerator-x86.cpp',
            'jit/x86/Lowering-x86.cpp',
            'jit/x86/MacroAssembler-x86.cpp',
            'jit/x86/SharedIC-x86.cpp',
            'jit/x86/Trampoline-x86.cpp',
        ]
elif CONFIG['JS_CODEGEN_ARM']:
    UNIFIED_SOURCES += [
        'jit/arm/Architecture-arm.cpp',
        'jit/arm/Assembler-arm.cpp',
        'jit/arm/Bailouts-arm.cpp',
        'jit/arm/BaselineCompiler-arm.cpp',
        'jit/arm/BaselineIC-arm.cpp',
        'jit/arm/CodeGenerator-arm.cpp',
        'jit/arm/disasm/Constants-arm.cpp',
        'jit/arm/disasm/Disasm-arm.cpp',
        'jit/arm/Lowering-arm.cpp',
        'jit/arm/MacroAssembler-arm.cpp',
        'jit/arm/MoveEmitter-arm.cpp',
        'jit/arm/SharedIC-arm.cpp',
        'jit/arm/Trampoline-arm.cpp',
    ]
    if CONFIG['JS_SIMULATOR_ARM']:
        UNIFIED_SOURCES += [
            'jit/arm/Simulator-arm.cpp'
        ]
    elif CONFIG['OS_ARCH'] == 'Darwin':
        SOURCES += [
            'jit/arm/llvm-compiler-rt/arm/aeabi_idivmod.S',
            'jit/arm/llvm-compiler-rt/arm/aeabi_uidivmod.S',
        ]
elif CONFIG['JS_CODEGEN_ARM64']:
    UNIFIED_SOURCES += [
        'jit/arm64/Architecture-arm64.cpp',
        'jit/arm64/Assembler-arm64.cpp',
        'jit/arm64/Bailouts-arm64.cpp',
        'jit/arm64/BaselineIC-arm64.cpp',
        'jit/arm64/CodeGenerator-arm64.cpp',
        'jit/arm64/Lowering-arm64.cpp',
        'jit/arm64/MacroAssembler-arm64.cpp',
        'jit/arm64/MoveEmitter-arm64.cpp',
        'jit/arm64/SharedIC-arm64.cpp',
        'jit/arm64/Trampoline-arm64.cpp',
        'jit/arm64/vixl/Assembler-vixl.cpp',
        'jit/arm64/vixl/Cpu-vixl.cpp',
        'jit/arm64/vixl/Decoder-vixl.cpp',
        'jit/arm64/vixl/Disasm-vixl.cpp',
        'jit/arm64/vixl/Instructions-vixl.cpp',
        'jit/arm64/vixl/Instrument-vixl.cpp',
        'jit/arm64/vixl/MacroAssembler-vixl.cpp',
        'jit/arm64/vixl/MozAssembler-vixl.cpp',
        'jit/arm64/vixl/MozInstructions-vixl.cpp',
        'jit/arm64/vixl/Utils-vixl.cpp'
    ]
    if CONFIG['JS_SIMULATOR_ARM64']:
        UNIFIED_SOURCES += [
            'jit/arm64/vixl/Debugger-vixl.cpp',
            'jit/arm64/vixl/Logic-vixl.cpp',
            'jit/arm64/vixl/MozSimulator-vixl.cpp',
            'jit/arm64/vixl/Simulator-vixl.cpp'
        ]
elif CONFIG['JS_CODEGEN_MIPS32'] or CONFIG['JS_CODEGEN_MIPS64']:
    UNIFIED_SOURCES += [
        'jit/mips-shared/Architecture-mips-shared.cpp',
        'jit/mips-shared/Assembler-mips-shared.cpp',
        'jit/mips-shared/Bailouts-mips-shared.cpp',
        'jit/mips-shared/BaselineCompiler-mips-shared.cpp',
        'jit/mips-shared/BaselineIC-mips-shared.cpp',
        'jit/mips-shared/CodeGenerator-mips-shared.cpp',
        'jit/mips-shared/Lowering-mips-shared.cpp',
        'jit/mips-shared/MacroAssembler-mips-shared.cpp',
        'jit/mips-shared/MoveEmitter-mips-shared.cpp',
    ]
    if CONFIG['JS_CODEGEN_MIPS32']:
        UNIFIED_SOURCES += [
            'jit/mips32/Architecture-mips32.cpp',
            'jit/mips32/Assembler-mips32.cpp',
            'jit/mips32/Bailouts-mips32.cpp',
            'jit/mips32/BaselineCompiler-mips32.cpp',
            'jit/mips32/BaselineIC-mips32.cpp',
            'jit/mips32/CodeGenerator-mips32.cpp',
            'jit/mips32/Lowering-mips32.cpp',
            'jit/mips32/MacroAssembler-mips32.cpp',
            'jit/mips32/MoveEmitter-mips32.cpp',
            'jit/mips32/SharedIC-mips32.cpp',
            'jit/mips32/Trampoline-mips32.cpp',
        ]
        if CONFIG['JS_SIMULATOR_MIPS32']:
            UNIFIED_SOURCES += [
                'jit/mips32/Simulator-mips32.cpp'
            ]
    elif CONFIG['JS_CODEGEN_MIPS64']:
        UNIFIED_SOURCES += [
            'jit/mips64/Architecture-mips64.cpp',
            'jit/mips64/Assembler-mips64.cpp',
            'jit/mips64/Bailouts-mips64.cpp',
            'jit/mips64/BaselineCompiler-mips64.cpp',
            'jit/mips64/BaselineIC-mips64.cpp',
            'jit/mips64/CodeGenerator-mips64.cpp',
            'jit/mips64/Lowering-mips64.cpp',
            'jit/mips64/MacroAssembler-mips64.cpp',
            'jit/mips64/MoveEmitter-mips64.cpp',
            'jit/mips64/SharedIC-mips64.cpp',
            'jit/mips64/Trampoline-mips64.cpp',
        ]
        if CONFIG['JS_SIMULATOR_MIPS64']:
            UNIFIED_SOURCES += [
                'jit/mips64/Simulator-mips64.cpp'
            ]

if CONFIG['OS_ARCH'] == 'WINNT':
    # _CRT_RAND_S must be #defined before #including stdlib.h to get rand_s()
    DEFINES['_CRT_RAND_S'] = True
<<<<<<< HEAD
elif CONFIG['OS_ARCH'] == 'OS2':
    SOURCES += [
        'jit/ExecutableAllocatorOS2.cpp',
    ]
else:
    SOURCES += [
        'jit/ExecutableAllocatorPosix.cpp',
    ]
=======
>>>>>>> 8f2d1182

if CONFIG['JS_HAS_CTYPES']:
    SOURCES += [
        'ctypes/CTypes.cpp',
        'ctypes/Library.cpp',
    ]
    if not CONFIG['MOZ_NATIVE_FFI']:
        LOCAL_INCLUDES += [
            '!ctypes/libffi/include',
        ]

if CONFIG['MOZ_VTUNE']:
    SOURCES += [
        'vtune/jitprofiling.c'
    ]

if CONFIG['HAVE_LINUX_PERF_EVENT_H']:
    SOURCES += [
        'perf/pm_linux.cpp'
    ]
    SOURCES['perf/pm_linux.cpp'].flags += [CONFIG['LINUX_HEADERS_INCLUDES']]
else:
    SOURCES += [
        'perf/pm_stub.cpp'
    ]

HostSimplePrograms([
    'host_jskwgen',
])

# JavaScript must be built shared, even for static builds, as it is used by
# other modules which are always built shared. Failure to do so results in
# the js code getting copied into xpinstall and jsd as well as mozilla-bin,
# and then the static data cells used for locking no longer work.
#
# In fact, we now build both a static and a shared library, as the
# JS shell would like to link to the static library.

if CONFIG['JS_SHARED_LIBRARY']:
    GeckoSharedLibrary('js', linkage=None)
    SHARED_LIBRARY_NAME = CONFIG['JS_LIBRARY_NAME']
    SDK_LIBRARY = True
else:
    Library('js')

FORCE_STATIC_LIB = True
STATIC_LIBRARY_NAME = 'js_static'

if CONFIG['JS_HAS_CTYPES']:
    USE_LIBS += [
        'ffi',
    ]

if CONFIG['ENABLE_INTL_API']:
    USE_LIBS += [
        'icu',
    ]

USE_LIBS += [
    'nspr',
    'zlib',
]

if CONFIG['MOZ_ETW']:
    GENERATED_FILES = [
        'ETWProvider.h',
    ]
    # This will get the ETW provider resources into the library mozjs.dll
    RESFILE = 'ETWProvider.res'

if CONFIG['NIGHTLY_BUILD']:
    DEFINES['ENABLE_BINARYDATA'] = True
    DEFINES['ENABLE_SHARED_ARRAY_BUFFER'] = True

DEFINES['EXPORT_JS_API'] = True

if CONFIG['JS_HAS_CTYPES']:
    DEFINES['JS_HAS_CTYPES'] = True
    for var in ('DLL_PREFIX', 'DLL_SUFFIX'):
        DEFINES[var] = '"%s"' % CONFIG[var]

if CONFIG['MOZ_LINKER']:
    DEFINES['MOZ_LINKER'] = True

if CONFIG['_MSC_VER']:
    if CONFIG['CPU_ARCH'] == 'x86':
        SOURCES['builtin/RegExp.cpp'].no_pgo = True # Bug 772303
    elif CONFIG['CPU_ARCH'] == 'x86_64' and CONFIG['JS_HAS_CTYPES']:
        SOURCES['ctypes/CTypes.cpp'].no_pgo = True # Bug 810661
    # Prevent floating point errors caused by VC++ optimizations
    # XXX We should add this to CXXFLAGS, too?
    CFLAGS += ['-fp:precise']
    # C4805 warns mixing bool with other integral types in computation.
    # But given the conversion from bool is specified, and this is a
    # pattern widely used in code in js/src, suppress this warning here.
    CXXFLAGS += ['-wd4805']
    # C4661 ("no suitable definition provided for explicit template
    # instantiation request") is emitted for all Parser methods that
    # have a Parser<FullParseHandler> definition but no
    # Parser<SyntaxParseHandler> definition, see bug 1167030.
    CXXFLAGS += ['-wd4661']
    CXXFLAGS += ['-we4067', '-we4258', '-we4275']
    CXXFLAGS += ['-wd4146'] # FIXME: unary minus operator applied to unsigned type (bug 1229189)
    CXXFLAGS += ['-wd4273'] # FIXME: inconsistent dll linkage (bug 1229666)

if CONFIG['OS_ARCH'] not in ('WINNT', 'HP-UX'):
    OS_LIBS += [
        'm',
    ]

if CONFIG['OS_ARCH'] == 'FreeBSD':
    OS_LIBS += [
        '-pthread',
    ]

if CONFIG['OS_ARCH'] == 'Linux':
    OS_LIBS += [
        'dl',
    ]

if CONFIG['OS_ARCH'] == 'SunOS':
    OS_LIBS += [
        'posix4',
        'dl',
        'nsl',
        'socket',
    ]

CFLAGS += CONFIG['MOZ_ICU_CFLAGS']
CXXFLAGS += CONFIG['MOZ_ICU_CFLAGS']
LOCAL_INCLUDES += CONFIG['MOZ_ICU_INCLUDES']

NO_EXPAND_LIBS = True

DIST_INSTALL = True

# Prepare self-hosted JS code for embedding
GENERATED_FILES += ['selfhosted.out.h']
selfhosted = GENERATED_FILES['selfhosted.out.h']
selfhosted.script = 'builtin/embedjs.py:generate_selfhosted'
selfhosted.inputs = [
    'js.msg',
    'builtin/TypedObjectConstants.h',
    'builtin/SelfHostingDefines.h',
    'builtin/Utilities.js',
    'builtin/Array.js',
    'builtin/Date.js',
    'builtin/Error.js',
    'builtin/Generator.js',
    'builtin/Intl.js',
    'builtin/IntlData.js',
    'builtin/Iterator.js',
    'builtin/Map.js',
    'builtin/Module.js',
    'builtin/Number.js',
    'builtin/Object.js',
    'builtin/Reflect.js',
    'builtin/RegExp.js',
    'builtin/String.js',
    'builtin/Set.js',
    'builtin/TypedArray.js',
    'builtin/TypedObject.js',
    'builtin/WeakSet.js'
]

if CONFIG['JS_HAS_CTYPES']:
    if CONFIG['MOZ_NATIVE_FFI']:
        CXXFLAGS += CONFIG['MOZ_FFI_CFLAGS']
    else:
        # Windows needs this to be linked with a static library.
        DEFINES['FFI_BUILDING'] = True<|MERGE_RESOLUTION|>--- conflicted
+++ resolved
@@ -533,17 +533,6 @@
 if CONFIG['OS_ARCH'] == 'WINNT':
     # _CRT_RAND_S must be #defined before #including stdlib.h to get rand_s()
     DEFINES['_CRT_RAND_S'] = True
-<<<<<<< HEAD
-elif CONFIG['OS_ARCH'] == 'OS2':
-    SOURCES += [
-        'jit/ExecutableAllocatorOS2.cpp',
-    ]
-else:
-    SOURCES += [
-        'jit/ExecutableAllocatorPosix.cpp',
-    ]
-=======
->>>>>>> 8f2d1182
 
 if CONFIG['JS_HAS_CTYPES']:
     SOURCES += [
