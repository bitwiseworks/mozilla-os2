--- conflicted
+++ resolved
@@ -64,21 +64,11 @@
 static uint8_t*
 AllocateExecutableMemory(ExclusiveContext* cx, size_t bytes)
 {
-<<<<<<< HEAD
-#if defined(XP_WIN)
-    unsigned permissions = PAGE_EXECUTE_READWRITE;
-#elif defined(XP_OS2)
-    unsigned permissions = PAG_READ | PAG_WRITE | PAG_EXECUTE;
-#else
-    unsigned permissions = PROT_READ | PROT_WRITE | PROT_EXEC;
-#endif
-=======
     // On most platforms, this will allocate RWX memory. On iOS, or when
     // --non-writable-jitcode is used, this will allocate RW memory. In this
     // case, DynamicallyLinkModule will reprotect the code as RX.
     unsigned permissions =
         ExecutableAllocator::initialProtectionFlags(ExecutableAllocator::Writable);
->>>>>>> 00eb1a28
     void* p = AllocateExecutableMemory(nullptr, bytes, permissions, "asm-js-code", AsmJSPageSize);
     if (!p)
         ReportOutOfMemory(cx);
