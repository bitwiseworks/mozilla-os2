/* -*- Mode: C++; tab-width: 8; indent-tabs-mode: nil; c-basic-offset: 4 -*-
 * vim: set ts=8 sts=4 et sw=4 tw=99:
 * This Source Code Form is subject to the terms of the Mozilla Public
 * License, v. 2.0. If a copy of the MPL was not distributed with this
 * file, You can obtain one at http://mozilla.org/MPL/2.0/. */

/* JS shell. */

#include "mozilla/ArrayUtils.h"
#include "mozilla/Atomics.h"
#include "mozilla/Attributes.h"
#include "mozilla/DebugOnly.h"
#include "mozilla/GuardObjects.h"
#include "mozilla/IntegerPrintfMacros.h"
#include "mozilla/mozalloc.h"
#include "mozilla/PodOperations.h"
#include "mozilla/ScopeExit.h"
#include "mozilla/SizePrintfMacros.h"
#include "mozilla/Sprintf.h"
#include "mozilla/TimeStamp.h"

#ifdef XP_WIN
# include <direct.h>
# include <process.h>
#endif
#include <errno.h>
#include <fcntl.h>
#if defined(XP_WIN) || defined(XP_OS2)
# include <io.h>     /* for isatty() */
#endif
#include <locale.h>
#if defined(MALLOC_H)
# include MALLOC_H    /* for malloc_usable_size, malloc_size, _msize */
#endif
#include <math.h>
#include <signal.h>
#include <stdio.h>
#include <stdlib.h>
#include <string.h>
#include <sys/stat.h>
#include <sys/types.h>
#ifdef XP_UNIX
# include <sys/mman.h>
# include <sys/stat.h>
# include <sys/wait.h>
# include <unistd.h>
#endif
#ifdef XP_OS2
# include <sys/mman.h>
# include <process.h>
#endif

#include "jsapi.h"
#include "jsarray.h"
#include "jsatom.h"
#include "jscntxt.h"
#include "jsfun.h"
#include "jsobj.h"
#include "jsprf.h"
#include "jsscript.h"
#include "jstypes.h"
#include "jsutil.h"
#ifdef XP_WIN
# include "jswin.h"
#endif
#include "jswrapper.h"
#include "shellmoduleloader.out.h"

#include "builtin/ModuleObject.h"
#include "builtin/TestingFunctions.h"
#include "frontend/Parser.h"
#include "gc/GCInternals.h"
#include "jit/arm/Simulator-arm.h"
#include "jit/InlinableNatives.h"
#include "jit/Ion.h"
#include "jit/JitcodeMap.h"
#include "jit/OptimizationTracking.h"
#include "js/Debug.h"
#include "js/GCAPI.h"
#include "js/Initialization.h"
#include "js/StructuredClone.h"
#include "js/TrackedOptimizationInfo.h"
#include "perf/jsperf.h"
#include "shell/jsoptparse.h"
#include "shell/jsshell.h"
#include "shell/OSObject.h"
#include "threading/ConditionVariable.h"
#include "threading/LockGuard.h"
#include "threading/Thread.h"
#include "vm/ArgumentsObject.h"
#include "vm/AsyncFunction.h"
#include "vm/Compression.h"
#include "vm/Debugger.h"
#include "vm/HelperThreads.h"
#include "vm/Monitor.h"
#include "vm/MutexIDs.h"
#include "vm/Shape.h"
#include "vm/SharedArrayObject.h"
#include "vm/StringBuffer.h"
#include "vm/Time.h"
#include "vm/TypedArrayObject.h"
#include "vm/WrapperObject.h"
#include "wasm/WasmJS.h"

#include "jscompartmentinlines.h"
#include "jsobjinlines.h"

#include "vm/ErrorObject-inl.h"
#include "vm/Interpreter-inl.h"
#include "vm/Stack-inl.h"

using namespace js;
using namespace js::cli;
using namespace js::shell;

using mozilla::ArrayLength;
using mozilla::Atomic;
using mozilla::MakeScopeExit;
using mozilla::Maybe;
using mozilla::Nothing;
using mozilla::NumberEqualsInt32;
using mozilla::PodCopy;
using mozilla::PodEqual;
using mozilla::TimeDuration;
using mozilla::TimeStamp;

enum JSShellExitCode {
    EXITCODE_RUNTIME_ERROR      = 3,
    EXITCODE_FILE_NOT_FOUND     = 4,
    EXITCODE_OUT_OF_MEMORY      = 5,
    EXITCODE_TIMEOUT            = 6
};

static const size_t gStackChunkSize = 8192;

/*
 * Note: This limit should match the stack limit set by the browser in
 *       js/xpconnect/src/XPCJSContext.cpp
 */
#if defined(MOZ_ASAN) || (defined(DEBUG) && !defined(XP_WIN))
static const size_t gMaxStackSize = 2 * 128 * sizeof(size_t) * 1024;
#else
static const size_t gMaxStackSize = 128 * sizeof(size_t) * 1024;
#endif

/*
 * Limit the timeout to 30 minutes to prevent an overflow on platfoms
 * that represent the time internally in microseconds using 32-bit int.
 */
static const TimeDuration MAX_TIMEOUT_INTERVAL = TimeDuration::FromSeconds(1800.0);

// SharedArrayBuffer and Atomics settings track Firefox.  Choose a custom setting
// with --shared-memory={on,off}.
#ifndef RELEASE_OR_BETA
# define SHARED_MEMORY_DEFAULT 1
#else
# define SHARED_MEMORY_DEFAULT 0
#endif

#ifdef SPIDERMONKEY_PROMISE
using JobQueue = GCVector<JSObject*, 0, SystemAllocPolicy>;

struct ShellAsyncTasks
{
    explicit ShellAsyncTasks(JSContext* cx)
      : outstanding(0),
        finished(cx)
    {}

    size_t outstanding;
    Vector<JS::AsyncTask*> finished;
};
#endif // SPIDERMONKEY_PROMISE

enum class ScriptKind
{
    Script,
    Module
};

class OffThreadState {
    enum State {
        IDLE,           /* ready to work; no token, no source */
        COMPILING,      /* working; no token, have source */
        DONE            /* compilation done: have token and source */
    };

  public:
    OffThreadState()
      : monitor(mutexid::ShellOffThreadState),
        state(IDLE),
        token(),
        source(nullptr)
    { }

    bool startIfIdle(JSContext* cx, ScriptKind kind,
                     ScopedJSFreePtr<char16_t>& newSource)
    {
        AutoLockMonitor alm(monitor);
        if (state != IDLE)
            return false;

        MOZ_ASSERT(!token);

        source = newSource.forget();

        scriptKind = kind;
        state = COMPILING;
        return true;
    }

    void abandon(JSContext* cx) {
        AutoLockMonitor alm(monitor);
        MOZ_ASSERT(state == COMPILING);
        MOZ_ASSERT(!token);
        MOZ_ASSERT(source);

        js_free(source);
        source = nullptr;

        state = IDLE;
    }

    void markDone(void* newToken) {
        AutoLockMonitor alm(monitor);
        MOZ_ASSERT(state == COMPILING);
        MOZ_ASSERT(!token);
        MOZ_ASSERT(source);
        MOZ_ASSERT(newToken);

        token = newToken;
        state = DONE;
        alm.notify();
    }

    void* waitUntilDone(JSContext* cx, ScriptKind kind) {
        AutoLockMonitor alm(monitor);
        if (state == IDLE || scriptKind != kind)
            return nullptr;

        if (state == COMPILING) {
            while (state != DONE)
                alm.wait();
        }

        MOZ_ASSERT(source);
        js_free(source);
        source = nullptr;

        MOZ_ASSERT(token);
        void* holdToken = token;
        token = nullptr;
        state = IDLE;
        return holdToken;
    }

  private:
    Monitor monitor;
    ScriptKind scriptKind;
    State state;
    void* token;
    char16_t* source;
};

// Per-context shell state.
struct ShellContext
{
    explicit ShellContext(JSContext* cx);

    bool isWorker;
    double timeoutInterval;
    double startTime;
    Atomic<bool> serviceInterrupt;
    Atomic<bool> haveInterruptFunc;
    JS::PersistentRootedValue interruptFunc;
    bool lastWarningEnabled;
    JS::PersistentRootedValue lastWarning;
#ifdef SPIDERMONKEY_PROMISE
    JS::PersistentRootedValue promiseRejectionTrackerCallback;
    JS::PersistentRooted<JobQueue> jobQueue;
    ExclusiveData<ShellAsyncTasks> asyncTasks;
    bool drainingJobQueue;
#endif // SPIDERMONKEY_PROMISE

    /*
     * Watchdog thread state.
     */
    Mutex watchdogLock;
    ConditionVariable watchdogWakeup;
    Maybe<Thread> watchdogThread;
    Maybe<TimeStamp> watchdogTimeout;

    ConditionVariable sleepWakeup;

    int exitCode;
    bool quitting;

    UniqueChars readLineBuf;
    size_t readLineBufPos;

    static const uint32_t SpsProfilingMaxStackSize = 1000;
    ProfileEntry spsProfilingStack[SpsProfilingMaxStackSize];
    uint32_t spsProfilingStackSize;

    OffThreadState offThreadState;
};

struct MOZ_STACK_CLASS EnvironmentPreparer : public js::ScriptEnvironmentPreparer {
    JSContext* cx;
    explicit EnvironmentPreparer(JSContext* cx)
      : cx(cx)
    {
        js::SetScriptEnvironmentPreparer(cx, this);
    }
    void invoke(JS::HandleObject scope, Closure& closure) override;
};

// Shell state set once at startup.
static bool enableCodeCoverage = false;
static bool enableDisassemblyDumps = false;
static bool offthreadCompilation = false;
static bool enableBaseline = false;
static bool enableIon = false;
static bool enableAsmJS = false;
static bool enableWasm = false;
static bool enableNativeRegExp = false;
static bool enableUnboxedArrays = false;
static bool enableSharedMemory = SHARED_MEMORY_DEFAULT;
static bool enableWasmAlwaysBaseline = false;
#ifdef JS_GC_ZEAL
static uint32_t gZealBits = 0;
static uint32_t gZealFrequency = 0;
#endif
static bool printTiming = false;
static const char* jsCacheDir = nullptr;
static const char* jsCacheAsmJSPath = nullptr;
static RCFile* gErrFile = nullptr;
static RCFile* gOutFile = nullptr;
static bool reportWarnings = true;
static bool compileOnly = false;
static bool fuzzingSafe = false;
static bool disableOOMFunctions = false;
static const char* moduleLoadPath = ".";

#ifdef DEBUG
static bool dumpEntrainedVariables = false;
static bool OOM_printAllocationCount = false;
#endif

// Shell state this is only accessed on the main thread.
bool jsCachingEnabled = false;
mozilla::Atomic<bool> jsCacheOpened(false);

static bool
SetTimeoutValue(JSContext* cx, double t);

static void
KillWatchdog(JSContext* cx);

static bool
ScheduleWatchdog(JSContext* cx, double t);

static void
CancelExecution(JSContext* cx);

static JSObject*
NewGlobalObject(JSContext* cx, JS::CompartmentOptions& options,
                JSPrincipals* principals);

/*
 * A toy principals type for the shell.
 *
 * In the shell, a principal is simply a 32-bit mask: P subsumes Q if the
 * set bits in P are a superset of those in Q. Thus, the principal 0 is
 * subsumed by everything, and the principal ~0 subsumes everything.
 *
 * As a special case, a null pointer as a principal is treated like 0xffff.
 *
 * The 'newGlobal' function takes an option indicating which principal the
 * new global should have; 'evaluate' does for the new code.
 */
class ShellPrincipals final : public JSPrincipals {
    uint32_t bits;

    static uint32_t getBits(JSPrincipals* p) {
        if (!p)
            return 0xffff;
        return static_cast<ShellPrincipals*>(p)->bits;
    }

  public:
    explicit ShellPrincipals(uint32_t bits, int32_t refcount = 0) : bits(bits) {
        this->refcount = refcount;
    }

    bool write(JSContext* cx, JSStructuredCloneWriter* writer) override {
        // The shell doesn't have a read principals hook, so it doesn't really
        // matter what we write here, but we have to write something so the
        // fuzzer is happy.
        return JS_WriteUint32Pair(writer, bits, 0);
    }

    static void destroy(JSPrincipals* principals) {
        MOZ_ASSERT(principals != &fullyTrusted);
        MOZ_ASSERT(principals->refcount == 0);
        js_delete(static_cast<const ShellPrincipals*>(principals));
    }

    static bool subsumes(JSPrincipals* first, JSPrincipals* second) {
        uint32_t firstBits  = getBits(first);
        uint32_t secondBits = getBits(second);
        return (firstBits | secondBits) == firstBits;
    }

    static JSSecurityCallbacks securityCallbacks;

    // Fully-trusted principals singleton.
    static ShellPrincipals fullyTrusted;
};

JSSecurityCallbacks ShellPrincipals::securityCallbacks = {
    nullptr, // contentSecurityPolicyAllows
    subsumes
};

// The fully-trusted principal subsumes all other principals.
ShellPrincipals ShellPrincipals::fullyTrusted(-1, 1);

#ifdef EDITLINE
extern "C" {
extern JS_EXPORT_API(char*) readline(const char* prompt);
extern JS_EXPORT_API(void)   add_history(char* line);
} // extern "C"
#endif

ShellContext::ShellContext(JSContext* cx)
  : isWorker(false),
    timeoutInterval(-1.0),
    startTime(PRMJ_Now()),
    serviceInterrupt(false),
    haveInterruptFunc(false),
    interruptFunc(cx, NullValue()),
    lastWarningEnabled(false),
    lastWarning(cx, NullValue()),
#ifdef SPIDERMONKEY_PROMISE
    promiseRejectionTrackerCallback(cx, NullValue()),
    asyncTasks(mutexid::ShellAsyncTasks, cx),
    drainingJobQueue(false),
#endif // SPIDERMONKEY_PROMISE
    watchdogLock(mutexid::ShellContextWatchdog),
    exitCode(0),
    quitting(false),
    readLineBufPos(0),
    spsProfilingStackSize(0)
{}

static ShellContext*
GetShellContext(JSContext* cx)
{
    ShellContext* sc = static_cast<ShellContext*>(JS_GetContextPrivate(cx));
    MOZ_ASSERT(sc);
    return sc;
}

static char*
GetLine(FILE* file, const char * prompt)
{
#ifdef EDITLINE
    /*
     * Use readline only if file is stdin, because there's no way to specify
     * another handle.  Are other filehandles interactive?
     */
    if (file == stdin) {
        char* linep = readline(prompt);
        /*
         * We set it to zero to avoid complaining about inappropriate ioctl
         * for device in the case of EOF. Looks like errno == 251 if line is
         * finished with EOF and errno == 25 (EINVAL on Mac) if there is
         * nothing left to read.
         */
        if (errno == 251 || errno == 25 || errno == EINVAL)
            errno = 0;
        if (!linep)
            return nullptr;
        if (linep[0] != '\0')
            add_history(linep);
        return linep;
    }
#endif

    size_t len = 0;
    if (*prompt != '\0' && gOutFile->isOpen()) {
        fprintf(gOutFile->fp, "%s", prompt);
        fflush(gOutFile->fp);
    }

    size_t size = 80;
    char* buffer = static_cast<char*>(malloc(size));
    if (!buffer)
        return nullptr;

    char* current = buffer;
    do {
        while (true) {
            if (fgets(current, size - len, file))
                break;
            if (errno != EINTR) {
                free(buffer);
                return nullptr;
            }
        }

        len += strlen(current);
        char* t = buffer + len - 1;
        if (*t == '\n') {
            /* Line was read. We remove '\n' and exit. */
            *t = '\0';
            return buffer;
        }

        if (len + 1 == size) {
            size = size * 2;
            char* tmp = static_cast<char*>(realloc(buffer, size));
            if (!tmp) {
                free(buffer);
                return nullptr;
            }
            buffer = tmp;
        }
        current = buffer + len;
    } while (true);
    return nullptr;
}

static bool
ShellInterruptCallback(JSContext* cx)
{
    ShellContext* sc = GetShellContext(cx);
    if (!sc->serviceInterrupt)
        return true;

    // Reset serviceInterrupt. CancelExecution or InterruptIf will set it to
    // true to distinguish watchdog or user triggered interrupts.
    // Do this first to prevent other interrupts that may occur while the
    // user-supplied callback is executing from re-entering the handler.
    sc->serviceInterrupt = false;

    bool result;
    if (sc->haveInterruptFunc) {
        bool wasAlreadyThrowing = cx->isExceptionPending();
        JS::AutoSaveExceptionState savedExc(cx);
        JSAutoCompartment ac(cx, &sc->interruptFunc.toObject());
        RootedValue rval(cx);

        // Report any exceptions thrown by the JS interrupt callback, but do
        // *not* keep it on the cx. The interrupt handler is invoked at points
        // that are not expected to throw catchable exceptions, like at
        // JSOP_RETRVAL.
        //
        // If the interrupted JS code was already throwing, any exceptions
        // thrown by the interrupt handler are silently swallowed.
        {
            Maybe<AutoReportException> are;
            if (!wasAlreadyThrowing)
                are.emplace(cx);
            result = JS_CallFunctionValue(cx, nullptr, sc->interruptFunc,
                                          JS::HandleValueArray::empty(), &rval);
        }
        savedExc.restore();

        if (rval.isBoolean())
            result = rval.toBoolean();
        else
            result = false;
    } else {
        result = false;
    }

    if (!result && sc->exitCode == 0)
        sc->exitCode = EXITCODE_TIMEOUT;

    return result;
}

/*
 * Some UTF-8 files, notably those written using Notepad, have a Unicode
 * Byte-Order-Mark (BOM) as their first character. This is useless (byte-order
 * is meaningless for UTF-8) but causes a syntax error unless we skip it.
 */
static void
SkipUTF8BOM(FILE* file)
{
    int ch1 = fgetc(file);
    int ch2 = fgetc(file);
    int ch3 = fgetc(file);

    // Skip the BOM
    if (ch1 == 0xEF && ch2 == 0xBB && ch3 == 0xBF)
        return;

    // No BOM - revert
    if (ch3 != EOF)
        ungetc(ch3, file);
    if (ch2 != EOF)
        ungetc(ch2, file);
    if (ch1 != EOF)
        ungetc(ch1, file);
}

void
EnvironmentPreparer::invoke(HandleObject scope, Closure& closure)
{
    MOZ_ASSERT(!JS_IsExceptionPending(cx));

    AutoCompartment ac(cx, scope);
    AutoReportException are(cx);
    if (!closure(cx))
        return;
}

static MOZ_MUST_USE bool
RunFile(JSContext* cx, const char* filename, FILE* file, bool compileOnly)
{
    SkipUTF8BOM(file);

    // To support the UNIX #! shell hack, gobble the first line if it starts
    // with '#'.
    int ch = fgetc(file);
    if (ch == '#') {
        while ((ch = fgetc(file)) != EOF) {
            if (ch == '\n' || ch == '\r')
                break;
        }
    }
    ungetc(ch, file);

    int64_t t1 = PRMJ_Now();
    RootedScript script(cx);

    {
        CompileOptions options(cx);
        options.setIntroductionType("js shell file")
               .setUTF8(true)
               .setFileAndLine(filename, 1)
               .setIsRunOnce(true)
               .setNoScriptRval(true);

        if (!JS::Compile(cx, options, file, &script))
            return false;
        MOZ_ASSERT(script);
    }

    #ifdef DEBUG
        if (dumpEntrainedVariables)
            AnalyzeEntrainedVariables(cx, script);
    #endif
    if (!compileOnly) {
        if (!JS_ExecuteScript(cx, script))
            return false;
        int64_t t2 = PRMJ_Now() - t1;
        if (printTiming)
            printf("runtime = %.3f ms\n", double(t2) / PRMJ_USEC_PER_MSEC);
    }
    return true;
}

static bool
InitModuleLoader(JSContext* cx)
{
    // Decompress and evaluate the embedded module loader source to initialize
    // the module loader for the current compartment.

    uint32_t srcLen = moduleloader::GetRawScriptsSize();
    ScopedJSFreePtr<char> src(cx->pod_malloc<char>(srcLen));
    if (!src || !DecompressString(moduleloader::compressedSources, moduleloader::GetCompressedSize(),
                                  reinterpret_cast<unsigned char*>(src.get()), srcLen))
    {
        return false;
    }

    CompileOptions options(cx);
    options.setIntroductionType("shell module loader");
    options.setFileAndLine("shell/ModuleLoader.js", 1);
    options.setSelfHostingMode(false);
    options.setCanLazilyParse(false);
    options.setVersion(JSVERSION_LATEST);
    options.werrorOption = true;
    options.strictOption = true;

    RootedValue rv(cx);
    return Evaluate(cx, options, src, srcLen, &rv);
}

static bool
GetLoaderObject(JSContext* cx, MutableHandleObject resultOut)
{
    // Look up the |Reflect.Loader| object that has been defined by the module
    // loader.

    RootedObject object(cx, cx->global());
    RootedValue value(cx);
    if (!JS_GetProperty(cx, object, "Reflect", &value) || !value.isObject())
        return false;

    object = &value.toObject();
    if (!JS_GetProperty(cx, object, "Loader", &value) || !value.isObject())
        return false;

    resultOut.set(&value.toObject());
    return true;
}

static bool
GetImportMethod(JSContext* cx, HandleObject loader, MutableHandleFunction resultOut)
{
    // Look up the module loader's |import| method.

    RootedValue value(cx);
    if (!JS_GetProperty(cx, loader, "import", &value) || !value.isObject())
        return false;

    RootedObject object(cx, &value.toObject());
    if (!object->is<JSFunction>())
        return false;

    resultOut.set(&object->as<JSFunction>());
    return true;
}

static MOZ_MUST_USE bool
RunModule(JSContext* cx, const char* filename, FILE* file, bool compileOnly)
{
    // Execute a module by calling |Reflect.Loader.import(filename)|.

    RootedObject loaderObj(cx);
    MOZ_ALWAYS_TRUE(GetLoaderObject(cx, &loaderObj));

    RootedFunction importFun(cx);
    MOZ_ALWAYS_TRUE(GetImportMethod(cx, loaderObj, &importFun));

    JS::AutoValueArray<2> args(cx);
    args[0].setString(JS_NewStringCopyZ(cx, filename));
    args[1].setUndefined();

    RootedValue value(cx);
    return JS_CallFunction(cx, loaderObj, importFun, args, &value);
}

#ifdef SPIDERMONKEY_PROMISE
static JSObject*
ShellGetIncumbentGlobalCallback(JSContext* cx)
{
    return JS::CurrentGlobalOrNull(cx);
}

static bool
ShellEnqueuePromiseJobCallback(JSContext* cx, JS::HandleObject job, JS::HandleObject allocationSite,
                               JS::HandleObject incumbentGlobal, void* data)
{
    ShellContext* sc = GetShellContext(cx);
    MOZ_ASSERT(job);
    return sc->jobQueue.append(job);
}

static bool
ShellStartAsyncTaskCallback(JSContext* cx, JS::AsyncTask* task)
{
    ShellContext* sc = GetShellContext(cx);
    task->user = sc;

    ExclusiveData<ShellAsyncTasks>::Guard asyncTasks = sc->asyncTasks.lock();
    asyncTasks->outstanding++;
    return true;
}

static bool
ShellFinishAsyncTaskCallback(JS::AsyncTask* task)
{
    ShellContext* sc = (ShellContext*)task->user;

    ExclusiveData<ShellAsyncTasks>::Guard asyncTasks = sc->asyncTasks.lock();
    MOZ_ASSERT(asyncTasks->outstanding > 0);
    asyncTasks->outstanding--;
    return asyncTasks->finished.append(task);
}
#endif // SPIDERMONKEY_PROMISE

static bool
DrainJobQueue(JSContext* cx)
{
#ifdef SPIDERMONKEY_PROMISE
    ShellContext* sc = GetShellContext(cx);
    if (sc->quitting || sc->drainingJobQueue)
        return true;

    // Wait for any outstanding async tasks to finish so that the
    // finishedAsyncTasks list is fixed.
    while (true) {
        AutoLockHelperThreadState lock;
        if (!sc->asyncTasks.lock()->outstanding)
            break;
        HelperThreadState().wait(lock, GlobalHelperThreadState::CONSUMER);
    }

    // Lock the whole time while copying back the asyncTasks finished queue so
    // that any new tasks created during finish() cannot racily join the job
    // queue.  Call finish() only thereafter, to avoid a circular mutex
    // dependency (see also bug 1297901).
    Vector<JS::AsyncTask*> finished(cx);
    {
        ExclusiveData<ShellAsyncTasks>::Guard asyncTasks = sc->asyncTasks.lock();
        finished = Move(asyncTasks->finished);
        asyncTasks->finished.clear();
    }

    for (JS::AsyncTask* task : finished)
        task->finish(cx);

    // It doesn't make sense for job queue draining to be reentrant. At the
    // same time we don't want to assert against it, because that'd make
    // drainJobQueue unsafe for fuzzers. We do want fuzzers to test this, so
    // we simply ignore nested calls of drainJobQueue.
    sc->drainingJobQueue = true;

    RootedObject job(cx);
    JS::HandleValueArray args(JS::HandleValueArray::empty());
    RootedValue rval(cx);
    // Execute jobs in a loop until we've reached the end of the queue.
    // Since executing a job can trigger enqueuing of additional jobs,
    // it's crucial to re-check the queue length during each iteration.
    for (size_t i = 0; i < sc->jobQueue.length(); i++) {
        job = sc->jobQueue[i];
        AutoCompartment ac(cx, job);
        {
            AutoReportException are(cx);
            JS::Call(cx, UndefinedHandleValue, job, args, &rval);
        }
        sc->jobQueue[i].set(nullptr);
    }
    sc->jobQueue.clear();
    sc->drainingJobQueue = false;
#endif // SPIDERMONKEY_PROMISE
    return true;
}

static bool
DrainJobQueue(JSContext* cx, unsigned argc, Value* vp)
{
    CallArgs args = CallArgsFromVp(argc, vp);

    if (!DrainJobQueue(cx))
        return false;
    args.rval().setUndefined();
    return true;
}

#ifdef SPIDERMONKEY_PROMISE
static void
ForwardingPromiseRejectionTrackerCallback(JSContext* cx, JS::HandleObject promise,
                                          PromiseRejectionHandlingState state, void* data)
{
    RootedValue callback(cx, GetShellContext(cx)->promiseRejectionTrackerCallback);
    if (callback.isNull()) {
        return;
    }

    AutoCompartment ac(cx, &callback.toObject());

    FixedInvokeArgs<2> args(cx);
    args[0].setObject(*promise);
    args[1].setInt32(static_cast<int32_t>(state));

    if (!JS_WrapValue(cx, args[0]))
        return;

    RootedValue rval(cx);
    if (!Call(cx, callback, UndefinedHandleValue, args, &rval))
        JS_ClearPendingException(cx);
}
#endif // SPIDERMONKEY_PROMISE

static bool
SetPromiseRejectionTrackerCallback(JSContext* cx, unsigned argc, Value* vp)
{
    CallArgs args = CallArgsFromVp(argc, vp);

#ifdef SPIDERMONKEY_PROMISE
    if (!IsCallable(args.get(0))) {
        JS_ReportErrorASCII(cx,
                            "setPromiseRejectionTrackerCallback expects a function as its sole "
                            "argument");
        return false;
    }

    GetShellContext(cx)->promiseRejectionTrackerCallback = args[0];
    JS::SetPromiseRejectionTrackerCallback(cx, ForwardingPromiseRejectionTrackerCallback);

#endif // SPIDERMONKEY_PROMISE
    args.rval().setUndefined();
    return true;
}

#ifdef ENABLE_INTL_API
static bool
AddIntlExtras(JSContext* cx, unsigned argc, Value* vp)
{
    CallArgs args = CallArgsFromVp(argc, vp);
    if (!args.get(0).isObject()) {
        JS_ReportErrorASCII(cx, "addIntlExtras must be passed an object");
        return false;
    }
    JS::RootedObject intl(cx, &args[0].toObject());

    static const JSFunctionSpec funcs[] = {
        JS_SELF_HOSTED_FN("getCalendarInfo", "Intl_getCalendarInfo", 1, 0),
        JS_FS_END
    };

    if (!JS_DefineFunctions(cx, intl, funcs))
        return false;

    args.rval().setUndefined();
    return true;
}
#endif // ENABLE_INTL_API

static bool
EvalAndPrint(JSContext* cx, const char* bytes, size_t length,
             int lineno, bool compileOnly)
{
    // Eval.
    JS::CompileOptions options(cx);
    options.setIntroductionType("js shell interactive")
           .setUTF8(true)
           .setIsRunOnce(true)
           .setFileAndLine("typein", lineno);
    RootedScript script(cx);
    if (!JS::Compile(cx, options, bytes, length, &script))
        return false;
    if (compileOnly)
        return true;
    RootedValue result(cx);
    if (!JS_ExecuteScript(cx, script, &result))
        return false;

    if (!result.isUndefined() && gOutFile->isOpen()) {
        // Print.
        RootedString str(cx);
        str = JS_ValueToSource(cx, result);
        if (!str)
            return false;

        char* utf8chars = JS_EncodeStringToUTF8(cx, str);
        if (!utf8chars)
            return false;
        fprintf(gOutFile->fp, "%s\n", utf8chars);
        JS_free(cx, utf8chars);
    }
    return true;
}

static MOZ_MUST_USE bool
ReadEvalPrintLoop(JSContext* cx, FILE* in, bool compileOnly)
{
    ShellContext* sc = GetShellContext(cx);
    int lineno = 1;
    bool hitEOF = false;

    do {
        /*
         * Accumulate lines until we get a 'compilable unit' - one that either
         * generates an error (before running out of source) or that compiles
         * cleanly.  This should be whenever we get a complete statement that
         * coincides with the end of a line.
         */
        int startline = lineno;
        typedef Vector<char, 32> CharBuffer;
        RootedObject globalLexical(cx, &cx->global()->lexicalEnvironment());
        CharBuffer buffer(cx);
        do {
            ScheduleWatchdog(cx, -1);
            sc->serviceInterrupt = false;
            errno = 0;

            char* line = GetLine(in, startline == lineno ? "js> " : "");
            if (!line) {
                if (errno) {
                    /*
                     * Use Latin1 variant here because strerror(errno)'s
                     * encoding depends on the user's C locale.
                     */
                    JS_ReportErrorLatin1(cx, "%s", strerror(errno));
                    return false;
                }
                hitEOF = true;
                break;
            }

            if (!buffer.append(line, strlen(line)) || !buffer.append('\n'))
                return false;

            lineno++;
            if (!ScheduleWatchdog(cx, sc->timeoutInterval)) {
                hitEOF = true;
                break;
            }
        } while (!JS_BufferIsCompilableUnit(cx, cx->global(), buffer.begin(), buffer.length()));

        if (hitEOF && buffer.empty())
            break;

        {
            // Report exceptions but keep going.
            AutoReportException are(cx);
            (void) EvalAndPrint(cx, buffer.begin(), buffer.length(), startline, compileOnly);
        }

        // If a let or const fail to initialize they will remain in an unusable
        // without further intervention. This call cleans up the global scope,
        // setting uninitialized lexicals to undefined so that they may still
        // be used. This behavior is _only_ acceptable in the context of the repl.
        if (JS::ForceLexicalInitialization(cx, globalLexical) && gErrFile->isOpen()) {
            fputs("Warning: According to the standard, after the above exception,\n"
                  "Warning: the global bindings should be permanently uninitialized.\n"
                  "Warning: We have non-standard-ly initialized them to `undefined`"
                  "for you.\nWarning: This nicety only happens in the JS shell.\n",
                  stderr);
        }

        DrainJobQueue(cx);

    } while (!hitEOF && !sc->quitting);

    if (gOutFile->isOpen())
        fprintf(gOutFile->fp, "\n");

    return true;
}

enum FileKind
{
    FileScript,
    FileModule
};

static void
ReportCantOpenErrorUnknownEncoding(JSContext* cx, const char* filename)
{
    /*
     * Filenames are in some random system encoding.  *Probably* it's UTF-8,
     * but no guarantees.
     *
     * strerror(errno)'s encoding, in contrast, depends on the user's C locale.
     *
     * Latin-1 is possibly wrong for both of these -- but at least if it's
     * wrong it'll produce mojibake *safely*.  Run with Latin-1 til someone
     * complains.
     */
    JS_ReportErrorNumberLatin1(cx, my_GetErrorMessage, nullptr, JSSMSG_CANT_OPEN,
                               filename, strerror(errno));
}

static MOZ_MUST_USE bool
Process(JSContext* cx, const char* filename, bool forceTTY, FileKind kind = FileScript)
{
    FILE* file;
    if (forceTTY || !filename || strcmp(filename, "-") == 0) {
        file = stdin;
    } else {
        file = fopen(filename, "r");
        if (!file) {
            ReportCantOpenErrorUnknownEncoding(cx, filename);
            return false;
        }
    }
    AutoCloseFile autoClose(file);

    if (!forceTTY && !isatty(fileno(file))) {
        // It's not interactive - just execute it.
        if (kind == FileScript) {
            if (!RunFile(cx, filename, file, compileOnly))
                return false;
        } else {
            if (!RunModule(cx, filename, file, compileOnly))
                return false;
        }
    } else {
        // It's an interactive filehandle; drop into read-eval-print loop.
        MOZ_ASSERT(kind == FileScript);
        if (!ReadEvalPrintLoop(cx, file, compileOnly))
            return false;
    }
    return true;
}

static bool
Version(JSContext* cx, unsigned argc, Value* vp)
{
    CallArgs args = CallArgsFromVp(argc, vp);
    JSVersion origVersion = JS_GetVersion(cx);
    if (args.length() == 0 || args[0].isUndefined()) {
        /* Get version. */
        args.rval().setInt32(origVersion);
    } else {
        /* Set version. */
        int32_t v = -1;
        if (args[0].isInt32()) {
            v = args[0].toInt32();
        } else if (args[0].isDouble()) {
            double fv = args[0].toDouble();
            int32_t fvi;
            if (NumberEqualsInt32(fv, &fvi))
                v = fvi;
        }
        if (v < 0 || v > JSVERSION_LATEST) {
            JS_ReportErrorNumberASCII(cx, my_GetErrorMessage, nullptr, JSSMSG_INVALID_ARGS,
                                      "version");
            return false;
        }
        JS_SetVersionForCompartment(js::GetContextCompartment(cx), JSVersion(v));
        args.rval().setInt32(origVersion);
    }
    return true;
}

#ifdef XP_WIN
#  define GET_FD_FROM_FILE(a) int(_get_osfhandle(fileno(a)))
#else
#  define GET_FD_FROM_FILE(a) fileno(a)
#endif

static bool
CreateMappedArrayBuffer(JSContext* cx, unsigned argc, Value* vp)
{
    CallArgs args = CallArgsFromVp(argc, vp);

    if (args.length() < 1 || args.length() > 3) {
        JS_ReportErrorNumberASCII(cx, my_GetErrorMessage, nullptr,
                                  args.length() < 1 ? JSSMSG_NOT_ENOUGH_ARGS : JSSMSG_TOO_MANY_ARGS,
                                  "createMappedArrayBuffer");
        return false;
    }

    RootedString rawFilenameStr(cx, JS::ToString(cx, args[0]));
    if (!rawFilenameStr)
        return false;
    // It's a little bizarre to resolve relative to the script, but for testing
    // I need a file at a known location, and the only good way I know of to do
    // that right now is to include it in the repo alongside the test script.
    // Bug 944164 would introduce an alternative.
    JSString* filenameStr = ResolvePath(cx, rawFilenameStr, ScriptRelative);
    if (!filenameStr)
        return false;
    JSAutoByteString filename(cx, filenameStr);
    if (!filename)
        return false;

    uint32_t offset = 0;
    if (args.length() >= 2) {
        if (!JS::ToUint32(cx, args[1], &offset))
            return false;
    }

    bool sizeGiven = false;
    uint32_t size;
    if (args.length() >= 3) {
        if (!JS::ToUint32(cx, args[2], &size))
            return false;
        sizeGiven = true;
        if (size == 0) {
            JS_ReportErrorNumberASCII(cx, GetErrorMessage, nullptr, JSMSG_BAD_ARRAY_LENGTH);
            return false;
        }
    }

    FILE* file = fopen(filename.ptr(), "r");
    if (!file) {
        ReportCantOpenErrorUnknownEncoding(cx, filename.ptr());
        return false;
    }
    AutoCloseFile autoClose(file);

    if (!sizeGiven) {
        struct stat st;
        if (fstat(fileno(file), &st) < 0) {
            JS_ReportErrorASCII(cx, "Unable to stat file");
            return false;
        }
        if (off_t(offset) >= st.st_size) {
            JS_ReportErrorNumberASCII(cx, GetErrorMessage, nullptr,
                                      JSMSG_ARG_INDEX_OUT_OF_RANGE, "2");
            return false;
        }
        size = st.st_size - offset;
    }

    void* contents = JS_CreateMappedArrayBufferContents(GET_FD_FROM_FILE(file), offset, size);
    if (!contents) {
        JS_ReportErrorASCII(cx, "failed to allocate mapped array buffer contents (possibly due to bad alignment)");
        return false;
    }

    RootedObject obj(cx, JS_NewMappedArrayBufferWithContents(cx, size, contents));
    if (!obj)
        return false;

    args.rval().setObject(*obj);
    return true;
}

#undef GET_FD_FROM_FILE

static bool
AddPromiseReactions(JSContext* cx, unsigned argc, Value* vp)
{
    CallArgs args = CallArgsFromVp(argc, vp);

    if (args.length() != 3) {
        JS_ReportErrorNumberASCII(cx, my_GetErrorMessage, nullptr,
                                  args.length() < 3 ? JSSMSG_NOT_ENOUGH_ARGS : JSSMSG_TOO_MANY_ARGS,
                                  "addPromiseReactions");
        return false;
    }

    RootedObject promise(cx);
    if (args[0].isObject())
        promise = &args[0].toObject();

    if (!promise || !JS::IsPromiseObject(promise)) {
        JS_ReportErrorNumberASCII(cx, my_GetErrorMessage, nullptr, JSSMSG_INVALID_ARGS,
                                  "addPromiseReactions");
        return false;
    }

    RootedObject onResolve(cx);
    if (args[1].isObject())
        onResolve = &args[1].toObject();

    RootedObject onReject(cx);
    if (args[2].isObject())
        onReject = &args[2].toObject();

    if (!onResolve || !onResolve->is<JSFunction>() || !onReject || !onReject->is<JSFunction>()) {
        JS_ReportErrorNumberASCII(cx, my_GetErrorMessage, nullptr, JSSMSG_INVALID_ARGS,
                                  "addPromiseReactions");
        return false;
    }

    return JS::AddPromiseReactions(cx, promise, onResolve, onReject);
}

static bool
Options(JSContext* cx, unsigned argc, Value* vp)
{
    CallArgs args = CallArgsFromVp(argc, vp);

    JS::ContextOptions oldContextOptions = JS::ContextOptionsRef(cx);
    for (unsigned i = 0; i < args.length(); i++) {
        RootedString str(cx, JS::ToString(cx, args[i]));
        if (!str)
            return false;
        args[i].setString(str);

        JSAutoByteString opt;
        if (!opt.encodeUtf8(cx, str))
            return false;

        if (strcmp(opt.ptr(), "strict") == 0)
            JS::ContextOptionsRef(cx).toggleExtraWarnings();
        else if (strcmp(opt.ptr(), "werror") == 0)
            JS::ContextOptionsRef(cx).toggleWerror();
        else if (strcmp(opt.ptr(), "throw_on_asmjs_validation_failure") == 0)
            JS::ContextOptionsRef(cx).toggleThrowOnAsmJSValidationFailure();
        else if (strcmp(opt.ptr(), "strict_mode") == 0)
            JS::ContextOptionsRef(cx).toggleStrictMode();
        else {
            JS_ReportErrorUTF8(cx,
                               "unknown option name '%s'."
                               " The valid names are strict,"
                               " werror, and strict_mode.",
                               opt.ptr());
            return false;
        }
    }

    char* names = strdup("");
    bool found = false;
    if (names && oldContextOptions.extraWarnings()) {
        names = JS_sprintf_append(names, "%s%s", found ? "," : "", "strict");
        found = true;
    }
    if (names && oldContextOptions.werror()) {
        names = JS_sprintf_append(names, "%s%s", found ? "," : "", "werror");
        found = true;
    }
    if (names && oldContextOptions.throwOnAsmJSValidationFailure()) {
        names = JS_sprintf_append(names, "%s%s", found ? "," : "", "throw_on_asmjs_validation_failure");
        found = true;
    }
    if (names && oldContextOptions.strictMode()) {
        names = JS_sprintf_append(names, "%s%s", found ? "," : "", "strict_mode");
        found = true;
    }
    if (!names) {
        JS_ReportOutOfMemory(cx);
        return false;
    }

    JSString* str = JS_NewStringCopyZ(cx, names);
    free(names);
    if (!str)
        return false;
    args.rval().setString(str);
    return true;
}

static bool
LoadScript(JSContext* cx, unsigned argc, Value* vp, bool scriptRelative)
{
    CallArgs args = CallArgsFromVp(argc, vp);

    RootedString str(cx);
    for (unsigned i = 0; i < args.length(); i++) {
        str = JS::ToString(cx, args[i]);
        if (!str) {
            JS_ReportErrorNumberASCII(cx, my_GetErrorMessage, nullptr, JSSMSG_INVALID_ARGS,
                                      "load");
            return false;
        }
        str = ResolvePath(cx, str, scriptRelative ? ScriptRelative : RootRelative);
        if (!str) {
            JS_ReportErrorASCII(cx, "unable to resolve path");
            return false;
        }
        JSAutoByteString filename(cx, str);
        if (!filename)
            return false;
        errno = 0;
        CompileOptions opts(cx);
        opts.setIntroductionType("js shell load")
            .setUTF8(true)
            .setIsRunOnce(true)
            .setNoScriptRval(true);
        RootedScript script(cx);
        RootedValue unused(cx);
        if ((compileOnly && !Compile(cx, opts, filename.ptr(), &script)) ||
            !Evaluate(cx, opts, filename.ptr(), &unused))
        {
            return false;
        }
    }

    args.rval().setUndefined();
    return true;
}

static bool
Load(JSContext* cx, unsigned argc, Value* vp)
{
    return LoadScript(cx, argc, vp, false);
}

static bool
LoadScriptRelativeToScript(JSContext* cx, unsigned argc, Value* vp)
{
    return LoadScript(cx, argc, vp, true);
}

// Populate |options| with the options given by |opts|'s properties. If we
// need to convert a filename to a C string, let fileNameBytes own the
// bytes.
static bool
ParseCompileOptions(JSContext* cx, CompileOptions& options, HandleObject opts,
                    JSAutoByteString& fileNameBytes)
{
    RootedValue v(cx);
    RootedString s(cx);

    if (!JS_GetProperty(cx, opts, "isRunOnce", &v))
        return false;
    if (!v.isUndefined())
        options.setIsRunOnce(ToBoolean(v));

    if (!JS_GetProperty(cx, opts, "noScriptRval", &v))
        return false;
    if (!v.isUndefined())
        options.setNoScriptRval(ToBoolean(v));

    if (!JS_GetProperty(cx, opts, "fileName", &v))
        return false;
    if (v.isNull()) {
        options.setFile(nullptr);
    } else if (!v.isUndefined()) {
        s = ToString(cx, v);
        if (!s)
            return false;
        char* fileName = fileNameBytes.encodeLatin1(cx, s);
        if (!fileName)
            return false;
        options.setFile(fileName);
    }

    if (!JS_GetProperty(cx, opts, "element", &v))
        return false;
    if (v.isObject())
        options.setElement(&v.toObject());

    if (!JS_GetProperty(cx, opts, "elementAttributeName", &v))
        return false;
    if (!v.isUndefined()) {
        s = ToString(cx, v);
        if (!s)
            return false;
        options.setElementAttributeName(s);
    }

    if (!JS_GetProperty(cx, opts, "lineNumber", &v))
        return false;
    if (!v.isUndefined()) {
        uint32_t u;
        if (!ToUint32(cx, v, &u))
            return false;
        options.setLine(u);
    }

    if (!JS_GetProperty(cx, opts, "columnNumber", &v))
        return false;
    if (!v.isUndefined()) {
        int32_t c;
        if (!ToInt32(cx, v, &c))
            return false;
        options.setColumn(c);
    }

    if (!JS_GetProperty(cx, opts, "sourceIsLazy", &v))
        return false;
    if (v.isBoolean())
        options.setSourceIsLazy(v.toBoolean());

    return true;
}

static void
my_LargeAllocFailCallback(void* data)
{
    JSContext* cx = (JSContext*)data;
    JSRuntime* rt = cx->runtime();

    if (!cx->isJSContext())
        return;

    MOZ_ASSERT(!rt->isHeapBusy());

    JS::PrepareForFullGC(cx);
    AutoKeepAtoms keepAtoms(cx->perThreadData);
    rt->gc.gc(GC_NORMAL, JS::gcreason::SHARED_MEMORY_LIMIT);
}

static const uint32_t CacheEntry_SOURCE = 0;
static const uint32_t CacheEntry_BYTECODE = 1;

static const JSClass CacheEntry_class = {
    "CacheEntryObject", JSCLASS_HAS_RESERVED_SLOTS(2)
};

static bool
CacheEntry(JSContext* cx, unsigned argc, JS::Value* vp)
{
    CallArgs args = CallArgsFromVp(argc, vp);

    if (args.length() != 1 || !args[0].isString()) {
        JS_ReportErrorNumberASCII(cx, my_GetErrorMessage, nullptr, JSSMSG_INVALID_ARGS,
                                  "CacheEntry");
        return false;
    }

    RootedObject obj(cx, JS_NewObject(cx, &CacheEntry_class));
    if (!obj)
        return false;

    SetReservedSlot(obj, CacheEntry_SOURCE, args[0]);
    SetReservedSlot(obj, CacheEntry_BYTECODE, UndefinedValue());
    args.rval().setObject(*obj);
    return true;
}

static bool
CacheEntry_isCacheEntry(JSObject* cache)
{
    return JS_GetClass(cache) == &CacheEntry_class;
}

static JSString*
CacheEntry_getSource(HandleObject cache)
{
    MOZ_ASSERT(CacheEntry_isCacheEntry(cache));
    Value v = JS_GetReservedSlot(cache, CacheEntry_SOURCE);
    if (!v.isString())
        return nullptr;

    return v.toString();
}

static uint8_t*
CacheEntry_getBytecode(HandleObject cache, uint32_t* length)
{
    MOZ_ASSERT(CacheEntry_isCacheEntry(cache));
    Value v = JS_GetReservedSlot(cache, CacheEntry_BYTECODE);
    if (!v.isObject() || !v.toObject().is<ArrayBufferObject>())
        return nullptr;

    ArrayBufferObject* arrayBuffer = &v.toObject().as<ArrayBufferObject>();
    *length = arrayBuffer->byteLength();
    return arrayBuffer->dataPointer();
}

static bool
CacheEntry_setBytecode(JSContext* cx, HandleObject cache, uint8_t* buffer, uint32_t length)
{
    MOZ_ASSERT(CacheEntry_isCacheEntry(cache));

    ArrayBufferObject::BufferContents contents =
        ArrayBufferObject::BufferContents::create<ArrayBufferObject::PLAIN>(buffer);
    Rooted<ArrayBufferObject*> arrayBuffer(cx, ArrayBufferObject::create(cx, length, contents));
    if (!arrayBuffer)
        return false;

    SetReservedSlot(cache, CacheEntry_BYTECODE, ObjectValue(*arrayBuffer));
    return true;
}

static bool
ConvertTranscodeResultToJSException(JSContext* cx, JS::TranscodeResult rv)
{
    switch (rv) {
      case JS::TranscodeResult_Ok:
        return true;

      default:
        MOZ_FALLTHROUGH;
      case JS::TranscodeResult_Failure:
        MOZ_ASSERT(!cx->isExceptionPending());
        JS_ReportErrorASCII(cx, "generic warning");
        return false;
      case JS::TranscodeResult_Failure_BadBuildId:
        MOZ_ASSERT(!cx->isExceptionPending());
        JS_ReportErrorASCII(cx, "the build-id does not match");
        return false;
      case JS::TranscodeResult_Failure_RunOnceNotSupported:
        MOZ_ASSERT(!cx->isExceptionPending());
        JS_ReportErrorASCII(cx, "run-once script are not supported by XDR");
        return false;
      case JS::TranscodeResult_Failure_AsmJSNotSupported:
        MOZ_ASSERT(!cx->isExceptionPending());
        JS_ReportErrorASCII(cx, "Asm.js is not supported by XDR");
        return false;
      case JS::TranscodeResult_Failure_UnknownClassKind:
        MOZ_ASSERT(!cx->isExceptionPending());
        JS_ReportErrorASCII(cx, "Unknown class kind, go fix it.");
        return false;

      case JS::TranscodeResult_Throw:
        MOZ_ASSERT(cx->isExceptionPending());
        return false;
    }
}

static bool
Evaluate(JSContext* cx, unsigned argc, Value* vp)
{
    CallArgs args = CallArgsFromVp(argc, vp);

    if (args.length() < 1 || args.length() > 2) {
        JS_ReportErrorNumberASCII(cx, my_GetErrorMessage, nullptr,
                                  args.length() < 1 ? JSSMSG_NOT_ENOUGH_ARGS : JSSMSG_TOO_MANY_ARGS,
                                  "evaluate");
        return false;
    }

    RootedString code(cx, nullptr);
    RootedObject cacheEntry(cx, nullptr);
    if (args[0].isString()) {
        code = args[0].toString();
    } else if (args[0].isObject() && CacheEntry_isCacheEntry(&args[0].toObject())) {
        cacheEntry = &args[0].toObject();
        code = CacheEntry_getSource(cacheEntry);
    }

    if (!code || (args.length() == 2 && args[1].isPrimitive())) {
        JS_ReportErrorNumberASCII(cx, my_GetErrorMessage, nullptr, JSSMSG_INVALID_ARGS, "evaluate");
        return false;
    }

    CompileOptions options(cx);
    JSAutoByteString fileNameBytes;
    RootedString displayURL(cx);
    RootedString sourceMapURL(cx);
    RootedObject global(cx, nullptr);
    bool catchTermination = false;
    bool loadBytecode = false;
    bool saveBytecode = false;
    bool assertEqBytecode = false;
    RootedObject callerGlobal(cx, cx->global());

    options.setIntroductionType("js shell evaluate")
           .setFileAndLine("@evaluate", 1);

    global = JS_GetGlobalForObject(cx, &args.callee());
    if (!global)
        return false;

    if (args.length() == 2) {
        RootedObject opts(cx, &args[1].toObject());
        RootedValue v(cx);

        if (!ParseCompileOptions(cx, options, opts, fileNameBytes))
            return false;

        if (!JS_GetProperty(cx, opts, "displayURL", &v))
            return false;
        if (!v.isUndefined()) {
            displayURL = ToString(cx, v);
            if (!displayURL)
                return false;
        }

        if (!JS_GetProperty(cx, opts, "sourceMapURL", &v))
            return false;
        if (!v.isUndefined()) {
            sourceMapURL = ToString(cx, v);
            if (!sourceMapURL)
                return false;
        }

        if (!JS_GetProperty(cx, opts, "global", &v))
            return false;
        if (!v.isUndefined()) {
            if (v.isObject()) {
                global = js::UncheckedUnwrap(&v.toObject());
                if (!global)
                    return false;
            }
            if (!global || !(JS_GetClass(global)->flags & JSCLASS_IS_GLOBAL)) {
                JS_ReportErrorNumberASCII(cx, GetErrorMessage, nullptr, JSMSG_UNEXPECTED_TYPE,
                                          "\"global\" passed to evaluate()", "not a global object");
                return false;
            }
        }

        if (!JS_GetProperty(cx, opts, "catchTermination", &v))
            return false;
        if (!v.isUndefined())
            catchTermination = ToBoolean(v);

        if (!JS_GetProperty(cx, opts, "loadBytecode", &v))
            return false;
        if (!v.isUndefined())
            loadBytecode = ToBoolean(v);

        if (!JS_GetProperty(cx, opts, "saveBytecode", &v))
            return false;
        if (!v.isUndefined())
            saveBytecode = ToBoolean(v);

        if (!JS_GetProperty(cx, opts, "assertEqBytecode", &v))
            return false;
        if (!v.isUndefined())
            assertEqBytecode = ToBoolean(v);

        // We cannot load or save the bytecode if we have no object where the
        // bytecode cache is stored.
        if (loadBytecode || saveBytecode) {
            if (!cacheEntry) {
                JS_ReportErrorNumberASCII(cx, my_GetErrorMessage, nullptr, JSSMSG_INVALID_ARGS,
                                          "evaluate");
                return false;
            }
        }
    }

    AutoStableStringChars codeChars(cx);
    if (!codeChars.initTwoByte(cx, code))
        return false;

    JS::TranscodeBuffer loadBuffer;
    JS::TranscodeBuffer saveBuffer;

    if (loadBytecode) {
        uint32_t loadLength = 0;
        uint8_t* loadData = nullptr;
        loadData = CacheEntry_getBytecode(cacheEntry, &loadLength);
        if (!loadData)
            return false;
        if (!loadBuffer.append(loadData, loadLength)) {
            JS_ReportOutOfMemory(cx);
            return false;
        }
    }

    {
        JSAutoCompartment ac(cx, global);
        RootedScript script(cx);

        {
            if (saveBytecode) {
                if (!JS::CompartmentCreationOptionsRef(cx).cloneSingletons()) {
                    JS_ReportErrorNumberASCII(cx, my_GetErrorMessage, nullptr,
                                              JSSMSG_CACHE_SINGLETON_FAILED);
                    return false;
                }

                // cloneSingletons implies that singletons are used as template objects.
                MOZ_ASSERT(JS::CompartmentBehaviorsRef(cx).getSingletonsAsTemplates());
            }

            if (loadBytecode) {
                JS::TranscodeResult rv = JS::DecodeScript(cx, loadBuffer, &script);
                if (!ConvertTranscodeResultToJSException(cx, rv))
                    return false;
            } else {
                mozilla::Range<const char16_t> chars = codeChars.twoByteRange();
                (void) JS::Compile(cx, options, chars.begin().get(), chars.length(), &script);
            }

            if (!script)
                return false;
        }

        if (displayURL && !script->scriptSource()->hasDisplayURL()) {
            JSFlatString* flat = displayURL->ensureFlat(cx);
            if (!flat)
                return false;

            AutoStableStringChars chars(cx);
            if (!chars.initTwoByte(cx, flat))
                return false;

            const char16_t* durl = chars.twoByteRange().begin().get();
            if (!script->scriptSource()->setDisplayURL(cx, durl))
                return false;
        }
        if (sourceMapURL && !script->scriptSource()->hasSourceMapURL()) {
            JSFlatString* flat = sourceMapURL->ensureFlat(cx);
            if (!flat)
                return false;

            AutoStableStringChars chars(cx);
            if (!chars.initTwoByte(cx, flat))
                return false;

            const char16_t* smurl = chars.twoByteRange().begin().get();
            if (!script->scriptSource()->setSourceMapURL(cx, smurl))
                return false;
        }
        if (!JS_ExecuteScript(cx, script, args.rval())) {
            if (catchTermination && !JS_IsExceptionPending(cx)) {
                JSAutoCompartment ac1(cx, callerGlobal);
                JSString* str = JS_NewStringCopyZ(cx, "terminated");
                if (!str)
                    return false;
                args.rval().setString(str);
                return true;
            }
            return false;
        }

        if (saveBytecode) {
            JS::TranscodeResult rv = JS::EncodeScript(cx, saveBuffer, script);
            if (!ConvertTranscodeResultToJSException(cx, rv))
                return false;
        }
    }

    if (saveBytecode) {
        // If we are both loading and saving, we assert that we are going to
        // replace the current bytecode by the same stream of bytes.
        if (loadBytecode && assertEqBytecode) {
            if (saveBuffer.length() != loadBuffer.length()) {
                char loadLengthStr[16];
                SprintfLiteral(loadLengthStr, "%" PRIuSIZE, loadBuffer.length());
                char saveLengthStr[16];
                SprintfLiteral(saveLengthStr,"%" PRIuSIZE, saveBuffer.length());

                JS_ReportErrorNumberASCII(cx, my_GetErrorMessage, nullptr, JSSMSG_CACHE_EQ_SIZE_FAILED,
                                          loadLengthStr, saveLengthStr);
                return false;
            }

            if (!PodEqual(loadBuffer.begin(), saveBuffer.begin(), loadBuffer.length())) {
                JS_ReportErrorNumberASCII(cx, my_GetErrorMessage, nullptr,
                                          JSSMSG_CACHE_EQ_CONTENT_FAILED);
                return false;
            }
        }

        size_t saveLength = saveBuffer.length();
        if (saveLength >= INT32_MAX) {
            JS_ReportErrorASCII(cx, "Cannot save large cache entry content");
            return false;
        }
        uint8_t* saveData = saveBuffer.extractOrCopyRawBuffer();
        if (!CacheEntry_setBytecode(cx, cacheEntry, saveData, saveLength)) {
            js_free(saveData);
            return false;
        }
    }

    return JS_WrapValue(cx, args.rval());
}

JSString*
js::shell::FileAsString(JSContext* cx, JS::HandleString pathnameStr)
{
    JSAutoByteString pathname(cx, pathnameStr);
    if (!pathname)
        return nullptr;

    FILE* file;

    file = fopen(pathname.ptr(), "rb");
    if (!file) {
        ReportCantOpenErrorUnknownEncoding(cx, pathname.ptr());
        return nullptr;
    }

    AutoCloseFile autoClose(file);

    if (fseek(file, 0, SEEK_END) != 0) {
        pathname.clear();
        if (!pathname.encodeUtf8(cx, pathnameStr))
            return nullptr;
        JS_ReportErrorUTF8(cx, "can't seek end of %s", pathname.ptr());
        return nullptr;
    }

    size_t len = ftell(file);
    if (fseek(file, 0, SEEK_SET) != 0) {
        pathname.clear();
        if (!pathname.encodeUtf8(cx, pathnameStr))
            return nullptr;
        JS_ReportErrorUTF8(cx, "can't seek start of %s", pathname.ptr());
        return nullptr;
    }

    UniqueChars buf(static_cast<char*>(js_malloc(len + 1)));
    if (!buf)
        return nullptr;

    size_t cc = fread(buf.get(), 1, len, file);
    if (cc != len) {
        if (ptrdiff_t(cc) < 0) {
            ReportCantOpenErrorUnknownEncoding(cx, pathname.ptr());
        } else {
            pathname.clear();
            if (!pathname.encodeUtf8(cx, pathnameStr))
                return nullptr;
            JS_ReportErrorUTF8(cx, "can't read %s: short read", pathname.ptr());
        }
        return nullptr;
    }

    UniqueTwoByteChars ucbuf(
        JS::LossyUTF8CharsToNewTwoByteCharsZ(cx, JS::UTF8Chars(buf.get(), len), &len).get()
    );
    if (!ucbuf) {
        pathname.clear();
        if (!pathname.encodeUtf8(cx, pathnameStr))
            return nullptr;
        JS_ReportErrorUTF8(cx, "Invalid UTF-8 in file '%s'", pathname.ptr());
        return nullptr;
    }

    return JS_NewUCStringCopyN(cx, ucbuf.get(), len);
}

/*
 * Function to run scripts and return compilation + execution time. Semantics
 * are closely modelled after the equivalent function in WebKit, as this is used
 * to produce benchmark timings by SunSpider.
 */
static bool
Run(JSContext* cx, unsigned argc, Value* vp)
{
    CallArgs args = CallArgsFromVp(argc, vp);
    if (args.length() != 1) {
        JS_ReportErrorNumberASCII(cx, my_GetErrorMessage, nullptr, JSSMSG_INVALID_ARGS, "run");
        return false;
    }

    RootedString str(cx, JS::ToString(cx, args[0]));
    if (!str)
        return false;
    args[0].setString(str);

    str = FileAsString(cx, str);
    if (!str)
        return false;

    AutoStableStringChars chars(cx);
    if (!chars.initTwoByte(cx, str))
        return false;

    const char16_t* ucbuf = chars.twoByteRange().begin().get();
    size_t buflen = str->length();

    RootedScript script(cx);
    int64_t startClock = PRMJ_Now();
    {
        /* FIXME: This should use UTF-8 (bug 987069). */
        JSAutoByteString filename(cx, str);
        if (!filename)
            return false;

        JS::CompileOptions options(cx);
        options.setIntroductionType("js shell run")
               .setFileAndLine(filename.ptr(), 1)
               .setIsRunOnce(true)
               .setNoScriptRval(true);
        if (!JS_CompileUCScript(cx, ucbuf, buflen, options, &script))
            return false;
    }

    if (!JS_ExecuteScript(cx, script))
        return false;

    int64_t endClock = PRMJ_Now();

    args.rval().setDouble((endClock - startClock) / double(PRMJ_USEC_PER_MSEC));
    return true;
}

/*
 * function readline()
 * Provides a hook for scripts to read a line from stdin.
 */
static bool
ReadLine(JSContext* cx, unsigned argc, Value* vp)
{
    CallArgs args = CallArgsFromVp(argc, vp);

#define BUFSIZE 256
    FILE* from = stdin;
    size_t buflength = 0;
    size_t bufsize = BUFSIZE;
    char* buf = (char*) JS_malloc(cx, bufsize);
    if (!buf)
        return false;

    bool sawNewline = false;
    size_t gotlength;
    while ((gotlength = js_fgets(buf + buflength, bufsize - buflength, from)) > 0) {
        buflength += gotlength;

        /* Are we done? */
        if (buf[buflength - 1] == '\n') {
            buf[buflength - 1] = '\0';
            sawNewline = true;
            break;
        } else if (buflength < bufsize - 1) {
            break;
        }

        /* Else, grow our buffer for another pass. */
        char* tmp;
        bufsize *= 2;
        if (bufsize > buflength) {
            tmp = static_cast<char*>(JS_realloc(cx, buf, bufsize / 2, bufsize));
        } else {
            JS_ReportOutOfMemory(cx);
            tmp = nullptr;
        }

        if (!tmp) {
            JS_free(cx, buf);
            return false;
        }

        buf = tmp;
    }

    /* Treat the empty string specially. */
    if (buflength == 0) {
        args.rval().set(feof(from) ? NullValue() : JS_GetEmptyStringValue(cx));
        JS_free(cx, buf);
        return true;
    }

    /* Shrink the buffer to the real size. */
    char* tmp = static_cast<char*>(JS_realloc(cx, buf, bufsize, buflength));
    if (!tmp) {
        JS_free(cx, buf);
        return false;
    }

    buf = tmp;

    /*
     * Turn buf into a JSString. Note that buflength includes the trailing null
     * character.
     */
    JSString* str = JS_NewStringCopyN(cx, buf, sawNewline ? buflength - 1 : buflength);
    JS_free(cx, buf);
    if (!str)
        return false;

    args.rval().setString(str);
    return true;
}

/*
 * function readlineBuf()
 * Provides a hook for scripts to emulate readline() using a string object.
 */
static bool
ReadLineBuf(JSContext* cx, unsigned argc, Value* vp)
{
    CallArgs args = CallArgsFromVp(argc, vp);
    ShellContext* sc = GetShellContext(cx);

    if (!args.length()) {
        if (!sc->readLineBuf) {
            JS_ReportErrorASCII(cx, "No source buffer set. You must initially "
                                "call readlineBuf with an argument.");
            return false;
        }

        char* currentBuf = sc->readLineBuf.get() + sc->readLineBufPos;
        size_t buflen = strlen(currentBuf);

        if (!buflen) {
            args.rval().setNull();
            return true;
        }

        size_t len = 0;
        while(len < buflen) {
            if (currentBuf[len] == '\n')
                break;
            len++;
        }

        JSString* str = JS_NewStringCopyN(cx, currentBuf, len);
        if (!str)
            return false;

        if (currentBuf[len] == '\0')
            sc->readLineBufPos += len;
        else
            sc->readLineBufPos += len + 1;

        args.rval().setString(str);
        return true;
    }

    if (args.length() == 1) {
        if (sc->readLineBuf)
            sc->readLineBuf.reset();

        RootedString str(cx, JS::ToString(cx, args[0]));
        if (!str)
            return false;
        sc->readLineBuf = UniqueChars(JS_EncodeStringToUTF8(cx, str));
        if (!sc->readLineBuf)
            return false;

        sc->readLineBufPos = 0;
        return true;
    }

    JS_ReportErrorASCII(cx, "Must specify at most one argument");
    return false;
}

static bool
PutStr(JSContext* cx, unsigned argc, Value* vp)
{
    CallArgs args = CallArgsFromVp(argc, vp);

    if (args.length() != 0) {
        if (!gOutFile->isOpen()) {
            JS_ReportErrorASCII(cx, "output file is closed");
            return false;
        }

        RootedString str(cx, JS::ToString(cx, args[0]));
        if (!str)
            return false;
        char* bytes = JS_EncodeStringToUTF8(cx, str);
        if (!bytes)
            return false;
        fputs(bytes, gOutFile->fp);
        JS_free(cx, bytes);
        fflush(gOutFile->fp);
    }

    args.rval().setUndefined();
    return true;
}

static bool
Now(JSContext* cx, unsigned argc, Value* vp)
{
    CallArgs args = CallArgsFromVp(argc, vp);
    double now = PRMJ_Now() / double(PRMJ_USEC_PER_MSEC);
    args.rval().setDouble(now);
    return true;
}

static bool
PrintInternal(JSContext* cx, const CallArgs& args, RCFile* file)
{
    if (!file->isOpen()) {
        JS_ReportErrorASCII(cx, "output file is closed");
        return false;
    }

    for (unsigned i = 0; i < args.length(); i++) {
        RootedString str(cx, JS::ToString(cx, args[i]));
        if (!str)
            return false;
        char* bytes = JS_EncodeStringToUTF8(cx, str);
        if (!bytes)
            return false;
        fprintf(file->fp, "%s%s", i ? " " : "", bytes);
        JS_free(cx, bytes);
    }

    fputc('\n', file->fp);
    fflush(file->fp);

    args.rval().setUndefined();
    return true;
}

static bool
Print(JSContext* cx, unsigned argc, Value* vp)
{
    CallArgs args = CallArgsFromVp(argc, vp);
    return PrintInternal(cx, args, gOutFile);
}

static bool
PrintErr(JSContext* cx, unsigned argc, Value* vp)
{
    CallArgs args = CallArgsFromVp(argc, vp);
    return PrintInternal(cx, args, gErrFile);
}

static bool
Help(JSContext* cx, unsigned argc, Value* vp);

static bool
Quit(JSContext* cx, unsigned argc, Value* vp)
{
    ShellContext* sc = GetShellContext(cx);

#ifdef JS_MORE_DETERMINISTIC
    // Print a message to stderr in more-deterministic builds to help jsfunfuzz
    // find uncatchable-exception bugs.
    fprintf(stderr, "quit called\n");
#endif

    CallArgs args = CallArgsFromVp(argc, vp);
    int32_t code;
    if (!ToInt32(cx, args.get(0), &code))
        return false;

    // The fuzzers check the shell's exit code and assume a value >= 128 means
    // the process crashed (for instance, SIGSEGV will result in code 139). On
    // POSIX platforms, the exit code is 8-bit and negative values can also
    // result in an exit code >= 128. We restrict the value to range [0, 127] to
    // avoid false positives.
    if (code < 0 || code >= 128) {
        JS_ReportErrorASCII(cx, "quit exit code should be in range 0-127");
        return false;
    }

    sc->exitCode = code;
    sc->quitting = true;
    return false;
}

static bool
StartTimingMutator(JSContext* cx, unsigned argc, Value* vp)
{
    CallArgs args = CallArgsFromVp(argc, vp);
    if (args.length() > 0) {
        JS_ReportErrorNumberASCII(cx, my_GetErrorMessage, nullptr, JSSMSG_TOO_MANY_ARGS,
                                  "startTimingMutator");
        return false;
    }

    if (!cx->runtime()->gc.stats.startTimingMutator()) {
        JS_ReportErrorASCII(cx, "StartTimingMutator should only be called from outside of GC");
        return false;
    }

    args.rval().setUndefined();
    return true;
}

static bool
StopTimingMutator(JSContext* cx, unsigned argc, Value* vp)
{
    CallArgs args = CallArgsFromVp(argc, vp);
    if (args.length() > 0) {
        JS_ReportErrorNumberASCII(cx, my_GetErrorMessage, nullptr, JSSMSG_TOO_MANY_ARGS,
                                  "stopTimingMutator");
        return false;
    }

    double mutator_ms, gc_ms;
    if (!cx->runtime()->gc.stats.stopTimingMutator(mutator_ms, gc_ms)) {
        JS_ReportErrorASCII(cx, "stopTimingMutator called when not timing the mutator");
        return false;
    }
    double total_ms = mutator_ms + gc_ms;
    if (total_ms > 0 && gOutFile->isOpen()) {
        fprintf(gOutFile->fp, "Mutator: %.3fms (%.1f%%), GC: %.3fms (%.1f%%)\n",
                mutator_ms, mutator_ms / total_ms * 100.0, gc_ms, gc_ms / total_ms * 100.0);
    }

    args.rval().setUndefined();
    return true;
}

static const char*
ToSource(JSContext* cx, MutableHandleValue vp, JSAutoByteString* bytes)
{
    JSString* str = JS_ValueToSource(cx, vp);
    if (str) {
        vp.setString(str);
        if (bytes->encodeLatin1(cx, str))
            return bytes->ptr();
    }
    JS_ClearPendingException(cx);
    return "<<error converting value to string>>";
}

static bool
AssertEq(JSContext* cx, unsigned argc, Value* vp)
{
    CallArgs args = CallArgsFromVp(argc, vp);
    if (!(args.length() == 2 || (args.length() == 3 && args[2].isString()))) {
        JS_ReportErrorNumberASCII(cx, my_GetErrorMessage, nullptr,
                                  (args.length() < 2)
                                  ? JSSMSG_NOT_ENOUGH_ARGS
                                  : (args.length() == 3)
                                  ? JSSMSG_INVALID_ARGS
                                  : JSSMSG_TOO_MANY_ARGS,
                                  "assertEq");
        return false;
    }

    bool same;
    if (!JS_SameValue(cx, args[0], args[1], &same))
        return false;
    if (!same) {
        JSAutoByteString bytes0, bytes1;
        const char* actual = ToSource(cx, args[0], &bytes0);
        const char* expected = ToSource(cx, args[1], &bytes1);
        if (args.length() == 2) {
            JS_ReportErrorNumberLatin1(cx, my_GetErrorMessage, nullptr, JSSMSG_ASSERT_EQ_FAILED,
                                       actual, expected);
        } else {
            JSAutoByteString bytes2(cx, args[2].toString());
            if (!bytes2)
                return false;
            JS_ReportErrorNumberLatin1(cx, my_GetErrorMessage, nullptr,
                                       JSSMSG_ASSERT_EQ_FAILED_MSG,
                                       actual, expected, bytes2.ptr());
        }
        return false;
    }
    args.rval().setUndefined();
    return true;
}

static JSScript*
ValueToScript(JSContext* cx, HandleValue v, JSFunction** funp = nullptr)
{
    if (v.isString()) {
        // To convert a string to a script, compile it. Parse it as an ES6 Program.
        RootedLinearString linearStr(cx, StringToLinearString(cx, v.toString()));
        if (!linearStr)
            return nullptr;
        size_t len = GetLinearStringLength(linearStr);
        AutoStableStringChars linearChars(cx);
        if (!linearChars.initTwoByte(cx, linearStr))
            return nullptr;
        const char16_t* chars = linearChars.twoByteRange().begin().get();

        RootedScript script(cx);
        CompileOptions options(cx);
        if (!JS::Compile(cx, options, chars, len, &script))
            return nullptr;
        return script;
    }

    RootedFunction fun(cx, JS_ValueToFunction(cx, v));
    if (!fun)
        return nullptr;

    // Unwrap bound functions.
    while (fun->isBoundFunction()) {
        JSObject* target = fun->getBoundFunctionTarget();
        if (target && target->is<JSFunction>())
            fun = &target->as<JSFunction>();
        else
            break;
    }

    // Get unwrapped async function.
    if (IsWrappedAsyncFunction(fun))
        fun = GetUnwrappedAsyncFunction(fun);

    if (!fun->isInterpreted()) {
        JS_ReportErrorNumberASCII(cx, my_GetErrorMessage, nullptr, JSSMSG_SCRIPTS_ONLY);
        return nullptr;
    }

    JSScript* script = fun->getOrCreateScript(cx);
    if (!script)
        return nullptr;

    if (funp)
        *funp = fun;

    return script;
}

static JSScript*
GetTopScript(JSContext* cx)
{
    NonBuiltinScriptFrameIter iter(cx);
    return iter.done() ? nullptr : iter.script();
}

static bool
GetScriptAndPCArgs(JSContext* cx, CallArgs& args, MutableHandleScript scriptp,
                   int32_t* ip)
{
    RootedScript script(cx, GetTopScript(cx));
    *ip = 0;
    if (!args.get(0).isUndefined()) {
        HandleValue v = args[0];
        unsigned intarg = 0;
        if (v.isObject() &&
            JS_GetClass(&v.toObject()) == Jsvalify(&JSFunction::class_)) {
            script = ValueToScript(cx, v);
            if (!script)
                return false;
            intarg++;
        }
        if (!args.get(intarg).isUndefined()) {
            if (!JS::ToInt32(cx, args[intarg], ip))
                return false;
            if ((uint32_t)*ip >= script->length()) {
                JS_ReportErrorASCII(cx, "Invalid PC");
                return false;
            }
        }
    }

    scriptp.set(script);

    return true;
}

static bool
LineToPC(JSContext* cx, unsigned argc, Value* vp)
{
    CallArgs args = CallArgsFromVp(argc, vp);

    if (args.length() == 0) {
        JS_ReportErrorNumberASCII(cx, my_GetErrorMessage, nullptr, JSSMSG_LINE2PC_USAGE);
        return false;
    }

    RootedScript script(cx, GetTopScript(cx));
    int32_t lineArg = 0;
    if (args[0].isObject() && args[0].toObject().is<JSFunction>()) {
        script = ValueToScript(cx, args[0]);
        if (!script)
            return false;
        lineArg++;
    }

    uint32_t lineno;
    if (!ToUint32(cx, args.get(lineArg), &lineno))
         return false;

    jsbytecode* pc = LineNumberToPC(script, lineno);
    if (!pc)
        return false;
    args.rval().setInt32(script->pcToOffset(pc));
    return true;
}

static bool
PCToLine(JSContext* cx, unsigned argc, Value* vp)
{
    CallArgs args = CallArgsFromVp(argc, vp);
    RootedScript script(cx);
    int32_t i;
    unsigned lineno;

    if (!GetScriptAndPCArgs(cx, args, &script, &i))
        return false;
    lineno = PCToLineNumber(script, script->offsetToPC(i));
    if (!lineno)
        return false;
    args.rval().setInt32(lineno);
    return true;
}

#ifdef DEBUG

static void
UpdateSwitchTableBounds(JSContext* cx, HandleScript script, unsigned offset,
                        unsigned* start, unsigned* end)
{
    jsbytecode* pc;
    JSOp op;
    ptrdiff_t jmplen;
    int32_t low, high, n;

    pc = script->offsetToPC(offset);
    op = JSOp(*pc);
    switch (op) {
      case JSOP_TABLESWITCH:
        jmplen = JUMP_OFFSET_LEN;
        pc += jmplen;
        low = GET_JUMP_OFFSET(pc);
        pc += JUMP_OFFSET_LEN;
        high = GET_JUMP_OFFSET(pc);
        pc += JUMP_OFFSET_LEN;
        n = high - low + 1;
        break;

      default:
        /* [condswitch] switch does not have any jump or lookup tables. */
        MOZ_ASSERT(op == JSOP_CONDSWITCH);
        return;
    }

    *start = script->pcToOffset(pc);
    *end = *start + (unsigned)(n * jmplen);
}

static MOZ_MUST_USE bool
SrcNotes(JSContext* cx, HandleScript script, Sprinter* sp)
{
    if (sp->put("\nSource notes:\n") < 0 ||
        !sp->jsprintf("%4s %4s %5s %6s %-8s %s\n",
                      "ofs", "line", "pc", "delta", "desc", "args") ||
        sp->put("---- ---- ----- ------ -------- ------\n") < 0)
    {
        return false;
    }

    unsigned offset = 0;
    unsigned colspan = 0;
    unsigned lineno = script->lineno();
    jssrcnote* notes = script->notes();
    unsigned switchTableEnd = 0, switchTableStart = 0;
    for (jssrcnote* sn = notes; !SN_IS_TERMINATOR(sn); sn = SN_NEXT(sn)) {
        unsigned delta = SN_DELTA(sn);
        offset += delta;
        SrcNoteType type = (SrcNoteType) SN_TYPE(sn);
        const char* name = js_SrcNoteSpec[type].name;
        if (!sp->jsprintf("%3u: %4u %5u [%4u] %-8s",
                          unsigned(sn - notes), lineno, offset, delta, name))
        {
            return false;
        }

        switch (type) {
          case SRC_NULL:
          case SRC_IF:
          case SRC_CONTINUE:
          case SRC_BREAK:
          case SRC_BREAK2LABEL:
          case SRC_SWITCHBREAK:
          case SRC_ASSIGNOP:
          case SRC_XDELTA:
            break;

          case SRC_COLSPAN:
            colspan = SN_OFFSET_TO_COLSPAN(GetSrcNoteOffset(sn, 0));
            if (!sp->jsprintf("%d", colspan))
                return false;
            break;

          case SRC_SETLINE:
            lineno = GetSrcNoteOffset(sn, 0);
            if (!sp->jsprintf(" lineno %u", lineno))
                return false;
            break;

          case SRC_NEWLINE:
            ++lineno;
            break;

          case SRC_FOR:
            if (!sp->jsprintf(" cond %u update %u tail %u",
                              unsigned(GetSrcNoteOffset(sn, 0)),
                              unsigned(GetSrcNoteOffset(sn, 1)),
                              unsigned(GetSrcNoteOffset(sn, 2))))
            {
                return false;
            }
            break;

          case SRC_IF_ELSE:
            if (!sp->jsprintf(" else %u", unsigned(GetSrcNoteOffset(sn, 0))))
                return false;
            break;

          case SRC_FOR_IN:
          case SRC_FOR_OF:
            if (!sp->jsprintf(" closingjump %u", unsigned(GetSrcNoteOffset(sn, 0))))
                return false;
            break;

          case SRC_COND:
          case SRC_WHILE:
          case SRC_NEXTCASE:
            if (!sp->jsprintf(" offset %u", unsigned(GetSrcNoteOffset(sn, 0))))
                return false;
            break;

          case SRC_TABLESWITCH: {
            JSOp op = JSOp(script->code()[offset]);
            MOZ_ASSERT(op == JSOP_TABLESWITCH);
            if (!sp->jsprintf(" length %u", unsigned(GetSrcNoteOffset(sn, 0))))
                return false;
            UpdateSwitchTableBounds(cx, script, offset,
                                    &switchTableStart, &switchTableEnd);
            break;
          }
          case SRC_CONDSWITCH: {
            JSOp op = JSOp(script->code()[offset]);
            MOZ_ASSERT(op == JSOP_CONDSWITCH);
            if (!sp->jsprintf(" length %u", unsigned(GetSrcNoteOffset(sn, 0))))
                return false;
            if (unsigned caseOff = (unsigned) GetSrcNoteOffset(sn, 1)) {
                if (!sp->jsprintf(" first case offset %u", caseOff))
                    return false;
            }
            UpdateSwitchTableBounds(cx, script, offset,
                                    &switchTableStart, &switchTableEnd);
            break;
          }

          case SRC_TRY:
            MOZ_ASSERT(JSOp(script->code()[offset]) == JSOP_TRY);
            if (!sp->jsprintf(" offset to jump %u", unsigned(GetSrcNoteOffset(sn, 0))))
                return false;
            break;

          default:
            MOZ_ASSERT_UNREACHABLE("unrecognized srcnote");
        }
        if (sp->put("\n") < 0)
            return false;
    }

    return true;
}

static bool
Notes(JSContext* cx, unsigned argc, Value* vp)
{
    CallArgs args = CallArgsFromVp(argc, vp);
    Sprinter sprinter(cx);
    if (!sprinter.init())
        return false;

    for (unsigned i = 0; i < args.length(); i++) {
        RootedScript script (cx, ValueToScript(cx, args[i]));
        if (!script)
            return false;

        if (!SrcNotes(cx, script, &sprinter))
            return false;
    }

    JSString* str = JS_NewStringCopyZ(cx, sprinter.string());
    if (!str)
        return false;
    args.rval().setString(str);
    return true;
}

JS_STATIC_ASSERT(JSTRY_CATCH == 0);
JS_STATIC_ASSERT(JSTRY_FINALLY == 1);
JS_STATIC_ASSERT(JSTRY_FOR_IN == 2);

static const char* const TryNoteNames[] = { "catch", "finally", "for-in", "for-of", "loop" };

static MOZ_MUST_USE bool
TryNotes(JSContext* cx, HandleScript script, Sprinter* sp)
{
    if (!script->hasTrynotes())
        return true;

    if (sp->put("\nException table:\nkind      stack    start      end\n") < 0)
        return false;

    JSTryNote* tn = script->trynotes()->vector;
    JSTryNote* tnlimit = tn + script->trynotes()->length;
    do {
        MOZ_ASSERT(tn->kind < ArrayLength(TryNoteNames));
        uint8_t startOff = script->pcToOffset(script->main()) + tn->start;
        if (!sp->jsprintf(" %-7s %6u %8u %8u\n",
                          TryNoteNames[tn->kind], tn->stackDepth,
                          startOff, startOff + tn->length))
        {
            return false;
        }
    } while (++tn != tnlimit);
    return true;
}

static MOZ_MUST_USE bool
ScopeNotes(JSContext* cx, HandleScript script, Sprinter* sp)
{
    if (!script->hasScopeNotes())
        return true;

    if (sp->put("\nScope notes:\n   index   parent    start      end\n") < 0)
        return false;

    ScopeNoteArray* notes = script->scopeNotes();
    for (uint32_t i = 0; i < notes->length; i++) {
        const ScopeNote* note = &notes->vector[i];
        if (note->index == ScopeNote::NoScopeIndex) {
            if (!sp->jsprintf("%8s ", "(none)"))
                return false;
        } else {
            if (!sp->jsprintf("%8u ", note->index))
                return false;
        }
        if (note->parent == ScopeNote::NoScopeIndex) {
            if (!sp->jsprintf("%8s ", "(none)"))
                return false;
        } else {
            if (!sp->jsprintf("%8u ", note->parent))
                return false;
        }
        if (!sp->jsprintf("%8u %8u\n", note->start, note->start + note->length))
            return false;
    }
    return true;
}

static MOZ_MUST_USE bool
DisassembleScript(JSContext* cx, HandleScript script, HandleFunction fun,
                  bool lines, bool recursive, bool sourceNotes, Sprinter* sp)
{
    if (fun) {
        if (sp->put("flags:") < 0)
            return false;
        if (fun->isLambda()) {
            if (sp->put(" LAMBDA") < 0)
                return false;
        }
        if (fun->needsCallObject()) {
            if (sp->put(" NEEDS_CALLOBJECT") < 0)
                return false;
        }
        if (fun->needsExtraBodyVarEnvironment()) {
            if (sp->put(" NEEDS_EXTRABODYVARENV") < 0)
                return false;
        }
        if (fun->needsNamedLambdaEnvironment()) {
            if (sp->put(" NEEDS_NAMEDLAMBDAENV") < 0)
                return false;
        }
        if (fun->isConstructor()) {
            if (sp->put(" CONSTRUCTOR") < 0)
                return false;
        }
        if (fun->isExprBody()) {
            if (sp->put(" EXPRESSION_CLOSURE") < 0)
                return false;
        }
        if (fun->isSelfHostedBuiltin()) {
            if (sp->put(" SELF_HOSTED") < 0)
                return false;
        }
        if (fun->isArrow()) {
            if (sp->put(" ARROW") < 0)
                return false;
        }
        if (sp->put("\n") < 0)
            return false;
    }

    if (!Disassemble(cx, script, lines, sp))
        return false;
    if (sourceNotes) {
        if (!SrcNotes(cx, script, sp))
            return false;
    }
    if (!TryNotes(cx, script, sp))
        return false;
    if (!ScopeNotes(cx, script, sp))
        return false;

    if (recursive && script->hasObjects()) {
        ObjectArray* objects = script->objects();
        for (unsigned i = 0; i != objects->length; ++i) {
            JSObject* obj = objects->vector[i];
            if (obj->is<JSFunction>()) {
                if (sp->put("\n") < 0)
                    return false;

                RootedFunction fun(cx, &obj->as<JSFunction>());
                if (fun->isInterpreted()) {
                    RootedScript script(cx, fun->getOrCreateScript(cx));
                    if (script) {
                        if (!DisassembleScript(cx, script, fun, lines, recursive, sourceNotes, sp))
                            return false;
                    }
                } else {
                    if (sp->put("[native code]\n") < 0)
                        return false;
                }
            }
        }
    }

    return true;
}

namespace {

struct DisassembleOptionParser {
    unsigned argc;
    Value* argv;
    bool lines;
    bool recursive;
    bool sourceNotes;

    DisassembleOptionParser(unsigned argc, Value* argv)
      : argc(argc), argv(argv), lines(false), recursive(false), sourceNotes(true) {}

    bool parse(JSContext* cx) {
        /* Read options off early arguments */
        while (argc > 0 && argv[0].isString()) {
            JSString* str = argv[0].toString();
            JSFlatString* flatStr = JS_FlattenString(cx, str);
            if (!flatStr)
                return false;
            if (JS_FlatStringEqualsAscii(flatStr, "-l"))
                lines = true;
            else if (JS_FlatStringEqualsAscii(flatStr, "-r"))
                recursive = true;
            else if (JS_FlatStringEqualsAscii(flatStr, "-S"))
                sourceNotes = false;
            else
                break;
            argv++, argc--;
        }
        return true;
    }
};

} /* anonymous namespace */

static bool
DisassembleToSprinter(JSContext* cx, unsigned argc, Value* vp, Sprinter* sprinter)
{
    CallArgs args = CallArgsFromVp(argc, vp);
    DisassembleOptionParser p(args.length(), args.array());
    if (!p.parse(cx))
        return false;

    if (p.argc == 0) {
        /* Without arguments, disassemble the current script. */
        RootedScript script(cx, GetTopScript(cx));
        if (script) {
            JSAutoCompartment ac(cx, script);
            if (!Disassemble(cx, script, p.lines, sprinter))
                return false;
            if (!SrcNotes(cx, script, sprinter))
                return false;
            if (!TryNotes(cx, script, sprinter))
                return false;
            if (!ScopeNotes(cx, script, sprinter))
                return false;
        }
    } else {
        for (unsigned i = 0; i < p.argc; i++) {
            RootedFunction fun(cx);
            RootedScript script(cx);
            RootedValue value(cx, p.argv[i]);
            if (value.isObject() && value.toObject().is<ModuleObject>())
                script = value.toObject().as<ModuleObject>().script();
            else
                script = ValueToScript(cx, value, fun.address());
            if (!script)
                return false;
            if (!DisassembleScript(cx, script, fun, p.lines, p.recursive, p.sourceNotes, sprinter))
                return false;
        }
    }

    return !sprinter->hadOutOfMemory();
}

static bool
DisassembleToString(JSContext* cx, unsigned argc, Value* vp)
{
    CallArgs args = CallArgsFromVp(argc, vp);
    Sprinter sprinter(cx);
    if (!sprinter.init())
        return false;
    if (!DisassembleToSprinter(cx, args.length(), vp, &sprinter))
        return false;

    JSString* str = JS_NewStringCopyZ(cx, sprinter.string());
    if (!str)
        return false;
    args.rval().setString(str);
    return true;
}

static bool
Disassemble(JSContext* cx, unsigned argc, Value* vp)
{
    CallArgs args = CallArgsFromVp(argc, vp);

    if (!gOutFile->isOpen()) {
        JS_ReportErrorASCII(cx, "output file is closed");
        return false;
    }

    Sprinter sprinter(cx);
    if (!sprinter.init())
        return false;
    if (!DisassembleToSprinter(cx, args.length(), vp, &sprinter))
        return false;

    fprintf(gOutFile->fp, "%s\n", sprinter.string());
    args.rval().setUndefined();
    return true;
}

static bool
DisassFile(JSContext* cx, unsigned argc, Value* vp)
{
    CallArgs args = CallArgsFromVp(argc, vp);

    if (!gOutFile->isOpen()) {
        JS_ReportErrorASCII(cx, "output file is closed");
        return false;
    }

    /* Support extra options at the start, just like Disassemble. */
    DisassembleOptionParser p(args.length(), args.array());
    if (!p.parse(cx))
        return false;

    if (!p.argc) {
        args.rval().setUndefined();
        return true;
    }

    // We should change DisassembleOptionParser to store CallArgs.
    JSString* str = JS::ToString(cx, HandleValue::fromMarkedLocation(&p.argv[0]));
    if (!str)
        return false;
    JSAutoByteString filename(cx, str);
    if (!filename)
        return false;
    RootedScript script(cx);

    {
        CompileOptions options(cx);
        options.setIntroductionType("js shell disFile")
               .setUTF8(true)
               .setFileAndLine(filename.ptr(), 1)
               .setIsRunOnce(true)
               .setNoScriptRval(true);

        if (!JS::Compile(cx, options, filename.ptr(), &script))
            return false;
    }

    Sprinter sprinter(cx);
    if (!sprinter.init())
        return false;
    bool ok = DisassembleScript(cx, script, nullptr, p.lines, p.recursive, p.sourceNotes, &sprinter);
    if (ok)
        fprintf(gOutFile->fp, "%s\n", sprinter.string());
    if (!ok)
        return false;

    args.rval().setUndefined();
    return true;
}

static bool
DisassWithSrc(JSContext* cx, unsigned argc, Value* vp)
{
    CallArgs args = CallArgsFromVp(argc, vp);

    if (!gOutFile->isOpen()) {
        JS_ReportErrorASCII(cx, "output file is closed");
        return false;
    }

    const size_t lineBufLen = 512;
    unsigned len, line1, line2, bupline;
    char linebuf[lineBufLen];
    static const char sep[] = ";-------------------------";

    RootedScript script(cx);
    for (unsigned i = 0; i < args.length(); i++) {
        script = ValueToScript(cx, args[i]);
        if (!script)
           return false;

        if (!script->filename()) {
            JS_ReportErrorNumberASCII(cx, my_GetErrorMessage, nullptr, JSSMSG_FILE_SCRIPTS_ONLY);
            return false;
        }

        FILE* file = fopen(script->filename(), "r");
        if (!file) {
            /* FIXME: script->filename() should become UTF-8 (bug 987069). */
            ReportCantOpenErrorUnknownEncoding(cx, script->filename());
            return false;
        }
        auto closeFile = MakeScopeExit([file]() { fclose(file); });

        jsbytecode* pc = script->code();
        jsbytecode* end = script->codeEnd();

        Sprinter sprinter(cx);
        if (!sprinter.init())
            return false;

        /* burn the leading lines */
        line2 = PCToLineNumber(script, pc);
        for (line1 = 0; line1 < line2 - 1; line1++) {
            char* tmp = fgets(linebuf, lineBufLen, file);
            if (!tmp) {
                /* FIXME: This should use UTF-8 (bug 987069). */
                JS_ReportErrorLatin1(cx, "failed to read %s fully", script->filename());
                return false;
            }
        }

        bupline = 0;
        while (pc < end) {
            line2 = PCToLineNumber(script, pc);

            if (line2 < line1) {
                if (bupline != line2) {
                    bupline = line2;
                    if (!sprinter.jsprintf("%s %3u: BACKUP\n", sep, line2))
                        return false;
                }
            } else {
                if (bupline && line1 == line2) {
                    if (!sprinter.jsprintf("%s %3u: RESTORE\n", sep, line2))
                        return false;
                }
                bupline = 0;
                while (line1 < line2) {
                    if (!fgets(linebuf, lineBufLen, file)) {
                        /*
                         * FIXME: script->filename() should become UTF-8
                         *        (bug 987069).
                         */
                        JS_ReportErrorNumberLatin1(cx, my_GetErrorMessage, nullptr,
                                                   JSSMSG_UNEXPECTED_EOF,
                                                   script->filename());
                        return false;
                    }
                    line1++;
                    if (!sprinter.jsprintf("%s %3u: %s", sep, line1, linebuf))
                        return false;
                }
            }

            len = Disassemble1(cx, script, pc, script->pcToOffset(pc), true, &sprinter);
            if (!len)
                return false;

            pc += len;
        }

        fprintf(gOutFile->fp, "%s\n", sprinter.string());
    }

    args.rval().setUndefined();
    return true;
}

#endif /* DEBUG */

/* Pretend we can always preserve wrappers for dummy DOM objects. */
static bool
DummyPreserveWrapperCallback(JSContext* cx, JSObject* obj)
{
    return true;
}

static bool
Intern(JSContext* cx, unsigned argc, Value* vp)
{
    CallArgs args = CallArgsFromVp(argc, vp);

    JSString* str = JS::ToString(cx, args.get(0));
    if (!str)
        return false;

    AutoStableStringChars strChars(cx);
    if (!strChars.initTwoByte(cx, str))
        return false;

    mozilla::Range<const char16_t> chars = strChars.twoByteRange();

    if (!JS_AtomizeAndPinUCStringN(cx, chars.begin().get(), chars.length()))
        return false;

    args.rval().setUndefined();
    return true;
}

static bool
Clone(JSContext* cx, unsigned argc, Value* vp)
{
    CallArgs args = CallArgsFromVp(argc, vp);
    RootedObject parent(cx);
    RootedObject funobj(cx);

    if (!args.length()) {
        JS_ReportErrorASCII(cx, "Invalid arguments to clone");
        return false;
    }

    {
        Maybe<JSAutoCompartment> ac;
        RootedObject obj(cx, args[0].isPrimitive() ? nullptr : &args[0].toObject());

        if (obj && obj->is<CrossCompartmentWrapperObject>()) {
            obj = UncheckedUnwrap(obj);
            ac.emplace(cx, obj);
            args[0].setObject(*obj);
        }
        if (obj && obj->is<JSFunction>()) {
            funobj = obj;
        } else {
            JSFunction* fun = JS_ValueToFunction(cx, args[0]);
            if (!fun)
                return false;
            funobj = JS_GetFunctionObject(fun);
        }
    }

    if (args.length() > 1) {
        if (!JS_ValueToObject(cx, args[1], &parent))
            return false;
    } else {
        parent = js::GetGlobalForObjectCrossCompartment(&args.callee());
    }

    // Should it worry us that we might be getting with wrappers
    // around with wrappers here?
    JS::AutoObjectVector scopeChain(cx);
    if (!parent->is<GlobalObject>() && !scopeChain.append(parent))
        return false;
    JSObject* clone = JS::CloneFunctionObject(cx, funobj, scopeChain);
    if (!clone)
        return false;
    args.rval().setObject(*clone);
    return true;
}

static bool
Crash(JSContext* cx, unsigned argc, Value* vp)
{
    CallArgs args = CallArgsFromVp(argc, vp);
    if (args.length() == 0)
        MOZ_CRASH("forced crash");
    RootedString message(cx, JS::ToString(cx, args[0]));
    if (!message)
        return false;
    char* utf8chars = JS_EncodeStringToUTF8(cx, message);
    if (!utf8chars)
        return false;
#ifndef DEBUG
    MOZ_ReportCrash(utf8chars, __FILE__, __LINE__);
#endif
    MOZ_CRASH_UNSAFE_OOL(utf8chars);
}

static bool
GetSLX(JSContext* cx, unsigned argc, Value* vp)
{
    CallArgs args = CallArgsFromVp(argc, vp);
    RootedScript script(cx);

    script = ValueToScript(cx, args.get(0));
    if (!script)
        return false;
    args.rval().setInt32(GetScriptLineExtent(script));
    return true;
}

static bool
ThrowError(JSContext* cx, unsigned argc, Value* vp)
{
    JS_ReportErrorASCII(cx, "This is an error");
    return false;
}

#define LAZY_STANDARD_CLASSES

/* A class for easily testing the inner/outer object callbacks. */
typedef struct ComplexObject {
    bool isInner;
    bool frozen;
    JSObject* inner;
    JSObject* outer;
} ComplexObject;

static bool
sandbox_enumerate(JSContext* cx, HandleObject obj)
{
    RootedValue v(cx);

    if (!JS_GetProperty(cx, obj, "lazy", &v))
        return false;

    if (!ToBoolean(v))
        return true;

    return JS_EnumerateStandardClasses(cx, obj);
}

static bool
sandbox_resolve(JSContext* cx, HandleObject obj, HandleId id, bool* resolvedp)
{
    RootedValue v(cx);
    if (!JS_GetProperty(cx, obj, "lazy", &v))
        return false;

    if (ToBoolean(v))
        return JS_ResolveStandardClass(cx, obj, id, resolvedp);
    return true;
}

static const JSClassOps sandbox_classOps = {
    nullptr, nullptr, nullptr, nullptr,
    sandbox_enumerate, sandbox_resolve,
    nullptr, nullptr,
    nullptr, nullptr, nullptr,
    JS_GlobalObjectTraceHook
};

static const JSClass sandbox_class = {
    "sandbox",
    JSCLASS_GLOBAL_FLAGS,
    &sandbox_classOps
};

static void
SetStandardCompartmentOptions(JS::CompartmentOptions& options)
{
    options.behaviors().setVersion(JSVERSION_DEFAULT);
    options.creationOptions().setSharedMemoryAndAtomicsEnabled(enableSharedMemory);
}

static JSObject*
NewSandbox(JSContext* cx, bool lazy)
{
    JS::CompartmentOptions options;
    SetStandardCompartmentOptions(options);
    RootedObject obj(cx, JS_NewGlobalObject(cx, &sandbox_class, nullptr,
                                            JS::DontFireOnNewGlobalHook, options));
    if (!obj)
        return nullptr;

    {
        JSAutoCompartment ac(cx, obj);
        if (!lazy && !JS_InitStandardClasses(cx, obj))
            return nullptr;

        RootedValue value(cx, BooleanValue(lazy));
        if (!JS_SetProperty(cx, obj, "lazy", value))
            return nullptr;
    }

    JS_FireOnNewGlobalObject(cx, obj);

    if (!cx->compartment()->wrap(cx, &obj))
        return nullptr;
    return obj;
}

static bool
EvalInContext(JSContext* cx, unsigned argc, Value* vp)
{
    CallArgs args = CallArgsFromVp(argc, vp);
    if (!args.requireAtLeast(cx, "evalcx", 1))
        return false;

    RootedString str(cx, ToString(cx, args[0]));
    if (!str)
        return false;

    RootedObject sobj(cx);
    if (args.hasDefined(1)) {
        sobj = ToObject(cx, args[1]);
        if (!sobj)
            return false;
    }

    AutoStableStringChars strChars(cx);
    if (!strChars.initTwoByte(cx, str))
        return false;

    mozilla::Range<const char16_t> chars = strChars.twoByteRange();
    size_t srclen = chars.length();
    const char16_t* src = chars.begin().get();

    bool lazy = false;
    if (srclen == 4) {
        if (src[0] == 'l' && src[1] == 'a' && src[2] == 'z' && src[3] == 'y') {
            lazy = true;
            srclen = 0;
        }
    }

    if (!sobj) {
        sobj = NewSandbox(cx, lazy);
        if (!sobj)
            return false;
    }

    if (srclen == 0) {
        args.rval().setObject(*sobj);
        return true;
    }

    JS::AutoFilename filename;
    unsigned lineno;

    DescribeScriptedCaller(cx, &filename, &lineno);
    {
        Maybe<JSAutoCompartment> ac;
        unsigned flags;
        JSObject* unwrapped = UncheckedUnwrap(sobj, true, &flags);
        if (flags & Wrapper::CROSS_COMPARTMENT) {
            sobj = unwrapped;
            ac.emplace(cx, sobj);
        }

        sobj = ToWindowIfWindowProxy(sobj);

        if (!(sobj->getClass()->flags & JSCLASS_IS_GLOBAL)) {
            JS_ReportErrorASCII(cx, "Invalid scope argument to evalcx");
            return false;
        }
        JS::CompileOptions opts(cx);
        opts.setFileAndLine(filename.get(), lineno);
        if (!JS::Evaluate(cx, opts, src, srclen, args.rval())) {
            return false;
        }
    }

    if (!cx->compartment()->wrap(cx, args.rval()))
        return false;

    return true;
}

struct WorkerInput
{
    JSContext* context;
    char16_t* chars;
    size_t length;

    WorkerInput(JSContext* context, char16_t* chars, size_t length)
      : context(context), chars(chars), length(length)
    {}

    ~WorkerInput() {
        js_free(chars);
    }
};

static void SetWorkerContextOptions(JSContext* cx);

static void
WorkerMain(void* arg)
{
    WorkerInput* input = (WorkerInput*) arg;

    JSContext* cx = JS_NewContext(8L * 1024L * 1024L, 2L * 1024L * 1024L, input->context);
    if (!cx) {
        js_delete(input);
        return;
    }

    UniquePtr<ShellContext> sc = MakeUnique<ShellContext>(cx);
    if (!sc) {
        JS_DestroyContext(cx);
        js_delete(input);
        return;
    }

    sc->isWorker = true;
    JS_SetContextPrivate(cx, sc.get());
    JS_SetFutexCanWait(cx);
    JS::SetWarningReporter(cx, WarningReporter);
    js::SetPreserveWrapperCallback(cx, DummyPreserveWrapperCallback);
    JS_InitDestroyPrincipalsCallback(cx, ShellPrincipals::destroy);
    SetWorkerContextOptions(cx);

    if (!JS::InitSelfHostedCode(cx)) {
        JS_DestroyContext(cx);
        js_delete(input);
        return;
    }

#ifdef SPIDERMONKEY_PROMISE
    sc->jobQueue.init(cx, JobQueue(SystemAllocPolicy()));
    JS::SetEnqueuePromiseJobCallback(cx, ShellEnqueuePromiseJobCallback);
    JS::SetGetIncumbentGlobalCallback(cx, ShellGetIncumbentGlobalCallback);
    JS::SetAsyncTaskCallbacks(cx, ShellStartAsyncTaskCallback, ShellFinishAsyncTaskCallback);
#endif // SPIDERMONKEY_PROMISE

    EnvironmentPreparer environmentPreparer(cx);

    JS::SetLargeAllocationFailureCallback(cx, my_LargeAllocFailCallback, (void*)cx);

    do {
        JSAutoRequest ar(cx);

        JS::CompartmentOptions compartmentOptions;
        SetStandardCompartmentOptions(compartmentOptions);
        RootedObject global(cx, NewGlobalObject(cx, compartmentOptions, nullptr));
        if (!global)
            break;

        JSAutoCompartment ac(cx, global);

        JS::CompileOptions options(cx);
        options.setFileAndLine("<string>", 1)
               .setIsRunOnce(true);

        AutoReportException are(cx);
        RootedScript script(cx);
        if (!JS::Compile(cx, options, input->chars, input->length, &script))
            break;
        RootedValue result(cx);
        JS_ExecuteScript(cx, script, &result);
    } while (0);

    JS::SetLargeAllocationFailureCallback(cx, nullptr, nullptr);

#ifdef SPIDERMONKEY_PROMISE
    JS::SetGetIncumbentGlobalCallback(cx, nullptr);
    JS::SetEnqueuePromiseJobCallback(cx, nullptr);
    sc->jobQueue.reset();
#endif // SPIDERMONKEY_PROMISE

    KillWatchdog(cx);

    JS_DestroyContext(cx);

    js_delete(input);
}

// Workers can spawn other workers, so we need a lock to access workerThreads.
static Mutex* workerThreadsLock = nullptr;
static Vector<js::Thread*, 0, SystemAllocPolicy> workerThreads;

class MOZ_RAII AutoLockWorkerThreads : public LockGuard<Mutex>
{
    using Base = LockGuard<Mutex>;
  public:
    AutoLockWorkerThreads()
      : Base(*workerThreadsLock)
    {
        MOZ_ASSERT(workerThreadsLock);
    }
};

static bool
EvalInWorker(JSContext* cx, unsigned argc, Value* vp)
{
    if (!CanUseExtraThreads()) {
        JS_ReportErrorASCII(cx, "Can't create worker threads with --no-threads");
        return false;
    }

    CallArgs args = CallArgsFromVp(argc, vp);
    if (!args.get(0).isString()) {
        JS_ReportErrorASCII(cx, "Invalid arguments to evalInWorker");
        return false;
    }

#if defined(DEBUG) || defined(JS_OOM_BREAKPOINT)
    if (cx->runtime()->runningOOMTest) {
        JS_ReportErrorASCII(cx, "Can't create workers while running simulated OOM test");
        return false;
    }
#endif

    if (!args[0].toString()->ensureLinear(cx))
        return false;

    if (!workerThreadsLock) {
        workerThreadsLock = js_new<Mutex>(mutexid::ShellWorkerThreads);
        if (!workerThreadsLock) {
            ReportOutOfMemory(cx);
            return false;
        }
    }

    JSLinearString* str = &args[0].toString()->asLinear();

    char16_t* chars = (char16_t*) js_malloc(str->length() * sizeof(char16_t));
    if (!chars) {
        ReportOutOfMemory(cx);
        return false;
    }

    CopyChars(chars, *str);

    WorkerInput* input = js_new<WorkerInput>(JS_GetParentContext(cx), chars, str->length());
    if (!input) {
        ReportOutOfMemory(cx);
        return false;
    }

    auto thread = js_new<Thread>(Thread::Options().setStackSize(gMaxStackSize + 128 * 1024));
    if (!thread || !thread->init(WorkerMain, input)) {
        ReportOutOfMemory(cx);
        return false;
    }

    AutoLockWorkerThreads alwt;
    if (!workerThreads.append(thread)) {
        ReportOutOfMemory(cx);
        thread->join();
        return false;
    }

    args.rval().setUndefined();
    return true;
}

static bool
ShapeOf(JSContext* cx, unsigned argc, JS::Value* vp)
{
    CallArgs args = CallArgsFromVp(argc, vp);
    if (!args.get(0).isObject()) {
        JS_ReportErrorASCII(cx, "shapeOf: object expected");
        return false;
    }
    JSObject* obj = &args[0].toObject();
    args.rval().set(JS_NumberValue(double(uintptr_t(obj->maybeShape()) >> 3)));
    return true;
}

static bool
GroupOf(JSContext* cx, unsigned argc, JS::Value* vp)
{
    CallArgs args = CallArgsFromVp(argc, vp);
    if (!args.get(0).isObject()) {
        JS_ReportErrorASCII(cx, "groupOf: object expected");
        return false;
    }
    JSObject* obj = &args[0].toObject();
    ObjectGroup* group = obj->getGroup(cx);
    if (!group)
        return false;
    args.rval().set(JS_NumberValue(double(uintptr_t(group) >> 3)));
    return true;
}

static bool
UnwrappedObjectsHaveSameShape(JSContext* cx, unsigned argc, JS::Value* vp)
{
    CallArgs args = CallArgsFromVp(argc, vp);
    if (!args.get(0).isObject() || !args.get(1).isObject()) {
        JS_ReportErrorASCII(cx, "2 objects expected");
        return false;
    }

    RootedObject obj1(cx, UncheckedUnwrap(&args[0].toObject()));
    RootedObject obj2(cx, UncheckedUnwrap(&args[1].toObject()));

    if (!obj1->is<ShapedObject>() || !obj2->is<ShapedObject>()) {
        JS_ReportErrorASCII(cx, "object does not have a Shape");
        return false;
    }

    args.rval().setBoolean(obj1->as<ShapedObject>().shape() == obj2->as<ShapedObject>().shape());
    return true;
}

static bool
Sleep_fn(JSContext* cx, unsigned argc, Value* vp)
{
    ShellContext* sc = GetShellContext(cx);
    CallArgs args = CallArgsFromVp(argc, vp);

    TimeDuration duration = TimeDuration::FromSeconds(0.0);
    if (args.length() > 0) {
        double t_secs;
        if (!ToNumber(cx, args[0], &t_secs))
            return false;
        if (mozilla::IsNaN(t_secs)) {
            JS_ReportErrorASCII(cx, "sleep interval is not a number");
            return false;
        }

        duration = TimeDuration::FromSeconds(Max(0.0, t_secs));
        if (duration > MAX_TIMEOUT_INTERVAL) {
            JS_ReportErrorASCII(cx, "Excessive sleep interval");
            return false;
        }
    }
    {
        LockGuard<Mutex> guard(sc->watchdogLock);
        TimeStamp toWakeup = TimeStamp::Now() + duration;
        for (;;) {
            sc->sleepWakeup.wait_for(guard, duration);
            if (sc->serviceInterrupt)
                break;
            auto now = TimeStamp::Now();
            if (now >= toWakeup)
                break;
            duration = toWakeup - now;
        }
    }
    args.rval().setUndefined();
    return !sc->serviceInterrupt;
}

static void
KillWatchdog(JSContext* cx)
{
    ShellContext* sc = GetShellContext(cx);
    Maybe<Thread> thread;

    {
        LockGuard<Mutex> guard(sc->watchdogLock);
        Swap(sc->watchdogThread, thread);
        if (thread) {
            // The watchdog thread becoming Nothing is its signal to exit.
            sc->watchdogWakeup.notify_one();
        }
    }
    if (thread)
        thread->join();

    MOZ_ASSERT(!sc->watchdogThread);
}

static void
WatchdogMain(JSContext* cx)
{
    ThisThread::SetName("JS Watchdog");

    ShellContext* sc = GetShellContext(cx);

    LockGuard<Mutex> guard(sc->watchdogLock);
    while (sc->watchdogThread) {
        auto now = TimeStamp::Now();
        if (sc->watchdogTimeout && now >= sc->watchdogTimeout.value()) {
            /*
             * The timeout has just expired. Request an interrupt callback
             * outside the lock.
             */
            sc->watchdogTimeout = Nothing();
            {
                UnlockGuard<Mutex> unlock(guard);
                CancelExecution(cx);
            }

            /* Wake up any threads doing sleep. */
            sc->sleepWakeup.notify_all();
        } else {
            if (sc->watchdogTimeout) {
                /*
                 * Time hasn't expired yet. Simulate an interrupt callback
                 * which doesn't abort execution.
                 */
                JS_RequestInterruptCallback(cx);
            }

            TimeDuration sleepDuration = sc->watchdogTimeout
                                         ? TimeDuration::FromSeconds(0.1)
                                         : TimeDuration::Forever();
            sc->watchdogWakeup.wait_for(guard, sleepDuration);
        }
    }
}

static bool
ScheduleWatchdog(JSContext* cx, double t)
{
    ShellContext* sc = GetShellContext(cx);

    if (t <= 0) {
        LockGuard<Mutex> guard(sc->watchdogLock);
        sc->watchdogTimeout = Nothing();
        return true;
    }

    auto interval = TimeDuration::FromSeconds(t);
    auto timeout = TimeStamp::Now() + interval;
    LockGuard<Mutex> guard(sc->watchdogLock);
    if (!sc->watchdogThread) {
        MOZ_ASSERT(!sc->watchdogTimeout);
        sc->watchdogThread.emplace();
        AutoEnterOOMUnsafeRegion oomUnsafe;
        if (!sc->watchdogThread->init(WatchdogMain, cx))
            oomUnsafe.crash("watchdogThread.init");
    } else if (!sc->watchdogTimeout || timeout < sc->watchdogTimeout.value()) {
        sc->watchdogWakeup.notify_one();
    }
    sc->watchdogTimeout = Some(timeout);
    return true;
}

static void
KillWorkerThreads()
{
    MOZ_ASSERT_IF(!CanUseExtraThreads(), workerThreads.empty());

    if (!workerThreadsLock) {
        MOZ_ASSERT(workerThreads.empty());
        return;
    }

    while (true) {
        // We need to leave the AutoLockWorkerThreads scope before we call
        // js::Thread::join, to avoid deadlocks when AutoLockWorkerThreads is
        // used by the worker thread.
        Thread* thread;
        {
            AutoLockWorkerThreads alwt;
            if (workerThreads.empty())
                break;
            thread = workerThreads.popCopy();
        }
        thread->join();
    }

    js_delete(workerThreadsLock);
    workerThreadsLock = nullptr;
}

static void
CancelExecution(JSContext* cx)
{
    ShellContext* sc = GetShellContext(cx);
    sc->serviceInterrupt = true;
    JS_RequestInterruptCallback(cx);

    if (sc->haveInterruptFunc) {
        static const char msg[] = "Script runs for too long, terminating.\n";
        fputs(msg, stderr);
    }
}

static bool
SetTimeoutValue(JSContext* cx, double t)
{
    if (mozilla::IsNaN(t)) {
        JS_ReportErrorASCII(cx, "timeout is not a number");
        return false;
    }
    if (TimeDuration::FromSeconds(t) > MAX_TIMEOUT_INTERVAL) {
        JS_ReportErrorASCII(cx, "Excessive timeout value");
        return false;
    }
    GetShellContext(cx)->timeoutInterval = t;
    if (!ScheduleWatchdog(cx, t)) {
        JS_ReportErrorASCII(cx, "Failed to create the watchdog");
        return false;
    }
    return true;
}

static bool
Timeout(JSContext* cx, unsigned argc, Value* vp)
{
    ShellContext* sc = GetShellContext(cx);
    CallArgs args = CallArgsFromVp(argc, vp);

    if (args.length() == 0) {
        args.rval().setNumber(sc->timeoutInterval);
        return true;
    }

    if (args.length() > 2) {
        JS_ReportErrorASCII(cx, "Wrong number of arguments");
        return false;
    }

    double t;
    if (!ToNumber(cx, args[0], &t))
        return false;

    if (args.length() > 1) {
        RootedValue value(cx, args[1]);
        if (!value.isObject() || !value.toObject().is<JSFunction>()) {
            JS_ReportErrorASCII(cx, "Second argument must be a timeout function");
            return false;
        }
        sc->interruptFunc = value;
        sc->haveInterruptFunc = true;
    }

    args.rval().setUndefined();
    return SetTimeoutValue(cx, t);
}

static bool
InterruptIf(JSContext* cx, unsigned argc, Value* vp)
{
    CallArgs args = CallArgsFromVp(argc, vp);

    if (args.length() != 1) {
        JS_ReportErrorASCII(cx, "Wrong number of arguments");
        return false;
    }

    if (ToBoolean(args[0])) {
        GetShellContext(cx)->serviceInterrupt = true;
        JS_RequestInterruptCallback(cx);
    }

    args.rval().setUndefined();
    return true;
}

static bool
InvokeInterruptCallbackWrapper(JSContext* cx, unsigned argc, Value* vp)
{
    CallArgs args = CallArgsFromVp(argc, vp);
    if (args.length() != 1) {
        JS_ReportErrorASCII(cx, "Wrong number of arguments");
        return false;
    }

    GetShellContext(cx)->serviceInterrupt = true;
    JS_RequestInterruptCallback(cx);
    bool interruptRv = CheckForInterrupt(cx);

    // The interrupt handler could have set a pending exception. Since we call
    // back into JS, don't have it see the pending exception. If we have an
    // uncatchable exception that's not propagating a debug mode forced
    // return, return.
    if (!interruptRv && !cx->isExceptionPending() && !cx->isPropagatingForcedReturn())
        return false;

    JS::AutoSaveExceptionState savedExc(cx);

    FixedInvokeArgs<1> iargs(cx);

    iargs[0].setBoolean(interruptRv);

    RootedValue rv(cx);
    if (!js::Call(cx, args[0], UndefinedHandleValue, iargs, &rv))
        return false;

    args.rval().setUndefined();
    return interruptRv;
}

static bool
SetInterruptCallback(JSContext* cx, unsigned argc, Value* vp)
{
    CallArgs args = CallArgsFromVp(argc, vp);

    if (args.length() != 1) {
        JS_ReportErrorASCII(cx, "Wrong number of arguments");
        return false;
    }

    RootedValue value(cx, args[0]);
    if (!value.isObject() || !value.toObject().is<JSFunction>()) {
        JS_ReportErrorASCII(cx, "Argument must be a function");
        return false;
    }
    GetShellContext(cx)->interruptFunc = value;
    GetShellContext(cx)->haveInterruptFunc = true;

    args.rval().setUndefined();
    return true;
}

static bool
EnableLastWarning(JSContext* cx, unsigned argc, Value* vp)
{
    ShellContext* sc = GetShellContext(cx);
    CallArgs args = CallArgsFromVp(argc, vp);

    sc->lastWarningEnabled = true;
    sc->lastWarning.setNull();

    args.rval().setUndefined();
    return true;
}

static bool
DisableLastWarning(JSContext* cx, unsigned argc, Value* vp)
{
    ShellContext* sc = GetShellContext(cx);
    CallArgs args = CallArgsFromVp(argc, vp);

    sc->lastWarningEnabled = false;
    sc->lastWarning.setNull();

    args.rval().setUndefined();
    return true;
}

static bool
GetLastWarning(JSContext* cx, unsigned argc, Value* vp)
{
    ShellContext* sc = GetShellContext(cx);
    CallArgs args = CallArgsFromVp(argc, vp);

    if (!sc->lastWarningEnabled) {
        JS_ReportErrorASCII(cx, "Call enableLastWarning first.");
        return false;
    }

    if (!JS_WrapValue(cx, &sc->lastWarning))
        return false;

    args.rval().set(sc->lastWarning);
    return true;
}

static bool
ClearLastWarning(JSContext* cx, unsigned argc, Value* vp)
{
    ShellContext* sc = GetShellContext(cx);
    CallArgs args = CallArgsFromVp(argc, vp);

    if (!sc->lastWarningEnabled) {
        JS_ReportErrorASCII(cx, "Call enableLastWarning first.");
        return false;
    }

    sc->lastWarning.setNull();

    args.rval().setUndefined();
    return true;
}

#ifdef DEBUG
static bool
StackDump(JSContext* cx, unsigned argc, Value* vp)
{
    CallArgs args = CallArgsFromVp(argc, vp);

    if (!gOutFile->isOpen()) {
        JS_ReportErrorASCII(cx, "output file is closed");
        return false;
    }

    bool showArgs = ToBoolean(args.get(0));
    bool showLocals = ToBoolean(args.get(1));
    bool showThisProps = ToBoolean(args.get(2));

    char* buf = JS::FormatStackDump(cx, nullptr, showArgs, showLocals, showThisProps);
    if (!buf) {
        fputs("Failed to format JavaScript stack for dump\n", gOutFile->fp);
        JS_ClearPendingException(cx);
    } else {
        fputs(buf, gOutFile->fp);
        JS_smprintf_free(buf);
    }

    args.rval().setUndefined();
    return true;
}
#endif

static bool
StackPointerInfo(JSContext* cx, unsigned argc, Value* vp)
{
    CallArgs args = CallArgsFromVp(argc, vp);

    // Copy the truncated stack pointer to the result.  This value is not used
    // as a pointer but as a way to measure frame-size from JS.
    args.rval().setInt32(int32_t(reinterpret_cast<size_t>(&args) & 0xfffffff));
    return true;
}


static bool
Elapsed(JSContext* cx, unsigned argc, Value* vp)
{
    CallArgs args = CallArgsFromVp(argc, vp);
    if (args.length() == 0) {
        double d = PRMJ_Now() - GetShellContext(cx)->startTime;
        args.rval().setDouble(d);
        return true;
    }
    JS_ReportErrorASCII(cx, "Wrong number of arguments");
    return false;
}

static bool
Compile(JSContext* cx, unsigned argc, Value* vp)
{
    CallArgs args = CallArgsFromVp(argc, vp);
    if (args.length() < 1) {
        JS_ReportErrorNumberASCII(cx, GetErrorMessage, nullptr, JSMSG_MORE_ARGS_NEEDED,
                                  "compile", "0", "s");
        return false;
    }
    if (!args[0].isString()) {
        const char* typeName = InformalValueTypeName(args[0]);
        JS_ReportErrorASCII(cx, "expected string to compile, got %s", typeName);
        return false;
    }

    RootedObject global(cx, JS::CurrentGlobalOrNull(cx));
    JSFlatString* scriptContents = args[0].toString()->ensureFlat(cx);
    if (!scriptContents)
        return false;

    AutoStableStringChars stableChars(cx);
    if (!stableChars.initTwoByte(cx, scriptContents))
        return false;

    JS::CompileOptions options(cx);
    options.setIntroductionType("js shell compile")
           .setFileAndLine("<string>", 1)
           .setIsRunOnce(true)
           .setNoScriptRval(true);
    RootedScript script(cx);
    const char16_t* chars = stableChars.twoByteRange().begin().get();
    bool ok = JS_CompileUCScript(cx, chars, scriptContents->length(), options, &script);
    args.rval().setUndefined();
    return ok;
}

static bool
ParseModule(JSContext* cx, unsigned argc, Value* vp)
{
    CallArgs args = CallArgsFromVp(argc, vp);
    if (args.length() == 0) {
        JS_ReportErrorNumberASCII(cx, GetErrorMessage, nullptr, JSMSG_MORE_ARGS_NEEDED,
                                  "parseModule", "0", "s");
        return false;
    }

    if (!args[0].isString()) {
        const char* typeName = InformalValueTypeName(args[0]);
        JS_ReportErrorASCII(cx, "expected string to compile, got %s", typeName);
        return false;
    }

    JSFlatString* scriptContents = args[0].toString()->ensureFlat(cx);
    if (!scriptContents)
        return false;

    UniqueChars filename;
    CompileOptions options(cx);
    if (args.length() > 1) {
        if (!args[1].isString()) {
            const char* typeName = InformalValueTypeName(args[1]);
            JS_ReportErrorASCII(cx, "expected filename string, got %s", typeName);
            return false;
        }

        RootedString str(cx, args[1].toString());
        filename.reset(JS_EncodeString(cx, str));
        if (!filename)
            return false;

        options.setFileAndLine(filename.get(), 1);
    } else {
        options.setFileAndLine("<string>", 1);
    }

    AutoStableStringChars stableChars(cx);
    if (!stableChars.initTwoByte(cx, scriptContents))
        return false;

    const char16_t* chars = stableChars.twoByteRange().begin().get();
    SourceBufferHolder srcBuf(chars, scriptContents->length(),
                              SourceBufferHolder::NoOwnership);

    RootedObject module(cx, frontend::CompileModule(cx, options, srcBuf));
    if (!module)
        return false;

    args.rval().setObject(*module);
    return true;
}

static bool
SetModuleResolveHook(JSContext* cx, unsigned argc, Value* vp)
{
    CallArgs args = CallArgsFromVp(argc, vp);
    if (args.length() != 1) {
        JS_ReportErrorNumberASCII(cx, GetErrorMessage, nullptr, JSMSG_MORE_ARGS_NEEDED,
                                  "setModuleResolveHook", "0", "s");
        return false;
    }

    if (!args[0].isObject() || !args[0].toObject().is<JSFunction>()) {
        const char* typeName = InformalValueTypeName(args[0]);
        JS_ReportErrorASCII(cx, "expected hook function, got %s", typeName);
        return false;
    }

    RootedFunction hook(cx, &args[0].toObject().as<JSFunction>());
    Rooted<GlobalObject*> global(cx, cx->global());
    global->setModuleResolveHook(hook);
    args.rval().setUndefined();
    return true;
}

static bool
GetModuleLoadPath(JSContext* cx, unsigned argc, Value* vp)
{
    CallArgs args = CallArgsFromVp(argc, vp);
    args.rval().setString(JS_NewStringCopyZ(cx, moduleLoadPath));
    return true;
}

static bool
Parse(JSContext* cx, unsigned argc, Value* vp)
{
    using namespace js::frontend;

    CallArgs args = CallArgsFromVp(argc, vp);

    if (args.length() < 1) {
        JS_ReportErrorNumberASCII(cx, GetErrorMessage, nullptr, JSMSG_MORE_ARGS_NEEDED,
                                  "parse", "0", "s");
        return false;
    }
    if (!args[0].isString()) {
        const char* typeName = InformalValueTypeName(args[0]);
        JS_ReportErrorASCII(cx, "expected string to parse, got %s", typeName);
        return false;
    }

    JSFlatString* scriptContents = args[0].toString()->ensureFlat(cx);
    if (!scriptContents)
        return false;

    AutoStableStringChars stableChars(cx);
    if (!stableChars.initTwoByte(cx, scriptContents))
        return false;

    size_t length = scriptContents->length();
    const char16_t* chars = stableChars.twoByteRange().begin().get();

    CompileOptions options(cx);
    options.setIntroductionType("js shell parse")
           .setFileAndLine("<string>", 1);
    UsedNameTracker usedNames(cx);
    if (!usedNames.init())
        return false;
    Parser<FullParseHandler> parser(cx, cx->tempLifoAlloc(), options, chars, length,
                                    /* foldConstants = */ true, usedNames, nullptr, nullptr);
    if (!parser.checkOptions())
        return false;

    ParseNode* pn = parser.parse();
    if (!pn)
        return false;
#ifdef DEBUG
    DumpParseTree(pn);
    fputc('\n', stderr);
#endif
    args.rval().setUndefined();
    return true;
}

static bool
SyntaxParse(JSContext* cx, unsigned argc, Value* vp)
{
    using namespace js::frontend;

    CallArgs args = CallArgsFromVp(argc, vp);

    if (args.length() < 1) {
        JS_ReportErrorNumberASCII(cx, GetErrorMessage, nullptr, JSMSG_MORE_ARGS_NEEDED,
                                  "parse", "0", "s");
        return false;
    }
    if (!args[0].isString()) {
        const char* typeName = InformalValueTypeName(args[0]);
        JS_ReportErrorASCII(cx, "expected string to parse, got %s", typeName);
        return false;
    }

    JSFlatString* scriptContents = args[0].toString()->ensureFlat(cx);
    if (!scriptContents)
        return false;
    CompileOptions options(cx);
    options.setIntroductionType("js shell syntaxParse")
           .setFileAndLine("<string>", 1);

    AutoStableStringChars stableChars(cx);
    if (!stableChars.initTwoByte(cx, scriptContents))
        return false;

    const char16_t* chars = stableChars.twoByteRange().begin().get();
    size_t length = scriptContents->length();
    UsedNameTracker usedNames(cx);
    if (!usedNames.init())
        return false;
    Parser<frontend::SyntaxParseHandler> parser(cx, cx->tempLifoAlloc(),
                                                options, chars, length, false,
                                                usedNames, nullptr, nullptr);
    if (!parser.checkOptions())
        return false;

    bool succeeded = parser.parse();
    if (cx->isExceptionPending())
        return false;

    if (!succeeded && !parser.hadAbortedSyntaxParse()) {
        // If no exception is posted, either there was an OOM or a language
        // feature unhandled by the syntax parser was encountered.
        MOZ_ASSERT(cx->runtime()->hadOutOfMemory);
        return false;
    }

    args.rval().setBoolean(succeeded);
    return true;
}

static void
OffThreadCompileScriptCallback(void* token, void* callbackData)
{
    ShellContext* sc = static_cast<ShellContext*>(callbackData);
    sc->offThreadState.markDone(token);
}

static bool
OffThreadCompileScript(JSContext* cx, unsigned argc, Value* vp)
{
    if (!CanUseExtraThreads()) {
        JS_ReportErrorASCII(cx, "Can't use offThreadCompileScript with --no-threads");
        return false;
    }

    CallArgs args = CallArgsFromVp(argc, vp);

    if (args.length() < 1) {
        JS_ReportErrorNumberASCII(cx, GetErrorMessage, nullptr, JSMSG_MORE_ARGS_NEEDED,
                                  "offThreadCompileScript", "0", "s");
        return false;
    }
    if (!args[0].isString()) {
        const char* typeName = InformalValueTypeName(args[0]);
        JS_ReportErrorASCII(cx, "expected string to parse, got %s", typeName);
        return false;
    }

    JSAutoByteString fileNameBytes;
    CompileOptions options(cx);
    options.setIntroductionType("js shell offThreadCompileScript")
           .setFileAndLine("<string>", 1);

    if (args.length() >= 2) {
        if (args[1].isPrimitive()) {
            JS_ReportErrorNumberASCII(cx, my_GetErrorMessage, nullptr, JSSMSG_INVALID_ARGS,
                                      "evaluate");
            return false;
        }

        RootedObject opts(cx, &args[1].toObject());
        if (!ParseCompileOptions(cx, options, opts, fileNameBytes))
            return false;
    }

    // These option settings must override whatever the caller requested.
    options.setIsRunOnce(true)
           .setSourceIsLazy(false);

    // We assume the caller wants caching if at all possible, ignoring
    // heuristics that make sense for a real browser.
    options.forceAsync = true;

    JSString* scriptContents = args[0].toString();
    AutoStableStringChars stableChars(cx);
    if (!stableChars.initTwoByte(cx, scriptContents))
        return false;

    size_t length = scriptContents->length();
    const char16_t* chars = stableChars.twoByteRange().begin().get();

    // Make sure we own the string's chars, so that they are not freed before
    // the compilation is finished.
    ScopedJSFreePtr<char16_t> ownedChars;
    if (stableChars.maybeGiveOwnershipToCaller()) {
        ownedChars = const_cast<char16_t*>(chars);
    } else {
        char16_t* copy = cx->pod_malloc<char16_t>(length);
        if (!copy)
            return false;

        mozilla::PodCopy(copy, chars, length);
        ownedChars = copy;
        chars = copy;
    }

    if (!JS::CanCompileOffThread(cx, options, length)) {
        JS_ReportErrorASCII(cx, "cannot compile code on worker thread");
        return false;
    }

    ShellContext* sc = GetShellContext(cx);
    if (!sc->offThreadState.startIfIdle(cx, ScriptKind::Script, ownedChars)) {
        JS_ReportErrorASCII(cx, "called offThreadCompileScript without calling runOffThreadScript"
                            " to receive prior off-thread compilation");
        return false;
    }

    if (!JS::CompileOffThread(cx, options, chars, length,
                              OffThreadCompileScriptCallback, sc))
    {
        sc->offThreadState.abandon(cx);
        return false;
    }

    args.rval().setUndefined();
    return true;
}

static bool
runOffThreadScript(JSContext* cx, unsigned argc, Value* vp)
{
    CallArgs args = CallArgsFromVp(argc, vp);

    if (OffThreadParsingMustWaitForGC(cx))
        gc::FinishGC(cx);

    ShellContext* sc = GetShellContext(cx);
    void* token = sc->offThreadState.waitUntilDone(cx, ScriptKind::Script);
    if (!token) {
        JS_ReportErrorASCII(cx, "called runOffThreadScript when no compilation is pending");
        return false;
    }

    RootedScript script(cx, JS::FinishOffThreadScript(cx, token));
    if (!script)
        return false;

    return JS_ExecuteScript(cx, script, args.rval());
}

static bool
OffThreadCompileModule(JSContext* cx, unsigned argc, Value* vp)
{
    CallArgs args = CallArgsFromVp(argc, vp);

    if (args.length() != 1 || !args[0].isString()) {
        JS_ReportErrorNumberASCII(cx, my_GetErrorMessage, nullptr, JSSMSG_INVALID_ARGS,
                                  "offThreadCompileModule");
        return false;
    }

    JSAutoByteString fileNameBytes;
    CompileOptions options(cx);
    options.setIntroductionType("js shell offThreadCompileModule")
           .setFileAndLine("<string>", 1);
    options.setIsRunOnce(true)
           .setSourceIsLazy(false);
    options.forceAsync = true;

    JSString* scriptContents = args[0].toString();
    AutoStableStringChars stableChars(cx);
    if (!stableChars.initTwoByte(cx, scriptContents))
        return false;

    size_t length = scriptContents->length();
    const char16_t* chars = stableChars.twoByteRange().begin().get();

    // Make sure we own the string's chars, so that they are not freed before
    // the compilation is finished.
    ScopedJSFreePtr<char16_t> ownedChars;
    if (stableChars.maybeGiveOwnershipToCaller()) {
        ownedChars = const_cast<char16_t*>(chars);
    } else {
        char16_t* copy = cx->pod_malloc<char16_t>(length);
        if (!copy)
            return false;

        mozilla::PodCopy(copy, chars, length);
        ownedChars = copy;
        chars = copy;
    }

    if (!JS::CanCompileOffThread(cx, options, length)) {
        JS_ReportErrorASCII(cx, "cannot compile code on worker thread");
        return false;
    }

    ShellContext* sc = GetShellContext(cx);
    if (!sc->offThreadState.startIfIdle(cx, ScriptKind::Module, ownedChars)) {
        JS_ReportErrorASCII(cx, "called offThreadCompileModule without receiving prior off-thread "
                            "compilation");
        return false;
    }

    if (!JS::CompileOffThreadModule(cx, options, chars, length,
                                    OffThreadCompileScriptCallback, sc))
    {
        sc->offThreadState.abandon(cx);
        return false;
    }

    args.rval().setUndefined();
    return true;
}

static bool
FinishOffThreadModule(JSContext* cx, unsigned argc, Value* vp)
{
    CallArgs args = CallArgsFromVp(argc, vp);

    if (OffThreadParsingMustWaitForGC(cx))
        gc::FinishGC(cx);

    ShellContext* sc = GetShellContext(cx);
    void* token = sc->offThreadState.waitUntilDone(cx, ScriptKind::Module);
    if (!token) {
        JS_ReportErrorASCII(cx, "called finishOffThreadModule when no compilation is pending");
        return false;
    }

    RootedObject module(cx, JS::FinishOffThreadModule(cx, token));
    if (!module)
        return false;

    args.rval().setObject(*module);
    return true;
}

struct MOZ_RAII FreeOnReturn
{
    JSContext* cx;
    const char* ptr;
    MOZ_DECL_USE_GUARD_OBJECT_NOTIFIER

    explicit FreeOnReturn(JSContext* cx, const char* ptr = nullptr
                 MOZ_GUARD_OBJECT_NOTIFIER_PARAM)
      : cx(cx), ptr(ptr)
    {
        MOZ_GUARD_OBJECT_NOTIFIER_INIT;
    }

    void init(const char* ptr) {
        MOZ_ASSERT(!this->ptr);
        this->ptr = ptr;
    }

    ~FreeOnReturn() {
        JS_free(cx, (void*)ptr);
    }
};

static int sArgc;
static char** sArgv;

class AutoCStringVector
{
    Vector<char*> argv_;
  public:
    explicit AutoCStringVector(JSContext* cx) : argv_(cx) {}
    ~AutoCStringVector() {
        for (size_t i = 0; i < argv_.length(); i++)
            js_free(argv_[i]);
    }
    bool append(char* arg) {
        if (!argv_.append(arg)) {
            js_free(arg);
            return false;
        }
        return true;
    }
    char* const* get() const {
        return argv_.begin();
    }
    size_t length() const {
        return argv_.length();
    }
    char* operator[](size_t i) const {
        return argv_[i];
    }
    void replace(size_t i, char* arg) {
        js_free(argv_[i]);
        argv_[i] = arg;
    }
    char* back() const {
        return argv_.back();
    }
    void replaceBack(char* arg) {
        js_free(argv_.back());
        argv_.back() = arg;
    }
};

#if defined(XP_WIN)
static bool
EscapeForShell(AutoCStringVector& argv)
{
    // Windows will break arguments in argv by various spaces, so we wrap each
    // argument in quotes and escape quotes within. Even with quotes, \ will be
    // treated like an escape character, so inflate each \ to \\.

    for (size_t i = 0; i < argv.length(); i++) {
        if (!argv[i])
            continue;

        size_t newLen = 3;  // quotes before and after and null-terminator
        for (char* p = argv[i]; *p; p++) {
            newLen++;
            if (*p == '\"' || *p == '\\')
                newLen++;
        }

        char* escaped = (char*)js_malloc(newLen);
        if (!escaped)
            return false;

        char* src = argv[i];
        char* dst = escaped;
        *dst++ = '\"';
        while (*src) {
            if (*src == '\"' || *src == '\\')
                *dst++ = '\\';
            *dst++ = *src++;
        }
        *dst++ = '\"';
        *dst++ = '\0';
        MOZ_ASSERT(escaped + newLen == dst);

        argv.replace(i, escaped);
    }
    return true;
}
#endif

static Vector<const char*, 4, js::SystemAllocPolicy> sPropagatedFlags;

#if defined(JS_CODEGEN_X86) || defined(JS_CODEGEN_X64)
static bool
PropagateFlagToNestedShells(const char* flag)
{
    return sPropagatedFlags.append(flag);
}
#endif

static bool
NestedShell(JSContext* cx, unsigned argc, Value* vp)
{
    CallArgs args = CallArgsFromVp(argc, vp);

    AutoCStringVector argv(cx);

    // The first argument to the shell is its path, which we assume is our own
    // argv[0].
    if (sArgc < 1) {
        JS_ReportErrorNumberASCII(cx, my_GetErrorMessage, nullptr, JSSMSG_NESTED_FAIL);
        return false;
    }
    if (!argv.append(strdup(sArgv[0])))
        return false;

    // Propagate selected flags from the current shell
    for (unsigned i = 0; i < sPropagatedFlags.length(); i++) {
        char* cstr = strdup(sPropagatedFlags[i]);
        if (!cstr || !argv.append(cstr))
            return false;
    }

    // The arguments to nestedShell are stringified and append to argv.
    RootedString str(cx);
    for (unsigned i = 0; i < args.length(); i++) {
        str = ToString(cx, args[i]);
        if (!str || !argv.append(JS_EncodeString(cx, str)))
            return false;

        // As a special case, if the caller passes "--js-cache", replace that
        // with "--js-cache=$(jsCacheDir)"
        if (!strcmp(argv.back(), "--js-cache") && jsCacheDir) {
            char* newArg = JS_smprintf("--js-cache=%s", jsCacheDir);
            if (!newArg)
                return false;
            argv.replaceBack(newArg);
        }
    }

    // execv assumes argv is null-terminated
    if (!argv.append(nullptr))
        return false;

    int status = 0;
#if defined(XP_WIN)
    if (!EscapeForShell(argv))
        return false;
    status = _spawnv(_P_WAIT, sArgv[0], argv.get());
#elif defined(XP_OS2)
    status = spawnv(P_WAIT, sArgv[0], argv.get());
#else
    pid_t pid = fork();
    switch (pid) {
      case -1:
        JS_ReportErrorNumberASCII(cx, my_GetErrorMessage, nullptr, JSSMSG_NESTED_FAIL);
        return false;
      case 0:
        (void)execv(sArgv[0], argv.get());
        exit(-1);
      default: {
        while (waitpid(pid, &status, 0) < 0 && errno == EINTR)
            continue;
        break;
      }
    }
#endif

    if (status != 0) {
        JS_ReportErrorNumberASCII(cx, my_GetErrorMessage, nullptr, JSSMSG_NESTED_FAIL);
        return false;
    }

    args.rval().setUndefined();
    return true;
}

static bool
DecompileFunction(JSContext* cx, unsigned argc, Value* vp)
{
    CallArgs args = CallArgsFromVp(argc, vp);
    if (args.length() < 1 || !args[0].isObject() || !args[0].toObject().is<JSFunction>()) {
        args.rval().setUndefined();
        return true;
    }
    RootedFunction fun(cx, &args[0].toObject().as<JSFunction>());
    JSString* result = JS_DecompileFunction(cx, fun, 0);
    if (!result)
        return false;
    args.rval().setString(result);
    return true;
}

static bool
DecompileThisScript(JSContext* cx, unsigned argc, Value* vp)
{
    CallArgs args = CallArgsFromVp(argc, vp);

    NonBuiltinScriptFrameIter iter(cx);
    if (iter.done()) {
        args.rval().setString(cx->runtime()->emptyString);
        return true;
    }

    {
        JSAutoCompartment ac(cx, iter.script());

        RootedScript script(cx, iter.script());
        JSString* result = JS_DecompileScript(cx, script, "test", 0);
        if (!result)
            return false;

        args.rval().setString(result);
    }

    return JS_WrapValue(cx, args.rval());
}

static bool
ThisFilename(JSContext* cx, unsigned argc, Value* vp)
{
    CallArgs args = CallArgsFromVp(argc, vp);

    JS::AutoFilename filename;
    if (!DescribeScriptedCaller(cx, &filename) || !filename.get()) {
        args.rval().setString(cx->runtime()->emptyString);
        return true;
    }

    JSString* str = JS_NewStringCopyZ(cx, filename.get());
    if (!str)
        return false;

    args.rval().setString(str);
    return true;
}

static bool
WrapWithProto(JSContext* cx, unsigned argc, Value* vp)
{
    CallArgs args = CallArgsFromVp(argc, vp);
    Value obj = UndefinedValue(), proto = UndefinedValue();
    if (args.length() == 2) {
        obj = args[0];
        proto = args[1];
    }
    if (!obj.isObject() || !proto.isObjectOrNull()) {
        JS_ReportErrorNumberASCII(cx, my_GetErrorMessage, nullptr, JSSMSG_INVALID_ARGS,
                                  "wrapWithProto");
        return false;
    }

    WrapperOptions options(cx);
    options.setProto(proto.toObjectOrNull());
    JSObject* wrapped = Wrapper::New(cx, &obj.toObject(),
                                     &Wrapper::singletonWithPrototype, options);
    if (!wrapped)
        return false;

    args.rval().setObject(*wrapped);
    return true;
}

static bool
NewGlobal(JSContext* cx, unsigned argc, Value* vp)
{
    JSPrincipals* principals = nullptr;

    JS::CompartmentOptions options;
    JS::CompartmentCreationOptions& creationOptions = options.creationOptions();
    JS::CompartmentBehaviors& behaviors = options.behaviors();

    SetStandardCompartmentOptions(options);

    CallArgs args = CallArgsFromVp(argc, vp);
    if (args.length() == 1 && args[0].isObject()) {
        RootedObject opts(cx, &args[0].toObject());
        RootedValue v(cx);

        if (!JS_GetProperty(cx, opts, "invisibleToDebugger", &v))
            return false;
        if (v.isBoolean())
            creationOptions.setInvisibleToDebugger(v.toBoolean());

        if (!JS_GetProperty(cx, opts, "cloneSingletons", &v))
            return false;
        if (v.isBoolean())
            creationOptions.setCloneSingletons(v.toBoolean());

        if (!JS_GetProperty(cx, opts, "sameZoneAs", &v))
            return false;
        if (v.isObject())
            creationOptions.setSameZoneAs(UncheckedUnwrap(&v.toObject()));

        if (!JS_GetProperty(cx, opts, "disableLazyParsing", &v))
            return false;
        if (v.isBoolean())
            behaviors.setDisableLazyParsing(v.toBoolean());

        if (!JS_GetProperty(cx, opts, "principal", &v))
            return false;
        if (!v.isUndefined()) {
            uint32_t bits;
            if (!ToUint32(cx, v, &bits))
                return false;
            principals = cx->new_<ShellPrincipals>(bits);
            if (!principals)
                return false;
            JS_HoldPrincipals(principals);
        }
    }

    RootedObject global(cx, NewGlobalObject(cx, options, principals));
    if (principals)
        JS_DropPrincipals(cx, principals);
    if (!global)
        return false;

    if (!JS_WrapObject(cx, &global))
        return false;

    args.rval().setObject(*global);
    return true;
}

static bool
NukeCCW(JSContext* cx, unsigned argc, Value* vp)
{
    CallArgs args = CallArgsFromVp(argc, vp);

    if (args.length() != 1 || !args[0].isObject() ||
        !IsCrossCompartmentWrapper(&args[0].toObject()))
    {
        JS_ReportErrorNumberASCII(cx, my_GetErrorMessage, nullptr, JSSMSG_INVALID_ARGS,
                                  "nukeCCW");
        return false;
    }

    NukeCrossCompartmentWrapper(cx, &args[0].toObject());
    args.rval().setUndefined();
    return true;
}

static bool
GetMaxArgs(JSContext* cx, unsigned argc, Value* vp)
{
    CallArgs args = CallArgsFromVp(argc, vp);
    args.rval().setInt32(ARGS_LENGTH_MAX);
    return true;
}

static bool
ObjectEmulatingUndefined(JSContext* cx, unsigned argc, Value* vp)
{
    CallArgs args = CallArgsFromVp(argc, vp);

    static const JSClass cls = {
        "ObjectEmulatingUndefined",
        JSCLASS_EMULATES_UNDEFINED
    };

    RootedObject obj(cx, JS_NewObject(cx, &cls));
    if (!obj)
        return false;
    args.rval().setObject(*obj);
    return true;
}

static bool
GetSelfHostedValue(JSContext* cx, unsigned argc, Value* vp)
{
    CallArgs args = CallArgsFromVp(argc, vp);

    if (args.length() != 1 || !args[0].isString()) {
        JS_ReportErrorNumberASCII(cx, my_GetErrorMessage, nullptr, JSSMSG_INVALID_ARGS,
                                  "getSelfHostedValue");
        return false;
    }
    RootedAtom srcAtom(cx, ToAtom<CanGC>(cx, args[0]));
    if (!srcAtom)
        return false;
    RootedPropertyName srcName(cx, srcAtom->asPropertyName());
    return cx->runtime()->cloneSelfHostedValue(cx, srcName, args.rval());
}

class ShellSourceHook: public SourceHook {
    // The function we should call to lazily retrieve source code.
    PersistentRootedFunction fun;

  public:
    ShellSourceHook(JSContext* cx, JSFunction& fun) : fun(cx, &fun) {}

    bool load(JSContext* cx, const char* filename, char16_t** src, size_t* length) {
        RootedString str(cx, JS_NewStringCopyZ(cx, filename));
        if (!str)
            return false;
        RootedValue filenameValue(cx, StringValue(str));

        RootedValue result(cx);
        if (!Call(cx, UndefinedHandleValue, fun, HandleValueArray(filenameValue), &result))
            return false;

        str = JS::ToString(cx, result);
        if (!str)
            return false;

        *length = JS_GetStringLength(str);
        *src = cx->pod_malloc<char16_t>(*length);
        if (!*src)
            return false;

        JSLinearString* linear = str->ensureLinear(cx);
        if (!linear)
            return false;

        CopyChars(*src, *linear);
        return true;
    }
};

static bool
WithSourceHook(JSContext* cx, unsigned argc, Value* vp)
{
    CallArgs args = CallArgsFromVp(argc, vp);
    RootedObject callee(cx, &args.callee());

    if (args.length() != 2) {
        ReportUsageErrorASCII(cx, callee, "Wrong number of arguments.");
        return false;
    }

    if (!args[0].isObject() || !args[0].toObject().is<JSFunction>()
        || !args[1].isObject() || !args[1].toObject().is<JSFunction>()) {
        ReportUsageErrorASCII(cx, callee, "First and second arguments must be functions.");
        return false;
    }

    mozilla::UniquePtr<ShellSourceHook> hook =
        mozilla::MakeUnique<ShellSourceHook>(cx, args[0].toObject().as<JSFunction>());
    if (!hook)
        return false;

    mozilla::UniquePtr<SourceHook> savedHook = js::ForgetSourceHook(cx);
    js::SetSourceHook(cx, Move(hook));

    RootedObject fun(cx, &args[1].toObject());
    bool result = Call(cx, UndefinedHandleValue, fun, JS::HandleValueArray::empty(), args.rval());
    js::SetSourceHook(cx, Move(savedHook));
    return result;
}

static bool
IsCachingEnabled(JSContext* cx, unsigned argc, Value* vp)
{
    CallArgs args = CallArgsFromVp(argc, vp);
    args.rval().setBoolean(jsCachingEnabled && jsCacheAsmJSPath != nullptr);
    return true;
}

static bool
SetCachingEnabled(JSContext* cx, unsigned argc, Value* vp)
{
    CallArgs args = CallArgsFromVp(argc, vp);
    if (GetShellContext(cx)->isWorker) {
        JS_ReportErrorASCII(cx, "Caching is not supported in workers");
        return false;
    }

    jsCachingEnabled = ToBoolean(args.get(0));
    args.rval().setUndefined();
    return true;
}

static void
PrintProfilerEvents_Callback(const char* msg)
{
    fprintf(stderr, "PROFILER EVENT: %s\n", msg);
}

static bool
PrintProfilerEvents(JSContext* cx, unsigned argc, Value* vp)
{
    CallArgs args = CallArgsFromVp(argc, vp);
    if (cx->runtime()->spsProfiler.enabled())
        js::RegisterContextProfilingEventMarker(cx, &PrintProfilerEvents_Callback);
    args.rval().setUndefined();
    return true;
}

#if defined(JS_SIMULATOR_ARM) || defined(JS_SIMULATOR_MIPS64)
typedef Vector<char16_t, 0, SystemAllocPolicy> StackChars;
Vector<StackChars, 0, SystemAllocPolicy> stacks;

static void
SingleStepCallback(void* arg, jit::Simulator* sim, void* pc)
{
    JSContext* cx = reinterpret_cast<JSContext*>(arg);

    // If profiling is not enabled, don't do anything.
    if (!cx->spsProfiler.enabled())
        return;

    JS::ProfilingFrameIterator::RegisterState state;
    state.pc = pc;
#if defined(JS_SIMULATOR_ARM)
    state.sp = (void*)sim->get_register(jit::Simulator::sp);
    state.lr = (void*)sim->get_register(jit::Simulator::lr);
#elif defined(JS_SIMULATOR_MIPS64)
    state.sp = (void*)sim->getRegister(jit::Simulator::sp);
    state.lr = (void*)sim->getRegister(jit::Simulator::ra);
#endif

    mozilla::DebugOnly<void*> lastStackAddress = nullptr;
    StackChars stack;
    uint32_t frameNo = 0;
    AutoEnterOOMUnsafeRegion oomUnsafe;
    for (JS::ProfilingFrameIterator i(cx, state); !i.done(); ++i) {
        MOZ_ASSERT(i.stackAddress() != nullptr);
        MOZ_ASSERT(lastStackAddress <= i.stackAddress());
        lastStackAddress = i.stackAddress();
        JS::ProfilingFrameIterator::Frame frames[16];
        uint32_t nframes = i.extractStack(frames, 0, 16);
        for (uint32_t i = 0; i < nframes; i++) {
            if (frameNo > 0) {
                if (!stack.append(",", 1))
                    oomUnsafe.crash("stack.append");
            }
            auto chars = frames[i].label.get();
            if (!stack.append(chars, strlen(chars)))
                oomUnsafe.crash("stack.append");
            frameNo++;
        }
    }

    // Only append the stack if it differs from the last stack.
    if (stacks.empty() ||
        stacks.back().length() != stack.length() ||
        !PodEqual(stacks.back().begin(), stack.begin(), stack.length()))
    {
        if (!stacks.append(Move(stack)))
            oomUnsafe.crash("stacks.append");
    }
}
#endif

static bool
EnableSingleStepProfiling(JSContext* cx, unsigned argc, Value* vp)
{
#if defined(JS_SIMULATOR_ARM) || defined(JS_SIMULATOR_MIPS64)
    CallArgs args = CallArgsFromVp(argc, vp);

    jit::Simulator* sim = cx->runtime()->simulator();
    sim->enable_single_stepping(SingleStepCallback, cx);

    args.rval().setUndefined();
    return true;
#else
    JS_ReportErrorASCII(cx, "single-step profiling not enabled on this platform");
    return false;
#endif
}

static bool
DisableSingleStepProfiling(JSContext* cx, unsigned argc, Value* vp)
{
#if defined(JS_SIMULATOR_ARM) || defined(JS_SIMULATOR_MIPS64)
    CallArgs args = CallArgsFromVp(argc, vp);

    jit::Simulator* sim = cx->runtime()->simulator();
    sim->disable_single_stepping();

    AutoValueVector elems(cx);
    for (size_t i = 0; i < stacks.length(); i++) {
        JSString* stack = JS_NewUCStringCopyN(cx, stacks[i].begin(), stacks[i].length());
        if (!stack)
            return false;
        if (!elems.append(StringValue(stack)))
            return false;
    }

    JSObject* array = JS_NewArrayObject(cx, elems);
    if (!array)
        return false;

    stacks.clear();
    args.rval().setObject(*array);
    return true;
#else
    JS_ReportErrorASCII(cx, "single-step profiling not enabled on this platform");
    return false;
#endif
}

static bool
IsLatin1(JSContext* cx, unsigned argc, Value* vp)
{
    CallArgs args = CallArgsFromVp(argc, vp);
    bool isLatin1 = args.get(0).isString() && args[0].toString()->hasLatin1Chars();
    args.rval().setBoolean(isLatin1);
    return true;
}

static bool
EnableSPSProfiling(JSContext* cx, unsigned argc, Value* vp)
{
    CallArgs args = CallArgsFromVp(argc, vp);

    ShellContext* sc = GetShellContext(cx);

    // Disable before re-enabling; see the assertion in |SPSProfiler::setProfilingStack|.
    if (cx->spsProfiler.installed())
        cx->spsProfiler.enable(false);

    SetContextProfilingStack(cx, sc->spsProfilingStack, &sc->spsProfilingStackSize,
                             ShellContext::SpsProfilingMaxStackSize);
    cx->spsProfiler.enableSlowAssertions(false);
    cx->spsProfiler.enable(true);

    args.rval().setUndefined();
    return true;
}

static bool
EnableSPSProfilingWithSlowAssertions(JSContext* cx, unsigned argc, Value* vp)
{
    CallArgs args = CallArgsFromVp(argc, vp);
    args.rval().setUndefined();

    ShellContext* sc = GetShellContext(cx);

    if (cx->spsProfiler.enabled()) {
        // If profiling already enabled with slow assertions disabled,
        // this is a no-op.
        if (cx->spsProfiler.slowAssertionsEnabled())
            return true;

        // Slow assertions are off.  Disable profiling before re-enabling
        // with slow assertions on.
        cx->spsProfiler.enable(false);
    }

    // Disable before re-enabling; see the assertion in |SPSProfiler::setProfilingStack|.
    if (cx->spsProfiler.installed())
        cx->spsProfiler.enable(false);

    SetContextProfilingStack(cx, sc->spsProfilingStack, &sc->spsProfilingStackSize,
                             ShellContext::SpsProfilingMaxStackSize);
    cx->spsProfiler.enableSlowAssertions(true);
    cx->spsProfiler.enable(true);

    return true;
}

static bool
DisableSPSProfiling(JSContext* cx, unsigned argc, Value* vp)
{
    CallArgs args = CallArgsFromVp(argc, vp);
    if (cx->runtime()->spsProfiler.installed())
        cx->runtime()->spsProfiler.enable(false);
    args.rval().setUndefined();
    return true;
}

// Global mailbox that is used to communicate a SharedArrayBuffer
// value from one worker to another.
//
// For simplicity we store only the SharedArrayRawBuffer; retaining
// the SAB object would require per-runtime storage, and would have no
// real benefits.
//
// Invariant: when a SARB is in the mailbox its reference count is at
// least 1, accounting for the reference from the mailbox.
//
// The lock guards the mailbox variable and prevents a race where two
// workers try to set the mailbox at the same time to replace a SARB
// that is only referenced from the mailbox: the workers will both
// decrement the reference count on the old SARB, and one of those
// decrements will be on a garbage object.  We could implement this
// with atomics and a CAS loop but it's not worth the bother.

static Mutex* sharedArrayBufferMailboxLock;
static SharedArrayRawBuffer* sharedArrayBufferMailbox;

static bool
InitSharedArrayBufferMailbox()
{
    sharedArrayBufferMailboxLock = js_new<Mutex>(mutexid::ShellArrayBufferMailbox);
    return sharedArrayBufferMailboxLock != nullptr;
}

static void
DestructSharedArrayBufferMailbox()
{
    // All workers need to have terminated at this point.
    if (sharedArrayBufferMailbox)
        sharedArrayBufferMailbox->dropReference();
    js_delete(sharedArrayBufferMailboxLock);
}

static bool
GetSharedArrayBuffer(JSContext* cx, unsigned argc, Value* vp)
{
    CallArgs args = CallArgsFromVp(argc, vp);
    JSObject* newObj = nullptr;
    bool rval = true;

    sharedArrayBufferMailboxLock->lock();
    SharedArrayRawBuffer* buf = sharedArrayBufferMailbox;
    if (buf) {
        buf->addReference();
        // Shared memory is enabled globally in the shell: there can't be a worker
        // that does not enable it if the main thread has it.
        MOZ_ASSERT(cx->compartment()->creationOptions().getSharedMemoryAndAtomicsEnabled());
        newObj = SharedArrayBufferObject::New(cx, buf);
        if (!newObj) {
            buf->dropReference();
            rval = false;
        }
    }
    sharedArrayBufferMailboxLock->unlock();

    args.rval().setObjectOrNull(newObj);
    return rval;
}

static bool
SetSharedArrayBuffer(JSContext* cx, unsigned argc, Value* vp)
{
    CallArgs args = CallArgsFromVp(argc, vp);
    SharedArrayRawBuffer* newBuffer = nullptr;

    if (argc == 0 || args.get(0).isNullOrUndefined()) {
        // Clear out the mailbox
    }
    else if (args.get(0).isObject() && args[0].toObject().is<SharedArrayBufferObject>()) {
        newBuffer = args[0].toObject().as<SharedArrayBufferObject>().rawBufferObject();
        newBuffer->addReference();
    } else {
        JS_ReportErrorASCII(cx, "Only a SharedArrayBuffer can be installed in the global mailbox");
        return false;
    }

    sharedArrayBufferMailboxLock->lock();
    SharedArrayRawBuffer* oldBuffer = sharedArrayBufferMailbox;
    if (oldBuffer)
        oldBuffer->dropReference();
    sharedArrayBufferMailbox = newBuffer;
    sharedArrayBufferMailboxLock->unlock();

    args.rval().setUndefined();
    return true;
}

class SprintOptimizationTypeInfoOp : public JS::ForEachTrackedOptimizationTypeInfoOp
{
    Sprinter* sp;
    bool startedTypes_;
    bool hadError_;

  public:
    explicit SprintOptimizationTypeInfoOp(Sprinter* sp)
      : sp(sp),
        startedTypes_(false),
        hadError_(false)
    { }

    void readType(const char* keyedBy, const char* name,
                  const char* location, Maybe<unsigned> lineno) override
    {
        if (hadError_)
            return;

        do {
            if (!startedTypes_) {
                startedTypes_ = true;
                if (sp->put("{\"typeset\": [") < 0)
                    break;
            }

            if (!sp->jsprintf("{\"keyedBy\":\"%s\"", keyedBy))
                break;

            if (name) {
                if (!sp->jsprintf(",\"name\":\"%s\"", name))
                    break;
            }

            if (location) {
                char buf[512];
                PutEscapedString(buf, mozilla::ArrayLength(buf), location, strlen(location), '"');
                if (!sp->jsprintf(",\"location\":%s", buf))
                    break;
            }
            if (lineno.isSome()) {
                if (!sp->jsprintf(",\"line\":%u", *lineno))
                    break;
            }
            if (sp->put("},") < 0)
                break;

            return;
        } while (false);

        hadError_ = true;
    }

    void operator()(JS::TrackedTypeSite site, const char* mirType) override {
        if (hadError_)
            return;

        do {
            if (startedTypes_) {
                // Clear trailing ,
                if ((*sp)[sp->getOffset() - 1] == ',')
                    (*sp)[sp->getOffset() - 1] = ' ';
                if (sp->put("],") < 0)
                    break;

                startedTypes_ = false;
            } else {
                if (sp->put("{") < 0)
                    break;
            }

            if (!sp->jsprintf("\"site\":\"%s\",\"mirType\":\"%s\"},",
                              TrackedTypeSiteString(site), mirType))
            {
                break;
            }

            return;
        } while (false);

        hadError_ = true;
    }

    bool hadError() const {
        return hadError_;
    }
};

class SprintOptimizationAttemptsOp : public JS::ForEachTrackedOptimizationAttemptOp
{
    Sprinter* sp;
    bool hadError_;

  public:
    explicit SprintOptimizationAttemptsOp(Sprinter* sp)
      : sp(sp), hadError_(false)
    { }

    void operator()(JS::TrackedStrategy strategy, JS::TrackedOutcome outcome) override {
        if (hadError_)
            return;

        hadError_ = !sp->jsprintf("{\"strategy\":\"%s\",\"outcome\":\"%s\"},",
                                  TrackedStrategyString(strategy), TrackedOutcomeString(outcome));
    }

    bool hadError() const {
        return hadError_;
    }
};

static bool
ReflectTrackedOptimizations(JSContext* cx, unsigned argc, Value* vp)
{
    CallArgs args = CallArgsFromVp(argc, vp);
    RootedObject callee(cx, &args.callee());
    JSRuntime* rt = cx->runtime();

    if (!rt->hasJitRuntime() || !rt->jitRuntime()->isOptimizationTrackingEnabled(rt)) {
        JS_ReportErrorASCII(cx, "Optimization tracking is off.");
        return false;
    }

    if (args.length() != 1) {
        ReportUsageErrorASCII(cx, callee, "Wrong number of arguments");
        return false;
    }

    if (!args[0].isObject() || !args[0].toObject().is<JSFunction>()) {
        ReportUsageErrorASCII(cx, callee, "Argument must be a function");
        return false;
    }

    RootedFunction fun(cx, &args[0].toObject().as<JSFunction>());
    if (!fun->hasScript() || !fun->nonLazyScript()->hasIonScript()) {
        args.rval().setNull();
        return true;
    }

    // Suppress GC for the unrooted JitcodeGlobalEntry below.
    gc::AutoSuppressGC suppress(cx);

    jit::JitcodeGlobalTable* table = rt->jitRuntime()->getJitcodeGlobalTable();
    jit::IonScript* ion = fun->nonLazyScript()->ionScript();
    jit::JitcodeGlobalEntry& entry = table->lookupInfallible(ion->method()->raw());

    if (!entry.hasTrackedOptimizations()) {
        JSObject* obj = JS_NewPlainObject(cx);
        if (!obj)
            return false;
        args.rval().setObject(*obj);
        return true;
    }

    Sprinter sp(cx);
    if (!sp.init())
        return false;

    const jit::IonTrackedOptimizationsRegionTable* regions =
        entry.ionEntry().trackedOptimizationsRegionTable();

    if (sp.put("{\"regions\": [") < 0)
        return false;

    for (uint32_t i = 0; i < regions->numEntries(); i++) {
        jit::IonTrackedOptimizationsRegion region = regions->entry(i);
        jit::IonTrackedOptimizationsRegion::RangeIterator iter = region.ranges();
        while (iter.more()) {
            uint32_t startOffset, endOffset;
            uint8_t index;
            iter.readNext(&startOffset, &endOffset, &index);

            JSScript* script;
            jsbytecode* pc;
            // Use endOffset, as startOffset may be associated with a
            // previous, adjacent region ending exactly at startOffset. That
            // is, suppose we have two regions [0, startOffset], [startOffset,
            // endOffset]. Since we are not querying a return address, we want
            // the second region and not the first.
            uint8_t* addr = ion->method()->raw() + endOffset;
            entry.youngestFrameLocationAtAddr(rt, addr, &script, &pc);

            if (!sp.jsprintf("{\"location\":\"%s:%" PRIuSIZE "\",\"offset\":%" PRIuSIZE ",\"index\":%u}%s",
                             script->filename(), script->lineno(), script->pcToOffset(pc), index,
                             iter.more() ? "," : ""))
            {
                return false;
            }
        }
    }

    if (sp.put("],") < 0)
        return false;

    if (sp.put("\"opts\": [") < 0)
        return false;

    for (uint8_t i = 0; i < entry.ionEntry().numOptimizationAttempts(); i++) {
        if (!sp.jsprintf("%s{\"typeinfo\":[", i == 0 ? "" : ","))
            return false;

        SprintOptimizationTypeInfoOp top(&sp);
        jit::IonTrackedOptimizationsTypeInfo::ForEachOpAdapter adapter(top);
        entry.trackedOptimizationTypeInfo(i).forEach(adapter, entry.allTrackedTypes());
        if (top.hadError())
            return false;

        // Clear the trailing ,
        if (sp[sp.getOffset() - 1] == ',')
            sp[sp.getOffset() - 1] = ' ';

        if (sp.put("],\"attempts\":[") < 0)
            return false;

        SprintOptimizationAttemptsOp aop(&sp);
        entry.trackedOptimizationAttempts(i).forEach(aop);
        if (aop.hadError())
            return false;

        // Clear the trailing ,
        if (sp[sp.getOffset() - 1] == ',')
            sp[sp.getOffset() - 1] = ' ';

        if (sp.put("]}") < 0)
            return false;
    }

    if (sp.put("]}") < 0)
        return false;

    if (sp.hadOutOfMemory())
        return false;

    RootedString str(cx, JS_NewStringCopyZ(cx, sp.string()));
    if (!str)
        return false;
    RootedValue jsonVal(cx);
    if (!JS_ParseJSON(cx, str, &jsonVal))
        return false;

    args.rval().set(jsonVal);
    return true;
}

static bool
DumpScopeChain(JSContext* cx, unsigned argc, Value* vp)
{
    CallArgs args = CallArgsFromVp(argc, vp);
    RootedObject callee(cx, &args.callee());

    if (args.length() != 1) {
        ReportUsageErrorASCII(cx, callee, "Wrong number of arguments");
        return false;
    }

    if (!args[0].isObject() ||
        !(args[0].toObject().is<JSFunction>() || args[0].toObject().is<ModuleObject>()))
    {
        ReportUsageErrorASCII(cx, callee, "Argument must be an interpreted function or a module");
        return false;
    }

    RootedObject obj(cx, &args[0].toObject());
    RootedScript script(cx);

    if (obj->is<JSFunction>()) {
        RootedFunction fun(cx, &obj->as<JSFunction>());
        if (!fun->isInterpreted()) {
            ReportUsageErrorASCII(cx, callee, "Argument must be an interpreted function");
            return false;
        }
        script = fun->getOrCreateScript(cx);
    } else {
        script = obj->as<ModuleObject>().script();
    }

    script->bodyScope()->dump();

    args.rval().setUndefined();
    return true;
}

namespace js {
namespace shell {

class ShellAutoEntryMonitor : JS::dbg::AutoEntryMonitor {
    Vector<UniqueChars, 1, js::SystemAllocPolicy> log;
    bool oom;
    bool enteredWithoutExit;

  public:
    explicit ShellAutoEntryMonitor(JSContext *cx)
      : AutoEntryMonitor(cx),
        oom(false),
        enteredWithoutExit(false)
    { }

    ~ShellAutoEntryMonitor() {
        MOZ_ASSERT(!enteredWithoutExit);
    }

    void Entry(JSContext* cx, JSFunction* function, JS::HandleValue asyncStack,
               const char* asyncCause) override {
        MOZ_ASSERT(!enteredWithoutExit);
        enteredWithoutExit = true;

        RootedString displayId(cx, JS_GetFunctionDisplayId(function));
        if (displayId) {
            UniqueChars displayIdStr(JS_EncodeStringToUTF8(cx, displayId));
            if (!displayIdStr) {
                // We report OOM in buildResult.
                cx->recoverFromOutOfMemory();
                oom = true;
                return;
            }
            oom = !log.append(mozilla::Move(displayIdStr));
            return;
        }

        oom = !log.append(DuplicateString("anonymous"));
    }

    void Entry(JSContext* cx, JSScript* script, JS::HandleValue asyncStack,
               const char* asyncCause) override {
        MOZ_ASSERT(!enteredWithoutExit);
        enteredWithoutExit = true;

        UniqueChars label(JS_smprintf("eval:%s", JS_GetScriptFilename(script)));
        oom = !label || !log.append(mozilla::Move(label));
    }

    void Exit(JSContext* cx) override {
        MOZ_ASSERT(enteredWithoutExit);
        enteredWithoutExit = false;
    }

    bool buildResult(JSContext *cx, MutableHandleValue resultValue) {
        if (oom) {
            JS_ReportOutOfMemory(cx);
            return false;
        }

        RootedObject result(cx, JS_NewArrayObject(cx, log.length()));
        if (!result)
            return false;

        for (size_t i = 0; i < log.length(); i++) {
            char *name = log[i].get();
            RootedString string(cx, Atomize(cx, name, strlen(name)));
            if (!string)
                return false;
            RootedValue value(cx, StringValue(string));
            if (!JS_SetElement(cx, result, i, value))
                return false;
        }

        resultValue.setObject(*result.get());
        return true;
    }
};

} // namespace shell
} // namespace js

static bool
EntryPoints(JSContext* cx, unsigned argc, Value* vp)
{
    CallArgs args = CallArgsFromVp(argc, vp);

    if (args.length() != 1) {
        JS_ReportErrorASCII(cx, "Wrong number of arguments");
        return false;
    }

    RootedObject opts(cx, ToObject(cx, args[0]));
    if (!opts)
        return false;

    // { function: f } --- Call f.
    {
        RootedValue fun(cx), dummy(cx);

        if (!JS_GetProperty(cx, opts, "function", &fun))
            return false;
        if (!fun.isUndefined()) {
            js::shell::ShellAutoEntryMonitor sarep(cx);
            if (!Call(cx, UndefinedHandleValue, fun, JS::HandleValueArray::empty(), &dummy))
                return false;
            return sarep.buildResult(cx, args.rval());
        }
    }

    // { object: o, property: p, value: v } --- Fetch o[p], or if
    // v is present, assign o[p] = v.
    {
        RootedValue objectv(cx), propv(cx), valuev(cx);

        if (!JS_GetProperty(cx, opts, "object", &objectv) ||
            !JS_GetProperty(cx, opts, "property", &propv))
            return false;
        if (!objectv.isUndefined() && !propv.isUndefined()) {
            RootedObject object(cx, ToObject(cx, objectv));
            if (!object)
                return false;

            RootedString string(cx, ToString(cx, propv));
            if (!string)
                return false;
            RootedId id(cx);
            if (!JS_StringToId(cx, string, &id))
                return false;

            if (!JS_GetProperty(cx, opts, "value", &valuev))
                return false;

            js::shell::ShellAutoEntryMonitor sarep(cx);

            if (!valuev.isUndefined()) {
                if (!JS_SetPropertyById(cx, object, id, valuev))
                    return false;
            } else {
                if (!JS_GetPropertyById(cx, object, id, &valuev))
                    return false;
            }

            return sarep.buildResult(cx, args.rval());
        }
    }

    // { ToString: v } --- Apply JS::ToString to v.
    {
        RootedValue v(cx);

        if (!JS_GetProperty(cx, opts, "ToString", &v))
            return false;
        if (!v.isUndefined()) {
            js::shell::ShellAutoEntryMonitor sarep(cx);
            if (!JS::ToString(cx, v))
                return false;
            return sarep.buildResult(cx, args.rval());
        }
    }

    // { ToNumber: v } --- Apply JS::ToNumber to v.
    {
        RootedValue v(cx);
        double dummy;

        if (!JS_GetProperty(cx, opts, "ToNumber", &v))
            return false;
        if (!v.isUndefined()) {
            js::shell::ShellAutoEntryMonitor sarep(cx);
            if (!JS::ToNumber(cx, v, &dummy))
                return false;
            return sarep.buildResult(cx, args.rval());
        }
    }

    // { eval: code } --- Apply ToString and then Evaluate to code.
    {
        RootedValue code(cx), dummy(cx);

        if (!JS_GetProperty(cx, opts, "eval", &code))
            return false;
        if (!code.isUndefined()) {
            RootedString codeString(cx, ToString(cx, code));
            if (!codeString || !codeString->ensureFlat(cx))
                return false;

            AutoStableStringChars stableChars(cx);
            if (!stableChars.initTwoByte(cx, codeString))
                return false;
            const char16_t* chars = stableChars.twoByteRange().begin().get();
            size_t length = codeString->length();

            CompileOptions options(cx);
            options.setIntroductionType("entryPoint eval")
                   .setFileAndLine("entryPoint eval", 1);

            js::shell::ShellAutoEntryMonitor sarep(cx);
            if (!JS::Evaluate(cx, options, chars, length, &dummy))
                return false;
            return sarep.buildResult(cx, args.rval());
        }
    }

    JS_ReportErrorASCII(cx, "bad 'params' object");
    return false;
}

static bool
SetARMHwCapFlags(JSContext* cx, unsigned argc, Value* vp)
{
    CallArgs args = CallArgsFromVp(argc, vp);

    if (args.length() != 1) {
        JS_ReportErrorASCII(cx, "Wrong number of arguments");
        return false;
    }

    RootedString flagsListString(cx, JS::ToString(cx, args.get(0)));
    if (!flagsListString)
        return false;

#if defined(JS_CODEGEN_ARM)
    JSAutoByteString flagsList(cx, flagsListString);
    if (!flagsList)
        return false;

    jit::ParseARMHwCapFlags(flagsList.ptr());
#endif

    args.rval().setUndefined();
    return true;
}

#ifndef __AFL_HAVE_MANUAL_CONTROL
# define __AFL_LOOP(x) true
#endif

static bool
WasmLoop(JSContext* cx, unsigned argc, Value* vp)
{
    CallArgs args = CallArgsFromVp(argc, vp);
    RootedObject callee(cx, &args.callee());

    if (args.length() < 1 || args.length() > 2) {
        ReportUsageErrorASCII(cx, callee, "Wrong number of arguments");
        return false;
    }

    if (!args[0].isString()) {
        ReportUsageErrorASCII(cx, callee, "First argument must be a String");
        return false;
    }

    RootedObject importObj(cx);
    if (!args.get(1).isUndefined()) {
        if (!args.get(1).isObject()) {
            ReportUsageErrorASCII(cx, callee, "Second argument, if present, must be an Object");
            return false;
        }
        importObj = &args[1].toObject();
    }

    RootedString givenPath(cx, args[0].toString());
    RootedString filename(cx, ResolvePath(cx, givenPath, RootRelative));
    if (!filename)
        return false;

    while (__AFL_LOOP(1000)) {
        Rooted<JSObject*> ret(cx, FileAsTypedArray(cx, filename));
        if (!ret)
            return false;

        Rooted<TypedArrayObject*> typedArray(cx, &ret->as<TypedArrayObject>());
        RootedWasmInstanceObject instanceObj(cx);
        if (!wasm::Eval(cx, typedArray, importObj, &instanceObj)) {
            // Clear any pending exceptions, we don't care about them
            cx->clearPendingException();
        }
    }

    return true;
}

static const JSFunctionSpecWithHelp shell_functions[] = {
    JS_FN_HELP("version", Version, 0, 0,
"version([number])",
"  Get or force a script compilation version number."),

    JS_FN_HELP("options", Options, 0, 0,
"options([option ...])",
"  Get or toggle JavaScript options."),

    JS_FN_HELP("load", Load, 1, 0,
"load(['foo.js' ...])",
"  Load files named by string arguments. Filename is relative to the\n"
"      current working directory."),

    JS_FN_HELP("loadRelativeToScript", LoadScriptRelativeToScript, 1, 0,
"loadRelativeToScript(['foo.js' ...])",
"  Load files named by string arguments. Filename is relative to the\n"
"      calling script."),

    JS_FN_HELP("evaluate", Evaluate, 2, 0,
"evaluate(code[, options])",
"  Evaluate code as though it were the contents of a file.\n"
"  options is an optional object that may have these properties:\n"
"      isRunOnce: use the isRunOnce compiler option (default: false)\n"
"      noScriptRval: use the no-script-rval compiler option (default: false)\n"
"      fileName: filename for error messages and debug info\n"
"      lineNumber: starting line number for error messages and debug info\n"
"      columnNumber: starting column number for error messages and debug info\n"
"      global: global in which to execute the code\n"
"      newContext: if true, create and use a new cx (default: false)\n"
"      catchTermination: if true, catch termination (failure without\n"
"         an exception value, as for slow scripts or out-of-memory)\n"
"         and return 'terminated'\n"
"      element: if present with value |v|, convert |v| to an object |o| and\n"
"         mark the source as being attached to the DOM element |o|. If the\n"
"         property is omitted or |v| is null, don't attribute the source to\n"
"         any DOM element.\n"
"      elementAttributeName: if present and not undefined, the name of\n"
"         property of 'element' that holds this code. This is what\n"
"         Debugger.Source.prototype.elementAttributeName returns.\n"
"      sourceMapURL: if present with value |v|, convert |v| to a string, and\n"
"         provide that as the code's source map URL. If omitted, attach no\n"
"         source map URL to the code (although the code may provide one itself,\n"
"         via a //#sourceMappingURL comment).\n"
"      sourceIsLazy: if present and true, indicates that, after compilation, \n"
          "script source should not be cached by the JS engine and should be \n"
          "lazily loaded from the embedding as-needed.\n"
"      loadBytecode: if true, and if the source is a CacheEntryObject,\n"
"         the bytecode would be loaded and decoded from the cache entry instead\n"
"         of being parsed, then it would be executed as usual.\n"
"      saveBytecode: if true, and if the source is a CacheEntryObject,\n"
"         the bytecode would be encoded and saved into the cache entry after\n"
"         the script execution.\n"
"      assertEqBytecode: if true, and if both loadBytecode and saveBytecode are \n"
"         true, then the loaded bytecode and the encoded bytecode are compared.\n"
"         and an assertion is raised if they differ.\n"
),

    JS_FN_HELP("run", Run, 1, 0,
"run('foo.js')",
"  Run the file named by the first argument, returning the number of\n"
"  of milliseconds spent compiling and executing it."),

    JS_FN_HELP("readline", ReadLine, 0, 0,
"readline()",
"  Read a single line from stdin."),

    JS_FN_HELP("readlineBuf", ReadLineBuf, 1, 0,
"readlineBuf([ buf ])",
"  Emulate readline() on the specified string. The first call with a string\n"
"  argument sets the source buffer. Subsequent calls without an argument\n"
"  then read from this buffer line by line.\n"),

    JS_FN_HELP("print", Print, 0, 0,
"print([exp ...])",
"  Evaluate and print expressions to stdout."),

    JS_FN_HELP("printErr", PrintErr, 0, 0,
"printErr([exp ...])",
"  Evaluate and print expressions to stderr."),

    JS_FN_HELP("putstr", PutStr, 0, 0,
"putstr([exp])",
"  Evaluate and print expression without newline."),

    JS_FN_HELP("dateNow", Now, 0, 0,
"dateNow()",
"  Return the current time with sub-ms precision."),

    JS_FN_HELP("help", Help, 0, 0,
"help([name ...])",
"  Display usage and help messages."),

    JS_FN_HELP("quit", Quit, 0, 0,
"quit()",
"  Quit the shell."),

    JS_FN_HELP("assertEq", AssertEq, 2, 0,
"assertEq(actual, expected[, msg])",
"  Throw if the first two arguments are not the same (both +0 or both -0,\n"
"  both NaN, or non-zero and ===)."),

    JS_FN_HELP("startTimingMutator", StartTimingMutator, 0, 0,
"startTimingMutator()",
"  Start accounting time to mutator vs GC."),

    JS_FN_HELP("stopTimingMutator", StopTimingMutator, 0, 0,
"stopTimingMutator()",
"  Stop accounting time to mutator vs GC and dump the results."),

    JS_FN_HELP("throwError", ThrowError, 0, 0,
"throwError()",
"  Throw an error from JS_ReportError."),

#ifdef DEBUG
    JS_FN_HELP("disassemble", DisassembleToString, 1, 0,
"disassemble([fun/code])",
"  Return the disassembly for the given function or code.\n"
"  All disassembly functions take these options as leading string arguments:\n"
"    \"-r\" (disassemble recursively)\n"
"    \"-l\" (show line numbers)\n"
"    \"-S\" (omit source notes)"),

    JS_FN_HELP("dis", Disassemble, 1, 0,
"dis([fun/code])",
"  Disassemble functions into bytecodes."),

    JS_FN_HELP("disfile", DisassFile, 1, 0,
"disfile('foo.js')",
"  Disassemble script file into bytecodes.\n"),

    JS_FN_HELP("dissrc", DisassWithSrc, 1, 0,
"dissrc([fun/code])",
"  Disassemble functions with source lines."),

    JS_FN_HELP("notes", Notes, 1, 0,
"notes([fun])",
"  Show source notes for functions."),

    JS_FN_HELP("stackDump", StackDump, 3, 0,
"stackDump(showArgs, showLocals, showThisProps)",
"  Tries to print a lot of information about the current stack. \n"
"  Similar to the DumpJSStack() function in the browser."),

#endif
    JS_FN_HELP("intern", Intern, 1, 0,
"intern(str)",
"  Internalize str in the atom table."),

    JS_FN_HELP("getslx", GetSLX, 1, 0,
"getslx(obj)",
"  Get script line extent."),

    JS_FN_HELP("evalcx", EvalInContext, 1, 0,
"evalcx(s[, o])",
"  Evaluate s in optional sandbox object o.\n"
"  if (s == '' && !o) return new o with eager standard classes\n"
"  if (s == 'lazy' && !o) return new o with lazy standard classes"),

    JS_FN_HELP("evalInWorker", EvalInWorker, 1, 0,
"evalInWorker(str)",
"  Evaluate 'str' in a separate thread with its own runtime.\n"),

    JS_FN_HELP("getSharedArrayBuffer", GetSharedArrayBuffer, 0, 0,
"getSharedArrayBuffer()",
"  Retrieve the SharedArrayBuffer object from the cross-worker mailbox.\n"
"  The object retrieved may not be identical to the object that was\n"
"  installed, but it references the same shared memory.\n"
"  getSharedArrayBuffer performs an ordering memory barrier.\n"),

    JS_FN_HELP("setSharedArrayBuffer", SetSharedArrayBuffer, 0, 0,
"setSharedArrayBuffer()",
"  Install the SharedArrayBuffer object in the cross-worker mailbox.\n"
"  setSharedArrayBuffer performs an ordering memory barrier.\n"),

    JS_FN_HELP("shapeOf", ShapeOf, 1, 0,
"shapeOf(obj)",
"  Get the shape of obj (an implementation detail)."),

    JS_FN_HELP("groupOf", GroupOf, 1, 0,
"groupOf(obj)",
"  Get the group of obj (an implementation detail)."),

    JS_FN_HELP("unwrappedObjectsHaveSameShape", UnwrappedObjectsHaveSameShape, 2, 0,
"unwrappedObjectsHaveSameShape(obj1, obj2)",
"  Returns true iff obj1 and obj2 have the same shape, false otherwise. Both\n"
"  objects are unwrapped first, so this can be used on objects from different\n"
"  globals."),

#ifdef DEBUG
    JS_FN_HELP("arrayInfo", ArrayInfo, 1, 0,
"arrayInfo(a1, a2, ...)",
"  Report statistics about arrays."),
#endif

    JS_FN_HELP("sleep", Sleep_fn, 1, 0,
"sleep(dt)",
"  Sleep for dt seconds."),

    JS_FN_HELP("compile", Compile, 1, 0,
"compile(code)",
"  Compiles a string to bytecode, potentially throwing."),

    JS_FN_HELP("parseModule", ParseModule, 1, 0,
"parseModule(code)",
"  Parses source text as a module and returns a Module object."),

    JS_FN_HELP("setModuleResolveHook", SetModuleResolveHook, 1, 0,
"setModuleResolveHook(function(module, specifier) {})",
"  Set the HostResolveImportedModule hook to |function|.\n"
"  This hook is used to look up a previously loaded module object.  It should\n"
"  be implemented by the module loader."),

    JS_FN_HELP("getModuleLoadPath", GetModuleLoadPath, 0, 0,
"getModuleLoadPath()",
"  Return any --module-load-path argument passed to the shell.  Used by the\n"
"  module loader.\n"),

    JS_FN_HELP("parse", Parse, 1, 0,
"parse(code)",
"  Parses a string, potentially throwing."),

    JS_FN_HELP("syntaxParse", SyntaxParse, 1, 0,
"syntaxParse(code)",
"  Check the syntax of a string, returning success value"),

    JS_FN_HELP("offThreadCompileScript", OffThreadCompileScript, 1, 0,
"offThreadCompileScript(code[, options])",
"  Compile |code| on a helper thread. To wait for the compilation to finish\n"
"  and run the code, call |runOffThreadScript|. If present, |options| may\n"
"  have properties saying how the code should be compiled:\n"
"      noScriptRval: use the no-script-rval compiler option (default: false)\n"
"      fileName: filename for error messages and debug info\n"
"      lineNumber: starting line number for error messages and debug info\n"
"      columnNumber: starting column number for error messages and debug info\n"
"      element: if present with value |v|, convert |v| to an object |o| and\n"
"         mark the source as being attached to the DOM element |o|. If the\n"
"         property is omitted or |v| is null, don't attribute the source to\n"
"         any DOM element.\n"
"      elementAttributeName: if present and not undefined, the name of\n"
"         property of 'element' that holds this code. This is what\n"
"         Debugger.Source.prototype.elementAttributeName returns.\n"),

    JS_FN_HELP("runOffThreadScript", runOffThreadScript, 0, 0,
"runOffThreadScript()",
"  Wait for off-thread compilation to complete. If an error occurred,\n"
"  throw the appropriate exception; otherwise, run the script and return\n"
"  its value."),

    JS_FN_HELP("offThreadCompileModule", OffThreadCompileModule, 1, 0,
"offThreadCompileModule(code)",
"  Compile |code| on a helper thread. To wait for the compilation to finish\n"
"  and get the module object, call |finishOffThreadModule|."),

    JS_FN_HELP("finishOffThreadModule", FinishOffThreadModule, 0, 0,
"finishOffThreadModule()",
"  Wait for off-thread compilation to complete. If an error occurred,\n"
"  throw the appropriate exception; otherwise, return the module object"),

    JS_FN_HELP("timeout", Timeout, 1, 0,
"timeout([seconds], [func])",
"  Get/Set the limit in seconds for the execution time for the current context.\n"
"  A negative value (default) means that the execution time is unlimited.\n"
"  If a second argument is provided, it will be invoked when the timer elapses.\n"
"  Calling this function will replace any callback set by |setInterruptCallback|.\n"),

    JS_FN_HELP("interruptIf", InterruptIf, 1, 0,
"interruptIf(cond)",
"  Requests interrupt callback if cond is true. If a callback function is set via\n"
"  |timeout| or |setInterruptCallback|, it will be called. No-op otherwise."),

    JS_FN_HELP("invokeInterruptCallback", InvokeInterruptCallbackWrapper, 0, 0,
"invokeInterruptCallback(fun)",
"  Forcefully set the interrupt flag and invoke the interrupt handler. If a\n"
"  callback function is set via |timeout| or |setInterruptCallback|, it will\n"
"  be called. Before returning, fun is called with the return value of the\n"
"  interrupt handler."),

    JS_FN_HELP("setInterruptCallback", SetInterruptCallback, 1, 0,
"setInterruptCallback(func)",
"  Sets func as the interrupt callback function.\n"
"  Calling this function will replace any callback set by |timeout|.\n"),

    JS_FN_HELP("enableLastWarning", EnableLastWarning, 0, 0,
"enableLastWarning()",
"  Enable storing the last warning."),

    JS_FN_HELP("disableLastWarning", DisableLastWarning, 0, 0,
"disableLastWarning()",
"  Disable storing the last warning."),

    JS_FN_HELP("getLastWarning", GetLastWarning, 0, 0,
"getLastWarning()",
"  Returns an object that represents the last warning."),

    JS_FN_HELP("clearLastWarning", ClearLastWarning, 0, 0,
"clearLastWarning()",
"  Clear the last warning."),

    JS_FN_HELP("elapsed", Elapsed, 0, 0,
"elapsed()",
"  Execution time elapsed for the current thread."),

    JS_FN_HELP("decompileFunction", DecompileFunction, 1, 0,
"decompileFunction(func)",
"  Decompile a function."),

    JS_FN_HELP("decompileThis", DecompileThisScript, 0, 0,
"decompileThis()",
"  Decompile the currently executing script."),

    JS_FN_HELP("thisFilename", ThisFilename, 0, 0,
"thisFilename()",
"  Return the filename of the current script"),

    JS_FN_HELP("newGlobal", NewGlobal, 1, 0,
"newGlobal([options])",
"  Return a new global object in a new compartment. If options\n"
"  is given, it may have any of the following properties:\n"
"      sameZoneAs: the compartment will be in the same zone as the given object (defaults to a new zone)\n"
"      invisibleToDebugger: the global will be invisible to the debugger (default false)\n"
"      principal: if present, its value converted to a number must be an\n"
"         integer that fits in 32 bits; use that as the new compartment's\n"
"         principal. Shell principals are toys, meant only for testing; one\n"
"         shell principal subsumes another if its set bits are a superset of\n"
"         the other's. Thus, a principal of 0 subsumes nothing, while a\n"
"         principals of ~0 subsumes all other principals. The absence of a\n"
"         principal is treated as if its bits were 0xffff, for subsumption\n"
"         purposes. If this property is omitted, supply no principal."),

    JS_FN_HELP("nukeCCW", NukeCCW, 1, 0,
"nukeCCW(wrapper)",
"  Nuke a CrossCompartmentWrapper, which turns it into a DeadProxyObject."),

    JS_FN_HELP("createMappedArrayBuffer", CreateMappedArrayBuffer, 1, 0,
"createMappedArrayBuffer(filename, [offset, [size]])",
"  Create an array buffer that mmaps the given file."),

    JS_FN_HELP("addPromiseReactions", AddPromiseReactions, 3, 0,
"addPromiseReactions(promise, onResolve, onReject)",
"  Calls the JS::AddPromiseReactions JSAPI function with the given arguments."),

    JS_FN_HELP("getMaxArgs", GetMaxArgs, 0, 0,
"getMaxArgs()",
"  Return the maximum number of supported args for a call."),

    JS_FN_HELP("objectEmulatingUndefined", ObjectEmulatingUndefined, 0, 0,
"objectEmulatingUndefined()",
"  Return a new object obj for which typeof obj === \"undefined\", obj == null\n"
"  and obj == undefined (and vice versa for !=), and ToBoolean(obj) === false.\n"),

    JS_FN_HELP("isCachingEnabled", IsCachingEnabled, 0, 0,
"isCachingEnabled()",
"  Return whether JS caching is enabled."),

    JS_FN_HELP("setCachingEnabled", SetCachingEnabled, 1, 0,
"setCachingEnabled(b)",
"  Enable or disable JS caching."),

    JS_FN_HELP("cacheEntry", CacheEntry, 1, 0,
"cacheEntry(code)",
"  Return a new opaque object which emulates a cache entry of a script.  This\n"
"  object encapsulates the code and its cached content. The cache entry is filled\n"
"  and read by the \"evaluate\" function by using it in place of the source, and\n"
"  by setting \"saveBytecode\" and \"loadBytecode\" options."),

    JS_FN_HELP("printProfilerEvents", PrintProfilerEvents, 0, 0,
"printProfilerEvents()",
"  Register a callback with the profiler that prints javascript profiler events\n"
"  to stderr.  Callback is only registered if profiling is enabled."),

    JS_FN_HELP("enableSingleStepProfiling", EnableSingleStepProfiling, 0, 0,
"enableSingleStepProfiling()",
"  This function will fail on platforms that don't support single-step profiling\n"
"  (currently everything but ARM-simulator). When enabled, at every instruction a\n"
"  backtrace will be recorded and stored in an array. Adjacent duplicate backtraces\n"
"  are discarded."),

    JS_FN_HELP("disableSingleStepProfiling", DisableSingleStepProfiling, 0, 0,
"disableSingleStepProfiling()",
"  Return the array of backtraces recorded by enableSingleStepProfiling."),

    JS_FN_HELP("enableSPSProfiling", EnableSPSProfiling, 0, 0,
"enableSPSProfiling()",
"  Enables SPS instrumentation and corresponding assertions, with slow\n"
"  assertions disabled.\n"),

    JS_FN_HELP("enableSPSProfilingWithSlowAssertions", EnableSPSProfilingWithSlowAssertions, 0, 0,
"enableSPSProfilingWithSlowAssertions()",
"  Enables SPS instrumentation and corresponding assertions, with slow\n"
"  assertions enabled.\n"),

    JS_FN_HELP("disableSPSProfiling", DisableSPSProfiling, 0, 0,
"disableSPSProfiling()",
"  Disables SPS instrumentation"),

    JS_FN_HELP("isLatin1", IsLatin1, 1, 0,
"isLatin1(s)",
"  Return true iff the string's characters are stored as Latin1."),

    JS_FN_HELP("stackPointerInfo", StackPointerInfo, 0, 0,
"stackPointerInfo()",
"  Return an int32 value which corresponds to the offset of the latest stack\n"
"  pointer, such that one can take the differences of 2 to estimate a frame-size."),

    JS_FN_HELP("entryPoints", EntryPoints, 1, 0,
"entryPoints(params)",
"Carry out some JSAPI operation as directed by |params|, and return an array of\n"
"objects describing which JavaScript entry points were invoked as a result.\n"
"|params| is an object whose properties indicate what operation to perform. Here\n"
"are the recognized groups of properties:\n"
"\n"
"{ function }: Call the object |params.function| with no arguments.\n"
"\n"
"{ object, property }: Fetch the property named |params.property| of\n"
"|params.object|.\n"
"\n"
"{ ToString }: Apply JS::ToString to |params.toString|.\n"
"\n"
"{ ToNumber }: Apply JS::ToNumber to |params.toNumber|.\n"
"\n"
"{ eval }: Apply JS::Evaluate to |params.eval|.\n"
"\n"
"The return value is an array of strings, with one element for each\n"
"JavaScript invocation that occurred as a result of the given\n"
"operation. Each element is the name of the function invoked, or the\n"
"string 'eval:FILENAME' if the code was invoked by 'eval' or something\n"
"similar.\n"),

    JS_FN_HELP("drainJobQueue", DrainJobQueue, 0, 0,
"drainJobQueue()",
"Take jobs from the shell's job queue in FIFO order and run them until the\n"
"queue is empty.\n"),

    JS_FN_HELP("setPromiseRejectionTrackerCallback", SetPromiseRejectionTrackerCallback, 1, 0,
"setPromiseRejectionTrackerCallback()",
"Sets the callback to be invoked whenever a Promise rejection is unhandled\n"
"or a previously-unhandled rejection becomes handled."),

#ifdef ENABLE_INTL_API
    JS_FN_HELP("addIntlExtras", AddIntlExtras, 1, 0,
"addIntlExtras(obj)",
"Adds various not-yet-standardized Intl functions as properties on the\n"
"provided object (this should generally be Intl itself).  The added\n"
"functions and their behavior are experimental: don't depend upon them\n"
"unless you're willing to update your code if these experimental APIs change\n"
"underneath you."),
#endif // ENABLE_INTL_API

    JS_FS_HELP_END
};

static const JSFunctionSpecWithHelp fuzzing_unsafe_functions[] = {
    JS_FN_HELP("clone", Clone, 1, 0,
"clone(fun[, scope])",
"  Clone function object."),

    JS_FN_HELP("getSelfHostedValue", GetSelfHostedValue, 1, 0,
"getSelfHostedValue()",
"  Get a self-hosted value by its name. Note that these values don't get \n"
"  cached, so repeatedly getting the same value creates multiple distinct clones."),

    JS_FN_HELP("line2pc", LineToPC, 0, 0,
"line2pc([fun,] line)",
"  Map line number to PC."),

    JS_FN_HELP("pc2line", PCToLine, 0, 0,
"pc2line(fun[, pc])",
"  Map PC to line number."),

    JS_FN_HELP("nestedShell", NestedShell, 0, 0,
"nestedShell(shellArgs...)",
"  Execute the given code in a new JS shell process, passing this nested shell\n"
"  the arguments passed to nestedShell. argv[0] of the nested shell will be argv[0]\n"
"  of the current shell (which is assumed to be the actual path to the shell.\n"
"  arguments[0] (of the call to nestedShell) will be argv[1], arguments[1] will\n"
"  be argv[2], etc."),

    JS_INLINABLE_FN_HELP("assertFloat32", testingFunc_assertFloat32, 2, 0, TestAssertFloat32,
"assertFloat32(value, isFloat32)",
"  In IonMonkey only, asserts that value has (resp. hasn't) the MIRType::Float32 if isFloat32 is true (resp. false)."),

    JS_INLINABLE_FN_HELP("assertRecoveredOnBailout", testingFunc_assertRecoveredOnBailout, 2, 0,
TestAssertRecoveredOnBailout,
"assertRecoveredOnBailout(var)",
"  In IonMonkey only, asserts that variable has RecoveredOnBailout flag."),

    JS_FN_HELP("withSourceHook", WithSourceHook, 1, 0,
"withSourceHook(hook, fun)",
"  Set this JS runtime's lazy source retrieval hook (that is, the hook\n"
"  used to find sources compiled with |CompileOptions::LAZY_SOURCE|) to\n"
"  |hook|; call |fun| with no arguments; and then restore the runtime's\n"
"  original hook. Return or throw whatever |fun| did. |hook| gets\n"
"  passed the requested code's URL, and should return a string.\n"
"\n"
"  Notes:\n"
"\n"
"  1) SpiderMonkey may assert if the returned code isn't close enough\n"
"  to the script's real code, so this function is not fuzzer-safe.\n"
"\n"
"  2) The runtime can have only one source retrieval hook active at a\n"
"  time. If |fun| is not careful, |hook| could be asked to retrieve the\n"
"  source code for compilations that occurred long before it was set,\n"
"  and that it knows nothing about. The reverse applies as well: the\n"
"  original hook, that we reinstate after the call to |fun| completes,\n"
"  might be asked for the source code of compilations that |fun|\n"
"  performed, and which, presumably, only |hook| knows how to find.\n"),

    JS_FN_HELP("wrapWithProto", WrapWithProto, 2, 0,
"wrapWithProto(obj)",
"  Wrap an object into a noop wrapper with prototype semantics.\n"
"  Note: This is not fuzzing safe because it can be used to construct\n"
"        deeply nested wrapper chains that cannot exist in the wild."),

    JS_FN_HELP("trackedOpts", ReflectTrackedOptimizations, 1, 0,
"trackedOpts(fun)",
"  Returns an object describing the tracked optimizations of |fun|, if\n"
"  any. If |fun| is not a scripted function or has not been compiled by\n"
"  Ion, null is returned."),

    JS_FN_HELP("dumpScopeChain", DumpScopeChain, 1, 0,
"dumpScopeChain(obj)",
"  Prints the scope chain of an interpreted function or a module."),

    JS_FN_HELP("crash", Crash, 0, 0,
"crash([message])",
"  Crashes the process with a MOZ_CRASH."),

    JS_FN_HELP("setARMHwCapFlags", SetARMHwCapFlags, 1, 0,
"setARMHwCapFlags(\"flag1,flag2 flag3\")",
"  On non-ARM, no-op. On ARM, set the hardware capabilities. The list of \n"
"  flags is available by calling this function with \"help\" as the flag's name"),

    JS_FN_HELP("wasmLoop", WasmLoop, 2, 0,
"wasmLoop(filename, imports)",
"  Performs an AFL-style persistent loop reading data from the given file and passing it\n"
"  to the 'wasmEval' function together with the specified imports object."),

    JS_FS_HELP_END
};

static const JSFunctionSpecWithHelp console_functions[] = {
    JS_FN_HELP("log", Print, 0, 0,
"log([exp ...])",
"  Evaluate and print expressions to stdout.\n"
"  This function is an alias of the print() function."),
    JS_FS_HELP_END
};

bool
DefineConsole(JSContext* cx, HandleObject global)
{
    RootedObject obj(cx, JS_NewPlainObject(cx));
    return obj &&
           JS_DefineFunctionsWithHelp(cx, obj, console_functions) &&
           JS_DefineProperty(cx, global, "console", obj, 0);
}

#ifdef MOZ_PROFILING
# define PROFILING_FUNCTION_COUNT 5
# ifdef MOZ_CALLGRIND
#  define CALLGRIND_FUNCTION_COUNT 3
# else
#  define CALLGRIND_FUNCTION_COUNT 0
# endif
# ifdef MOZ_VTUNE
#  define VTUNE_FUNCTION_COUNT 4
# else
#  define VTUNE_FUNCTION_COUNT 0
# endif
# define EXTERNAL_FUNCTION_COUNT (PROFILING_FUNCTION_COUNT + CALLGRIND_FUNCTION_COUNT + VTUNE_FUNCTION_COUNT)
#else
# define EXTERNAL_FUNCTION_COUNT 0
#endif

#undef PROFILING_FUNCTION_COUNT
#undef CALLGRIND_FUNCTION_COUNT
#undef VTUNE_FUNCTION_COUNT
#undef EXTERNAL_FUNCTION_COUNT

static bool
PrintHelpString(JSContext* cx, HandleValue v)
{
    JSString* str = v.toString();
    MOZ_ASSERT(gOutFile->isOpen());

    JSLinearString* linear = str->ensureLinear(cx);
    if (!linear)
        return false;

    JS::AutoCheckCannotGC nogc;
    if (linear->hasLatin1Chars()) {
        for (const Latin1Char* p = linear->latin1Chars(nogc); *p; p++)
            fprintf(gOutFile->fp, "%c", char(*p));
    } else {
        for (const char16_t* p = linear->twoByteChars(nogc); *p; p++)
            fprintf(gOutFile->fp, "%c", char(*p));
    }
    fprintf(gOutFile->fp, "\n");

    return true;
}

static bool
PrintHelp(JSContext* cx, HandleObject obj)
{
    RootedValue usage(cx);
    if (!JS_GetProperty(cx, obj, "usage", &usage))
        return false;
    RootedValue help(cx);
    if (!JS_GetProperty(cx, obj, "help", &help))
        return false;

    if (!usage.isString() || !help.isString())
        return true;

    return PrintHelpString(cx, usage) && PrintHelpString(cx, help);
}

static bool
PrintEnumeratedHelp(JSContext* cx, HandleObject obj, bool brief)
{
    AutoIdVector idv(cx);
    if (!GetPropertyKeys(cx, obj, JSITER_OWNONLY | JSITER_HIDDEN, &idv))
        return false;

    for (size_t i = 0; i < idv.length(); i++) {
        RootedValue v(cx);
        RootedId id(cx, idv[i]);
        if (!JS_GetPropertyById(cx, obj, id, &v))
            return false;
        if (v.isObject()) {
            RootedObject funcObj(cx, &v.toObject());
            if (!PrintHelp(cx, funcObj))
                return false;
        }
    }

    return true;
}

static bool
Help(JSContext* cx, unsigned argc, Value* vp)
{
    if (!gOutFile->isOpen()) {
        JS_ReportErrorASCII(cx, "output file is closed");
        return false;
    }

    CallArgs args = CallArgsFromVp(argc, vp);

    RootedObject obj(cx);
    if (args.length() == 0) {
        fprintf(gOutFile->fp, "%s\n", JS_GetImplementationVersion());

        RootedObject global(cx, JS::CurrentGlobalOrNull(cx));
        if (!PrintEnumeratedHelp(cx, global, false))
            return false;
    } else {
        for (unsigned i = 0; i < args.length(); i++) {
            if (args[i].isPrimitive()) {
                JS_ReportErrorASCII(cx, "primitive arg");
                return false;
            }
            obj = args[i].toObjectOrNull();
            if (!PrintHelp(cx, obj))
                return false;
        }
    }

    args.rval().setUndefined();
    return true;
}

static const JSErrorFormatString jsShell_ErrorFormatString[JSShellErr_Limit] = {
#define MSG_DEF(name, count, exception, format) \
    { #name, format, count, JSEXN_ERR } ,
#include "jsshell.msg"
#undef MSG_DEF
};

const JSErrorFormatString*
js::shell::my_GetErrorMessage(void* userRef, const unsigned errorNumber)
{
    if (errorNumber == 0 || errorNumber >= JSShellErr_Limit)
        return nullptr;

    return &jsShell_ErrorFormatString[errorNumber];
}

static bool
CreateLastWarningObject(JSContext* cx, JSErrorReport* report)
{
    RootedObject warningObj(cx, JS_NewObject(cx, nullptr));
    if (!warningObj)
        return false;

    RootedString nameStr(cx);
    if (report->exnType == JSEXN_WARN)
        nameStr = JS_NewStringCopyZ(cx, "Warning");
    else
        nameStr = GetErrorTypeName(cx, report->exnType);
    if (!nameStr)
        return false;
    RootedValue nameVal(cx, StringValue(nameStr));
    if (!DefineProperty(cx, warningObj, cx->names().name, nameVal))
        return false;

    RootedString messageStr(cx, report->newMessageString(cx));
    if (!messageStr)
        return false;
    RootedValue messageVal(cx, StringValue(messageStr));
    if (!DefineProperty(cx, warningObj, cx->names().message, messageVal))
        return false;

    RootedValue linenoVal(cx, Int32Value(report->lineno));
    if (!DefineProperty(cx, warningObj, cx->names().lineNumber, linenoVal))
        return false;

    RootedValue columnVal(cx, Int32Value(report->column));
    if (!DefineProperty(cx, warningObj, cx->names().columnNumber, columnVal))
        return false;

    GetShellContext(cx)->lastWarning.setObject(*warningObj);
    return true;
}

static FILE*
ErrorFilePointer()
{
    if (gErrFile->isOpen())
        return gErrFile->fp;

    fprintf(stderr, "error file is closed; falling back to stderr\n");
    return stderr;
}

static bool
PrintStackTrace(JSContext* cx, HandleValue exn)
{
    if (!exn.isObject())
        return false;

    Maybe<JSAutoCompartment> ac;
    RootedObject exnObj(cx, &exn.toObject());
    if (IsCrossCompartmentWrapper(exnObj)) {
        exnObj = UncheckedUnwrap(exnObj);
        ac.emplace(cx, exnObj);
    }

    // Ignore non-ErrorObject thrown by |throw| statement.
    if (!exnObj->is<ErrorObject>())
        return true;

    // Exceptions thrown while compiling top-level script have no stack.
    RootedObject stackObj(cx, exnObj->as<ErrorObject>().stack());
    if (!stackObj)
        return true;

    RootedString stackStr(cx);
    if (!BuildStackString(cx, stackObj, &stackStr, 2))
        return false;

    UniqueChars stack(JS_EncodeStringToUTF8(cx, stackStr));
    if (!stack)
        return false;

    FILE* fp = ErrorFilePointer();
    fputs("Stack:\n", fp);
    fputs(stack.get(), fp);

    return true;
}

js::shell::AutoReportException::~AutoReportException()
{
    if (!JS_IsExceptionPending(cx))
        return;

    // Get exception object before printing and clearing exception.
    RootedValue exn(cx);
    (void) JS_GetPendingException(cx, &exn);

    JS_ClearPendingException(cx);

    ShellContext* sc = GetShellContext(cx);
    js::ErrorReport report(cx);
    if (!report.init(cx, exn, js::ErrorReport::WithSideEffects)) {
        fprintf(stderr, "out of memory initializing ErrorReport\n");
        fflush(stderr);
        JS_ClearPendingException(cx);
        return;
    }

    MOZ_ASSERT(!JSREPORT_IS_WARNING(report.report()->flags));

    FILE* fp = ErrorFilePointer();
    PrintError(cx, fp, report.toStringResult(), report.report(), reportWarnings);

    {
        JS::AutoSaveExceptionState savedExc(cx);
        if (!PrintStackTrace(cx, exn))
            fputs("(Unable to print stack trace)\n", fp);
        savedExc.restore();
    }

    if (report.report()->errorNumber == JSMSG_OUT_OF_MEMORY)
        sc->exitCode = EXITCODE_OUT_OF_MEMORY;
    else
        sc->exitCode = EXITCODE_RUNTIME_ERROR;

    JS_ClearPendingException(cx);
}

void
js::shell::WarningReporter(JSContext* cx, JSErrorReport* report)
{
    ShellContext* sc = GetShellContext(cx);
    FILE* fp = ErrorFilePointer();

    MOZ_ASSERT(report);
    MOZ_ASSERT(JSREPORT_IS_WARNING(report->flags));

    if (sc->lastWarningEnabled) {
        JS::AutoSaveExceptionState savedExc(cx);
        if (!CreateLastWarningObject(cx, report)) {
            fputs("Unhandled error happened while creating last warning object.\n", fp);
            fflush(fp);
        }
        savedExc.restore();
    }

    // Print the warning.
    PrintError(cx, fp, JS::ConstUTF8CharsZ(), report, reportWarnings);
}

static bool
global_enumerate(JSContext* cx, HandleObject obj)
{
#ifdef LAZY_STANDARD_CLASSES
    return JS_EnumerateStandardClasses(cx, obj);
#else
    return true;
#endif
}

static bool
global_resolve(JSContext* cx, HandleObject obj, HandleId id, bool* resolvedp)
{
#ifdef LAZY_STANDARD_CLASSES
    if (!JS_ResolveStandardClass(cx, obj, id, resolvedp))
        return false;
#endif
    return true;
}

static bool
global_mayResolve(const JSAtomState& names, jsid id, JSObject* maybeObj)
{
    return JS_MayResolveStandardClass(names, id, maybeObj);
}

static const JSClassOps global_classOps = {
    nullptr, nullptr, nullptr, nullptr,
    global_enumerate, global_resolve, global_mayResolve,
    nullptr,
    nullptr, nullptr, nullptr,
    JS_GlobalObjectTraceHook
};

static const JSClass global_class = {
    "global", JSCLASS_GLOBAL_FLAGS,
    &global_classOps
};

/*
 * Define a FakeDOMObject constructor. It returns an object with a getter,
 * setter and method with attached JitInfo. This object can be used to test
 * IonMonkey DOM optimizations in the shell.
 */
static const uint32_t DOM_OBJECT_SLOT = 0;

static bool
dom_genericGetter(JSContext* cx, unsigned argc, JS::Value* vp);

static bool
dom_genericSetter(JSContext* cx, unsigned argc, JS::Value* vp);

static bool
dom_genericMethod(JSContext* cx, unsigned argc, JS::Value* vp);

#ifdef DEBUG
static const JSClass* GetDomClass();
#endif

static bool
dom_get_x(JSContext* cx, HandleObject obj, void* self, JSJitGetterCallArgs args)
{
    MOZ_ASSERT(JS_GetClass(obj) == GetDomClass());
    MOZ_ASSERT(self == (void*)0x1234);
    args.rval().set(JS_NumberValue(double(3.14)));
    return true;
}

static bool
dom_set_x(JSContext* cx, HandleObject obj, void* self, JSJitSetterCallArgs args)
{
    MOZ_ASSERT(JS_GetClass(obj) == GetDomClass());
    MOZ_ASSERT(self == (void*)0x1234);
    return true;
}

static bool
dom_doFoo(JSContext* cx, HandleObject obj, void* self, const JSJitMethodCallArgs& args)
{
    MOZ_ASSERT(JS_GetClass(obj) == GetDomClass());
    MOZ_ASSERT(self == (void*)0x1234);

    /* Just return args.length(). */
    args.rval().setInt32(args.length());
    return true;
}

static const JSJitInfo dom_x_getterinfo = {
    { (JSJitGetterOp)dom_get_x },
    { 0 },    /* protoID */
    { 0 },    /* depth */
    JSJitInfo::AliasNone, /* aliasSet */
    JSJitInfo::Getter,
    JSVAL_TYPE_UNKNOWN, /* returnType */
    true,     /* isInfallible. False in setters. */
    true,     /* isMovable */
    true,     /* isEliminatable */
    false,    /* isAlwaysInSlot */
    false,    /* isLazilyCachedInSlot */
    false,    /* isTypedMethod */
    0         /* slotIndex */
};

static const JSJitInfo dom_x_setterinfo = {
    { (JSJitGetterOp)dom_set_x },
    { 0 },    /* protoID */
    { 0 },    /* depth */
    JSJitInfo::Setter,
    JSJitInfo::AliasEverything, /* aliasSet */
    JSVAL_TYPE_UNKNOWN, /* returnType */
    false,    /* isInfallible. False in setters. */
    false,    /* isMovable. */
    false,    /* isEliminatable. */
    false,    /* isAlwaysInSlot */
    false,    /* isLazilyCachedInSlot */
    false,    /* isTypedMethod */
    0         /* slotIndex */
};

static const JSJitInfo doFoo_methodinfo = {
    { (JSJitGetterOp)dom_doFoo },
    { 0 },    /* protoID */
    { 0 },    /* depth */
    JSJitInfo::Method,
    JSJitInfo::AliasEverything, /* aliasSet */
    JSVAL_TYPE_UNKNOWN, /* returnType */
    false,    /* isInfallible. False in setters. */
    false,    /* isMovable */
    false,    /* isEliminatable */
    false,    /* isAlwaysInSlot */
    false,    /* isLazilyCachedInSlot */
    false,    /* isTypedMethod */
    0         /* slotIndex */
};

static const JSPropertySpec dom_props[] = {
    {"x",
     JSPROP_SHARED | JSPROP_ENUMERATE,
     { {
        { { dom_genericGetter, &dom_x_getterinfo } },
        { { dom_genericSetter, &dom_x_setterinfo } }
     } },
    },
    JS_PS_END
};

static const JSFunctionSpec dom_methods[] = {
    JS_FNINFO("doFoo", dom_genericMethod, &doFoo_methodinfo, 3, JSPROP_ENUMERATE),
    JS_FS_END
};

static const JSClass dom_class = {
    "FakeDOMObject", JSCLASS_IS_DOMJSCLASS | JSCLASS_HAS_RESERVED_SLOTS(2)
};

#ifdef DEBUG
static const JSClass* GetDomClass() {
    return &dom_class;
}
#endif

static bool
dom_genericGetter(JSContext* cx, unsigned argc, JS::Value* vp)
{
    CallArgs args = CallArgsFromVp(argc, vp);
    RootedObject obj(cx, JS_THIS_OBJECT(cx, vp));
    if (!obj)
        return false;

    if (JS_GetClass(obj) != &dom_class) {
        args.rval().set(UndefinedValue());
        return true;
    }

    JS::Value val = js::GetReservedSlot(obj, DOM_OBJECT_SLOT);

    const JSJitInfo* info = FUNCTION_VALUE_TO_JITINFO(args.calleev());
    MOZ_ASSERT(info->type() == JSJitInfo::Getter);
    JSJitGetterOp getter = info->getter;
    return getter(cx, obj, val.toPrivate(), JSJitGetterCallArgs(args));
}

static bool
dom_genericSetter(JSContext* cx, unsigned argc, JS::Value* vp)
{
    CallArgs args = CallArgsFromVp(argc, vp);
    RootedObject obj(cx, JS_THIS_OBJECT(cx, vp));
    if (!obj)
        return false;

    MOZ_ASSERT(args.length() == 1);

    if (JS_GetClass(obj) != &dom_class) {
        args.rval().set(UndefinedValue());
        return true;
    }

    JS::Value val = js::GetReservedSlot(obj, DOM_OBJECT_SLOT);

    const JSJitInfo* info = FUNCTION_VALUE_TO_JITINFO(args.calleev());
    MOZ_ASSERT(info->type() == JSJitInfo::Setter);
    JSJitSetterOp setter = info->setter;
    if (!setter(cx, obj, val.toPrivate(), JSJitSetterCallArgs(args)))
        return false;
    args.rval().set(UndefinedValue());
    return true;
}

static bool
dom_genericMethod(JSContext* cx, unsigned argc, JS::Value* vp)
{
    CallArgs args = CallArgsFromVp(argc, vp);
    RootedObject obj(cx, JS_THIS_OBJECT(cx, vp));
    if (!obj)
        return false;

    if (JS_GetClass(obj) != &dom_class) {
        args.rval().set(UndefinedValue());
        return true;
    }

    JS::Value val = js::GetReservedSlot(obj, DOM_OBJECT_SLOT);

    const JSJitInfo* info = FUNCTION_VALUE_TO_JITINFO(args.calleev());
    MOZ_ASSERT(info->type() == JSJitInfo::Method);
    JSJitMethodOp method = info->method;
    return method(cx, obj, val.toPrivate(), JSJitMethodCallArgs(args));
}

static void
InitDOMObject(HandleObject obj)
{
    /* Fow now just initialize to a constant we can check. */
    SetReservedSlot(obj, DOM_OBJECT_SLOT, PrivateValue((void*)0x1234));
}

static bool
dom_constructor(JSContext* cx, unsigned argc, JS::Value* vp)
{
    CallArgs args = CallArgsFromVp(argc, vp);

    RootedObject callee(cx, &args.callee());
    RootedValue protov(cx);
    if (!GetProperty(cx, callee, callee, cx->names().prototype, &protov))
        return false;

    if (!protov.isObject()) {
        JS_ReportErrorNumberASCII(cx, GetErrorMessage, nullptr, JSMSG_BAD_PROTOTYPE,
                                  "FakeDOMObject");
        return false;
    }

    RootedObject proto(cx, &protov.toObject());
    RootedObject domObj(cx, JS_NewObjectWithGivenProto(cx, &dom_class, proto));
    if (!domObj)
        return false;

    InitDOMObject(domObj);

    args.rval().setObject(*domObj);
    return true;
}

static bool
InstanceClassHasProtoAtDepth(const Class* clasp, uint32_t protoID, uint32_t depth)
{
    /* There's only a single (fake) DOM object in the shell, so just return true. */
    return true;
}

class ScopedFileDesc
{
    intptr_t fd_;
  public:
    enum LockType { READ_LOCK, WRITE_LOCK };
    ScopedFileDesc(int fd, LockType lockType)
      : fd_(fd)
    {
        if (fd == -1)
            return;
        if (!jsCacheOpened.compareExchange(false, true)) {
            close(fd_);
            fd_ = -1;
            return;
        }
    }
    ~ScopedFileDesc() {
        if (fd_ == -1)
            return;
        MOZ_ASSERT(jsCacheOpened == true);
        jsCacheOpened = false;
        close(fd_);
    }
    operator intptr_t() const {
        return fd_;
    }
    intptr_t forget() {
        intptr_t ret = fd_;
        fd_ = -1;
        return ret;
    }
};

// To guard against corrupted cache files generated by previous crashes, write
// asmJSCacheCookie to the first uint32_t of the file only after the file is
// fully serialized and flushed to disk.
static const uint32_t asmJSCacheCookie = 0xabbadaba;

static bool
ShellOpenAsmJSCacheEntryForRead(HandleObject global, const char16_t* begin, const char16_t* limit,
                                size_t* serializedSizeOut, const uint8_t** memoryOut,
                                intptr_t* handleOut)
{
    if (!jsCachingEnabled || !jsCacheAsmJSPath)
        return false;

    ScopedFileDesc fd(open(jsCacheAsmJSPath, O_RDWR), ScopedFileDesc::READ_LOCK);
    if (fd == -1)
        return false;

    // Get the size and make sure we can dereference at least one uint32_t.
    off_t off = lseek(fd, 0, SEEK_END);
    if (off == -1 || off < (off_t)sizeof(uint32_t))
        return false;

    // Map the file into memory.
    void* memory;
#ifdef XP_WIN
    HANDLE fdOsHandle = (HANDLE)_get_osfhandle(fd);
    HANDLE fileMapping = CreateFileMapping(fdOsHandle, nullptr, PAGE_READWRITE, 0, 0, nullptr);
    if (!fileMapping)
        return false;

    memory = MapViewOfFile(fileMapping, FILE_MAP_READ, 0, 0, 0);
    CloseHandle(fileMapping);
    if (!memory)
        return false;
#else
    memory = mmap(nullptr, off, PROT_READ, MAP_SHARED, fd, 0);
    if (memory == MAP_FAILED)
        return false;
#endif

    // Perform check described by asmJSCacheCookie comment.
    if (*(uint32_t*)memory != asmJSCacheCookie) {
#ifdef XP_WIN
        UnmapViewOfFile(memory);
#else
        munmap(memory, off);
#endif
        return false;
    }

    // The embedding added the cookie so strip it off of the buffer returned to
    // the JS engine.
    *serializedSizeOut = off - sizeof(uint32_t);
    *memoryOut = (uint8_t*)memory + sizeof(uint32_t);
    *handleOut = fd.forget();
    return true;
}

static void
ShellCloseAsmJSCacheEntryForRead(size_t serializedSize, const uint8_t* memory, intptr_t handle)
{
    // Undo the cookie adjustment done when opening the file.
    memory -= sizeof(uint32_t);
    serializedSize += sizeof(uint32_t);

    // Release the memory mapping and file.
#ifdef XP_WIN
    UnmapViewOfFile(const_cast<uint8_t*>(memory));
#else
    munmap(const_cast<uint8_t*>(memory), serializedSize);
#endif

    MOZ_ASSERT(jsCacheOpened == true);
    jsCacheOpened = false;
    close(handle);
}

static JS::AsmJSCacheResult
ShellOpenAsmJSCacheEntryForWrite(HandleObject global, bool installed,
                                 const char16_t* begin, const char16_t* end,
                                 size_t serializedSize, uint8_t** memoryOut, intptr_t* handleOut)
{
    if (!jsCachingEnabled || !jsCacheAsmJSPath)
        return JS::AsmJSCache_Disabled_ShellFlags;

    // Create the cache directory if it doesn't already exist.
    struct stat dirStat;
    if (stat(jsCacheDir, &dirStat) == 0) {
        if (!(dirStat.st_mode & S_IFDIR))
            return JS::AsmJSCache_InternalError;
    } else {
#ifdef XP_WIN
        if (mkdir(jsCacheDir) != 0)
            return JS::AsmJSCache_InternalError;
#else
        if (mkdir(jsCacheDir, 0777) != 0)
            return JS::AsmJSCache_InternalError;
#endif
    }

    ScopedFileDesc fd(open(jsCacheAsmJSPath, O_CREAT|O_RDWR, 0660), ScopedFileDesc::WRITE_LOCK);
    if (fd == -1)
        return JS::AsmJSCache_InternalError;

    // Include extra space for the asmJSCacheCookie.
    serializedSize += sizeof(uint32_t);

    // Resize the file to the appropriate size after zeroing their contents.
#ifdef XP_WIN
    if (chsize(fd, 0))
        return JS::AsmJSCache_InternalError;
    if (chsize(fd, serializedSize))
        return JS::AsmJSCache_InternalError;
#else
    if (ftruncate(fd, 0))
        return JS::AsmJSCache_InternalError;
    if (ftruncate(fd, serializedSize))
        return JS::AsmJSCache_InternalError;
#endif

    // Map the file into memory.
    void* memory;
#ifdef XP_WIN
    HANDLE fdOsHandle = (HANDLE)_get_osfhandle(fd);
    HANDLE fileMapping = CreateFileMapping(fdOsHandle, nullptr, PAGE_READWRITE, 0, 0, nullptr);
    if (!fileMapping)
        return JS::AsmJSCache_InternalError;

    memory = MapViewOfFile(fileMapping, FILE_MAP_WRITE, 0, 0, 0);
    CloseHandle(fileMapping);
    if (!memory)
        return JS::AsmJSCache_InternalError;
    MOZ_ASSERT(*(uint32_t*)memory == 0);
#else
    memory = mmap(nullptr, serializedSize, PROT_READ, MAP_SHARED, fd, 0);
    if (memory == MAP_FAILED)
        return JS::AsmJSCache_InternalError;
    MOZ_ASSERT(*(uint32_t*)memory == 0);
    if (mprotect(memory, serializedSize, PROT_WRITE))
        return JS::AsmJSCache_InternalError;
#endif

    // The embedding added the cookie so strip it off of the buffer returned to
    // the JS engine. The asmJSCacheCookie will be written on close, below.
    *memoryOut = (uint8_t*)memory + sizeof(uint32_t);
    *handleOut = fd.forget();
    return JS::AsmJSCache_Success;
}

static void
ShellCloseAsmJSCacheEntryForWrite(size_t serializedSize, uint8_t* memory, intptr_t handle)
{
    // Undo the cookie adjustment done when opening the file.
    memory -= sizeof(uint32_t);
    serializedSize += sizeof(uint32_t);

    // Write the magic cookie value after flushing the entire cache entry.
#ifdef XP_WIN
    FlushViewOfFile(memory, serializedSize);
    FlushFileBuffers(HANDLE(_get_osfhandle(handle)));
#else
    msync(memory, serializedSize, MS_SYNC);
#endif

    MOZ_ASSERT(*(uint32_t*)memory == 0);
    *(uint32_t*)memory = asmJSCacheCookie;

    // Free the memory mapping and file.
#ifdef XP_WIN
    UnmapViewOfFile(const_cast<uint8_t*>(memory));
#else
    munmap(memory, serializedSize);
#endif

    MOZ_ASSERT(jsCacheOpened == true);
    jsCacheOpened = false;
    close(handle);
}

static bool
ShellBuildId(JS::BuildIdCharVector* buildId)
{
    // The browser embeds the date into the buildid and the buildid is embedded
    // in the binary, so every 'make' necessarily builds a new firefox binary.
    // Fortunately, the actual firefox executable is tiny -- all the code is in
    // libxul.so and other shared modules -- so this isn't a big deal. Not so
    // for the statically-linked JS shell. To avoid recompiling js.cpp and
    // re-linking 'js' on every 'make', we use a constant buildid and rely on
    // the shell user to manually clear the cache (deleting the dir passed to
    // --js-cache) between cache-breaking updates. Note: jit_tests.py does this
    // on every run).
    const char buildid[] = "JS-shell";
    return buildId->append(buildid, sizeof(buildid));
}

static const JS::AsmJSCacheOps asmJSCacheOps = {
    ShellOpenAsmJSCacheEntryForRead,
    ShellCloseAsmJSCacheEntryForRead,
    ShellOpenAsmJSCacheEntryForWrite,
    ShellCloseAsmJSCacheEntryForWrite
};

static JSObject*
NewGlobalObject(JSContext* cx, JS::CompartmentOptions& options,
                JSPrincipals* principals)
{
    RootedObject glob(cx, JS_NewGlobalObject(cx, &global_class, principals,
                                             JS::DontFireOnNewGlobalHook, options));
    if (!glob)
        return nullptr;

    {
        JSAutoCompartment ac(cx, glob);

#ifndef LAZY_STANDARD_CLASSES
        if (!JS_InitStandardClasses(cx, glob))
            return nullptr;
#endif

        bool succeeded;
        if (!JS_SetImmutablePrototype(cx, glob, &succeeded))
            return nullptr;
        MOZ_ASSERT(succeeded,
                   "a fresh, unexposed global object is always capable of "
                   "having its [[Prototype]] be immutable");

#ifdef JS_HAS_CTYPES
        if (!JS_InitCTypesClass(cx, glob))
            return nullptr;
#endif
        if (!JS_InitReflectParse(cx, glob))
            return nullptr;
        if (!JS_DefineDebuggerObject(cx, glob))
            return nullptr;
        if (!JS::RegisterPerfMeasurement(cx, glob))
            return nullptr;
        if (!JS_DefineFunctionsWithHelp(cx, glob, shell_functions) ||
            !JS_DefineProfilingFunctions(cx, glob))
        {
            return nullptr;
        }
        if (!js::DefineTestingFunctions(cx, glob, fuzzingSafe, disableOOMFunctions))
            return nullptr;

        if (!fuzzingSafe) {
            if (!JS_DefineFunctionsWithHelp(cx, glob, fuzzing_unsafe_functions))
                return nullptr;
            if (!DefineConsole(cx, glob))
                return nullptr;
        }

        if (!DefineOS(cx, glob, fuzzingSafe, &gOutFile, &gErrFile))
            return nullptr;

        RootedObject performanceObj(cx, JS_NewObject(cx, nullptr));
        if (!performanceObj)
            return nullptr;
        RootedObject mozMemoryObj(cx, JS_NewObject(cx, nullptr));
        if (!mozMemoryObj)
            return nullptr;
        RootedObject gcObj(cx, gc::NewMemoryInfoObject(cx));
        if (!gcObj)
            return nullptr;
        if (!JS_DefineProperty(cx, glob, "performance", performanceObj, JSPROP_ENUMERATE))
            return nullptr;
        if (!JS_DefineProperty(cx, performanceObj, "mozMemory", mozMemoryObj, JSPROP_ENUMERATE))
            return nullptr;
        if (!JS_DefineProperty(cx, mozMemoryObj, "gc", gcObj, JSPROP_ENUMERATE))
            return nullptr;

        /* Initialize FakeDOMObject. */
        static const js::DOMCallbacks DOMcallbacks = {
            InstanceClassHasProtoAtDepth
        };
        SetDOMCallbacks(cx, &DOMcallbacks);

        RootedObject domProto(cx, JS_InitClass(cx, glob, nullptr, &dom_class, dom_constructor,
                                               0, dom_props, dom_methods, nullptr, nullptr));
        if (!domProto)
            return nullptr;

        /* Initialize FakeDOMObject.prototype */
        InitDOMObject(domProto);
    }

    JS_FireOnNewGlobalObject(cx, glob);

    return glob;
}

static bool
BindScriptArgs(JSContext* cx, OptionParser* op)
{
    AutoReportException are(cx);

    MultiStringRange msr = op->getMultiStringArg("scriptArgs");
    RootedObject scriptArgs(cx);
    scriptArgs = JS_NewArrayObject(cx, 0);
    if (!scriptArgs)
        return false;

    if (!JS_DefineProperty(cx, cx->global(), "scriptArgs", scriptArgs, 0))
        return false;

    for (size_t i = 0; !msr.empty(); msr.popFront(), ++i) {
        const char* scriptArg = msr.front();
        JS::RootedString str(cx, JS_NewStringCopyZ(cx, scriptArg));
        if (!str ||
            !JS_DefineElement(cx, scriptArgs, i, str, JSPROP_ENUMERATE))
        {
            return false;
        }
    }

    const char* scriptPath = op->getStringArg("script");
    RootedValue scriptPathValue(cx);
    if (scriptPath) {
        RootedString scriptPathString(cx, JS_NewStringCopyZ(cx, scriptPath));
        if (!scriptPathString)
            return false;
        scriptPathValue = StringValue(scriptPathString);
    } else {
        scriptPathValue = UndefinedValue();
    }

    if (!JS_DefineProperty(cx, cx->global(), "scriptPath", scriptPathValue, 0))
        return false;

    return true;
}

static bool
OptionFailure(const char* option, const char* str)
{
    fprintf(stderr, "Unrecognized option for %s: %s\n", option, str);
    return false;
}

static MOZ_MUST_USE bool
ProcessArgs(JSContext* cx, OptionParser* op)
{
    ShellContext* sc = GetShellContext(cx);

    if (op->getBoolOption('s'))
        JS::ContextOptionsRef(cx).toggleExtraWarnings();

    /* |scriptArgs| gets bound on the global before any code is run. */
    if (!BindScriptArgs(cx, op))
        return false;

    MultiStringRange filePaths = op->getMultiStringOption('f');
    MultiStringRange codeChunks = op->getMultiStringOption('e');
    MultiStringRange modulePaths = op->getMultiStringOption('m');

    if (filePaths.empty() &&
        codeChunks.empty() &&
        modulePaths.empty() &&
        !op->getStringArg("script"))
    {
        return Process(cx, nullptr, true); /* Interactive. */
    }

    if (const char* path = op->getStringOption("module-load-path"))
        moduleLoadPath = path;

    if (!modulePaths.empty() && !InitModuleLoader(cx))
        return false;

    while (!filePaths.empty() || !codeChunks.empty() || !modulePaths.empty()) {
        size_t fpArgno = filePaths.empty() ? SIZE_MAX : filePaths.argno();
        size_t ccArgno = codeChunks.empty() ? SIZE_MAX : codeChunks.argno();
        size_t mpArgno = modulePaths.empty() ? SIZE_MAX : modulePaths.argno();

        if (fpArgno < ccArgno && fpArgno < mpArgno) {
            char* path = filePaths.front();
            if (!Process(cx, path, false, FileScript))
                return false;
            filePaths.popFront();
        } else if (ccArgno < fpArgno && ccArgno < mpArgno) {
            const char* code = codeChunks.front();
            RootedValue rval(cx);
            JS::CompileOptions opts(cx);
            opts.setFileAndLine("-e", 1);
            if (!JS::Evaluate(cx, opts, code, strlen(code), &rval))
                return false;
            codeChunks.popFront();
            if (sc->quitting)
                break;
        } else {
            MOZ_ASSERT(mpArgno < fpArgno && mpArgno < ccArgno);
            char* path = modulePaths.front();
            if (!Process(cx, path, false, FileModule))
                return false;
            modulePaths.popFront();
        }
    }

    if (sc->quitting)
        return false;

    /* The |script| argument is processed after all options. */
    if (const char* path = op->getStringArg("script")) {
        if (!Process(cx, path, false))
            return false;
    }

    DrainJobQueue(cx);

    if (op->getBoolOption('i')) {
        if (!Process(cx, nullptr, true))
            return false;
    }

    return true;
}

static bool
SetContextOptions(JSContext* cx, const OptionParser& op)
{
    enableBaseline = !op.getBoolOption("no-baseline");
    enableIon = !op.getBoolOption("no-ion");
    enableAsmJS = !op.getBoolOption("no-asmjs");
    enableWasm = !op.getBoolOption("no-wasm");
    enableNativeRegExp = !op.getBoolOption("no-native-regexp");
    enableUnboxedArrays = op.getBoolOption("unboxed-arrays");
    enableWasmAlwaysBaseline = op.getBoolOption("wasm-always-baseline");

    JS::ContextOptionsRef(cx).setBaseline(enableBaseline)
                             .setIon(enableIon)
                             .setAsmJS(enableAsmJS)
                             .setWasm(enableWasm)
                             .setWasmAlwaysBaseline(enableWasmAlwaysBaseline)
                             .setNativeRegExp(enableNativeRegExp)
                             .setUnboxedArrays(enableUnboxedArrays);

    if (op.getBoolOption("wasm-check-bce"))
        jit::JitOptions.wasmAlwaysCheckBounds = true;

    if (op.getBoolOption("no-unboxed-objects"))
        jit::JitOptions.disableUnboxedObjects = true;

    if (const char* str = op.getStringOption("cache-ir-stubs")) {
        if (strcmp(str, "on") == 0)
            jit::JitOptions.disableCacheIR = false;
        else if (strcmp(str, "off") == 0)
            jit::JitOptions.disableCacheIR = true;
        else
            return OptionFailure("cache-ir-stubs", str);
    }

    if (const char* str = op.getStringOption("ion-scalar-replacement")) {
        if (strcmp(str, "on") == 0)
            jit::JitOptions.disableScalarReplacement = false;
        else if (strcmp(str, "off") == 0)
            jit::JitOptions.disableScalarReplacement = true;
        else
            return OptionFailure("ion-scalar-replacement", str);
    }

    if (const char* str = op.getStringOption("ion-shared-stubs")) {
        if (strcmp(str, "on") == 0)
            jit::JitOptions.disableSharedStubs = false;
        else if (strcmp(str, "off") == 0)
            jit::JitOptions.disableSharedStubs = true;
        else
            return OptionFailure("ion-shared-stubs", str);
    }

    if (const char* str = op.getStringOption("ion-gvn")) {
        if (strcmp(str, "off") == 0) {
            jit::JitOptions.disableGvn = true;
        } else if (strcmp(str, "on") != 0 &&
                   strcmp(str, "optimistic") != 0 &&
                   strcmp(str, "pessimistic") != 0)
        {
            // We accept "pessimistic" and "optimistic" as synonyms for "on"
            // for backwards compatibility.
            return OptionFailure("ion-gvn", str);
        }
    }

    if (const char* str = op.getStringOption("ion-aa")) {
        if (strcmp(str, "flow-sensitive") == 0)
            jit::JitOptions.disableFlowAA = false;
        else if (strcmp(str, "flow-insensitive") == 0)
            jit::JitOptions.disableFlowAA = true;
        else
            return OptionFailure("ion-aa", str);
    }

    if (const char* str = op.getStringOption("ion-licm")) {
        if (strcmp(str, "on") == 0)
            jit::JitOptions.disableLicm = false;
        else if (strcmp(str, "off") == 0)
            jit::JitOptions.disableLicm = true;
        else
            return OptionFailure("ion-licm", str);
    }

    if (const char* str = op.getStringOption("ion-edgecase-analysis")) {
        if (strcmp(str, "on") == 0)
            jit::JitOptions.disableEdgeCaseAnalysis = false;
        else if (strcmp(str, "off") == 0)
            jit::JitOptions.disableEdgeCaseAnalysis = true;
        else
            return OptionFailure("ion-edgecase-analysis", str);
    }

    if (const char* str = op.getStringOption("ion-pgo")) {
        if (strcmp(str, "on") == 0)
            jit::JitOptions.disablePgo = false;
        else if (strcmp(str, "off") == 0)
            jit::JitOptions.disablePgo = true;
        else
            return OptionFailure("ion-pgo", str);
    }

    if (const char* str = op.getStringOption("ion-range-analysis")) {
        if (strcmp(str, "on") == 0)
            jit::JitOptions.disableRangeAnalysis = false;
        else if (strcmp(str, "off") == 0)
            jit::JitOptions.disableRangeAnalysis = true;
        else
            return OptionFailure("ion-range-analysis", str);
    }

    if (const char *str = op.getStringOption("ion-sincos")) {
        if (strcmp(str, "on") == 0)
            jit::JitOptions.disableSincos = false;
        else if (strcmp(str, "off") == 0)
            jit::JitOptions.disableSincos = true;
        else
            return OptionFailure("ion-sincos", str);
    }

    if (const char* str = op.getStringOption("ion-sink")) {
        if (strcmp(str, "on") == 0)
            jit::JitOptions.disableSink = false;
        else if (strcmp(str, "off") == 0)
            jit::JitOptions.disableSink = true;
        else
            return OptionFailure("ion-sink", str);
    }

    if (const char* str = op.getStringOption("ion-loop-unrolling")) {
        if (strcmp(str, "on") == 0)
            jit::JitOptions.disableLoopUnrolling = false;
        else if (strcmp(str, "off") == 0)
            jit::JitOptions.disableLoopUnrolling = true;
        else
            return OptionFailure("ion-loop-unrolling", str);
    }

    if (const char* str = op.getStringOption("ion-instruction-reordering")) {
        if (strcmp(str, "on") == 0)
            jit::JitOptions.disableInstructionReordering = false;
        else if (strcmp(str, "off") == 0)
            jit::JitOptions.disableInstructionReordering = true;
        else
            return OptionFailure("ion-instruction-reordering", str);
    }

    if (op.getBoolOption("ion-check-range-analysis"))
        jit::JitOptions.checkRangeAnalysis = true;

    if (op.getBoolOption("ion-extra-checks"))
        jit::JitOptions.runExtraChecks = true;

    if (const char* str = op.getStringOption("ion-inlining")) {
        if (strcmp(str, "on") == 0)
            jit::JitOptions.disableInlining = false;
        else if (strcmp(str, "off") == 0)
            jit::JitOptions.disableInlining = true;
        else
            return OptionFailure("ion-inlining", str);
    }

    if (const char* str = op.getStringOption("ion-osr")) {
        if (strcmp(str, "on") == 0)
            jit::JitOptions.osr = true;
        else if (strcmp(str, "off") == 0)
            jit::JitOptions.osr = false;
        else
            return OptionFailure("ion-osr", str);
    }

    if (const char* str = op.getStringOption("ion-limit-script-size")) {
        if (strcmp(str, "on") == 0)
            jit::JitOptions.limitScriptSize = true;
        else if (strcmp(str, "off") == 0)
            jit::JitOptions.limitScriptSize = false;
        else
            return OptionFailure("ion-limit-script-size", str);
    }

    int32_t warmUpThreshold = op.getIntOption("ion-warmup-threshold");
    if (warmUpThreshold >= 0)
        jit::JitOptions.setCompilerWarmUpThreshold(warmUpThreshold);

    warmUpThreshold = op.getIntOption("baseline-warmup-threshold");
    if (warmUpThreshold >= 0)
        jit::JitOptions.baselineWarmUpThreshold = warmUpThreshold;

    if (op.getBoolOption("baseline-eager"))
        jit::JitOptions.baselineWarmUpThreshold = 0;

    if (const char* str = op.getStringOption("ion-regalloc")) {
        jit::JitOptions.forcedRegisterAllocator = jit::LookupRegisterAllocator(str);
        if (!jit::JitOptions.forcedRegisterAllocator.isSome())
            return OptionFailure("ion-regalloc", str);
    }

    if (op.getBoolOption("ion-eager"))
        jit::JitOptions.setEagerCompilation();

    offthreadCompilation = true;
    if (const char* str = op.getStringOption("ion-offthread-compile")) {
        if (strcmp(str, "off") == 0)
            offthreadCompilation = false;
        else if (strcmp(str, "on") != 0)
            return OptionFailure("ion-offthread-compile", str);
    }
    cx->setOffthreadIonCompilationEnabled(offthreadCompilation);

    if (op.getStringOption("ion-parallel-compile")) {
        fprintf(stderr, "--ion-parallel-compile is deprecated. Please use --ion-offthread-compile instead.\n");
        return false;
    }

#ifdef ENABLE_SHARED_ARRAY_BUFFER
    if (const char* str = op.getStringOption("shared-memory")) {
        if (strcmp(str, "off") == 0)
            enableSharedMemory = false;
        else if (strcmp(str, "on") == 0)
            enableSharedMemory = true;
        else
            return OptionFailure("shared-memory", str);
    }
#endif

#if defined(JS_CODEGEN_ARM)
    if (const char* str = op.getStringOption("arm-hwcap"))
        jit::ParseARMHwCapFlags(str);

    int32_t fill = op.getIntOption("arm-asm-nop-fill");
    if (fill >= 0)
        jit::Assembler::NopFill = fill;

    int32_t poolMaxOffset = op.getIntOption("asm-pool-max-offset");
    if (poolMaxOffset >= 5 && poolMaxOffset <= 1024)
        jit::Assembler::AsmPoolMaxOffset = poolMaxOffset;
#endif

#if defined(JS_SIMULATOR_ARM)
    if (op.getBoolOption("arm-sim-icache-checks"))
        jit::Simulator::ICacheCheckingEnabled = true;

    int32_t stopAt = op.getIntOption("arm-sim-stop-at");
    if (stopAt >= 0)
        jit::Simulator::StopSimAt = stopAt;
#elif defined(JS_SIMULATOR_MIPS32) || defined(JS_SIMULATOR_MIPS64)
    if (op.getBoolOption("mips-sim-icache-checks"))
        jit::Simulator::ICacheCheckingEnabled = true;

    int32_t stopAt = op.getIntOption("mips-sim-stop-at");
    if (stopAt >= 0)
        jit::Simulator::StopSimAt = stopAt;
#endif

    reportWarnings = op.getBoolOption('w');
    compileOnly = op.getBoolOption('c');
    printTiming = op.getBoolOption('b');
    enableCodeCoverage = op.getBoolOption("code-coverage");
    enableDisassemblyDumps = op.getBoolOption('D');
    cx->profilingScripts = enableCodeCoverage || enableDisassemblyDumps;

    jsCacheDir = op.getStringOption("js-cache");
    if (jsCacheDir) {
        if (!op.getBoolOption("no-js-cache-per-process"))
            jsCacheDir = JS_smprintf("%s/%u", jsCacheDir, (unsigned)getpid());
        else
            jsCacheDir = JS_strdup(cx, jsCacheDir);
        if (!jsCacheDir)
            return false;
        jsCacheAsmJSPath = JS_smprintf("%s/asmjs.cache", jsCacheDir);
    }

#ifdef DEBUG
    dumpEntrainedVariables = op.getBoolOption("dump-entrained-variables");
#endif

#ifdef JS_GC_ZEAL
    const char* zealStr = op.getStringOption("gc-zeal");
    if (zealStr) {
        if (!cx->gc.parseAndSetZeal(zealStr))
            return false;
        uint32_t nextScheduled;
        cx->gc.getZealBits(&gZealBits, &gZealFrequency, &nextScheduled);
    }
#endif

    return true;
}

static void
SetWorkerContextOptions(JSContext* cx)
{
    // Copy option values from the main thread.
    JS::ContextOptionsRef(cx).setBaseline(enableBaseline)
                             .setIon(enableIon)
                             .setAsmJS(enableAsmJS)
                             .setWasm(enableWasm)
                             .setWasmAlwaysBaseline(enableWasmAlwaysBaseline)
                             .setNativeRegExp(enableNativeRegExp)
                             .setUnboxedArrays(enableUnboxedArrays);
    cx->setOffthreadIonCompilationEnabled(offthreadCompilation);
    cx->profilingScripts = enableCodeCoverage || enableDisassemblyDumps;

#ifdef JS_GC_ZEAL
    if (gZealBits && gZealFrequency) {
#define ZEAL_MODE(_, value)                        \
        if (gZealBits & (1 << value))              \
            cx->gc.setZeal(value, gZealFrequency);
        JS_FOR_EACH_ZEAL_MODE(ZEAL_MODE)
#undef ZEAL_MODE
    }
#endif

    JS_SetNativeStackQuota(cx, gMaxStackSize);
}

static int
Shell(JSContext* cx, OptionParser* op, char** envp)
{
    Maybe<JS::AutoDisableGenerationalGC> noggc;
    if (op->getBoolOption("no-ggc"))
        noggc.emplace(cx->runtime());

    Maybe<AutoDisableCompactingGC> nocgc;
    if (op->getBoolOption("no-cgc"))
        nocgc.emplace(cx);

    JSAutoRequest ar(cx);

    if (op->getBoolOption("fuzzing-safe"))
        fuzzingSafe = true;
    else
        fuzzingSafe = (getenv("MOZ_FUZZING_SAFE") && getenv("MOZ_FUZZING_SAFE")[0] != '0');

    if (op->getBoolOption("disable-oom-functions"))
        disableOOMFunctions = true;

    JS::CompartmentOptions options;
    SetStandardCompartmentOptions(options);
    RootedObject glob(cx, NewGlobalObject(cx, options, nullptr));
    if (!glob)
        return 1;

    JSAutoCompartment ac(cx, glob);

    ShellContext* sc = GetShellContext(cx);
    int result = EXIT_SUCCESS;
    {
        AutoReportException are(cx);
        if (!ProcessArgs(cx, op) && !sc->quitting)
            result = EXITCODE_RUNTIME_ERROR;
    }

    if (sc->exitCode)
        result = sc->exitCode;

    if (enableDisassemblyDumps) {
        AutoReportException are(cx);
        if (!js::DumpCompartmentPCCounts(cx))
            result = EXITCODE_OUT_OF_MEMORY;
    }

    if (!op->getBoolOption("no-js-cache-per-process")) {
        if (jsCacheAsmJSPath) {
            unlink(jsCacheAsmJSPath);
            JS_free(cx, const_cast<char*>(jsCacheAsmJSPath));
        }
        if (jsCacheDir) {
            rmdir(jsCacheDir);
            JS_free(cx, const_cast<char*>(jsCacheDir));
        }
    }

    return result;
}

static void
SetOutputFile(const char* const envVar,
              RCFile* defaultOut,
              RCFile** outFileP)
{
    RCFile* outFile;

    const char* outPath = getenv(envVar);
    FILE* newfp;
    if (outPath && *outPath && (newfp = fopen(outPath, "w")))
        outFile = js_new<RCFile>(newfp);
    else
        outFile = defaultOut;

    outFile->acquire();
    *outFileP = outFile;
}

static void
PreInit()
{
#ifdef XP_WIN
    const char* crash_option = getenv("XRE_NO_WINDOWS_CRASH_DIALOG");
    if (crash_option && crash_option[0] == '1') {
        // Disable the segfault dialog. We want to fail the tests immediately
        // instead of hanging automation.
        UINT newMode = SEM_NOGPFAULTERRORBOX | SEM_NOOPENFILEERRORBOX;
        UINT prevMode = SetErrorMode(newMode);
        SetErrorMode(prevMode | newMode);
    }
#endif
}

int
main(int argc, char** argv, char** envp)
{
    PreInit();

    sArgc = argc;
    sArgv = argv;

    int result;

#ifdef HAVE_SETLOCALE
    setlocale(LC_ALL, "");
#endif

<<<<<<< HEAD
#ifdef XP_OS2
   /* these streams are normally line buffered on OS/2 and need a \n, *
    * so we need to unbuffer then to get a reasonable prompt          */
    setbuf(stdout,0);
    setbuf(stderr,0);
#endif

    MaybeOverrideOutFileFromEnv("JS_STDERR", stderr, &gErrFile);
    MaybeOverrideOutFileFromEnv("JS_STDOUT", stdout, &gOutFile);
=======
    // Special-case stdout and stderr. We bump their refcounts to prevent them
    // from getting closed and then having some printf fail somewhere.
    RCFile rcStdout(stdout);
    rcStdout.acquire();
    RCFile rcStderr(stderr);
    rcStderr.acquire();

    SetOutputFile("JS_STDOUT", &rcStdout, &gOutFile);
    SetOutputFile("JS_STDERR", &rcStderr, &gErrFile);
>>>>>>> 628bf1da

    OptionParser op("Usage: {progname} [options] [[script] scriptArgs*]");

    op.setDescription("The SpiderMonkey shell provides a command line interface to the "
        "JavaScript engine. Code and file options provided via the command line are "
        "run left to right. If provided, the optional script argument is run after "
        "all options have been processed. Just-In-Time compilation modes may be enabled via "
        "command line options.");
    op.setDescriptionWidth(72);
    op.setHelpWidth(80);
    op.setVersion(JS_GetImplementationVersion());

    if (!op.addMultiStringOption('f', "file", "PATH", "File path to run")
        || !op.addMultiStringOption('m', "module", "PATH", "Module path to run")
        || !op.addMultiStringOption('e', "execute", "CODE", "Inline code to run")
        || !op.addBoolOption('i', "shell", "Enter prompt after running code")
        || !op.addBoolOption('c', "compileonly", "Only compile, don't run (syntax checking mode)")
        || !op.addBoolOption('w', "warnings", "Emit warnings")
        || !op.addBoolOption('W', "nowarnings", "Don't emit warnings")
        || !op.addBoolOption('s', "strict", "Check strictness")
        || !op.addBoolOption('D', "dump-bytecode", "Dump bytecode with exec count for all scripts")
        || !op.addBoolOption('b', "print-timing", "Print sub-ms runtime for each file that's run")
        || !op.addStringOption('\0', "js-cache", "[path]",
                               "Enable the JS cache by specifying the path of the directory to use "
                               "to hold cache files")
        || !op.addBoolOption('\0', "no-js-cache-per-process",
                               "Deactivates cache per process. Otherwise, generate a separate cache"
                               "sub-directory for this process inside the cache directory"
                               "specified by --js-cache. This cache directory will be removed"
                               "when the js shell exits. This is useful for running tests in"
                               "parallel.")
        || !op.addBoolOption('\0', "code-coverage", "Enable code coverage instrumentation.")
#ifdef DEBUG
        || !op.addBoolOption('O', "print-alloc", "Print the number of allocations at exit")
#endif
        || !op.addOptionalStringArg("script", "A script to execute (after all options)")
        || !op.addOptionalMultiStringArg("scriptArgs",
                                         "String arguments to bind as |scriptArgs| in the "
                                         "shell's global")
        || !op.addIntOption('\0', "thread-count", "COUNT", "Use COUNT auxiliary threads "
                            "(default: # of cores - 1)", -1)
        || !op.addBoolOption('\0', "ion", "Enable IonMonkey (default)")
        || !op.addBoolOption('\0', "no-ion", "Disable IonMonkey")
        || !op.addBoolOption('\0', "no-asmjs", "Disable asm.js compilation")
        || !op.addBoolOption('\0', "no-wasm", "Disable WebAssembly compilation")
        || !op.addBoolOption('\0', "no-native-regexp", "Disable native regexp compilation")
        || !op.addBoolOption('\0', "no-unboxed-objects", "Disable creating unboxed plain objects")
        || !op.addBoolOption('\0', "unboxed-arrays", "Allow creating unboxed arrays")
        || !op.addBoolOption('\0', "wasm-always-baseline", "Enable wasm baseline compiler when possible")
        || !op.addBoolOption('\0', "wasm-check-bce", "Always generate wasm bounds check, even redundant ones.")
#ifdef ENABLE_SHARED_ARRAY_BUFFER
        || !op.addStringOption('\0', "shared-memory", "on/off",
                               "SharedArrayBuffer and Atomics "
#  if SHARED_MEMORY_DEFAULT
                               "(default: on, off to disable)"
#  else
                               "(default: off, on to enable)"
#  endif
            )
#endif
        || !op.addStringOption('\0', "cache-ir-stubs", "on/off",
                               "Use CacheIR stubs (default: on, off to disable)")
        || !op.addStringOption('\0', "ion-shared-stubs", "on/off",
                               "Use shared stubs (default: on, off to disable)")
        || !op.addStringOption('\0', "ion-scalar-replacement", "on/off",
                               "Scalar Replacement (default: on, off to disable)")
        || !op.addStringOption('\0', "ion-gvn", "[mode]",
                               "Specify Ion global value numbering:\n"
                               "  off: disable GVN\n"
                               "  on:  enable GVN (default)\n")
        || !op.addStringOption('\0', "ion-licm", "on/off",
                               "Loop invariant code motion (default: on, off to disable)")
        || !op.addStringOption('\0', "ion-aa", "flow-sensitive/flow-insensitive",
                               "Specify wheter or not to use flow sensitive Alias Analysis"
                               "(default: flow-insensitive)")
        || !op.addStringOption('\0', "ion-edgecase-analysis", "on/off",
                               "Find edge cases where Ion can avoid bailouts (default: on, off to disable)")
        || !op.addStringOption('\0', "ion-pgo", "on/off",
                               "Profile guided optimization (default: on, off to disable)")
        || !op.addStringOption('\0', "ion-range-analysis", "on/off",
                               "Range analysis (default: on, off to disable)")
#if defined(__APPLE__)
        || !op.addStringOption('\0', "ion-sincos", "on/off",
                               "Replace sin(x)/cos(x) to sincos(x) (default: on, off to disable)")
#else
        || !op.addStringOption('\0', "ion-sincos", "on/off",
                               "Replace sin(x)/cos(x) to sincos(x) (default: off, on to enable)")
#endif
        || !op.addStringOption('\0', "ion-sink", "on/off",
                               "Sink code motion (default: off, on to enable)")
        || !op.addStringOption('\0', "ion-loop-unrolling", "on/off",
                               "Loop unrolling (default: off, on to enable)")
        || !op.addStringOption('\0', "ion-instruction-reordering", "on/off",
                               "Instruction reordering (default: off, on to enable)")
        || !op.addBoolOption('\0', "ion-check-range-analysis",
                               "Range analysis checking")
        || !op.addBoolOption('\0', "ion-extra-checks",
                               "Perform extra dynamic validation checks")
        || !op.addStringOption('\0', "ion-inlining", "on/off",
                               "Inline methods where possible (default: on, off to disable)")
        || !op.addStringOption('\0', "ion-osr", "on/off",
                               "On-Stack Replacement (default: on, off to disable)")
        || !op.addStringOption('\0', "ion-limit-script-size", "on/off",
                               "Don't compile very large scripts (default: on, off to disable)")
        || !op.addIntOption('\0', "ion-warmup-threshold", "COUNT",
                            "Wait for COUNT calls or iterations before compiling "
                            "(default: 1000)", -1)
        || !op.addStringOption('\0', "ion-regalloc", "[mode]",
                               "Specify Ion register allocation:\n"
                               "  backtracking: Priority based backtracking register allocation (default)\n"
                               "  testbed: Backtracking allocator with experimental features\n"
                               "  stupid: Simple block local register allocation")
        || !op.addBoolOption('\0', "ion-eager", "Always ion-compile methods (implies --baseline-eager)")
        || !op.addStringOption('\0', "ion-offthread-compile", "on/off",
                               "Compile scripts off thread (default: on)")
        || !op.addStringOption('\0', "ion-parallel-compile", "on/off",
                               "--ion-parallel compile is deprecated. Use --ion-offthread-compile.")
        || !op.addBoolOption('\0', "baseline", "Enable baseline compiler (default)")
        || !op.addBoolOption('\0', "no-baseline", "Disable baseline compiler")
        || !op.addBoolOption('\0', "baseline-eager", "Always baseline-compile methods")
        || !op.addIntOption('\0', "baseline-warmup-threshold", "COUNT",
                            "Wait for COUNT calls or iterations before baseline-compiling "
                            "(default: 10)", -1)
        || !op.addBoolOption('\0', "non-writable-jitcode", "(NOP for fuzzers) Allocate JIT code as non-writable memory.")
        || !op.addBoolOption('\0', "no-sse3", "Pretend CPU does not support SSE3 instructions and above "
                             "to test JIT codegen (no-op on platforms other than x86 and x64).")
        || !op.addBoolOption('\0', "no-sse4", "Pretend CPU does not support SSE4 instructions"
                             "to test JIT codegen (no-op on platforms other than x86 and x64).")
        || !op.addBoolOption('\0', "enable-avx", "AVX is disabled by default. Enable AVX. "
                             "(no-op on platforms other than x86 and x64).")
        || !op.addBoolOption('\0', "no-avx", "No-op. AVX is currently disabled by default.")
        || !op.addBoolOption('\0', "fuzzing-safe", "Don't expose functions that aren't safe for "
                             "fuzzers to call")
        || !op.addBoolOption('\0', "disable-oom-functions", "Disable functions that cause "
                            "artificial OOMs")
        || !op.addBoolOption('\0', "no-threads", "Disable helper threads")
#ifdef DEBUG
        || !op.addBoolOption('\0', "dump-entrained-variables", "Print variables which are "
                             "unnecessarily entrained by inner functions")
#endif
        || !op.addBoolOption('\0', "no-ggc", "Disable Generational GC")
        || !op.addBoolOption('\0', "no-cgc", "Disable Compacting GC")
        || !op.addBoolOption('\0', "no-incremental-gc", "Disable Incremental GC")
        || !op.addIntOption('\0', "available-memory", "SIZE",
                            "Select GC settings based on available memory (MB)", 0)
#if defined(JS_CODEGEN_ARM)
        || !op.addStringOption('\0', "arm-hwcap", "[features]",
                               "Specify ARM code generation features, or 'help' to list all features.")
        || !op.addIntOption('\0', "arm-asm-nop-fill", "SIZE",
                            "Insert the given number of NOP instructions at all possible pool locations.", 0)
        || !op.addIntOption('\0', "asm-pool-max-offset", "OFFSET",
                            "The maximum pc relative OFFSET permitted in pool reference instructions.", 1024)
#endif
#if defined(JS_SIMULATOR_ARM)
        || !op.addBoolOption('\0', "arm-sim-icache-checks", "Enable icache flush checks in the ARM "
                             "simulator.")
        || !op.addIntOption('\0', "arm-sim-stop-at", "NUMBER", "Stop the ARM simulator after the given "
                            "NUMBER of instructions.", -1)
#elif defined(JS_SIMULATOR_MIPS32) || defined(JS_SIMULATOR_MIPS64)
	|| !op.addBoolOption('\0', "mips-sim-icache-checks", "Enable icache flush checks in the MIPS "
                             "simulator.")
        || !op.addIntOption('\0', "mips-sim-stop-at", "NUMBER", "Stop the MIPS simulator after the given "
                            "NUMBER of instructions.", -1)
#endif
        || !op.addIntOption('\0', "nursery-size", "SIZE-MB", "Set the maximum nursery size in MB", 16)
#ifdef JS_GC_ZEAL
        || !op.addStringOption('z', "gc-zeal", "LEVEL(;LEVEL)*[,N]", gc::ZealModeHelpText)
#endif
        || !op.addStringOption('\0', "module-load-path", "DIR", "Set directory to load modules from")
    )
    {
        return EXIT_FAILURE;
    }

    op.setArgTerminatesOptions("script", true);
    op.setArgCapturesRest("scriptArgs");

    switch (op.parseArgs(argc, argv)) {
      case OptionParser::EarlyExit:
        return EXIT_SUCCESS;
      case OptionParser::ParseError:
        op.printHelp(argv[0]);
        return EXIT_FAILURE;
      case OptionParser::Fail:
        return EXIT_FAILURE;
      case OptionParser::Okay:
        break;
    }

    if (op.getHelpOption())
        return EXIT_SUCCESS;

#ifdef DEBUG
    /*
     * Process OOM options as early as possible so that we can observe as many
     * allocations as possible.
     */
    OOM_printAllocationCount = op.getBoolOption('O');
#endif

#if defined(JS_CODEGEN_X86) || defined(JS_CODEGEN_X64)
    if (op.getBoolOption("no-sse3")) {
        js::jit::CPUInfo::SetSSE3Disabled();
        PropagateFlagToNestedShells("--no-sse3");
    }
    if (op.getBoolOption("no-sse4")) {
        js::jit::CPUInfo::SetSSE4Disabled();
        PropagateFlagToNestedShells("--no-sse4");
    }
    if (op.getBoolOption("enable-avx")) {
        js::jit::CPUInfo::SetAVXEnabled();
        PropagateFlagToNestedShells("--enable-avx");
    }
#endif

    if (op.getBoolOption("no-threads"))
        js::DisableExtraThreads();

    // Start the engine.
    if (!JS_Init())
        return 1;

    if (!InitSharedArrayBufferMailbox())
        return 1;

    // The fake thread count must be set before initializing the Runtime,
    // which spins up the thread pool.
    int32_t threadCount = op.getIntOption("thread-count");
    if (threadCount >= 0)
        SetFakeCPUCount(threadCount);

    size_t nurseryBytes = JS::DefaultNurseryBytes;
    nurseryBytes = op.getIntOption("nursery-size") * 1024L * 1024L;

    /* Use the same parameters as the browser in xpcjsruntime.cpp. */
    JSContext* cx = JS_NewContext(JS::DefaultHeapMaxBytes, nurseryBytes);
    if (!cx)
        return 1;

    UniquePtr<ShellContext> sc = MakeUnique<ShellContext>(cx);
    if (!sc)
        return 1;

    JS_SetContextPrivate(cx, sc.get());
    // Waiting is allowed on the shell's main thread, for now.
    JS_SetFutexCanWait(cx);
    JS::SetWarningReporter(cx, WarningReporter);
    if (!SetContextOptions(cx, op))
        return 1;

    JS_SetGCParameter(cx, JSGC_MAX_BYTES, 0xffffffff);

    size_t availMem = op.getIntOption("available-memory");
    if (availMem > 0)
        JS_SetGCParametersBasedOnAvailableMemory(cx, availMem);

    JS_SetTrustedPrincipals(cx, &ShellPrincipals::fullyTrusted);
    JS_SetSecurityCallbacks(cx, &ShellPrincipals::securityCallbacks);
    JS_InitDestroyPrincipalsCallback(cx, ShellPrincipals::destroy);

    JS_AddInterruptCallback(cx, ShellInterruptCallback);
    JS::SetBuildIdOp(cx, ShellBuildId);
    JS::SetAsmJSCacheOps(cx, &asmJSCacheOps);

    JS_SetNativeStackQuota(cx, gMaxStackSize);

    JS::dbg::SetDebuggerMallocSizeOf(cx, moz_malloc_size_of);

    if (!JS::InitSelfHostedCode(cx))
        return 1;

#ifdef SPIDERMONKEY_PROMISE
    sc->jobQueue.init(cx, JobQueue(SystemAllocPolicy()));
    JS::SetEnqueuePromiseJobCallback(cx, ShellEnqueuePromiseJobCallback);
    JS::SetGetIncumbentGlobalCallback(cx, ShellGetIncumbentGlobalCallback);
    JS::SetAsyncTaskCallbacks(cx, ShellStartAsyncTaskCallback, ShellFinishAsyncTaskCallback);
#endif // SPIDERMONKEY_PROMISE

    EnvironmentPreparer environmentPreparer(cx);

    JS_SetGCParameter(cx, JSGC_MODE, JSGC_MODE_INCREMENTAL);

    JS::SetLargeAllocationFailureCallback(cx, my_LargeAllocFailCallback, (void*)cx);

    // Set some parameters to allow incremental GC in low memory conditions,
    // as is done for the browser, except in more-deterministic builds or when
    // disabled by command line options.
#ifndef JS_MORE_DETERMINISTIC
    if (!op.getBoolOption("no-incremental-gc")) {
        JS_SetGCParameter(cx, JSGC_DYNAMIC_HEAP_GROWTH, 1);
        JS_SetGCParameter(cx, JSGC_DYNAMIC_MARK_SLICE, 1);
        JS_SetGCParameter(cx, JSGC_SLICE_TIME_BUDGET, 10);
    }
#endif

    js::SetPreserveWrapperCallback(cx, DummyPreserveWrapperCallback);

    result = Shell(cx, &op, envp);

#ifdef DEBUG
    if (OOM_printAllocationCount)
        printf("OOM max count: %" PRIu64 "\n", js::oom::counter);
#endif

    JS::SetLargeAllocationFailureCallback(cx, nullptr, nullptr);

#ifdef SPIDERMONKEY_PROMISE
    JS::SetGetIncumbentGlobalCallback(cx, nullptr);
    JS::SetEnqueuePromiseJobCallback(cx, nullptr);
    sc->jobQueue.reset();
#endif // SPIDERMONKEY_PROMISE

    KillWatchdog(cx);

    KillWorkerThreads();

    DestructSharedArrayBufferMailbox();

    JS_DestroyContext(cx);
    JS_ShutDown();
    return result;
}<|MERGE_RESOLUTION|>--- conflicted
+++ resolved
@@ -7668,7 +7668,6 @@
     setlocale(LC_ALL, "");
 #endif
 
-<<<<<<< HEAD
 #ifdef XP_OS2
    /* these streams are normally line buffered on OS/2 and need a \n, *
     * so we need to unbuffer then to get a reasonable prompt          */
@@ -7676,9 +7675,6 @@
     setbuf(stderr,0);
 #endif
 
-    MaybeOverrideOutFileFromEnv("JS_STDERR", stderr, &gErrFile);
-    MaybeOverrideOutFileFromEnv("JS_STDOUT", stdout, &gOutFile);
-=======
     // Special-case stdout and stderr. We bump their refcounts to prevent them
     // from getting closed and then having some printf fail somewhere.
     RCFile rcStdout(stdout);
@@ -7688,7 +7684,6 @@
 
     SetOutputFile("JS_STDOUT", &rcStdout, &gOutFile);
     SetOutputFile("JS_STDERR", &rcStderr, &gErrFile);
->>>>>>> 628bf1da
 
     OptionParser op("Usage: {progname} [options] [[script] scriptArgs*]");
 
