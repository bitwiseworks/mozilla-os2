/* -*- Mode: C++; tab-width: 8; indent-tabs-mode: nil; c-basic-offset: 4 -*-
 * vim: set ts=8 sts=4 et sw=4 tw=99:
 * This Source Code Form is subject to the terms of the Mozilla Public
 * License, v. 2.0. If a copy of the MPL was not distributed with this
 * file, You can obtain one at http://mozilla.org/MPL/2.0/. */

/* JS shell. */

#include "mozilla/ArrayUtils.h"
#include "mozilla/Atomics.h"
#include "mozilla/DebugOnly.h"
#include "mozilla/GuardObjects.h"
#include "mozilla/PodOperations.h"

#ifdef XP_WIN
# include <direct.h>
# include <process.h>
#endif
#include <errno.h>
#include <fcntl.h>
#if defined(XP_WIN) || defined(XP_OS2)
# include <io.h>     /* for isatty() */
#endif
#include <locale.h>
#if defined(MALLOC_H)
# include MALLOC_H    /* for malloc_usable_size, malloc_size, _msize */
#endif
#include <math.h>
#include <signal.h>
#include <stdio.h>
#include <stdlib.h>
#include <string.h>
#include <sys/stat.h>
#include <sys/types.h>
#ifdef XP_UNIX
# include <sys/mman.h>
# include <sys/stat.h>
# include <sys/wait.h>
# include <unistd.h>
#endif
#ifdef XP_OS2
# include <sys/mman.h>
# include <process.h>
#endif

#include "jsapi.h"
#include "jsarray.h"
#include "jsatom.h"
#include "jscntxt.h"
#include "jsfun.h"
#include "jslock.h"
#include "jsobj.h"
#include "jsprf.h"
#include "jsscript.h"
#include "jstypes.h"
#include "jsutil.h"
#ifdef XP_WIN
# include "jswin.h"
#endif
#include "jswrapper.h"
#include "prmjtime.h"

#include "builtin/TestingFunctions.h"
#include "frontend/Parser.h"
#include "gc/GCInternals.h"
#include "jit/arm/Simulator-arm.h"
#include "jit/Ion.h"
#include "js/Debug.h"
#include "js/GCAPI.h"
#include "js/StructuredClone.h"
#include "perf/jsperf.h"
#include "shell/jsheaptools.h"
#include "shell/jsoptparse.h"
#include "shell/OSObject.h"
#include "vm/ArgumentsObject.h"
#include "vm/Debugger.h"
#include "vm/HelperThreads.h"
#include "vm/Monitor.h"
#include "vm/Shape.h"
#include "vm/SharedArrayObject.h"
#include "vm/TypedArrayObject.h"
#include "vm/WrapperObject.h"

#include "jscompartmentinlines.h"
#include "jsobjinlines.h"

#include "vm/Interpreter-inl.h"
#include "vm/Stack-inl.h"

#ifdef XP_WIN
# define PATH_MAX (MAX_PATH > _MAX_DIR ? MAX_PATH : _MAX_DIR)
#else
# include <libgen.h>
#endif

using namespace js;
using namespace js::cli;

using mozilla::ArrayLength;
using mozilla::MakeUnique;
using mozilla::Maybe;
using mozilla::NumberEqualsInt32;
using mozilla::PodCopy;
using mozilla::PodEqual;
using mozilla::UniquePtr;

enum JSShellExitCode {
    EXITCODE_RUNTIME_ERROR      = 3,
    EXITCODE_FILE_NOT_FOUND     = 4,
    EXITCODE_OUT_OF_MEMORY      = 5,
    EXITCODE_TIMEOUT            = 6
};

enum PathResolutionMode {
    RootRelative,
    ScriptRelative
};

static size_t gStackChunkSize = 8192;

/*
 * Note: This limit should match the stack limit set by the browser in
 *       js/xpconnect/src/XPCJSRuntime.cpp
 */
#if defined(MOZ_ASAN) || (defined(DEBUG) && !defined(XP_WIN))
static size_t gMaxStackSize = 2 * 128 * sizeof(size_t) * 1024;
#else
static size_t gMaxStackSize = 128 * sizeof(size_t) * 1024;
#endif

/*
 * Limit the timeout to 30 minutes to prevent an overflow on platfoms
 * that represent the time internally in microseconds using 32-bit int.
 */
static double MAX_TIMEOUT_INTERVAL = 1800.0;
static double gTimeoutInterval = -1.0;
static volatile bool gServiceInterrupt = false;
static JS::PersistentRootedValue gInterruptFunc;

static bool enableDisassemblyDumps = false;

static bool printTiming = false;
static const char* jsCacheDir = nullptr;
static const char* jsCacheAsmJSPath = nullptr;
static bool jsCachingEnabled = false;
mozilla::Atomic<bool> jsCacheOpened(false);

static bool
SetTimeoutValue(JSContext* cx, double t);

static bool
InitWatchdog(JSRuntime* rt);

static void
KillWatchdog();

static bool
ScheduleWatchdog(JSRuntime* rt, double t);

static void
CancelExecution(JSRuntime* rt);

/*
 * Watchdog thread state.
 */
static PRLock* gWatchdogLock = nullptr;
static PRCondVar* gWatchdogWakeup = nullptr;
static PRThread* gWatchdogThread = nullptr;
static bool gWatchdogHasTimeout = false;
static int64_t gWatchdogTimeout = 0;

static PRCondVar* gSleepWakeup = nullptr;

static int gExitCode = 0;
static bool gQuitting = false;
static bool gGotError = false;
static FILE* gErrFile = nullptr;
static FILE* gOutFile = nullptr;

static bool reportWarnings = true;
static bool compileOnly = false;
static bool fuzzingSafe = false;

#ifdef DEBUG
static bool dumpEntrainedVariables = false;
static bool OOM_printAllocationCount = false;
#endif

enum JSShellErrNum {
#define MSG_DEF(name, count, exception, format) \
    name,
#include "jsshell.msg"
#undef MSG_DEF
    JSShellErr_Limit
};

static JSContext*
NewContext(JSRuntime* rt);

static void
DestroyContext(JSContext* cx, bool withGC);

static JSObject*
NewGlobalObject(JSContext* cx, JS::CompartmentOptions& options,
                JSPrincipals* principals);

static const JSErrorFormatString*
my_GetErrorMessage(void* userRef, const unsigned errorNumber);

static void
my_ErrorReporter(JSContext* cx, const char* message, JSErrorReport* report);

/*
 * A toy principals type for the shell.
 *
 * In the shell, a principal is simply a 32-bit mask: P subsumes Q if the
 * set bits in P are a superset of those in Q. Thus, the principal 0 is
 * subsumed by everything, and the principal ~0 subsumes everything.
 *
 * As a special case, a null pointer as a principal is treated like 0xffff.
 *
 * The 'newGlobal' function takes an option indicating which principal the
 * new global should have; 'evaluate' does for the new code.
 */
class ShellPrincipals: public JSPrincipals {
    uint32_t bits;

    static uint32_t getBits(JSPrincipals* p) {
        if (!p)
            return 0xffff;
        return static_cast<ShellPrincipals*>(p)->bits;
    }

  public:
    explicit ShellPrincipals(uint32_t bits, int32_t refcount = 0) : bits(bits) {
        this->refcount = refcount;
    }

    static void destroy(JSPrincipals* principals) {
        MOZ_ASSERT(principals != &fullyTrusted);
        MOZ_ASSERT(principals->refcount == 0);
        js_free(static_cast<ShellPrincipals*>(principals));
    }

    static bool subsumes(JSPrincipals* first, JSPrincipals* second) {
        uint32_t firstBits  = getBits(first);
        uint32_t secondBits = getBits(second);
        return (firstBits | secondBits) == firstBits;
    }

    static JSSecurityCallbacks securityCallbacks;

    // Fully-trusted principals singleton.
    static ShellPrincipals fullyTrusted;
};

JSSecurityCallbacks ShellPrincipals::securityCallbacks = {
    nullptr, // contentSecurityPolicyAllows
    subsumes
};

// The fully-trusted principal subsumes all other principals.
ShellPrincipals ShellPrincipals::fullyTrusted(-1, 1);

#ifdef EDITLINE
extern "C" {
extern JS_EXPORT_API(char*) readline(const char* prompt);
extern JS_EXPORT_API(void)   add_history(char* line);
} // extern "C"
#endif

static char*
GetLine(FILE* file, const char * prompt)
{
    size_t size;
    char* buffer;
#ifdef EDITLINE
    /*
     * Use readline only if file is stdin, because there's no way to specify
     * another handle.  Are other filehandles interactive?
     */
    if (file == stdin) {
        char* linep = readline(prompt);
        /*
         * We set it to zero to avoid complaining about inappropriate ioctl
         * for device in the case of EOF. Looks like errno == 251 if line is
         * finished with EOF and errno == 25 (EINVAL on Mac) if there is
         * nothing left to read.
         */
        if (errno == 251 || errno == 25 || errno == EINVAL)
            errno = 0;
        if (!linep)
            return nullptr;
        if (linep[0] != '\0')
            add_history(linep);
        return linep;
    }
#endif
    size_t len = 0;
    if (*prompt != '\0') {
        fprintf(gOutFile, "%s", prompt);
        fflush(gOutFile);
    }
    size = 80;
    buffer = (char*) malloc(size);
    if (!buffer)
        return nullptr;
    char* current = buffer;
    while (fgets(current, size - len, file)) {
        len += strlen(current);
        char* t = buffer + len - 1;
        if (*t == '\n') {
            /* Line was read. We remove '\n' and exit. */
            *t = '\0';
            return buffer;
        }
        if (len + 1 == size) {
            size = size * 2;
            char* tmp = (char*) js_realloc(buffer, size);
            if (!tmp) {
                free(buffer);
                return nullptr;
            }
            buffer = tmp;
        }
        current = buffer + len;
    }
    if (len && !ferror(file))
        return buffer;
    free(buffer);
    return nullptr;
}

/* State to store as JSContext private. */
struct JSShellContextData {
    /* Creation timestamp, used by the elapsed() shell builtin. */
    int64_t startTime;
};

static JSShellContextData*
NewContextData()
{
    JSShellContextData* data = (JSShellContextData*)
                               js_calloc(sizeof(JSShellContextData), 1);
    if (!data)
        return nullptr;
    data->startTime = PRMJ_Now();
    return data;
}

static inline JSShellContextData*
GetContextData(JSContext* cx)
{
    JSShellContextData* data = (JSShellContextData*) JS_GetContextPrivate(cx);

    MOZ_ASSERT(data);
    return data;
}

static bool
ShellInterruptCallback(JSContext* cx)
{
    if (!gServiceInterrupt)
        return true;

    // Reset gServiceInterrupt. CancelExecution or InterruptIf will set it to
    // true to distinguish watchdog or user triggered interrupts.
    // Do this first to prevent other interrupts that may occur while the
    // user-supplied callback is executing from re-entering the handler.
    gServiceInterrupt = false;

    bool result;
    RootedValue interruptFunc(cx, gInterruptFunc);
    if (!interruptFunc.isNull()) {
        JS::AutoSaveExceptionState savedExc(cx);
        JSAutoCompartment ac(cx, &interruptFunc.toObject());
        RootedValue rval(cx);
        if (!JS_CallFunctionValue(cx, JS::NullPtr(), interruptFunc,
                                  JS::HandleValueArray::empty(), &rval))
        {
            return false;
        }
        if (rval.isBoolean())
            result = rval.toBoolean();
        else
            result = false;
    } else {
        result = false;
    }

    if (!result && gExitCode == 0)
        gExitCode = EXITCODE_TIMEOUT;

    return result;
}

/*
 * Some UTF-8 files, notably those written using Notepad, have a Unicode
 * Byte-Order-Mark (BOM) as their first character. This is useless (byte-order
 * is meaningless for UTF-8) but causes a syntax error unless we skip it.
 */
static void
SkipUTF8BOM(FILE* file)
{
    int ch1 = fgetc(file);
    int ch2 = fgetc(file);
    int ch3 = fgetc(file);

    // Skip the BOM
    if (ch1 == 0xEF && ch2 == 0xBB && ch3 == 0xBF)
        return;

    // No BOM - revert
    if (ch3 != EOF)
        ungetc(ch3, file);
    if (ch2 != EOF)
        ungetc(ch2, file);
    if (ch1 != EOF)
        ungetc(ch1, file);
}

static void
RunFile(JSContext* cx, Handle<JSObject*> obj, const char* filename, FILE* file, bool compileOnly)
{
    SkipUTF8BOM(file);

    // To support the UNIX #! shell hack, gobble the first line if it starts
    // with '#'.
    int ch = fgetc(file);
    if (ch == '#') {
        while ((ch = fgetc(file)) != EOF) {
            if (ch == '\n' || ch == '\r')
                break;
        }
    }
    ungetc(ch, file);

    int64_t t1 = PRMJ_Now();
    RootedScript script(cx);

    {
        CompileOptions options(cx);
        options.setIntroductionType("js shell file")
               .setUTF8(true)
               .setFileAndLine(filename, 1)
               .setCompileAndGo(true)
               .setNoScriptRval(true);

        gGotError = false;
        (void) JS::Compile(cx, obj, options, file, &script);
        MOZ_ASSERT_IF(!script, gGotError);
    }

    #ifdef DEBUG
        if (dumpEntrainedVariables)
            AnalyzeEntrainedVariables(cx, script);
    #endif
    if (script && !compileOnly) {
        if (!JS_ExecuteScript(cx, obj, script)) {
            if (!gQuitting && gExitCode != EXITCODE_TIMEOUT)
                gExitCode = EXITCODE_RUNTIME_ERROR;
        }
        int64_t t2 = PRMJ_Now() - t1;
        if (printTiming)
            printf("runtime = %.3f ms\n", double(t2) / PRMJ_USEC_PER_MSEC);
    }
}

static bool
EvalAndPrint(JSContext* cx, Handle<JSObject*> global, const char* bytes, size_t length,
             int lineno, bool compileOnly, FILE* out)
{
    // Eval.
    JS::CompileOptions options(cx);
    options.setIntroductionType("js shell interactive")
           .setUTF8(true)
           .setCompileAndGo(true)
           .setFileAndLine("typein", lineno);
    RootedScript script(cx);
    if (!JS::Compile(cx, global, options, bytes, length, &script))
        return false;
    if (compileOnly)
        return true;
    RootedValue result(cx);
    if (!JS_ExecuteScript(cx, global, script, &result))
        return false;

    if (!result.isUndefined()) {
        // Print.
        RootedString str(cx);
        str = JS_ValueToSource(cx, result);
        if (!str)
            return false;

        char* utf8chars = JS_EncodeStringToUTF8(cx, str);
        if (!utf8chars)
            return false;
        fprintf(out, "%s\n", utf8chars);
        JS_free(cx, utf8chars);
    }
    return true;
}

static void
ReadEvalPrintLoop(JSContext* cx, Handle<JSObject*> global, FILE* in, FILE* out, bool compileOnly)
{
    int lineno = 1;
    bool hitEOF = false;

    do {
        /*
         * Accumulate lines until we get a 'compilable unit' - one that either
         * generates an error (before running out of source) or that compiles
         * cleanly.  This should be whenever we get a complete statement that
         * coincides with the end of a line.
         */
        int startline = lineno;
        typedef Vector<char, 32> CharBuffer;
        CharBuffer buffer(cx);
        do {
            ScheduleWatchdog(cx->runtime(), -1);
            gServiceInterrupt = false;
            errno = 0;

            char* line = GetLine(in, startline == lineno ? "js> " : "");
            if (!line) {
                if (errno) {
                    JS_ReportError(cx, strerror(errno));
                    return;
                }
                hitEOF = true;
                break;
            }

            if (!buffer.append(line, strlen(line)) || !buffer.append('\n'))
                return;

            lineno++;
            if (!ScheduleWatchdog(cx->runtime(), gTimeoutInterval)) {
                hitEOF = true;
                break;
            }
        } while (!JS_BufferIsCompilableUnit(cx, global, buffer.begin(), buffer.length()));

        if (hitEOF && buffer.empty())
            break;

        if (!EvalAndPrint(cx, global, buffer.begin(), buffer.length(), startline, compileOnly,
                          out))
        {
            // Catch the error, report it, and keep going.
            JS_ReportPendingException(cx);
        }
    } while (!hitEOF && !gQuitting);

    fprintf(out, "\n");
}

class AutoCloseInputFile
{
  private:
    FILE* f_;
  public:
    explicit AutoCloseInputFile(FILE* f) : f_(f) {}
    ~AutoCloseInputFile() {
        if (f_ && f_ != stdin)
            fclose(f_);
    }
};

static void
Process(JSContext* cx, JSObject* obj_, const char* filename, bool forceTTY)
{
    RootedObject obj(cx, obj_);

    FILE* file;
    if (forceTTY || !filename || strcmp(filename, "-") == 0) {
        file = stdin;
    } else {
        file = fopen(filename, "r");
        if (!file) {
            JS_ReportErrorNumber(cx, my_GetErrorMessage, nullptr,
                                 JSSMSG_CANT_OPEN, filename, strerror(errno));
            gExitCode = EXITCODE_FILE_NOT_FOUND;
            return;
        }
    }
    AutoCloseInputFile autoClose(file);

    if (!forceTTY && !isatty(fileno(file))) {
        // It's not interactive - just execute it.
        RunFile(cx, obj, filename, file, compileOnly);
    } else {
        // It's an interactive filehandle; drop into read-eval-print loop.
        ReadEvalPrintLoop(cx, obj, file, gOutFile, compileOnly);
    }
}

static bool
Version(JSContext* cx, unsigned argc, jsval* vp)
{
    CallArgs args = CallArgsFromVp(argc, vp);
    JSVersion origVersion = JS_GetVersion(cx);
    if (args.length() == 0 || args[0].isUndefined()) {
        /* Get version. */
        args.rval().setInt32(origVersion);
    } else {
        /* Set version. */
        int32_t v = -1;
        if (args[0].isInt32()) {
            v = args[0].toInt32();
        } else if (args[0].isDouble()) {
            double fv = args[0].toDouble();
            int32_t fvi;
            if (NumberEqualsInt32(fv, &fvi))
                v = fvi;
        }
        if (v < 0 || v > JSVERSION_LATEST) {
            JS_ReportErrorNumber(cx, my_GetErrorMessage, nullptr, JSSMSG_INVALID_ARGS, "version");
            return false;
        }
        JS_SetVersionForCompartment(js::GetContextCompartment(cx), JSVersion(v));
        args.rval().setInt32(origVersion);
    }
    return true;
}

/*
 * Resolve a (possibly) relative filename to an absolute path. If
 * |scriptRelative| is true, then the result will be relative to the directory
 * containing the currently-running script, or the current working directory if
 * the currently-running script is "-e" (namely, you're using it from the
 * command line.) Otherwise, it will be relative to the current working
 * directory.
 */
static JSString*
ResolvePath(JSContext* cx, HandleString filenameStr, PathResolutionMode resolveMode)
{
    JSAutoByteString filename(cx, filenameStr);
    if (!filename)
        return nullptr;

    const char* pathname = filename.ptr();
    if (pathname[0] == '/')
        return filenameStr;
#ifdef XP_WIN
    // Various forms of absolute paths per http://msdn.microsoft.com/en-us/library/windows/desktop/aa365247%28v=vs.85%29.aspx
    // "\..."
    if (pathname[0] == '\\')
        return filenameStr;
    // "C:\..."
    if (strlen(pathname) > 3 && isalpha(pathname[0]) && pathname[1] == ':' && pathname[2] == '\\')
        return filenameStr;
    // "\\..."
    if (strlen(pathname) > 2 && pathname[1] == '\\' && pathname[2] == '\\')
        return filenameStr;
#endif

    /* Get the currently executing script's name. */
    JS::AutoFilename scriptFilename;
    if (!DescribeScriptedCaller(cx, &scriptFilename))
        return nullptr;

    if (!scriptFilename.get())
        return nullptr;

    if (strcmp(scriptFilename.get(), "-e") == 0 || strcmp(scriptFilename.get(), "typein") == 0)
        resolveMode = RootRelative;

    static char buffer[PATH_MAX+1];
    if (resolveMode == ScriptRelative) {
#ifdef XP_WIN
        // The docs say it can return EINVAL, but the compiler says it's void
        _splitpath(scriptFilename.get(), nullptr, buffer, nullptr, nullptr);
#else
        strncpy(buffer, scriptFilename.get(), PATH_MAX+1);
        if (buffer[PATH_MAX] != '\0')
            return nullptr;

        // dirname(buffer) might return buffer, or it might return a
        // statically-allocated string
        memmove(buffer, dirname(buffer), strlen(buffer) + 1);
#endif
    } else {
        const char* cwd = getcwd(buffer, PATH_MAX);
        if (!cwd)
            return nullptr;
    }

    size_t len = strlen(buffer);
    buffer[len] = '/';
    strncpy(buffer + len + 1, pathname, sizeof(buffer) - (len+1));
    if (buffer[PATH_MAX] != '\0')
        return nullptr;

    return JS_NewStringCopyZ(cx, buffer);
}

static bool
CreateMappedArrayBuffer(JSContext* cx, unsigned argc, Value* vp)
{
    CallArgs args = CallArgsFromVp(argc, vp);

    if (args.length() < 1 || args.length() > 3) {
        JS_ReportErrorNumber(cx, my_GetErrorMessage, nullptr,
                             args.length() < 1 ? JSSMSG_NOT_ENOUGH_ARGS : JSSMSG_TOO_MANY_ARGS,
                             "createMappedArrayBuffer");
        return false;
    }

    RootedString rawFilenameStr(cx, JS::ToString(cx, args[0]));
    if (!rawFilenameStr)
        return false;
    // It's a little bizarre to resolve relative to the script, but for testing
    // I need a file at a known location, and the only good way I know of to do
    // that right now is to include it in the repo alongside the test script.
    // Bug 944164 would introduce an alternative.
    JSString* filenameStr = ResolvePath(cx, rawFilenameStr, ScriptRelative);
    if (!filenameStr)
        return false;
    JSAutoByteString filename(cx, filenameStr);
    if (!filename)
        return false;

    uint32_t offset = 0;
    if (args.length() >= 2) {
        if (!JS::ToUint32(cx, args[1], &offset))
            return false;
    }

    bool sizeGiven = false;
    uint32_t size;
    if (args.length() >= 3) {
        if (!JS::ToUint32(cx, args[2], &size))
            return false;
        sizeGiven = true;
        if (offset > size) {
            JS_ReportErrorNumber(cx, js_GetErrorMessage, nullptr,
                                 JSMSG_ARG_INDEX_OUT_OF_RANGE, "2");
            return false;
        }
    }

    FILE* file = fopen(filename.ptr(), "r");
    if (!file) {
        JS_ReportErrorNumber(cx, my_GetErrorMessage, nullptr,
                             JSSMSG_CANT_OPEN, filename.ptr(), strerror(errno));
        return false;
    }
    AutoCloseInputFile autoClose(file);

    if (!sizeGiven) {
        struct stat st;
        if (fstat(fileno(file), &st) < 0) {
            JS_ReportError(cx, "Unable to stat file");
            return false;
        }
        if (st.st_size < off_t(offset)) {
            JS_ReportErrorNumber(cx, js_GetErrorMessage, nullptr,
                                 JSMSG_ARG_INDEX_OUT_OF_RANGE, "2");
            return false;
        }
        size = st.st_size - offset;
    }

    void* contents = JS_CreateMappedArrayBufferContents(fileno(file), offset, size);
    if (!contents) {
        JS_ReportError(cx, "failed to allocate mapped array buffer contents (possibly due to bad alignment)");
        return false;
    }

    RootedObject obj(cx, JS_NewMappedArrayBufferWithContents(cx, size, contents));
    if (!obj)
        return false;

    args.rval().setObject(*obj);
    return true;
}

static bool
Options(JSContext* cx, unsigned argc, jsval* vp)
{
    CallArgs args = CallArgsFromVp(argc, vp);

    JS::RuntimeOptions oldRuntimeOptions = JS::RuntimeOptionsRef(cx);
    for (unsigned i = 0; i < args.length(); i++) {
        JSString* str = JS::ToString(cx, args[i]);
        if (!str)
            return false;
        args[i].setString(str);

        JSAutoByteString opt(cx, str);
        if (!opt)
            return false;

        if (strcmp(opt.ptr(), "strict") == 0)
            JS::RuntimeOptionsRef(cx).toggleExtraWarnings();
        else if (strcmp(opt.ptr(), "werror") == 0)
            JS::RuntimeOptionsRef(cx).toggleWerror();
        else if (strcmp(opt.ptr(), "strict_mode") == 0)
            JS::RuntimeOptionsRef(cx).toggleStrictMode();
        else {
            JS_ReportError(cx,
                           "unknown option name '%s'."
                           " The valid names are strict,"
                           " werror, and strict_mode.",
                           opt.ptr());
            return false;
        }
    }

    char* names = strdup("");
    bool found = false;
    if (names && oldRuntimeOptions.extraWarnings()) {
        names = JS_sprintf_append(names, "%s%s", found ? "," : "", "strict");
        found = true;
    }
    if (names && oldRuntimeOptions.werror()) {
        names = JS_sprintf_append(names, "%s%s", found ? "," : "", "werror");
        found = true;
    }
    if (names && oldRuntimeOptions.strictMode()) {
        names = JS_sprintf_append(names, "%s%s", found ? "," : "", "strict_mode");
        found = true;
    }
    if (!names) {
        JS_ReportOutOfMemory(cx);
        return false;
    }

    JSString* str = JS_NewStringCopyZ(cx, names);
    free(names);
    if (!str)
        return false;
    args.rval().setString(str);
    return true;
}

static bool
LoadScript(JSContext* cx, unsigned argc, jsval* vp, bool scriptRelative)
{
    CallArgs args = CallArgsFromVp(argc, vp);
    RootedObject thisobj(cx, JS_THIS_OBJECT(cx, vp));
    if (!thisobj)
        return false;

    RootedString str(cx);
    for (unsigned i = 0; i < args.length(); i++) {
        str = JS::ToString(cx, args[i]);
        if (!str) {
            JS_ReportErrorNumber(cx, my_GetErrorMessage, nullptr, JSSMSG_INVALID_ARGS, "load");
            return false;
        }
        str = ResolvePath(cx, str, scriptRelative ? ScriptRelative : RootRelative);
        if (!str) {
            JS_ReportError(cx, "unable to resolve path");
            return false;
        }
        JSAutoByteString filename(cx, str);
        if (!filename)
            return false;
        errno = 0;
        CompileOptions opts(cx);
        opts.setIntroductionType("js shell load")
            .setUTF8(true)
            .setCompileAndGo(true)
            .setNoScriptRval(true);
        RootedScript script(cx);
        RootedValue unused(cx);
        if ((compileOnly && !Compile(cx, thisobj, opts, filename.ptr(), &script)) ||
            !Evaluate(cx, thisobj, opts, filename.ptr(), &unused))
        {
            return false;
        }
    }

    args.rval().setUndefined();
    return true;
}

static bool
Load(JSContext* cx, unsigned argc, jsval* vp)
{
    return LoadScript(cx, argc, vp, false);
}

static bool
LoadScriptRelativeToScript(JSContext* cx, unsigned argc, jsval* vp)
{
    return LoadScript(cx, argc, vp, true);
}

// Populate |options| with the options given by |opts|'s properties. If we
// need to convert a filename to a C string, let fileNameBytes own the
// bytes.
static bool
ParseCompileOptions(JSContext* cx, CompileOptions& options, HandleObject opts,
                    JSAutoByteString& fileNameBytes)
{
    RootedValue v(cx);
    RootedString s(cx);

    if (!JS_GetProperty(cx, opts, "compileAndGo", &v))
        return false;
    if (!v.isUndefined())
        options.setCompileAndGo(ToBoolean(v));

    if (!JS_GetProperty(cx, opts, "noScriptRval", &v))
        return false;
    if (!v.isUndefined())
        options.setNoScriptRval(ToBoolean(v));

    if (!JS_GetProperty(cx, opts, "fileName", &v))
        return false;
    if (v.isNull()) {
        options.setFile(nullptr);
    } else if (!v.isUndefined()) {
        s = ToString(cx, v);
        if (!s)
            return false;
        char* fileName = fileNameBytes.encodeLatin1(cx, s);
        if (!fileName)
            return false;
        options.setFile(fileName);
    }

    if (!JS_GetProperty(cx, opts, "element", &v))
        return false;
    if (v.isObject())
        options.setElement(&v.toObject());

    if (!JS_GetProperty(cx, opts, "elementAttributeName", &v))
        return false;
    if (!v.isUndefined()) {
        s = ToString(cx, v);
        if (!s)
            return false;
        options.setElementAttributeName(s);
    }

    if (!JS_GetProperty(cx, opts, "lineNumber", &v))
        return false;
    if (!v.isUndefined()) {
        uint32_t u;
        if (!ToUint32(cx, v, &u))
            return false;
        options.setLine(u);
    }

    if (!JS_GetProperty(cx, opts, "columnNumber", &v))
        return false;
    if (!v.isUndefined()) {
        int32_t c;
        if (!ToInt32(cx, v, &c))
            return false;
        options.setColumn(c);
    }

    if (!JS_GetProperty(cx, opts, "sourceIsLazy", &v))
        return false;
    if (v.isBoolean())
        options.setSourceIsLazy(v.toBoolean());

    return true;
}

class AutoNewContext
{
  private:
    JSContext* oldcx;
    JSContext* newcx;
    Maybe<JSAutoRequest> newRequest;
    Maybe<AutoCompartment> newCompartment;

    AutoNewContext(const AutoNewContext&) = delete;

  public:
    AutoNewContext() : oldcx(nullptr), newcx(nullptr) {}

    bool enter(JSContext* cx) {
        MOZ_ASSERT(!JS_IsExceptionPending(cx));
        oldcx = cx;
        newcx = NewContext(JS_GetRuntime(cx));
        if (!newcx)
            return false;
        JS::ContextOptionsRef(newcx).setDontReportUncaught(true);

        newRequest.emplace(newcx);
        newCompartment.emplace(newcx, JS::CurrentGlobalOrNull(cx));
        return true;
    }

    JSContext* get() { return newcx; }

    ~AutoNewContext() {
        if (newcx) {
            RootedValue exc(oldcx);
            bool throwing = JS_IsExceptionPending(newcx);
            if (throwing)
                JS_GetPendingException(newcx, &exc);
            newCompartment.reset();
            newRequest.reset();
            if (throwing && JS_WrapValue(oldcx, &exc))
                JS_SetPendingException(oldcx, exc);
            DestroyContext(newcx, false);
        }
    }
};

static void
my_LargeAllocFailCallback(void* data)
{
    JSContext* cx = (JSContext*)data;
    JSRuntime* rt = cx->runtime();

    if (!cx->isJSContext())
        return;

    MOZ_ASSERT(!rt->isHeapBusy());
    MOZ_ASSERT(!rt->currentThreadHasExclusiveAccess());

    JS::PrepareForFullGC(rt);
    AutoKeepAtoms keepAtoms(cx->perThreadData);
    rt->gc.gc(GC_NORMAL, JS::gcreason::SHARED_MEMORY_LIMIT);
}

static const uint32_t CacheEntry_SOURCE = 0;
static const uint32_t CacheEntry_BYTECODE = 1;

static const JSClass CacheEntry_class = {
    "CacheEntryObject", JSCLASS_HAS_RESERVED_SLOTS(2)
};

static bool
CacheEntry(JSContext* cx, unsigned argc, JS::Value* vp)
{
    CallArgs args = CallArgsFromVp(argc, vp);

    if (args.length() != 1 || !args[0].isString()) {
        JS_ReportErrorNumber(cx, my_GetErrorMessage, nullptr, JSSMSG_INVALID_ARGS, "CacheEntry");
        return false;
    }

    RootedObject obj(cx, JS_NewObject(cx, &CacheEntry_class));
    if (!obj)
        return false;

    SetReservedSlot(obj, CacheEntry_SOURCE, args[0]);
    SetReservedSlot(obj, CacheEntry_BYTECODE, UndefinedValue());
    args.rval().setObject(*obj);
    return true;
}

static bool
CacheEntry_isCacheEntry(JSObject* cache)
{
    return JS_GetClass(cache) == &CacheEntry_class;
}

static JSString*
CacheEntry_getSource(HandleObject cache)
{
    MOZ_ASSERT(CacheEntry_isCacheEntry(cache));
    Value v = JS_GetReservedSlot(cache, CacheEntry_SOURCE);
    if (!v.isString())
        return nullptr;

    return v.toString();
}

static uint8_t*
CacheEntry_getBytecode(HandleObject cache, uint32_t* length)
{
    MOZ_ASSERT(CacheEntry_isCacheEntry(cache));
    Value v = JS_GetReservedSlot(cache, CacheEntry_BYTECODE);
    if (!v.isObject() || !v.toObject().is<ArrayBufferObject>())
        return nullptr;

    ArrayBufferObject* arrayBuffer = &v.toObject().as<ArrayBufferObject>();
    *length = arrayBuffer->byteLength();
    return arrayBuffer->dataPointer();
}

static bool
CacheEntry_setBytecode(JSContext* cx, HandleObject cache, uint8_t* buffer, uint32_t length)
{
    MOZ_ASSERT(CacheEntry_isCacheEntry(cache));

    ArrayBufferObject::BufferContents contents =
        ArrayBufferObject::BufferContents::create<ArrayBufferObject::PLAIN>(buffer);
    Rooted<ArrayBufferObject*> arrayBuffer(cx, ArrayBufferObject::create(cx, length, contents));
    if (!arrayBuffer)
        return false;

    SetReservedSlot(cache, CacheEntry_BYTECODE, OBJECT_TO_JSVAL(arrayBuffer));
    return true;
}

class AutoSaveFrameChain
{
    JSContext* cx_;
    bool saved_;

  public:
    explicit AutoSaveFrameChain(JSContext* cx)
      : cx_(cx),
        saved_(false)
    {}

    bool save() {
        if (!JS_SaveFrameChain(cx_))
            return false;
        saved_ = true;
        return true;
    }

    ~AutoSaveFrameChain() {
        if (saved_)
            JS_RestoreFrameChain(cx_);
    }
};

static bool
Evaluate(JSContext* cx, unsigned argc, jsval* vp)
{
    CallArgs args = CallArgsFromVp(argc, vp);

    if (args.length() < 1 || args.length() > 2) {
        JS_ReportErrorNumber(cx, my_GetErrorMessage, nullptr,
                             args.length() < 1 ? JSSMSG_NOT_ENOUGH_ARGS : JSSMSG_TOO_MANY_ARGS,
                             "evaluate");
        return false;
    }

    RootedString code(cx, nullptr);
    RootedObject cacheEntry(cx, nullptr);
    if (args[0].isString()) {
        code = args[0].toString();
    } else if (args[0].isObject() && CacheEntry_isCacheEntry(&args[0].toObject())) {
        cacheEntry = &args[0].toObject();
        code = CacheEntry_getSource(cacheEntry);
    }

    if (!code || (args.length() == 2 && args[1].isPrimitive())) {
        JS_ReportErrorNumber(cx, my_GetErrorMessage, nullptr, JSSMSG_INVALID_ARGS, "evaluate");
        return false;
    }

    CompileOptions options(cx);
    JSAutoByteString fileNameBytes;
    bool newContext = false;
    RootedString displayURL(cx);
    RootedString sourceMapURL(cx);
    RootedObject global(cx, nullptr);
    bool catchTermination = false;
    bool saveFrameChain = false;
    bool loadBytecode = false;
    bool saveBytecode = false;
    bool assertEqBytecode = false;
    RootedObject callerGlobal(cx, cx->global());

    options.setIntroductionType("js shell evaluate")
           .setFileAndLine("@evaluate", 1);

    global = JS_GetGlobalForObject(cx, &args.callee());
    if (!global)
        return false;

    if (args.length() == 2) {
        RootedObject opts(cx, &args[1].toObject());
        RootedValue v(cx);

        if (!ParseCompileOptions(cx, options, opts, fileNameBytes))
            return false;

        if (!JS_GetProperty(cx, opts, "newContext", &v))
            return false;
        if (!v.isUndefined())
            newContext = ToBoolean(v);

        if (!JS_GetProperty(cx, opts, "displayURL", &v))
            return false;
        if (!v.isUndefined()) {
            displayURL = ToString(cx, v);
            if (!displayURL)
                return false;
        }

        if (!JS_GetProperty(cx, opts, "sourceMapURL", &v))
            return false;
        if (!v.isUndefined()) {
            sourceMapURL = ToString(cx, v);
            if (!sourceMapURL)
                return false;
        }

        if (!JS_GetProperty(cx, opts, "global", &v))
            return false;
        if (!v.isUndefined()) {
            if (v.isObject()) {
                global = js::UncheckedUnwrap(&v.toObject());
                if (!global)
                    return false;
            }
            if (!global || !(JS_GetClass(global)->flags & JSCLASS_IS_GLOBAL)) {
                JS_ReportErrorNumber(cx, js_GetErrorMessage, nullptr, JSMSG_UNEXPECTED_TYPE,
                                     "\"global\" passed to evaluate()", "not a global object");
                return false;
            }
        }

        if (!JS_GetProperty(cx, opts, "catchTermination", &v))
            return false;
        if (!v.isUndefined())
            catchTermination = ToBoolean(v);

        if (!JS_GetProperty(cx, opts, "saveFrameChain", &v))
            return false;
        if (!v.isUndefined())
            saveFrameChain = ToBoolean(v);

        if (!JS_GetProperty(cx, opts, "loadBytecode", &v))
            return false;
        if (!v.isUndefined())
            loadBytecode = ToBoolean(v);

        if (!JS_GetProperty(cx, opts, "saveBytecode", &v))
            return false;
        if (!v.isUndefined())
            saveBytecode = ToBoolean(v);

        if (!JS_GetProperty(cx, opts, "assertEqBytecode", &v))
            return false;
        if (!v.isUndefined())
            assertEqBytecode = ToBoolean(v);

        // We cannot load or save the bytecode if we have no object where the
        // bytecode cache is stored.
        if (loadBytecode || saveBytecode) {
            if (!cacheEntry) {
                JS_ReportErrorNumber(cx, my_GetErrorMessage, nullptr, JSSMSG_INVALID_ARGS,
                                     "evaluate");
                return false;
            }
        }
    }

    AutoStableStringChars codeChars(cx);
    if (!codeChars.initTwoByte(cx, code))
        return false;

    AutoNewContext ancx;
    if (newContext) {
        if (!ancx.enter(cx))
            return false;
        cx = ancx.get();
    }

    uint32_t loadLength = 0;
    uint8_t* loadBuffer = nullptr;
    uint32_t saveLength = 0;
    ScopedJSFreePtr<uint8_t> saveBuffer;

    if (loadBytecode) {
        loadBuffer = CacheEntry_getBytecode(cacheEntry, &loadLength);
        if (!loadBuffer)
            return false;
    }

    {
        AutoSaveFrameChain asfc(cx);
        if (saveFrameChain && !asfc.save())
            return false;

        JSAutoCompartment ac(cx, global);
        RootedScript script(cx);

        {
            if (saveBytecode) {
                if (!JS::CompartmentOptionsRef(cx).getSingletonsAsTemplates()) {
                    JS_ReportErrorNumber(cx, my_GetErrorMessage, nullptr,
                                         JSSMSG_CACHE_SINGLETON_FAILED);
                    return false;
                }
                JS::CompartmentOptionsRef(cx).setCloneSingletons(true);
            }

            if (loadBytecode) {
                script = JS_DecodeScript(cx, loadBuffer, loadLength);
            } else {
                mozilla::Range<const char16_t> chars = codeChars.twoByteRange();
                (void) JS::Compile(cx, global, options, chars.start().get(), chars.length(), &script);
            }

            if (!script)
                return false;
        }

        if (displayURL && !script->scriptSource()->hasDisplayURL()) {
            JSFlatString* flat = displayURL->ensureFlat(cx);
            if (!flat)
                return false;

            AutoStableStringChars chars(cx);
            if (!chars.initTwoByte(cx, flat))
                return false;

            const char16_t* durl = chars.twoByteRange().start().get();
            if (!script->scriptSource()->setDisplayURL(cx, durl))
                return false;
        }
        if (sourceMapURL && !script->scriptSource()->hasSourceMapURL()) {
            JSFlatString* flat = sourceMapURL->ensureFlat(cx);
            if (!flat)
                return false;

            AutoStableStringChars chars(cx);
            if (!chars.initTwoByte(cx, flat))
                return false;

            const char16_t* smurl = chars.twoByteRange().start().get();
            if (!script->scriptSource()->setSourceMapURL(cx, smurl))
                return false;
        }
        if (!JS_ExecuteScript(cx, global, script, args.rval())) {
            if (catchTermination && !JS_IsExceptionPending(cx)) {
                JSAutoCompartment ac1(cx, callerGlobal);
                JSString* str = JS_NewStringCopyZ(cx, "terminated");
                if (!str)
                    return false;
                args.rval().setString(str);
                return true;
            }
            return false;
        }

        if (saveBytecode) {
            saveBuffer = reinterpret_cast<uint8_t*>(JS_EncodeScript(cx, script, &saveLength));
            if (!saveBuffer)
                return false;
        }
    }

    if (saveBytecode) {
        // If we are both loading and saving, we assert that we are going to
        // replace the current bytecode by the same stream of bytes.
        if (loadBytecode && assertEqBytecode) {
            if (saveLength != loadLength) {
                JS_ReportErrorNumber(cx, my_GetErrorMessage, nullptr, JSSMSG_CACHE_EQ_SIZE_FAILED,
                                     loadLength, saveLength);
            } else if (!PodEqual(loadBuffer, saveBuffer.get(), loadLength)) {
                JS_ReportErrorNumber(cx, my_GetErrorMessage, nullptr,
                                     JSSMSG_CACHE_EQ_CONTENT_FAILED);
            }
        }

        if (!CacheEntry_setBytecode(cx, cacheEntry, saveBuffer, saveLength))
            return false;

        saveBuffer.forget();
    }

    return JS_WrapValue(cx, args.rval());
}

static JSString*
FileAsString(JSContext* cx, const char* pathname)
{
    FILE* file;
    RootedString str(cx);
    size_t len, cc;
    char* buf;

    file = fopen(pathname, "rb");
    if (!file) {
        JS_ReportError(cx, "can't open %s: %s", pathname, strerror(errno));
        return nullptr;
    }
    AutoCloseInputFile autoClose(file);

    if (fseek(file, 0, SEEK_END) != 0) {
        JS_ReportError(cx, "can't seek end of %s", pathname);
    } else {
        len = ftell(file);
        if (fseek(file, 0, SEEK_SET) != 0) {
            JS_ReportError(cx, "can't seek start of %s", pathname);
        } else {
            buf = (char*) JS_malloc(cx, len + 1);
            if (buf) {
                cc = fread(buf, 1, len, file);
                if (cc != len) {
                    JS_ReportError(cx, "can't read %s: %s", pathname,
                                   (ptrdiff_t(cc) < 0) ? strerror(errno) : "short read");
                } else {
                    char16_t* ucbuf =
                        JS::UTF8CharsToNewTwoByteCharsZ(cx, JS::UTF8Chars(buf, len), &len).get();
                    if (!ucbuf) {
                        JS_ReportError(cx, "Invalid UTF-8 in file '%s'", pathname);
                        gExitCode = EXITCODE_RUNTIME_ERROR;
                        return nullptr;
                    }
                    str = JS_NewUCStringCopyN(cx, ucbuf, len);
                    free(ucbuf);
                }
                JS_free(cx, buf);
            }
        }
    }

    return str;
}

static JSObject*
FileAsTypedArray(JSContext* cx, const char* pathname)
{
    FILE* file = fopen(pathname, "rb");
    if (!file) {
        JS_ReportError(cx, "can't open %s: %s", pathname, strerror(errno));
        return nullptr;
    }
    AutoCloseInputFile autoClose(file);

    RootedObject obj(cx);
    if (fseek(file, 0, SEEK_END) != 0) {
        JS_ReportError(cx, "can't seek end of %s", pathname);
    } else {
        size_t len = ftell(file);
        if (fseek(file, 0, SEEK_SET) != 0) {
            JS_ReportError(cx, "can't seek start of %s", pathname);
        } else {
            obj = JS_NewUint8Array(cx, len);
            if (!obj)
                return nullptr;
            char* buf = (char*) obj->as<TypedArrayObject>().viewData();
            size_t cc = fread(buf, 1, len, file);
            if (cc != len) {
                JS_ReportError(cx, "can't read %s: %s", pathname,
                               (ptrdiff_t(cc) < 0) ? strerror(errno) : "short read");
                obj = nullptr;
            }
        }
    }
    return obj;
}

/*
 * Function to run scripts and return compilation + execution time. Semantics
 * are closely modelled after the equivalent function in WebKit, as this is used
 * to produce benchmark timings by SunSpider.
 */
static bool
Run(JSContext* cx, unsigned argc, jsval* vp)
{
    CallArgs args = CallArgsFromVp(argc, vp);
    if (args.length() != 1) {
        JS_ReportErrorNumber(cx, my_GetErrorMessage, nullptr, JSSMSG_INVALID_ARGS, "run");
        return false;
    }

    RootedObject thisobj(cx, JS_THIS_OBJECT(cx, vp));
    if (!thisobj)
        return false;

    RootedString str(cx, JS::ToString(cx, args[0]));
    if (!str)
        return false;
    args[0].setString(str);
    JSAutoByteString filename(cx, str);
    if (!filename)
        return false;

    str = FileAsString(cx, filename.ptr());
    if (!str)
        return false;

    AutoStableStringChars chars(cx);
    if (!chars.initTwoByte(cx, str))
        return false;

    const char16_t* ucbuf = chars.twoByteRange().start().get();
    size_t buflen = str->length();

    RootedScript script(cx);
    int64_t startClock = PRMJ_Now();
    {
        JS::CompileOptions options(cx);
        options.setIntroductionType("js shell run")
               .setFileAndLine(filename.ptr(), 1)
               .setCompileAndGo(true)
               .setNoScriptRval(true);
        if (!JS_CompileUCScript(cx, thisobj, ucbuf, buflen, options, &script))
            return false;
    }

    if (!JS_ExecuteScript(cx, thisobj, script))
        return false;

    int64_t endClock = PRMJ_Now();

    args.rval().setDouble((endClock - startClock) / double(PRMJ_USEC_PER_MSEC));
    return true;
}

/*
 * function readline()
 * Provides a hook for scripts to read a line from stdin.
 */
static bool
ReadLine(JSContext* cx, unsigned argc, jsval* vp)
{
    CallArgs args = CallArgsFromVp(argc, vp);

#define BUFSIZE 256
    FILE* from = stdin;
    size_t buflength = 0;
    size_t bufsize = BUFSIZE;
    char* buf = (char*) JS_malloc(cx, bufsize);
    if (!buf)
        return false;

    bool sawNewline = false;
    size_t gotlength;
    while ((gotlength = js_fgets(buf + buflength, bufsize - buflength, from)) > 0) {
        buflength += gotlength;

        /* Are we done? */
        if (buf[buflength - 1] == '\n') {
            buf[buflength - 1] = '\0';
            sawNewline = true;
            break;
        } else if (buflength < bufsize - 1) {
            break;
        }

        /* Else, grow our buffer for another pass. */
        char* tmp;
        bufsize *= 2;
        if (bufsize > buflength) {
            tmp = static_cast<char*>(JS_realloc(cx, buf, bufsize / 2, bufsize));
        } else {
            JS_ReportOutOfMemory(cx);
            tmp = nullptr;
        }

        if (!tmp) {
            JS_free(cx, buf);
            return false;
        }

        buf = tmp;
    }

    /* Treat the empty string specially. */
    if (buflength == 0) {
        args.rval().set(feof(from) ? NullValue() : JS_GetEmptyStringValue(cx));
        JS_free(cx, buf);
        return true;
    }

    /* Shrink the buffer to the real size. */
    char* tmp = static_cast<char*>(JS_realloc(cx, buf, bufsize, buflength));
    if (!tmp) {
        JS_free(cx, buf);
        return false;
    }

    buf = tmp;

    /*
     * Turn buf into a JSString. Note that buflength includes the trailing null
     * character.
     */
    JSString* str = JS_NewStringCopyN(cx, buf, sawNewline ? buflength - 1 : buflength);
    JS_free(cx, buf);
    if (!str)
        return false;

    args.rval().setString(str);
    return true;
}

static bool
PutStr(JSContext* cx, unsigned argc, jsval* vp)
{
    CallArgs args = CallArgsFromVp(argc, vp);

    if (args.length() != 0) {
        RootedString str(cx, JS::ToString(cx, args[0]));
        if (!str)
            return false;
        char* bytes = JS_EncodeStringToUTF8(cx, str);
        if (!bytes)
            return false;
        fputs(bytes, gOutFile);
        JS_free(cx, bytes);
        fflush(gOutFile);
    }

    args.rval().setUndefined();
    return true;
}

static bool
Now(JSContext* cx, unsigned argc, jsval* vp)
{
    CallArgs args = CallArgsFromVp(argc, vp);
    double now = PRMJ_Now() / double(PRMJ_USEC_PER_MSEC);
    args.rval().setDouble(now);
    return true;
}

static bool
PrintInternal(JSContext* cx, const CallArgs& args, FILE* file)
{
    for (unsigned i = 0; i < args.length(); i++) {
        RootedString str(cx, JS::ToString(cx, args[i]));
        if (!str)
            return false;
        char* bytes = JS_EncodeStringToUTF8(cx, str);
        if (!bytes)
            return false;
        fprintf(file, "%s%s", i ? " " : "", bytes);
        JS_free(cx, bytes);
    }

    fputc('\n', file);
    fflush(file);

    args.rval().setUndefined();
    return true;
}

static bool
Print(JSContext* cx, unsigned argc, jsval* vp)
{
    CallArgs args = CallArgsFromVp(argc, vp);
    return PrintInternal(cx, args, gOutFile);
}

static bool
PrintErr(JSContext* cx, unsigned argc, jsval* vp)
{
    CallArgs args = CallArgsFromVp(argc, vp);
    return PrintInternal(cx, args, gErrFile);
}

static bool
Help(JSContext* cx, unsigned argc, jsval* vp);

static bool
Quit(JSContext* cx, unsigned argc, jsval* vp)
{
#ifdef JS_MORE_DETERMINISTIC
    // Print a message to stderr in more-deterministic builds to help jsfunfuzz
    // find uncatchable-exception bugs.
    fprintf(stderr, "quit called\n");
#endif

    CallArgs args = CallArgsFromVp(argc, vp);
    int32_t code;
    if (!ToInt32(cx, args.get(0), &code))
        return false;

    // The fuzzers check the shell's exit code and assume a value >= 128 means
    // the process crashed (for instance, SIGSEGV will result in code 139). On
    // POSIX platforms, the exit code is 8-bit and negative values can also
    // result in an exit code >= 128. We restrict the value to range [0, 127] to
    // avoid false positives.
    if (code < 0 || code >= 128) {
        JS_ReportError(cx, "quit exit code should be in range 0-127");
        return false;
    }

    gExitCode = code;
    gQuitting = true;
    return false;
}

namespace gcCallback {

struct MajorGC {
    int32_t depth;
    int32_t phases;
};

static void
majorGC(JSRuntime* rt, JSGCStatus status, void* data)
{
    auto info = static_cast<MajorGC*>(data);
    if (!(info->phases & (1 << status)))
        return;

    if (info->depth > 0) {
        info->depth--;
        JS::PrepareForFullGC(rt);
        JS::GCForReason(rt, GC_NORMAL, JS::gcreason::API);
        info->depth++;
    }
}

struct MinorGC {
    int32_t phases;
    bool active;
};

static void
minorGC(JSRuntime* rt, JSGCStatus status, void* data)
{
    auto info = static_cast<MinorGC*>(data);
    if (!(info->phases & (1 << status)))
        return;

    if (info->active) {
        info->active = false;
        rt->gc.evictNursery(JS::gcreason::DEBUG_GC);
        info->active = true;
    }
}

// Process global, should really be runtime-local. Also, the final one of these
// is currently leaked, since they are only deleted when changing.
MajorGC* prevMajorGC = nullptr;
MinorGC* prevMinorGC = nullptr;

} /* namespace gcCallback */

static bool
SetGCCallback(JSContext* cx, unsigned argc, jsval* vp)
{
    CallArgs args = CallArgsFromVp(argc, vp);

    if (args.length() != 1) {
        JS_ReportError(cx, "Wrong number of arguments");
        return false;
    }

    RootedObject opts(cx, ToObject(cx, args[0]));
    if (!opts)
        return false;

    RootedValue v(cx);
    if (!JS_GetProperty(cx, opts, "action", &v))
        return false;

    JSString* str = JS::ToString(cx, v);
    if (!str)
        return false;
    JSAutoByteString action(cx, str);
    if (!action)
        return false;

    int32_t phases = 0;
    if ((strcmp(action.ptr(), "minorGC") == 0) || (strcmp(action.ptr(), "majorGC") == 0)) {
        if (!JS_GetProperty(cx, opts, "phases", &v))
            return false;
        if (v.isUndefined()) {
            phases = (1 << JSGC_END);
        } else {
            JSString* str = JS::ToString(cx, v);
            if (!str)
                return false;
            JSAutoByteString phasesStr(cx, str);
            if (!phasesStr)
                return false;

            if (strcmp(phasesStr.ptr(), "begin") == 0)
                phases = (1 << JSGC_BEGIN);
            else if (strcmp(phasesStr.ptr(), "end") == 0)
                phases = (1 << JSGC_END);
            else if (strcmp(phasesStr.ptr(), "both") == 0)
                phases = (1 << JSGC_BEGIN) | (1 << JSGC_END);
            else {
                JS_ReportError(cx, "Invalid callback phase");
                return false;
            }
        }
    }

    if (gcCallback::prevMajorGC) {
        JS_SetGCCallback(cx->runtime(), nullptr, nullptr);
        js_delete<gcCallback::MajorGC>(gcCallback::prevMajorGC);
        gcCallback::prevMajorGC = nullptr;
    }

    if (gcCallback::prevMinorGC) {
        JS_SetGCCallback(cx->runtime(), nullptr, nullptr);
        js_delete<gcCallback::MinorGC>(gcCallback::prevMinorGC);
        gcCallback::prevMinorGC = nullptr;
    }

    if (strcmp(action.ptr(), "minorGC") == 0) {
        auto info = js_new<gcCallback::MinorGC>();
        info->phases = phases;
        info->active = true;
        JS_SetGCCallback(cx->runtime(), gcCallback::minorGC, info);
    } else if (strcmp(action.ptr(), "majorGC") == 0) {
        if (!JS_GetProperty(cx, opts, "depth", &v))
            return false;
        int32_t depth = 1;
        if (!v.isUndefined()) {
            if (!ToInt32(cx, v, &depth))
                return false;
        }
        if (depth > int32_t(gcstats::Statistics::MAX_NESTING - 4)) {
            JS_ReportError(cx, "Nesting depth too large, would overflow");
            return false;
        }

        auto info = js_new<gcCallback::MajorGC>();
        info->phases = phases;
        info->depth = depth;
        JS_SetGCCallback(cx->runtime(), gcCallback::majorGC, info);
    } else {
        JS_ReportError(cx, "Unknown GC callback action");
        return false;
    }

    args.rval().setUndefined();
    return true;
}

static bool
StartTimingMutator(JSContext* cx, unsigned argc, jsval* vp)
{
    CallArgs args = CallArgsFromVp(argc, vp);
    if (args.length() > 0) {
        JS_ReportErrorNumber(cx, my_GetErrorMessage, nullptr,
                             JSSMSG_TOO_MANY_ARGS, "startTimingMutator");
        return false;
    }

    cx->runtime()->gc.stats.startTimingMutator();
    args.rval().setUndefined();
    return true;
}

static bool
StopTimingMutator(JSContext* cx, unsigned argc, jsval* vp)
{
    CallArgs args = CallArgsFromVp(argc, vp);
    if (args.length() > 0) {
        JS_ReportErrorNumber(cx, my_GetErrorMessage, nullptr,
                             JSSMSG_TOO_MANY_ARGS, "stopTimingMutator");
        return false;
    }

    double mutator_ms, gc_ms;
    if (!cx->runtime()->gc.stats.stopTimingMutator(mutator_ms, gc_ms)) {
        JS_ReportError(cx, "stopTimingMutator called when not timing the mutator");
        return false;
    }
    double total_ms = mutator_ms + gc_ms;
    if (total_ms > 0) {
        fprintf(gOutFile, "Mutator: %.3fms (%.1f%%), GC: %.3fms (%.1f%%)\n",
                mutator_ms, mutator_ms / total_ms * 100.0, gc_ms, gc_ms / total_ms * 100.0);
    }

    args.rval().setUndefined();
    return true;
}

static const char*
ToSource(JSContext* cx, MutableHandleValue vp, JSAutoByteString* bytes)
{
    JSString* str = JS_ValueToSource(cx, vp);
    if (str) {
        vp.setString(str);
        if (bytes->encodeLatin1(cx, str))
            return bytes->ptr();
    }
    JS_ClearPendingException(cx);
    return "<<error converting value to string>>";
}

static bool
AssertEq(JSContext* cx, unsigned argc, jsval* vp)
{
    CallArgs args = CallArgsFromVp(argc, vp);
    if (!(args.length() == 2 || (args.length() == 3 && args[2].isString()))) {
        JS_ReportErrorNumber(cx, my_GetErrorMessage, nullptr,
                             (args.length() < 2)
                             ? JSSMSG_NOT_ENOUGH_ARGS
                             : (args.length() == 3)
                             ? JSSMSG_INVALID_ARGS
                             : JSSMSG_TOO_MANY_ARGS,
                             "assertEq");
        return false;
    }

    bool same;
    if (!JS_SameValue(cx, args[0], args[1], &same))
        return false;
    if (!same) {
        JSAutoByteString bytes0, bytes1;
        const char* actual = ToSource(cx, args[0], &bytes0);
        const char* expected = ToSource(cx, args[1], &bytes1);
        if (args.length() == 2) {
            JS_ReportErrorNumber(cx, my_GetErrorMessage, nullptr, JSSMSG_ASSERT_EQ_FAILED,
                                 actual, expected);
        } else {
            JSAutoByteString bytes2(cx, args[2].toString());
            if (!bytes2)
                return false;
            JS_ReportErrorNumber(cx, my_GetErrorMessage, nullptr, JSSMSG_ASSERT_EQ_FAILED_MSG,
                                 actual, expected, bytes2.ptr());
        }
        return false;
    }
    args.rval().setUndefined();
    return true;
}

static JSScript*
ValueToScript(JSContext* cx, jsval vArg, JSFunction** funp = nullptr)
{
    RootedValue v(cx, vArg);
    RootedFunction fun(cx, JS_ValueToFunction(cx, v));
    if (!fun)
        return nullptr;

    // Unwrap bound functions.
    while (fun->isBoundFunction()) {
        JSObject* target = fun->getBoundFunctionTarget();
        if (target && target->is<JSFunction>())
            fun = &target->as<JSFunction>();
        else
            break;
    }

    if (!fun->isInterpreted()) {
        JS_ReportErrorNumber(cx, my_GetErrorMessage, nullptr, JSSMSG_SCRIPTS_ONLY);
        return nullptr;
    }

    JSScript* script = fun->getOrCreateScript(cx);
    if (!script)
        return nullptr;

    if (fun && funp)
        *funp = fun;

    return script;
}

static JSScript*
GetTopScript(JSContext* cx)
{
    NonBuiltinScriptFrameIter iter(cx);
    return iter.done() ? nullptr : iter.script();
}

static bool
GetScriptAndPCArgs(JSContext* cx, unsigned argc, jsval* argv, MutableHandleScript scriptp,
                   int32_t* ip)
{
    RootedScript script(cx, GetTopScript(cx));
    *ip = 0;
    if (argc != 0) {
        jsval v = argv[0];
        unsigned intarg = 0;
        if (v.isObject() &&
            JS_GetClass(&v.toObject()) == Jsvalify(&JSFunction::class_)) {
            script = ValueToScript(cx, v);
            if (!script)
                return false;
            intarg++;
        }
        if (argc > intarg) {
            if (!JS::ToInt32(cx, HandleValue::fromMarkedLocation(&argv[intarg]), ip))
                return false;
            if ((uint32_t)*ip >= script->length()) {
                JS_ReportError(cx, "Invalid PC");
                return false;
            }
        }
    }

    scriptp.set(script);

    return true;
}

static bool
LineToPC(JSContext* cx, unsigned argc, jsval* vp)
{
    CallArgs args = CallArgsFromVp(argc, vp);

    if (args.length() == 0) {
        JS_ReportErrorNumber(cx, my_GetErrorMessage, nullptr, JSSMSG_LINE2PC_USAGE);
        return false;
    }

    RootedScript script(cx, GetTopScript(cx));
    int32_t lineArg = 0;
    if (args[0].isObject() && args[0].toObject().is<JSFunction>()) {
        script = ValueToScript(cx, args[0]);
        if (!script)
            return false;
        lineArg++;
    }

    uint32_t lineno;
    if (!ToUint32(cx, args.get(lineArg), &lineno))
         return false;

    jsbytecode* pc = js_LineNumberToPC(script, lineno);
    if (!pc)
        return false;
    args.rval().setInt32(script->pcToOffset(pc));
    return true;
}

static bool
PCToLine(JSContext* cx, unsigned argc, jsval* vp)
{
    CallArgs args = CallArgsFromVp(argc, vp);
    RootedScript script(cx);
    int32_t i;
    unsigned lineno;

    if (!GetScriptAndPCArgs(cx, args.length(), args.array(), &script, &i))
        return false;
    lineno = PCToLineNumber(script, script->offsetToPC(i));
    if (!lineno)
        return false;
    args.rval().setInt32(lineno);
    return true;
}

#ifdef DEBUG

static void
UpdateSwitchTableBounds(JSContext* cx, HandleScript script, unsigned offset,
                        unsigned* start, unsigned* end)
{
    jsbytecode* pc;
    JSOp op;
    ptrdiff_t jmplen;
    int32_t low, high, n;

    pc = script->offsetToPC(offset);
    op = JSOp(*pc);
    switch (op) {
      case JSOP_TABLESWITCH:
        jmplen = JUMP_OFFSET_LEN;
        pc += jmplen;
        low = GET_JUMP_OFFSET(pc);
        pc += JUMP_OFFSET_LEN;
        high = GET_JUMP_OFFSET(pc);
        pc += JUMP_OFFSET_LEN;
        n = high - low + 1;
        break;

      default:
        /* [condswitch] switch does not have any jump or lookup tables. */
        MOZ_ASSERT(op == JSOP_CONDSWITCH);
        return;
    }

    *start = script->pcToOffset(pc);
    *end = *start + (unsigned)(n * jmplen);
}

static void
SrcNotes(JSContext* cx, HandleScript script, Sprinter* sp)
{
    Sprint(sp, "\nSource notes:\n");
    Sprint(sp, "%4s %4s %5s %6s %-8s %s\n",
           "ofs", "line", "pc", "delta", "desc", "args");
    Sprint(sp, "---- ---- ----- ------ -------- ------\n");
    unsigned offset = 0;
    unsigned colspan = 0;
    unsigned lineno = script->lineno();
    jssrcnote* notes = script->notes();
    unsigned switchTableEnd = 0, switchTableStart = 0;
    for (jssrcnote* sn = notes; !SN_IS_TERMINATOR(sn); sn = SN_NEXT(sn)) {
        unsigned delta = SN_DELTA(sn);
        offset += delta;
        SrcNoteType type = (SrcNoteType) SN_TYPE(sn);
        const char* name = js_SrcNoteSpec[type].name;
        Sprint(sp, "%3u: %4u %5u [%4u] %-8s", unsigned(sn - notes), lineno, offset, delta, name);
        switch (type) {
          case SRC_NULL:
          case SRC_IF:
          case SRC_CONTINUE:
          case SRC_BREAK:
          case SRC_BREAK2LABEL:
          case SRC_SWITCHBREAK:
          case SRC_ASSIGNOP:
          case SRC_XDELTA:
            break;

          case SRC_COLSPAN:
            colspan = SN_OFFSET_TO_COLSPAN(js_GetSrcNoteOffset(sn, 0));
            Sprint(sp, "%d", colspan);
            break;

          case SRC_SETLINE:
            lineno = js_GetSrcNoteOffset(sn, 0);
            Sprint(sp, " lineno %u", lineno);
            break;

          case SRC_NEWLINE:
            ++lineno;
            break;

          case SRC_FOR:
            Sprint(sp, " cond %u update %u tail %u",
                   unsigned(js_GetSrcNoteOffset(sn, 0)),
                   unsigned(js_GetSrcNoteOffset(sn, 1)),
                   unsigned(js_GetSrcNoteOffset(sn, 2)));
            break;

          case SRC_IF_ELSE:
            Sprint(sp, " else %u", unsigned(js_GetSrcNoteOffset(sn, 0)));
            break;

          case SRC_FOR_IN:
          case SRC_FOR_OF:
            Sprint(sp, " closingjump %u", unsigned(js_GetSrcNoteOffset(sn, 0)));
            break;

          case SRC_COND:
          case SRC_WHILE:
          case SRC_NEXTCASE:
            Sprint(sp, " offset %u", unsigned(js_GetSrcNoteOffset(sn, 0)));
            break;

          case SRC_TABLESWITCH: {
            JSOp op = JSOp(script->code()[offset]);
            MOZ_ASSERT(op == JSOP_TABLESWITCH);
            Sprint(sp, " length %u", unsigned(js_GetSrcNoteOffset(sn, 0)));
            UpdateSwitchTableBounds(cx, script, offset,
                                    &switchTableStart, &switchTableEnd);
            break;
          }
          case SRC_CONDSWITCH: {
            JSOp op = JSOp(script->code()[offset]);
            MOZ_ASSERT(op == JSOP_CONDSWITCH);
            Sprint(sp, " length %u", unsigned(js_GetSrcNoteOffset(sn, 0)));
            unsigned caseOff = (unsigned) js_GetSrcNoteOffset(sn, 1);
            if (caseOff)
                Sprint(sp, " first case offset %u", caseOff);
            UpdateSwitchTableBounds(cx, script, offset,
                                    &switchTableStart, &switchTableEnd);
            break;
          }

          case SRC_TRY:
            MOZ_ASSERT(JSOp(script->code()[offset]) == JSOP_TRY);
            Sprint(sp, " offset to jump %u", unsigned(js_GetSrcNoteOffset(sn, 0)));
            break;

          default:
            MOZ_ASSERT(0);
            break;
        }
        Sprint(sp, "\n");
    }
}

static bool
Notes(JSContext* cx, unsigned argc, jsval* vp)
{
    CallArgs args = CallArgsFromVp(argc, vp);
    Sprinter sprinter(cx);
    if (!sprinter.init())
        return false;

    for (unsigned i = 0; i < args.length(); i++) {
        RootedScript script (cx, ValueToScript(cx, args[i]));
        if (!script)
            return false;

        SrcNotes(cx, script, &sprinter);
    }

    JSString* str = JS_NewStringCopyZ(cx, sprinter.string());
    if (!str)
        return false;
    args.rval().setString(str);
    return true;
}

JS_STATIC_ASSERT(JSTRY_CATCH == 0);
JS_STATIC_ASSERT(JSTRY_FINALLY == 1);
JS_STATIC_ASSERT(JSTRY_FOR_IN == 2);

static const char* const TryNoteNames[] = { "catch", "finally", "for-in", "for-of", "loop" };

static bool
TryNotes(JSContext* cx, HandleScript script, Sprinter* sp)
{
    JSTryNote* tn, *tnlimit;

    if (!script->hasTrynotes())
        return true;

    tn = script->trynotes()->vector;
    tnlimit = tn + script->trynotes()->length;
    Sprint(sp, "\nException table:\nkind      stack    start      end\n");
    do {
        MOZ_ASSERT(tn->kind < ArrayLength(TryNoteNames));
        Sprint(sp, " %-7s %6u %8u %8u\n",
               TryNoteNames[tn->kind], tn->stackDepth,
               tn->start, tn->start + tn->length);
    } while (++tn != tnlimit);
    return true;
}

static bool
DisassembleScript(JSContext* cx, HandleScript script, HandleFunction fun, bool lines,
                  bool recursive, Sprinter* sp)
{
    if (fun) {
        Sprint(sp, "flags:");
        if (fun->isLambda())
            Sprint(sp, " LAMBDA");
        if (fun->isHeavyweight())
            Sprint(sp, " HEAVYWEIGHT");
        if (fun->isExprClosure())
            Sprint(sp, " EXPRESSION_CLOSURE");
        if (fun->isFunctionPrototype())
            Sprint(sp, " Function.prototype");
        if (fun->isSelfHostedBuiltin())
            Sprint(sp, " SELF_HOSTED");
        if (fun->isSelfHostedConstructor())
            Sprint(sp, " SELF_HOSTED_CTOR");
        if (fun->isArrow())
            Sprint(sp, " ARROW");
        Sprint(sp, "\n");
    }

    if (!js_Disassemble(cx, script, lines, sp))
        return false;
    SrcNotes(cx, script, sp);
    TryNotes(cx, script, sp);

    if (recursive && script->hasObjects()) {
        ObjectArray* objects = script->objects();
        for (unsigned i = 0; i != objects->length; ++i) {
            JSObject* obj = objects->vector[i];
            if (obj->is<JSFunction>()) {
                Sprint(sp, "\n");
                RootedFunction fun(cx, &obj->as<JSFunction>());
                if (fun->isInterpreted()) {
                    RootedScript script(cx, fun->getOrCreateScript(cx));
                    if (!script || !DisassembleScript(cx, script, fun, lines, recursive, sp))
                        return false;
                } else {
                    Sprint(sp, "[native code]\n");
                }
            }
        }
    }
    return true;
}

namespace {

struct DisassembleOptionParser {
    unsigned   argc;
    jsval*  argv;
    bool    lines;
    bool    recursive;

    DisassembleOptionParser(unsigned argc, jsval* argv)
      : argc(argc), argv(argv), lines(false), recursive(false) {}

    bool parse(JSContext* cx) {
        /* Read options off early arguments */
        while (argc > 0 && argv[0].isString()) {
            JSString* str = argv[0].toString();
            JSFlatString* flatStr = JS_FlattenString(cx, str);
            if (!flatStr)
                return false;
            if (JS_FlatStringEqualsAscii(flatStr, "-l"))
                lines = true;
            else if (JS_FlatStringEqualsAscii(flatStr, "-r"))
                recursive = true;
            else
                break;
            argv++, argc--;
        }
        return true;
    }
};

} /* anonymous namespace */

static bool
DisassembleToSprinter(JSContext* cx, unsigned argc, jsval* vp, Sprinter* sprinter)
{
    CallArgs args = CallArgsFromVp(argc, vp);
    DisassembleOptionParser p(args.length(), args.array());
    if (!p.parse(cx))
        return false;

    if (p.argc == 0) {
        /* Without arguments, disassemble the current script. */
        RootedScript script(cx, GetTopScript(cx));
        if (script) {
            JSAutoCompartment ac(cx, script);
            if (!js_Disassemble(cx, script, p.lines, sprinter))
                return false;
            SrcNotes(cx, script, sprinter);
            TryNotes(cx, script, sprinter);
        }
    } else {
        for (unsigned i = 0; i < p.argc; i++) {
            RootedFunction fun(cx);
            RootedScript script (cx, ValueToScript(cx, p.argv[i], fun.address()));
            if (!script)
                return false;
            if (!DisassembleScript(cx, script, fun, p.lines, p.recursive, sprinter))
                return false;
        }
    }
    return true;
}

static bool
DisassembleToString(JSContext* cx, unsigned argc, jsval* vp)
{
    CallArgs args = CallArgsFromVp(argc, vp);
    Sprinter sprinter(cx);
    if (!sprinter.init())
        return false;
    if (!DisassembleToSprinter(cx, args.length(), vp, &sprinter))
        return false;

    JSString* str = JS_NewStringCopyZ(cx, sprinter.string());
    if (!str)
        return false;
    args.rval().setString(str);
    return true;
}

static bool
Disassemble(JSContext* cx, unsigned argc, jsval* vp)
{
    CallArgs args = CallArgsFromVp(argc, vp);
    Sprinter sprinter(cx);
    if (!sprinter.init())
        return false;
    if (!DisassembleToSprinter(cx, args.length(), vp, &sprinter))
        return false;

    fprintf(stdout, "%s\n", sprinter.string());
    args.rval().setUndefined();
    return true;
}

static bool
DisassFile(JSContext* cx, unsigned argc, jsval* vp)
{
    CallArgs args = CallArgsFromVp(argc, vp);

    /* Support extra options at the start, just like Disassemble. */
    DisassembleOptionParser p(args.length(), args.array());
    if (!p.parse(cx))
        return false;

    if (!p.argc) {
        args.rval().setUndefined();
        return true;
    }

    RootedObject thisobj(cx, JS_THIS_OBJECT(cx, vp));
    if (!thisobj)
        return false;

    // We should change DisassembleOptionParser to store CallArgs.
    JSString* str = JS::ToString(cx, HandleValue::fromMarkedLocation(&p.argv[0]));
    if (!str)
        return false;
    JSAutoByteString filename(cx, str);
    if (!filename)
        return false;
    RootedScript script(cx);

    {
        CompileOptions options(cx);
        options.setIntroductionType("js shell disFile")
               .setUTF8(true)
               .setFileAndLine(filename.ptr(), 1)
               .setCompileAndGo(true)
               .setNoScriptRval(true);

        if (!JS::Compile(cx, thisobj, options, filename.ptr(), &script))
            return false;
    }

    Sprinter sprinter(cx);
    if (!sprinter.init())
        return false;
    bool ok = DisassembleScript(cx, script, JS::NullPtr(), p.lines, p.recursive, &sprinter);
    if (ok)
        fprintf(stdout, "%s\n", sprinter.string());
    if (!ok)
        return false;

    args.rval().setUndefined();
    return true;
}

static bool
DisassWithSrc(JSContext* cx, unsigned argc, jsval* vp)
{
    CallArgs args = CallArgsFromVp(argc, vp);

#define LINE_BUF_LEN 512
    unsigned len, line1, line2, bupline;
    FILE* file;
    char linebuf[LINE_BUF_LEN];
    jsbytecode* pc, *end;
    static const char sep[] = ";-------------------------";

    bool ok = true;
    RootedScript script(cx);
    for (unsigned i = 0; ok && i < args.length(); i++) {
        script = ValueToScript(cx, args[i]);
        if (!script)
           return false;

        if (!script->filename()) {
            JS_ReportErrorNumber(cx, my_GetErrorMessage, nullptr,
                                 JSSMSG_FILE_SCRIPTS_ONLY);
            return false;
        }

        file = fopen(script->filename(), "r");
        if (!file) {
            JS_ReportErrorNumber(cx, my_GetErrorMessage, nullptr,
                                 JSSMSG_CANT_OPEN, script->filename(),
                                 strerror(errno));
            return false;
        }

        pc = script->code();
        end = script->codeEnd();

        Sprinter sprinter(cx);
        if (!sprinter.init()) {
            ok = false;
            goto bail;
        }

        /* burn the leading lines */
        line2 = PCToLineNumber(script, pc);
        for (line1 = 0; line1 < line2 - 1; line1++) {
            char* tmp = fgets(linebuf, LINE_BUF_LEN, file);
            if (!tmp) {
                JS_ReportError(cx, "failed to read %s fully", script->filename());
                ok = false;
                goto bail;
            }
        }

        bupline = 0;
        while (pc < end) {
            line2 = PCToLineNumber(script, pc);

            if (line2 < line1) {
                if (bupline != line2) {
                    bupline = line2;
                    Sprint(&sprinter, "%s %3u: BACKUP\n", sep, line2);
                }
            } else {
                if (bupline && line1 == line2)
                    Sprint(&sprinter, "%s %3u: RESTORE\n", sep, line2);
                bupline = 0;
                while (line1 < line2) {
                    if (!fgets(linebuf, LINE_BUF_LEN, file)) {
                        JS_ReportErrorNumber(cx, my_GetErrorMessage, nullptr,
                                             JSSMSG_UNEXPECTED_EOF,
                                             script->filename());
                        ok = false;
                        goto bail;
                    }
                    line1++;
                    Sprint(&sprinter, "%s %3u: %s", sep, line1, linebuf);
                }
            }

            len = js_Disassemble1(cx, script, pc, script->pcToOffset(pc), true, &sprinter);
            if (!len) {
                ok = false;
                goto bail;
            }
            pc += len;
        }

        fprintf(stdout, "%s\n", sprinter.string());

      bail:
        fclose(file);
    }
    args.rval().setUndefined();
    return ok;
#undef LINE_BUF_LEN
}

#endif /* DEBUG */

static bool
BuildDate(JSContext* cx, unsigned argc, jsval* vp)
{
    CallArgs args = CallArgsFromVp(argc, vp);
    fprintf(gOutFile, "built on %s at %s\n", __DATE__, __TIME__);
    args.rval().setUndefined();
    return true;
}

static bool
Intern(JSContext* cx, unsigned argc, jsval* vp)
{
    CallArgs args = CallArgsFromVp(argc, vp);
    JSString* str = JS::ToString(cx, args.get(0));
    if (!str)
        return false;

    AutoStableStringChars strChars(cx);
    if (!strChars.initTwoByte(cx, str))
        return false;

    mozilla::Range<const char16_t> chars = strChars.twoByteRange();

    if (!JS_InternUCStringN(cx, chars.start().get(), chars.length()))
        return false;

    args.rval().setUndefined();
    return true;
}

static bool
Clone(JSContext* cx, unsigned argc, jsval* vp)
{
    CallArgs args = CallArgsFromVp(argc, vp);
    RootedObject parent(cx);
    RootedObject funobj(cx);

    if (!args.length()) {
        JS_ReportError(cx, "Invalid arguments to clone");
        return false;
    }

    {
        Maybe<JSAutoCompartment> ac;
        RootedObject obj(cx, args[0].isPrimitive() ? nullptr : &args[0].toObject());

        if (obj && obj->is<CrossCompartmentWrapperObject>()) {
            obj = UncheckedUnwrap(obj);
            ac.emplace(cx, obj);
            args[0].setObject(*obj);
        }
        if (obj && obj->is<JSFunction>()) {
            funobj = obj;
        } else {
            JSFunction* fun = JS_ValueToFunction(cx, args[0]);
            if (!fun)
                return false;
            funobj = JS_GetFunctionObject(fun);
        }
    }
    if (funobj->compartment() != cx->compartment()) {
        JSFunction* fun = &funobj->as<JSFunction>();
        if (fun->hasScript() && fun->nonLazyScript()->compileAndGo()) {
            JS_ReportErrorNumber(cx, js_GetErrorMessage, nullptr, JSMSG_UNEXPECTED_TYPE,
                                 "function", "compile-and-go");
            return false;
        }
    }

    if (args.length() > 1) {
        if (!JS_ValueToObject(cx, args[1], &parent))
            return false;
    } else {
        parent = JS_GetParent(&args.callee());
    }

    // Should it worry us that we might be getting with wrappers
    // around with wrappers here?
    JS::AutoObjectVector scopeChain(cx);
    if (!parent->is<GlobalObject>() && !scopeChain.append(parent))
        return false;
    JSObject* clone = JS::CloneFunctionObject(cx, funobj, scopeChain);
    if (!clone)
        return false;
    args.rval().setObject(*clone);
    return true;
}

static bool
GetSLX(JSContext* cx, unsigned argc, jsval* vp)
{
    CallArgs args = CallArgsFromVp(argc, vp);
    RootedScript script(cx);

    script = ValueToScript(cx, args.get(0));
    if (!script)
        return false;
    args.rval().setInt32(js_GetScriptLineExtent(script));
    return true;
}

static bool
ThrowError(JSContext* cx, unsigned argc, jsval* vp)
{
    JS_ReportError(cx, "This is an error");
    return false;
}

#define LAZY_STANDARD_CLASSES

/* A class for easily testing the inner/outer object callbacks. */
typedef struct ComplexObject {
    bool isInner;
    bool frozen;
    JSObject* inner;
    JSObject* outer;
} ComplexObject;

static bool
sandbox_enumerate(JSContext* cx, HandleObject obj)
{
    RootedValue v(cx);

    if (!JS_GetProperty(cx, obj, "lazy", &v))
        return false;

    if (!ToBoolean(v))
        return true;

    return JS_EnumerateStandardClasses(cx, obj);
}

static bool
sandbox_resolve(JSContext* cx, HandleObject obj, HandleId id, bool* resolvedp)
{
    RootedValue v(cx);
    if (!JS_GetProperty(cx, obj, "lazy", &v))
        return false;

    if (ToBoolean(v))
        return JS_ResolveStandardClass(cx, obj, id, resolvedp);
    return true;
}

static const JSClass sandbox_class = {
    "sandbox",
    JSCLASS_GLOBAL_FLAGS,
    nullptr, nullptr, nullptr, nullptr,
    sandbox_enumerate, sandbox_resolve,
    nullptr, nullptr,
    nullptr, nullptr, nullptr,
    JS_GlobalObjectTraceHook
};

static JSObject*
NewSandbox(JSContext* cx, bool lazy)
{
    RootedObject obj(cx, JS_NewGlobalObject(cx, &sandbox_class, nullptr,
                                            JS::DontFireOnNewGlobalHook));
    if (!obj)
        return nullptr;

    {
        JSAutoCompartment ac(cx, obj);
        if (!lazy && !JS_InitStandardClasses(cx, obj))
            return nullptr;

        RootedValue value(cx, BooleanValue(lazy));
        if (!JS_SetProperty(cx, obj, "lazy", value))
            return nullptr;
    }

    JS_FireOnNewGlobalObject(cx, obj);

    if (!cx->compartment()->wrap(cx, &obj))
        return nullptr;
    return obj;
}

static bool
EvalInContext(JSContext* cx, unsigned argc, jsval* vp)
{
    CallArgs args = CallArgsFromVp(argc, vp);
    if (!args.requireAtLeast(cx, "evalcx", 1))
        return false;

    RootedString str(cx, ToString(cx, args[0]));
    if (!str)
        return false;

    RootedObject sobj(cx);
    if (args.hasDefined(1)) {
        sobj = ToObject(cx, args[1]);
        if (!sobj)
            return false;
    }

    AutoStableStringChars strChars(cx);
    if (!strChars.initTwoByte(cx, str))
        return false;

    mozilla::Range<const char16_t> chars = strChars.twoByteRange();
    size_t srclen = chars.length();
    const char16_t* src = chars.start().get();

    bool lazy = false;
    if (srclen == 4) {
        if (src[0] == 'l' && src[1] == 'a' && src[2] == 'z' && src[3] == 'y') {
            lazy = true;
            srclen = 0;
        }
    }

    if (!sobj) {
        sobj = NewSandbox(cx, lazy);
        if (!sobj)
            return false;
    }

    if (srclen == 0) {
        args.rval().setObject(*sobj);
        return true;
    }

    JS::AutoFilename filename;
    unsigned lineno;

    DescribeScriptedCaller(cx, &filename, &lineno);
    {
        Maybe<JSAutoCompartment> ac;
        unsigned flags;
        JSObject* unwrapped = UncheckedUnwrap(sobj, true, &flags);
        if (flags & Wrapper::CROSS_COMPARTMENT) {
            sobj = unwrapped;
            ac.emplace(cx, sobj);
        }

        sobj = GetInnerObject(sobj);
        if (!sobj)
            return false;
        if (!(sobj->getClass()->flags & JSCLASS_IS_GLOBAL)) {
            JS_ReportError(cx, "Invalid scope argument to evalcx");
            return false;
        }
        JS::CompileOptions opts(cx);
        opts.setFileAndLine(filename.get(), lineno);
        if (!JS::Evaluate(cx, sobj, opts, src, srclen, args.rval())) {
            return false;
        }
    }

    if (!cx->compartment()->wrap(cx, args.rval()))
        return false;

    return true;
}

struct WorkerInput
{
    JSRuntime* runtime;
    char16_t* chars;
    size_t length;

    WorkerInput(JSRuntime* runtime, char16_t* chars, size_t length)
      : runtime(runtime), chars(chars), length(length)
    {}

    ~WorkerInput() {
        js_free(chars);
    }
};

static void
WorkerMain(void* arg)
{
    WorkerInput* input = (WorkerInput*) arg;

    JSRuntime* rt = JS_NewRuntime(8L * 1024L * 1024L, 2L * 1024L * 1024L, input->runtime);
    if (!rt) {
        js_delete(input);
        return;
    }
    JS_SetErrorReporter(rt, my_ErrorReporter);

    JSContext* cx = NewContext(rt);
    if (!cx) {
        JS_DestroyRuntime(rt);
        js_delete(input);
        return;
    }

    JS::SetLargeAllocationFailureCallback(rt, my_LargeAllocFailCallback, (void*)cx);

    do {
        JSAutoRequest ar(cx);

        JS::CompartmentOptions compartmentOptions;
        compartmentOptions.setVersion(JSVERSION_LATEST);
        RootedObject global(cx, NewGlobalObject(cx, compartmentOptions, nullptr));
        if (!global)
            break;

        JSAutoCompartment ac(cx, global);

        JS::CompileOptions options(cx);
        options.setFileAndLine("<string>", 1)
               .setCompileAndGo(true);

        RootedScript script(cx);
        if (!JS::Compile(cx, global, options, input->chars, input->length, &script))
            break;
        RootedValue result(cx);
        JS_ExecuteScript(cx, global, script, &result);
    } while (0);

    JS::SetLargeAllocationFailureCallback(rt, nullptr, nullptr);

    DestroyContext(cx, false);
    JS_DestroyRuntime(rt);

    js_delete(input);
}

Vector<PRThread*, 0, SystemAllocPolicy> workerThreads;

static bool
EvalInWorker(JSContext* cx, unsigned argc, jsval* vp)
{
    if (!CanUseExtraThreads()) {
        JS_ReportError(cx, "Can't create worker threads with --no-threads");
        return false;
    }

    CallArgs args = CallArgsFromVp(argc, vp);
    if (!args.get(0).isString()) {
        JS_ReportError(cx, "Invalid arguments to evalInWorker");
        return false;
    }

    if (!args[0].toString()->ensureLinear(cx))
        return false;

    JSLinearString* str = &args[0].toString()->asLinear();

    char16_t* chars = (char16_t*) js_malloc(str->length() * sizeof(char16_t));
    if (!chars)
        return false;
    CopyChars(chars, *str);

    WorkerInput* input = js_new<WorkerInput>(cx->runtime(), chars, str->length());
    if (!input)
        return false;

    PRThread* thread = PR_CreateThread(PR_USER_THREAD, WorkerMain, input,
                                       PR_PRIORITY_NORMAL, PR_GLOBAL_THREAD, PR_JOINABLE_THREAD, 0);
    if (!thread || !workerThreads.append(thread))
        return false;

    return true;
}

static bool
ShapeOf(JSContext* cx, unsigned argc, JS::Value* vp)
{
    CallArgs args = CallArgsFromVp(argc, vp);
    if (!args.get(0).isObject()) {
        JS_ReportError(cx, "shapeOf: object expected");
        return false;
    }
    JSObject* obj = &args[0].toObject();
    args.rval().set(JS_NumberValue(double(uintptr_t(obj->lastProperty()) >> 3)));
    return true;
}

/*
 * Check that t1 comes strictly before t2. The function correctly deals with
 * wrap-around between t2 and t1 assuming that t2 and t1 stays within INT32_MAX
 * from each other. We use MAX_TIMEOUT_INTERVAL to enforce this restriction.
 */
static bool
IsBefore(int64_t t1, int64_t t2)
{
    return int32_t(t1 - t2) < 0;
}

static bool
Sleep_fn(JSContext* cx, unsigned argc, Value* vp)
{
    CallArgs args = CallArgsFromVp(argc, vp);
    int64_t t_ticks;

    if (args.length() == 0) {
        t_ticks = 0;
    } else {
        double t_secs;

        if (!ToNumber(cx, args[0], &t_secs))
            return false;

        /* NB: The next condition also filter out NaNs. */
        if (!(t_secs <= MAX_TIMEOUT_INTERVAL)) {
            JS_ReportError(cx, "Excessive sleep interval");
            return false;
        }
        t_ticks = (t_secs <= 0.0)
                  ? 0
                  : int64_t(PRMJ_USEC_PER_SEC * t_secs);
    }
    PR_Lock(gWatchdogLock);
    int64_t to_wakeup = PRMJ_Now() + t_ticks;
    for (;;) {
        PR_WaitCondVar(gSleepWakeup, PR_MillisecondsToInterval(t_ticks / 1000));
        if (gServiceInterrupt)
            break;
        int64_t now = PRMJ_Now();
        if (!IsBefore(now, to_wakeup))
            break;
        t_ticks = to_wakeup - now;
    }
    PR_Unlock(gWatchdogLock);
    args.rval().setUndefined();
    return !gServiceInterrupt;
}

static bool
InitWatchdog(JSRuntime* rt)
{
    MOZ_ASSERT(!gWatchdogThread);
    gWatchdogLock = PR_NewLock();
    if (gWatchdogLock) {
        gWatchdogWakeup = PR_NewCondVar(gWatchdogLock);
        if (gWatchdogWakeup) {
            gSleepWakeup = PR_NewCondVar(gWatchdogLock);
            if (gSleepWakeup)
                return true;
            PR_DestroyCondVar(gWatchdogWakeup);
        }
        PR_DestroyLock(gWatchdogLock);
    }
    return false;
}

static void
KillWatchdog()
{
    PRThread* thread;

    PR_Lock(gWatchdogLock);
    thread = gWatchdogThread;
    if (thread) {
        /*
         * The watchdog thread is running, tell it to terminate waking it up
         * if necessary.
         */
        gWatchdogThread = nullptr;
        PR_NotifyCondVar(gWatchdogWakeup);
    }
    PR_Unlock(gWatchdogLock);
    if (thread)
        PR_JoinThread(thread);
    PR_DestroyCondVar(gSleepWakeup);
    PR_DestroyCondVar(gWatchdogWakeup);
    PR_DestroyLock(gWatchdogLock);
}

static void
WatchdogMain(void* arg)
{
    PR_SetCurrentThreadName("JS Watchdog");

    JSRuntime* rt = (JSRuntime*) arg;

    PR_Lock(gWatchdogLock);
    while (gWatchdogThread) {
        int64_t now = PRMJ_Now();
        if (gWatchdogHasTimeout && !IsBefore(now, gWatchdogTimeout)) {
            /*
             * The timeout has just expired. Request an interrupt callback
             * outside the lock.
             */
            gWatchdogHasTimeout = false;
            PR_Unlock(gWatchdogLock);
            CancelExecution(rt);
            PR_Lock(gWatchdogLock);

            /* Wake up any threads doing sleep. */
            PR_NotifyAllCondVar(gSleepWakeup);
        } else {
            if (gWatchdogHasTimeout) {
                /*
                 * Time hasn't expired yet. Simulate an interrupt callback
                 * which doesn't abort execution.
                 */
                JS_RequestInterruptCallback(rt);
            }

            uint64_t sleepDuration = PR_INTERVAL_NO_TIMEOUT;
            if (gWatchdogHasTimeout)
                sleepDuration = PR_TicksPerSecond() / 10;
            mozilla::DebugOnly<PRStatus> status =
              PR_WaitCondVar(gWatchdogWakeup, sleepDuration);
            MOZ_ASSERT(status == PR_SUCCESS);
        }
    }
    PR_Unlock(gWatchdogLock);
}

static bool
ScheduleWatchdog(JSRuntime* rt, double t)
{
    if (t <= 0) {
        PR_Lock(gWatchdogLock);
        gWatchdogHasTimeout = false;
        PR_Unlock(gWatchdogLock);
        return true;
    }

    int64_t interval = int64_t(ceil(t * PRMJ_USEC_PER_SEC));
    int64_t timeout = PRMJ_Now() + interval;
    PR_Lock(gWatchdogLock);
    if (!gWatchdogThread) {
        MOZ_ASSERT(!gWatchdogHasTimeout);
        gWatchdogThread = PR_CreateThread(PR_USER_THREAD,
                                          WatchdogMain,
                                          rt,
                                          PR_PRIORITY_NORMAL,
                                          PR_GLOBAL_THREAD,
                                          PR_JOINABLE_THREAD,
                                          0);
        if (!gWatchdogThread) {
            PR_Unlock(gWatchdogLock);
            return false;
        }
    } else if (!gWatchdogHasTimeout || IsBefore(timeout, gWatchdogTimeout)) {
         PR_NotifyCondVar(gWatchdogWakeup);
    }
    gWatchdogHasTimeout = true;
    gWatchdogTimeout = timeout;
    PR_Unlock(gWatchdogLock);
    return true;
}

static void
CancelExecution(JSRuntime* rt)
{
    gServiceInterrupt = true;
    JS_RequestInterruptCallback(rt);

    if (!gInterruptFunc.isNull()) {
        static const char msg[] = "Script runs for too long, terminating.\n";
        fputs(msg, stderr);
    }
}

static bool
SetTimeoutValue(JSContext* cx, double t)
{
    /* NB: The next condition also filter out NaNs. */
    if (!(t <= MAX_TIMEOUT_INTERVAL)) {
        JS_ReportError(cx, "Excessive timeout value");
        return false;
    }
    gTimeoutInterval = t;
    if (!ScheduleWatchdog(cx->runtime(), t)) {
        JS_ReportError(cx, "Failed to create the watchdog");
        return false;
    }
    return true;
}

static bool
Timeout(JSContext* cx, unsigned argc, Value* vp)
{
    CallArgs args = CallArgsFromVp(argc, vp);

    if (args.length() == 0) {
        args.rval().setNumber(gTimeoutInterval);
        return true;
    }

    if (args.length() > 2) {
        JS_ReportError(cx, "Wrong number of arguments");
        return false;
    }

    double t;
    if (!ToNumber(cx, args[0], &t))
        return false;

    if (args.length() > 1) {
        RootedValue value(cx, args[1]);
        if (!value.isObject() || !value.toObject().is<JSFunction>()) {
            JS_ReportError(cx, "Second argument must be a timeout function");
            return false;
        }
        gInterruptFunc = value;
    }

    args.rval().setUndefined();
    return SetTimeoutValue(cx, t);
}

static bool
InterruptIf(JSContext* cx, unsigned argc, Value* vp)
{
    CallArgs args = CallArgsFromVp(argc, vp);

    if (args.length() != 1) {
        JS_ReportError(cx, "Wrong number of arguments");
        return false;
    }

    if (ToBoolean(args[0])) {
        gServiceInterrupt = true;
        JS_RequestInterruptCallback(cx->runtime());
    }

    args.rval().setUndefined();
    return true;
}

static bool
InvokeInterruptCallbackWrapper(JSContext* cx, unsigned argc, jsval* vp)
{
    CallArgs args = CallArgsFromVp(argc, vp);
    if (args.length() != 1) {
        JS_ReportError(cx, "Wrong number of arguments");
        return false;
    }

    gServiceInterrupt = true;
    JS_RequestInterruptCallback(cx->runtime());
    bool interruptRv = CheckForInterrupt(cx);

    // The interrupt handler could have set a pending exception. Since we call
    // back into JS, don't have it see the pending exception. If we have an
    // uncatchable exception that's not propagating a debug mode forced
    // return, return.
    if (!interruptRv && !cx->isExceptionPending() && !cx->isPropagatingForcedReturn())
        return false;

    JS::AutoSaveExceptionState savedExc(cx);
    Value argv[1] = { BooleanValue(interruptRv) };
    RootedValue rv(cx);
    if (!Invoke(cx, UndefinedValue(), args[0], 1, argv, &rv))
        return false;

    args.rval().setUndefined();
    return interruptRv;
}

static bool
SetInterruptCallback(JSContext* cx, unsigned argc, Value* vp)
{
    CallArgs args = CallArgsFromVp(argc, vp);

    if (args.length() != 1) {
        JS_ReportError(cx, "Wrong number of arguments");
        return false;
    }

    RootedValue value(cx, args[0]);
    if (!value.isObject() || !value.toObject().is<JSFunction>()) {
        JS_ReportError(cx, "Argument must be a function");
        return false;
    }
    gInterruptFunc = value;

    args.rval().setUndefined();
    return true;
}

#ifdef DEBUG
static bool
StackDump(JSContext* cx, unsigned argc, Value* vp)
{
    CallArgs args = CallArgsFromVp(argc, vp);

    bool showArgs = ToBoolean(args.get(0));
    bool showLocals = ToBoolean(args.get(1));
    bool showThisProps = ToBoolean(args.get(2));

    char* buf = JS::FormatStackDump(cx, nullptr, showArgs, showLocals, showThisProps);
    if (!buf) {
        fputs("Failed to format JavaScript stack for dump\n", gOutFile);
    } else {
        fputs(buf, gOutFile);
        JS_smprintf_free(buf);
    }

    args.rval().setUndefined();
    return true;
}
#endif

static bool
Elapsed(JSContext* cx, unsigned argc, jsval* vp)
{
    CallArgs args = CallArgsFromVp(argc, vp);
    if (args.length() == 0) {
        double d = 0.0;
        JSShellContextData* data = GetContextData(cx);
        if (data)
            d = PRMJ_Now() - data->startTime;
        args.rval().setDouble(d);
        return true;
    }
    JS_ReportError(cx, "Wrong number of arguments");
    return false;
}

static bool
Parent(JSContext* cx, unsigned argc, jsval* vp)
{
    CallArgs args = CallArgsFromVp(argc, vp);
    if (args.length() != 1) {
        JS_ReportError(cx, "Wrong number of arguments");
        return false;
    }

    Value v = args[0];
    if (v.isPrimitive()) {
        JS_ReportError(cx, "Only objects have parents!");
        return false;
    }

    Rooted<JSObject*> parent(cx, JS_GetParent(&v.toObject()));

    /* Outerize if necessary. */
    if (parent) {
        parent = GetOuterObject(cx, parent);
        if (!parent)
            return false;
    }

    args.rval().setObjectOrNull(parent);
    return true;
}

static bool
Compile(JSContext* cx, unsigned argc, jsval* vp)
{
    CallArgs args = CallArgsFromVp(argc, vp);
    if (args.length() < 1) {
        JS_ReportErrorNumber(cx, js_GetErrorMessage, nullptr, JSMSG_MORE_ARGS_NEEDED,
                             "compile", "0", "s");
        return false;
    }
    if (!args[0].isString()) {
        const char* typeName = InformalValueTypeName(args[0]);
        JS_ReportError(cx, "expected string to compile, got %s", typeName);
        return false;
    }

    RootedObject global(cx, JS::CurrentGlobalOrNull(cx));
    JSFlatString* scriptContents = args[0].toString()->ensureFlat(cx);
    if (!scriptContents)
        return false;

    AutoStableStringChars stableChars(cx);
    if (!stableChars.initTwoByte(cx, scriptContents))
        return false;

    JS::CompileOptions options(cx);
    options.setIntroductionType("js shell compile")
           .setFileAndLine("<string>", 1)
           .setCompileAndGo(true)
           .setNoScriptRval(true);
    RootedScript script(cx);
    const char16_t* chars = stableChars.twoByteRange().start().get();
    bool ok = JS_CompileUCScript(cx, global, chars,
                                 scriptContents->length(), options, &script);
    args.rval().setUndefined();
    return ok;
}

static bool
Parse(JSContext* cx, unsigned argc, jsval* vp)
{
    using namespace js::frontend;

    CallArgs args = CallArgsFromVp(argc, vp);

    if (args.length() < 1) {
        JS_ReportErrorNumber(cx, js_GetErrorMessage, nullptr, JSMSG_MORE_ARGS_NEEDED,
                             "parse", "0", "s");
        return false;
    }
    if (!args[0].isString()) {
        const char* typeName = InformalValueTypeName(args[0]);
        JS_ReportError(cx, "expected string to parse, got %s", typeName);
        return false;
    }

    JSFlatString* scriptContents = args[0].toString()->ensureFlat(cx);
    if (!scriptContents)
        return false;

    AutoStableStringChars stableChars(cx);
    if (!stableChars.initTwoByte(cx, scriptContents))
        return false;

    size_t length = scriptContents->length();
    const char16_t* chars = stableChars.twoByteRange().start().get();

    CompileOptions options(cx);
    options.setIntroductionType("js shell parse")
           .setFileAndLine("<string>", 1)
           .setCompileAndGo(false);
    Parser<FullParseHandler> parser(cx, &cx->tempLifoAlloc(), options, chars, length,
                                    /* foldConstants = */ true, nullptr, nullptr);
    if (!parser.checkOptions())
        return false;

    ParseNode* pn = parser.parse(nullptr);
    if (!pn)
        return false;
#ifdef DEBUG
    DumpParseTree(pn);
    fputc('\n', stderr);
#endif
    args.rval().setUndefined();
    return true;
}

static bool
SyntaxParse(JSContext* cx, unsigned argc, jsval* vp)
{
    using namespace js::frontend;

    CallArgs args = CallArgsFromVp(argc, vp);

    if (args.length() < 1) {
        JS_ReportErrorNumber(cx, js_GetErrorMessage, nullptr, JSMSG_MORE_ARGS_NEEDED,
                             "parse", "0", "s");
        return false;
    }
    if (!args[0].isString()) {
        const char* typeName = InformalValueTypeName(args[0]);
        JS_ReportError(cx, "expected string to parse, got %s", typeName);
        return false;
    }

    JSFlatString* scriptContents = args[0].toString()->ensureFlat(cx);
    if (!scriptContents)
        return false;
    CompileOptions options(cx);
    options.setIntroductionType("js shell syntaxParse")
           .setFileAndLine("<string>", 1)
           .setCompileAndGo(false);

    AutoStableStringChars stableChars(cx);
    if (!stableChars.initTwoByte(cx, scriptContents))
        return false;

    const char16_t* chars = stableChars.twoByteRange().start().get();
    size_t length = scriptContents->length();
    Parser<frontend::SyntaxParseHandler> parser(cx, &cx->tempLifoAlloc(),
                                                options, chars, length, false, nullptr, nullptr);
    if (!parser.checkOptions())
        return false;

    bool succeeded = parser.parse(nullptr);
    if (cx->isExceptionPending())
        return false;

    if (!succeeded && !parser.hadAbortedSyntaxParse()) {
        // If no exception is posted, either there was an OOM or a language
        // feature unhandled by the syntax parser was encountered.
        MOZ_ASSERT(cx->runtime()->hadOutOfMemory);
        return false;
    }

    args.rval().setBoolean(succeeded);
    return true;
}

class OffThreadState {
  public:
    enum State {
        IDLE,           /* ready to work; no token, no source */
        COMPILING,      /* working; no token, have source */
        DONE            /* compilation done: have token and source */
    };

    OffThreadState() : monitor(), state(IDLE), token(), source(nullptr) { }
    bool init() { return monitor.init(); }

    bool startIfIdle(JSContext* cx, ScopedJSFreePtr<char16_t>& newSource) {
        AutoLockMonitor alm(monitor);
        if (state != IDLE)
            return false;

        MOZ_ASSERT(!token);

        source = newSource.forget();

        state = COMPILING;
        return true;
    }

    void abandon(JSContext* cx) {
        AutoLockMonitor alm(monitor);
        MOZ_ASSERT(state == COMPILING);
        MOZ_ASSERT(!token);
        MOZ_ASSERT(source);

        js_free(source);
        source = nullptr;

        state = IDLE;
    }

    void markDone(void* newToken) {
        AutoLockMonitor alm(monitor);
        MOZ_ASSERT(state == COMPILING);
        MOZ_ASSERT(!token);
        MOZ_ASSERT(source);
        MOZ_ASSERT(newToken);

        token = newToken;
        state = DONE;
        alm.notify();
    }

    void* waitUntilDone(JSContext* cx) {
        AutoLockMonitor alm(monitor);
        if (state == IDLE)
            return nullptr;

        if (state == COMPILING) {
            while (state != DONE)
                alm.wait();
        }

        MOZ_ASSERT(source);
        js_free(source);
        source = nullptr;

        MOZ_ASSERT(token);
        void* holdToken = token;
        token = nullptr;
        state = IDLE;
        return holdToken;
    }

  private:
    Monitor monitor;
    State state;
    void* token;
    char16_t* source;
};

static OffThreadState offThreadState;

static void
OffThreadCompileScriptCallback(void* token, void* callbackData)
{
    offThreadState.markDone(token);
}

static bool
OffThreadCompileScript(JSContext* cx, unsigned argc, jsval* vp)
{
    if (!CanUseExtraThreads()) {
        JS_ReportError(cx, "Can't use offThreadCompileScript with --no-threads");
        return false;
    }

    CallArgs args = CallArgsFromVp(argc, vp);

    if (args.length() < 1) {
        JS_ReportErrorNumber(cx, js_GetErrorMessage, nullptr, JSMSG_MORE_ARGS_NEEDED,
                             "offThreadCompileScript", "0", "s");
        return false;
    }
    if (!args[0].isString()) {
        const char* typeName = InformalValueTypeName(args[0]);
        JS_ReportError(cx, "expected string to parse, got %s", typeName);
        return false;
    }

    JSAutoByteString fileNameBytes;
    CompileOptions options(cx);
    options.setIntroductionType("js shell offThreadCompileScript")
           .setFileAndLine("<string>", 1);

    if (args.length() >= 2) {
        if (args[1].isPrimitive()) {
            JS_ReportErrorNumber(cx, my_GetErrorMessage, nullptr, JSSMSG_INVALID_ARGS, "evaluate");
            return false;
        }

        RootedObject opts(cx, &args[1].toObject());
        if (!ParseCompileOptions(cx, options, opts, fileNameBytes))
            return false;
    }

    // These option settings must override whatever the caller requested.
    options.setCompileAndGo(true)
           .setSourceIsLazy(false);

    // We assume the caller wants caching if at all possible, ignoring
    // heuristics that make sense for a real browser.
    options.forceAsync = true;

    JSString* scriptContents = args[0].toString();
    AutoStableStringChars stableChars(cx);
    if (!stableChars.initTwoByte(cx, scriptContents))
        return false;

    size_t length = scriptContents->length();
    const char16_t* chars = stableChars.twoByteRange().start().get();

    // Make sure we own the string's chars, so that they are not freed before
    // the compilation is finished.
    ScopedJSFreePtr<char16_t> ownedChars;
    if (stableChars.maybeGiveOwnershipToCaller()) {
        ownedChars = const_cast<char16_t*>(chars);
    } else {
        char16_t* copy = cx->pod_malloc<char16_t>(length);
        if (!copy)
            return false;

        mozilla::PodCopy(copy, chars, length);
        ownedChars = copy;
        chars = copy;
    }

    if (!JS::CanCompileOffThread(cx, options, length)) {
        JS_ReportError(cx, "cannot compile code on worker thread");
        return false;
    }

    if (!offThreadState.startIfIdle(cx, ownedChars)) {
        JS_ReportError(cx, "called offThreadCompileScript without calling runOffThreadScript"
                       " to receive prior off-thread compilation");
        return false;
    }

    if (!JS::CompileOffThread(cx, options, chars, length,
                              OffThreadCompileScriptCallback, nullptr))
    {
        offThreadState.abandon(cx);
        return false;
    }

    args.rval().setUndefined();
    return true;
}

static bool
runOffThreadScript(JSContext* cx, unsigned argc, jsval* vp)
{
    CallArgs args = CallArgsFromVp(argc, vp);

    JSRuntime* rt = cx->runtime();
    if (OffThreadParsingMustWaitForGC(rt))
        gc::AutoFinishGC finishgc(rt);

    void* token = offThreadState.waitUntilDone(cx);
    if (!token) {
        JS_ReportError(cx, "called runOffThreadScript when no compilation is pending");
        return false;
    }

    RootedScript script(cx, JS::FinishOffThreadScript(cx, rt, token));
    if (!script)
        return false;

    return JS_ExecuteScript(cx, cx->global(), script, args.rval());
}

struct FreeOnReturn
{
    JSContext* cx;
    const char* ptr;
    MOZ_DECL_USE_GUARD_OBJECT_NOTIFIER

    explicit FreeOnReturn(JSContext* cx, const char* ptr = nullptr
                 MOZ_GUARD_OBJECT_NOTIFIER_PARAM)
      : cx(cx), ptr(ptr)
    {
        MOZ_GUARD_OBJECT_NOTIFIER_INIT;
    }

    void init(const char* ptr) {
        MOZ_ASSERT(!this->ptr);
        this->ptr = ptr;
    }

    ~FreeOnReturn() {
        JS_free(cx, (void*)ptr);
    }
};

static bool
ReadFile(JSContext* cx, unsigned argc, jsval* vp, bool scriptRelative)
{
    CallArgs args = CallArgsFromVp(argc, vp);

    if (args.length() < 1 || args.length() > 2) {
        JS_ReportErrorNumber(cx, my_GetErrorMessage, nullptr,
                             args.length() < 1 ? JSSMSG_NOT_ENOUGH_ARGS : JSSMSG_TOO_MANY_ARGS,
                             "snarf");
        return false;
    }

    if (!args[0].isString() || (args.length() == 2 && !args[1].isString())) {
        JS_ReportErrorNumber(cx, my_GetErrorMessage, nullptr, JSSMSG_INVALID_ARGS, "snarf");
        return false;
    }

    RootedString givenPath(cx, args[0].toString());
    RootedString str(cx, ResolvePath(cx, givenPath, scriptRelative ? ScriptRelative : RootRelative));
    if (!str)
        return false;

    JSAutoByteString filename(cx, str);
    if (!filename)
        return false;

    if (args.length() > 1) {
        JSString* opt = JS::ToString(cx, args[1]);
        if (!opt)
            return false;
        bool match;
        if (!JS_StringEqualsAscii(cx, opt, "binary", &match))
            return false;
        if (match) {
            JSObject* obj;
            if (!(obj = FileAsTypedArray(cx, filename.ptr())))
                return false;
            args.rval().setObject(*obj);
            return true;
        }
    }

    if (!(str = FileAsString(cx, filename.ptr())))
        return false;
    args.rval().setString(str);
    return true;
}

static bool
Snarf(JSContext* cx, unsigned argc, jsval* vp)
{
    return ReadFile(cx, argc, vp, false);
}

static bool
ReadRelativeToScript(JSContext* cx, unsigned argc, jsval* vp)
{
    return ReadFile(cx, argc, vp, true);
}

static bool
redirect(JSContext* cx, FILE* fp, HandleString relFilename)
{
    RootedString filename(cx, ResolvePath(cx, relFilename, RootRelative));
    if (!filename)
        return false;
    JSAutoByteString filenameABS(cx, filename);
    if (!filenameABS)
        return false;
    if (freopen(filenameABS.ptr(), "wb", fp) == nullptr) {
        JS_ReportError(cx, "cannot redirect to %s: %s", filenameABS.ptr(), strerror(errno));
        return false;
    }
    return true;
}

static bool
RedirectOutput(JSContext* cx, unsigned argc, jsval* vp)
{
    CallArgs args = CallArgsFromVp(argc, vp);

    if (args.length() < 1 || args.length() > 2) {
        JS_ReportErrorNumber(cx, my_GetErrorMessage, nullptr, JSSMSG_INVALID_ARGS, "redirect");
        return false;
    }

    if (args[0].isString()) {
        RootedString stdoutPath(cx, args[0].toString());
        if (!stdoutPath)
            return false;
        if (!redirect(cx, stdout, stdoutPath))
            return false;
    }

    if (args.length() > 1 && args[1].isString()) {
        RootedString stderrPath(cx, args[1].toString());
        if (!stderrPath)
            return false;
        if (!redirect(cx, stderr, stderrPath))
            return false;
    }

    args.rval().setUndefined();
    return true;
}

static int sArgc;
static char** sArgv;

class AutoCStringVector
{
    Vector<char*> argv_;
  public:
    explicit AutoCStringVector(JSContext* cx) : argv_(cx) {}
    ~AutoCStringVector() {
        for (size_t i = 0; i < argv_.length(); i++)
            js_free(argv_[i]);
    }
    bool append(char* arg) {
        if (!argv_.append(arg)) {
            js_free(arg);
            return false;
        }
        return true;
    }
    char* const* get() const {
        return argv_.begin();
    }
    size_t length() const {
        return argv_.length();
    }
    char* operator[](size_t i) const {
        return argv_[i];
    }
    void replace(size_t i, char* arg) {
        js_free(argv_[i]);
        argv_[i] = arg;
    }
    char* back() const {
        return argv_.back();
    }
    void replaceBack(char* arg) {
        js_free(argv_.back());
        argv_.back() = arg;
    }
};

#if defined(XP_WIN)
static bool
EscapeForShell(AutoCStringVector& argv)
{
    // Windows will break arguments in argv by various spaces, so we wrap each
    // argument in quotes and escape quotes within. Even with quotes, \ will be
    // treated like an escape character, so inflate each \ to \\.

    for (size_t i = 0; i < argv.length(); i++) {
        if (!argv[i])
            continue;

        size_t newLen = 3;  // quotes before and after and null-terminator
        for (char* p = argv[i]; *p; p++) {
            newLen++;
            if (*p == '\"' || *p == '\\')
                newLen++;
        }

        char* escaped = (char*)js_malloc(newLen);
        if (!escaped)
            return false;

        char* src = argv[i];
        char* dst = escaped;
        *dst++ = '\"';
        while (*src) {
            if (*src == '\"' || *src == '\\')
                *dst++ = '\\';
            *dst++ = *src++;
        }
        *dst++ = '\"';
        *dst++ = '\0';
        MOZ_ASSERT(escaped + newLen == dst);

        argv.replace(i, escaped);
    }
    return true;
}
#endif

static Vector<const char*, 4, js::SystemAllocPolicy> sPropagatedFlags;

#if defined(JS_CODEGEN_X86) || defined(JS_CODEGEN_X64)
static bool
PropagateFlagToNestedShells(const char* flag)
{
    return sPropagatedFlags.append(flag);
}
#endif

static bool
NestedShell(JSContext* cx, unsigned argc, jsval* vp)
{
    CallArgs args = CallArgsFromVp(argc, vp);

    AutoCStringVector argv(cx);

    // The first argument to the shell is its path, which we assume is our own
    // argv[0].
    if (sArgc < 1) {
        JS_ReportErrorNumber(cx, my_GetErrorMessage, nullptr, JSSMSG_NESTED_FAIL);
        return false;
    }
    if (!argv.append(strdup(sArgv[0])))
        return false;

    // Propagate selected flags from the current shell
    for (unsigned i = 0; i < sPropagatedFlags.length(); i++) {
        char* cstr = strdup(sPropagatedFlags[i]);
        if (!cstr || !argv.append(cstr))
            return false;
    }

    // The arguments to nestedShell are stringified and append to argv.
    RootedString str(cx);
    for (unsigned i = 0; i < args.length(); i++) {
        str = ToString(cx, args[i]);
        if (!str || !argv.append(JS_EncodeString(cx, str)))
            return false;

        // As a special case, if the caller passes "--js-cache", replace that
        // with "--js-cache=$(jsCacheDir)"
        if (!strcmp(argv.back(), "--js-cache") && jsCacheDir) {
            char* newArg = JS_smprintf("--js-cache=%s", jsCacheDir);
            if (!newArg)
                return false;
            argv.replaceBack(newArg);
        }
    }

    // execv assumes argv is null-terminated
    if (!argv.append(nullptr))
        return false;

    int status = 0;
#if defined(XP_WIN)
    if (!EscapeForShell(argv))
        return false;
    status = _spawnv(_P_WAIT, sArgv[0], argv.get());
#elif defined(XP_OS2)
    status = spawnv(P_WAIT, sArgv[0], argv.get());
#else
    pid_t pid = fork();
    switch (pid) {
      case -1:
        JS_ReportErrorNumber(cx, my_GetErrorMessage, nullptr, JSSMSG_NESTED_FAIL);
        return false;
      case 0:
        (void)execv(sArgv[0], argv.get());
        exit(-1);
      default: {
        while (waitpid(pid, &status, 0) < 0 && errno == EINTR)
            continue;
        break;
      }
    }
#endif

    if (status != 0) {
        JS_ReportErrorNumber(cx, my_GetErrorMessage, nullptr, JSSMSG_NESTED_FAIL);
        return false;
    }

    args.rval().setUndefined();
    return true;
}

static bool
DecompileFunctionSomehow(JSContext* cx, unsigned argc, Value* vp,
                         JSString* (*decompiler)(JSContext*, HandleFunction, unsigned))
{
    CallArgs args = CallArgsFromVp(argc, vp);
    if (args.length() < 1 || !args[0].isObject() || !args[0].toObject().is<JSFunction>()) {
        args.rval().setUndefined();
        return true;
    }
    RootedFunction fun(cx, &args[0].toObject().as<JSFunction>());
    JSString* result = decompiler(cx, fun, 0);
    if (!result)
        return false;
    args.rval().setString(result);
    return true;
}

static bool
DecompileBody(JSContext* cx, unsigned argc, Value* vp)
{
    return DecompileFunctionSomehow(cx, argc, vp, JS_DecompileFunctionBody);
}

static bool
DecompileFunction(JSContext* cx, unsigned argc, Value* vp)
{
    return DecompileFunctionSomehow(cx, argc, vp, JS_DecompileFunction);
}

static bool
DecompileThisScript(JSContext* cx, unsigned argc, Value* vp)
{
    CallArgs args = CallArgsFromVp(argc, vp);

    NonBuiltinScriptFrameIter iter(cx);
    if (iter.done()) {
        args.rval().setString(cx->runtime()->emptyString);
        return true;
    }

    {
        JSAutoCompartment ac(cx, iter.script());

        RootedScript script(cx, iter.script());
        JSString* result = JS_DecompileScript(cx, script, "test", 0);
        if (!result)
            return false;

        args.rval().setString(result);
    }

    return JS_WrapValue(cx, args.rval());
}

static bool
ThisFilename(JSContext* cx, unsigned argc, Value* vp)
{
    CallArgs args = CallArgsFromVp(argc, vp);

    JS::AutoFilename filename;
    if (!DescribeScriptedCaller(cx, &filename) || !filename.get()) {
        args.rval().setString(cx->runtime()->emptyString);
        return true;
    }

    JSString* str = JS_NewStringCopyZ(cx, filename.get());
    if (!str)
        return false;

    args.rval().setString(str);
    return true;
}

static bool
WrapWithProto(JSContext* cx, unsigned argc, jsval* vp)
{
    CallArgs args = CallArgsFromVp(argc, vp);
    Value obj = UndefinedValue(), proto = UndefinedValue();
    if (args.length() == 2) {
        obj = args[0];
        proto = args[1];
    }
    if (!obj.isObject() || !proto.isObjectOrNull()) {
        JS_ReportErrorNumber(cx, my_GetErrorMessage, nullptr, JSSMSG_INVALID_ARGS,
                             "wrapWithProto");
        return false;
    }

    WrapperOptions options(cx);
    options.setProto(proto.toObjectOrNull());
    JSObject* wrapped = Wrapper::New(cx, &obj.toObject(), &obj.toObject().global(),
                                     &Wrapper::singletonWithPrototype, options);
    if (!wrapped)
        return false;

    args.rval().setObject(*wrapped);
    return true;
}

static bool
NewGlobal(JSContext* cx, unsigned argc, jsval* vp)
{
    JSPrincipals* principals = nullptr;
    JS::CompartmentOptions options;
    options.setVersion(JSVERSION_LATEST);

    CallArgs args = CallArgsFromVp(argc, vp);
    if (args.length() == 1 && args[0].isObject()) {
        RootedObject opts(cx, &args[0].toObject());
        RootedValue v(cx);

        if (!JS_GetProperty(cx, opts, "sameZoneAs", &v))
            return false;
        if (v.isObject())
            options.setSameZoneAs(UncheckedUnwrap(&v.toObject()));

        if (!JS_GetProperty(cx, opts, "invisibleToDebugger", &v))
            return false;
        if (v.isBoolean())
            options.setInvisibleToDebugger(v.toBoolean());

        if (!JS_GetProperty(cx, opts, "principal", &v))
            return false;
        if (!v.isUndefined()) {
            uint32_t bits;
            if (!ToUint32(cx, v, &bits))
                return false;
            principals = cx->new_<ShellPrincipals>(bits);
            if (!principals)
                return false;
            JS_HoldPrincipals(principals);
        }
    }

    RootedObject global(cx, NewGlobalObject(cx, options, principals));
    if (principals)
        JS_DropPrincipals(cx->runtime(), principals);
    if (!global)
        return false;

    if (!JS_WrapObject(cx, &global))
        return false;

    args.rval().setObject(*global);
    return true;
}

static bool
GetMaxArgs(JSContext* cx, unsigned argc, jsval* vp)
{
    CallArgs args = CallArgsFromVp(argc, vp);
    args.rval().setInt32(ARGS_LENGTH_MAX);
    return true;
}

static bool
ObjectEmulatingUndefined(JSContext* cx, unsigned argc, jsval* vp)
{
    CallArgs args = CallArgsFromVp(argc, vp);

    static const JSClass cls = {
        "ObjectEmulatingUndefined",
        JSCLASS_EMULATES_UNDEFINED
    };

    RootedObject obj(cx, JS_NewObject(cx, &cls));
    if (!obj)
        return false;
    args.rval().setObject(*obj);
    return true;
}

static bool
GetSelfHostedValue(JSContext* cx, unsigned argc, jsval* vp)
{
    CallArgs args = CallArgsFromVp(argc, vp);

    if (args.length() != 1 || !args[0].isString()) {
        JS_ReportErrorNumber(cx, my_GetErrorMessage, nullptr, JSSMSG_INVALID_ARGS,
                             "getSelfHostedValue");
        return false;
    }
    RootedAtom srcAtom(cx, ToAtom<CanGC>(cx, args[0]));
    if (!srcAtom)
        return false;
    RootedPropertyName srcName(cx, srcAtom->asPropertyName());
    return cx->runtime()->cloneSelfHostedValue(cx, srcName, args.rval());
}

class ShellSourceHook: public SourceHook {
    // The function we should call to lazily retrieve source code.
    PersistentRootedFunction fun;

  public:
    ShellSourceHook(JSContext* cx, JSFunction& fun) : fun(cx, &fun) {}

    bool load(JSContext* cx, const char* filename, char16_t** src, size_t* length) {
        RootedString str(cx, JS_NewStringCopyZ(cx, filename));
        if (!str)
            return false;
        RootedValue filenameValue(cx, StringValue(str));

        RootedValue result(cx);
        if (!Call(cx, UndefinedHandleValue, fun, HandleValueArray(filenameValue), &result))
            return false;

        str = JS::ToString(cx, result);
        if (!str)
            return false;

        *length = JS_GetStringLength(str);
        *src = cx->pod_malloc<char16_t>(*length);
        if (!*src)
            return false;

        JSLinearString* linear = str->ensureLinear(cx);
        if (!linear)
            return false;

        CopyChars(*src, *linear);
        return true;
    }
};

static bool
WithSourceHook(JSContext* cx, unsigned argc, jsval* vp)
{
    CallArgs args = CallArgsFromVp(argc, vp);
    RootedObject callee(cx, &args.callee());

    if (args.length() != 2) {
        ReportUsageError(cx, callee, "Wrong number of arguments.");
        return false;
    }

    if (!args[0].isObject() || !args[0].toObject().is<JSFunction>()
        || !args[1].isObject() || !args[1].toObject().is<JSFunction>()) {
        ReportUsageError(cx, callee, "First and second arguments must be functions.");
        return false;
    }

    UniquePtr<ShellSourceHook> hook =
        MakeUnique<ShellSourceHook>(cx, args[0].toObject().as<JSFunction>());
    if (!hook)
        return false;

    UniquePtr<SourceHook> savedHook = js::ForgetSourceHook(cx->runtime());
    js::SetSourceHook(cx->runtime(), Move(hook));

    RootedObject fun(cx, &args[1].toObject());
    bool result = Call(cx, UndefinedHandleValue, fun, JS::HandleValueArray::empty(), args.rval());
    js::SetSourceHook(cx->runtime(), Move(savedHook));
    return result;
}

static bool
IsCachingEnabled(JSContext* cx, unsigned argc, Value* vp)
{
    CallArgs args = CallArgsFromVp(argc, vp);
    args.rval().setBoolean(jsCachingEnabled && jsCacheAsmJSPath != nullptr);
    return true;
}

static bool
SetCachingEnabled(JSContext* cx, unsigned argc, Value* vp)
{
    CallArgs args = CallArgsFromVp(argc, vp);
    jsCachingEnabled = ToBoolean(args.get(0));
    args.rval().setUndefined();
    return true;
}

static void
PrintProfilerEvents_Callback(const char* msg)
{
    fprintf(stderr, "PROFILER EVENT: %s\n", msg);
}

static bool
PrintProfilerEvents(JSContext* cx, unsigned argc, Value* vp)
{
    CallArgs args = CallArgsFromVp(argc, vp);
    if (cx->runtime()->spsProfiler.enabled())
        js::RegisterRuntimeProfilingEventMarker(cx->runtime(), &PrintProfilerEvents_Callback);
    args.rval().setUndefined();
    return true;
}

#if defined(JS_ARM_SIMULATOR)
typedef Vector<char16_t, 0, SystemAllocPolicy> StackChars;
Vector<StackChars, 0, SystemAllocPolicy> stacks;

static void
SingleStepCallback(void* arg, jit::Simulator* sim, void* pc)
{
    JSRuntime* rt = reinterpret_cast<JSRuntime*>(arg);

    // If profiling is not enabled, don't do anything.
    if (!rt->spsProfiler.enabled())
        return;

    JS::ProfilingFrameIterator::RegisterState state;
    state.pc = pc;
    state.sp = (void*)sim->get_register(jit::Simulator::sp);
    state.lr = (void*)sim->get_register(jit::Simulator::lr);

    DebugOnly<void*> lastStackAddress = nullptr;
    StackChars stack;
    uint32_t frameNo = 0;
    for (JS::ProfilingFrameIterator i(rt, state); !i.done(); ++i) {
        MOZ_ASSERT(i.stackAddress() != nullptr);
        MOZ_ASSERT(lastStackAddress <= i.stackAddress());
        lastStackAddress = i.stackAddress();
        JS::ProfilingFrameIterator::Frame frames[16];
        uint32_t nframes = i.extractStack(frames, 0, 16);
        for (uint32_t i = 0; i < nframes; i++) {
            if (frameNo > 0)
                stack.append(",", 1);
            stack.append(frames[i].label, strlen(frames[i].label));
            frameNo++;
        }
    }

    // Only append the stack if it differs from the last stack.
    if (stacks.empty() ||
        stacks.back().length() != stack.length() ||
        !PodEqual(stacks.back().begin(), stack.begin(), stack.length()))
    {
        stacks.append(Move(stack));
    }
}
#endif

static bool
EnableSingleStepProfiling(JSContext* cx, unsigned argc, Value* vp)
{
#if defined(JS_ARM_SIMULATOR)
    CallArgs args = CallArgsFromVp(argc, vp);

    jit::Simulator* sim = cx->runtime()->simulator();
    sim->enable_single_stepping(SingleStepCallback, cx->runtime());

    args.rval().setUndefined();
    return true;
#else
    JS_ReportError(cx, "single-step profiling not enabled on this platform");
    return false;
#endif
}

static bool
DisableSingleStepProfiling(JSContext* cx, unsigned argc, Value* vp)
{
#if defined(JS_ARM_SIMULATOR)
    CallArgs args = CallArgsFromVp(argc, vp);

    jit::Simulator* sim = cx->runtime()->simulator();
    sim->disable_single_stepping();

    AutoValueVector elems(cx);
    for (size_t i = 0; i < stacks.length(); i++) {
        JSString* stack = JS_NewUCStringCopyN(cx, stacks[i].begin(), stacks[i].length());
        if (!stack)
            return false;
        if (!elems.append(StringValue(stack)))
            return false;
    }

    JSObject* array = JS_NewArrayObject(cx, elems);
    if (!array)
        return false;

    stacks.clear();
    args.rval().setObject(*array);
    return true;
#else
    JS_ReportError(cx, "single-step profiling not enabled on this platform");
    return false;
#endif
}

static bool
IsLatin1(JSContext* cx, unsigned argc, Value* vp)
{
    CallArgs args = CallArgsFromVp(argc, vp);
    bool isLatin1 = args.get(0).isString() && args[0].toString()->hasLatin1Chars();
    args.rval().setBoolean(isLatin1);
    return true;
}

// Global mailbox that is used to communicate a SharedArrayBuffer
// value from one worker to another.
//
// For simplicity we store only the SharedArrayRawBuffer; retaining
// the SAB object would require per-runtime storage, and would have no
// real benefits.
//
// Invariant: when a SARB is in the mailbox its reference count is at
// least 1, accounting for the reference from the mailbox.
//
// The lock guards the mailbox variable and prevents a race where two
// workers try to set the mailbox at the same time to replace a SARB
// that is only referenced from the mailbox: the workers will both
// decrement the reference count on the old SARB, and one of those
// decrements will be on a garbage object.  We could implement this
// with atomics and a CAS loop but it's not worth the bother.

static PRLock* sharedArrayBufferMailboxLock;
static SharedArrayRawBuffer* sharedArrayBufferMailbox;

static bool
InitSharedArrayBufferMailbox()
{
    sharedArrayBufferMailboxLock = PR_NewLock();
    return sharedArrayBufferMailboxLock != nullptr;
}

static void
DestructSharedArrayBufferMailbox()
{
    // All workers need to have terminated at this point.
    if (sharedArrayBufferMailbox)
        sharedArrayBufferMailbox->dropReference();
    PR_DestroyLock(sharedArrayBufferMailboxLock);
}

static bool
GetSharedArrayBuffer(JSContext* cx, unsigned argc, Value* vp)
{
    CallArgs args = CallArgsFromVp(argc, vp);
    JSObject* newObj = nullptr;
    bool rval = true;

    PR_Lock(sharedArrayBufferMailboxLock);
    SharedArrayRawBuffer* buf = sharedArrayBufferMailbox;
    if (buf) {
        buf->addReference();
        newObj = SharedArrayBufferObject::New(cx, buf);
        if (!newObj) {
            buf->dropReference();
            rval = false;
        }
    }
    PR_Unlock(sharedArrayBufferMailboxLock);

    args.rval().setObjectOrNull(newObj);
    return rval;
}

static bool
SetSharedArrayBuffer(JSContext* cx, unsigned argc, Value* vp)
{
    CallArgs args = CallArgsFromVp(argc, vp);
    SharedArrayRawBuffer* newBuffer = nullptr;

    if (argc == 0 || args.get(0).isNullOrUndefined()) {
        // Clear out the mailbox
    }
    else if (args.get(0).isObject() && args[0].toObject().is<SharedArrayBufferObject>()) {
        newBuffer = args[0].toObject().as<SharedArrayBufferObject>().rawBufferObject();
        newBuffer->addReference();
    } else {
        JS_ReportError(cx, "Only a SharedArrayBuffer can be installed in the global mailbox");
        return false;
    }

    PR_Lock(sharedArrayBufferMailboxLock);
    SharedArrayRawBuffer* oldBuffer = sharedArrayBufferMailbox;
    if (oldBuffer)
        oldBuffer->dropReference();
    sharedArrayBufferMailbox = newBuffer;
    PR_Unlock(sharedArrayBufferMailboxLock);

    args.rval().setUndefined();
    return true;
}

static const JSFunctionSpecWithHelp shell_functions[] = {
    JS_FN_HELP("version", Version, 0, 0,
"version([number])",
"  Get or force a script compilation version number."),

    JS_FN_HELP("options", Options, 0, 0,
"options([option ...])",
"  Get or toggle JavaScript options."),

    JS_FN_HELP("load", Load, 1, 0,
"load(['foo.js' ...])",
"  Load files named by string arguments. Filename is relative to the\n"
"      current working directory."),

    JS_FN_HELP("loadRelativeToScript", LoadScriptRelativeToScript, 1, 0,
"loadRelativeToScript(['foo.js' ...])",
"  Load files named by string arguments. Filename is relative to the\n"
"      calling script."),

    JS_FN_HELP("evaluate", Evaluate, 2, 0,
"evaluate(code[, options])",
"  Evaluate code as though it were the contents of a file.\n"
"  options is an optional object that may have these properties:\n"
"      compileAndGo: use the compile-and-go compiler option (default: true)\n"
"      noScriptRval: use the no-script-rval compiler option (default: false)\n"
"      fileName: filename for error messages and debug info\n"
"      lineNumber: starting line number for error messages and debug info\n"
"      columnNumber: starting column number for error messages and debug info\n"
"      global: global in which to execute the code\n"
"      newContext: if true, create and use a new cx (default: false)\n"
"      saveFrameChain: if true, save the frame chain before evaluating code\n"
"         and restore it afterwards\n"
"      catchTermination: if true, catch termination (failure without\n"
"         an exception value, as for slow scripts or out-of-memory)\n"
"         and return 'terminated'\n"
"      element: if present with value |v|, convert |v| to an object |o| and\n"
"         mark the source as being attached to the DOM element |o|. If the\n"
"         property is omitted or |v| is null, don't attribute the source to\n"
"         any DOM element.\n"
"      elementAttributeName: if present and not undefined, the name of\n"
"         property of 'element' that holds this code. This is what\n"
"         Debugger.Source.prototype.elementAttributeName returns.\n"
"      sourceMapURL: if present with value |v|, convert |v| to a string, and\n"
"         provide that as the code's source map URL. If omitted, attach no\n"
"         source map URL to the code (although the code may provide one itself,\n"
"         via a //#sourceMappingURL comment).\n"
"      sourceIsLazy: if present and true, indicates that, after compilation, \n"
          "script source should not be cached by the JS engine and should be \n"
          "lazily loaded from the embedding as-needed.\n"
"      loadBytecode: if true, and if the source is a CacheEntryObject,\n"
"         the bytecode would be loaded and decoded from the cache entry instead\n"
"         of being parsed, then it would be executed as usual.\n"
"      saveBytecode: if true, and if the source is a CacheEntryObject,\n"
"         the bytecode would be encoded and saved into the cache entry after\n"
"         the script execution.\n"
"      assertEqBytecode: if true, and if both loadBytecode and saveBytecode are \n"
"         true, then the loaded bytecode and the encoded bytecode are compared.\n"
"         and an assertion is raised if they differ.\n"
),

    JS_FN_HELP("run", Run, 1, 0,
"run('foo.js')",
"  Run the file named by the first argument, returning the number of\n"
"  of milliseconds spent compiling and executing it."),

    JS_FN_HELP("readline", ReadLine, 0, 0,
"readline()",
"  Read a single line from stdin."),

    JS_FN_HELP("print", Print, 0, 0,
"print([exp ...])",
"  Evaluate and print expressions to stdout."),

    JS_FN_HELP("printErr", PrintErr, 0, 0,
"printErr([exp ...])",
"  Evaluate and print expressions to stderr."),

    JS_FN_HELP("putstr", PutStr, 0, 0,
"putstr([exp])",
"  Evaluate and print expression without newline."),

    JS_FN_HELP("dateNow", Now, 0, 0,
"dateNow()",
"  Return the current time with sub-ms precision."),

    JS_FN_HELP("help", Help, 0, 0,
"help([name ...])",
"  Display usage and help messages."),

    JS_FN_HELP("quit", Quit, 0, 0,
"quit()",
"  Quit the shell."),

    JS_FN_HELP("assertEq", AssertEq, 2, 0,
"assertEq(actual, expected[, msg])",
"  Throw if the first two arguments are not the same (both +0 or both -0,\n"
"  both NaN, or non-zero and ===)."),

    JS_FN_HELP("setGCCallback", SetGCCallback, 1, 0,
"setGCCallback({action:\"...\", options...})",
"  Set the GC callback. action may be:\n"
"    'minorGC' - run a nursery collection\n"
"    'majorGC' - run a major collection, nesting up to a given 'depth'\n"),

    JS_FN_HELP("startTimingMutator", StartTimingMutator, 0, 0,
"startTimingMutator()",
"  Start accounting time to mutator vs GC."),

    JS_FN_HELP("stopTimingMutator", StopTimingMutator, 0, 0,
"stopTimingMutator()",
"  Stop accounting time to mutator vs GC and dump the results."),

    JS_FN_HELP("throwError", ThrowError, 0, 0,
"throwError()",
"  Throw an error from JS_ReportError."),

#ifdef DEBUG
    JS_FN_HELP("disassemble", DisassembleToString, 1, 0,
"disassemble([fun])",
"  Return the disassembly for the given function."),

    JS_FN_HELP("dis", Disassemble, 1, 0,
"dis([fun])",
"  Disassemble functions into bytecodes."),

    JS_FN_HELP("disfile", DisassFile, 1, 0,
"disfile('foo.js')",
"  Disassemble script file into bytecodes.\n"
"  dis and disfile take these options as preceeding string arguments:\n"
"    \"-r\" (disassemble recursively)\n"
"    \"-l\" (show line numbers)"),

    JS_FN_HELP("dissrc", DisassWithSrc, 1, 0,
"dissrc([fun])",
"  Disassemble functions with source lines."),

    JS_FN_HELP("notes", Notes, 1, 0,
"notes([fun])",
"  Show source notes for functions."),

    JS_FN_HELP("stackDump", StackDump, 3, 0,
"stackDump(showArgs, showLocals, showThisProps)",
"  Tries to print a lot of information about the current stack. \n"
"  Similar to the DumpJSStack() function in the browser."),

    JS_FN_HELP("findReferences", FindReferences, 1, 0,
"findReferences(target)",
"  Walk the entire heap, looking for references to |target|, and return a\n"
"  \"references object\" describing what we found.\n"
"\n"
"  Each property of the references object describes one kind of reference. The\n"
"  property's name is the label supplied to MarkObject, JS_CALL_TRACER, or what\n"
"  have you, prefixed with \"edge: \" to avoid collisions with system properties\n"
"  (like \"toString\" and \"__proto__\"). The property's value is an array of things\n"
"  that refer to |thing| via that kind of reference. Ordinary references from\n"
"  one object to another are named after the property name (with the \"edge: \"\n"
"  prefix).\n"
"\n"
"  Garbage collection roots appear as references from 'null'. We use the name\n"
"  given to the root (with the \"edge: \" prefix) as the name of the reference.\n"
"\n"
"  Note that the references object does record references from objects that are\n"
"  only reachable via |thing| itself, not just the references reachable\n"
"  themselves from roots that keep |thing| from being collected. (We could make\n"
"  this distinction if it is useful.)\n"
"\n"
"  If there are any references on the native stack, the references\n"
"  object will have properties named like \"edge: exact-value \"; the referrers\n"
"  will be 'null', because they are roots."),

#endif
    JS_FN_HELP("build", BuildDate, 0, 0,
"build()",
"  Show build date and time."),

    JS_FN_HELP("intern", Intern, 1, 0,
"intern(str)",
"  Internalize str in the atom table."),

    JS_FN_HELP("getslx", GetSLX, 1, 0,
"getslx(obj)",
"  Get script line extent."),

    JS_FN_HELP("evalcx", EvalInContext, 1, 0,
"evalcx(s[, o])",
"  Evaluate s in optional sandbox object o.\n"
"  if (s == '' && !o) return new o with eager standard classes\n"
"  if (s == 'lazy' && !o) return new o with lazy standard classes"),

    JS_FN_HELP("evalInWorker", EvalInWorker, 1, 0,
"evalInWorker(str)",
"  Evaluate 'str' in a separate thread with its own runtime.\n"),

    JS_FN_HELP("getSharedArrayBuffer", GetSharedArrayBuffer, 0, 0,
"getSharedArrayBuffer()",
"  Retrieve the SharedArrayBuffer object from the cross-worker mailbox.\n"
"  The object retrieved may not be identical to the object that was\n"
"  installed, but it references the same shared memory.\n"
"  getSharedArrayBuffer performs an ordering memory barrier.\n"),

    JS_FN_HELP("setSharedArrayBuffer", SetSharedArrayBuffer, 0, 0,
"setSharedArrayBuffer()",
"  Install the SharedArrayBuffer object in the cross-worker mailbox.\n"
"  setSharedArrayBuffer performs an ordering memory barrier.\n"),

    JS_FN_HELP("shapeOf", ShapeOf, 1, 0,
"shapeOf(obj)",
"  Get the shape of obj (an implementation detail)."),

#ifdef DEBUG
    JS_FN_HELP("arrayInfo", js_ArrayInfo, 1, 0,
"arrayInfo(a1, a2, ...)",
"  Report statistics about arrays."),
#endif

    JS_FN_HELP("sleep", Sleep_fn, 1, 0,
"sleep(dt)",
"  Sleep for dt seconds."),

    JS_FN_HELP("snarf", Snarf, 1, 0,
"snarf(filename, [\"binary\"])",
"  Read filename into returned string. Filename is relative to the current\n"
               "  working directory."),

    JS_FN_HELP("read", Snarf, 1, 0,
"read(filename, [\"binary\"])",
"  Synonym for snarf."),

    JS_FN_HELP("readRelativeToScript", ReadRelativeToScript, 1, 0,
"readRelativeToScript(filename, [\"binary\"])",
"  Read filename into returned string. Filename is relative to the directory\n"
"  containing the current script."),

    JS_FN_HELP("compile", Compile, 1, 0,
"compile(code)",
"  Compiles a string to bytecode, potentially throwing."),

    JS_FN_HELP("parse", Parse, 1, 0,
"parse(code)",
"  Parses a string, potentially throwing."),

    JS_FN_HELP("syntaxParse", SyntaxParse, 1, 0,
"syntaxParse(code)",
"  Check the syntax of a string, returning success value"),

    JS_FN_HELP("offThreadCompileScript", OffThreadCompileScript, 1, 0,
"offThreadCompileScript(code[, options])",
"  Compile |code| on a helper thread. To wait for the compilation to finish\n"
"  and run the code, call |runOffThreadScript|. If present, |options| may\n"
"  have properties saying how the code should be compiled:\n"
"      noScriptRval: use the no-script-rval compiler option (default: false)\n"
"      fileName: filename for error messages and debug info\n"
"      lineNumber: starting line number for error messages and debug info\n"
"      columnNumber: starting column number for error messages and debug info\n"
"      element: if present with value |v|, convert |v| to an object |o| and\n"
"         mark the source as being attached to the DOM element |o|. If the\n"
"         property is omitted or |v| is null, don't attribute the source to\n"
"         any DOM element.\n"
"      elementAttributeName: if present and not undefined, the name of\n"
"         property of 'element' that holds this code. This is what\n"
"         Debugger.Source.prototype.elementAttributeName returns.\n"),

    JS_FN_HELP("runOffThreadScript", runOffThreadScript, 0, 0,
"runOffThreadScript()",
"  Wait for off-thread compilation to complete. If an error occurred,\n"
"  throw the appropriate exception; otherwise, run the script and return\n"
"  its value."),

    JS_FN_HELP("timeout", Timeout, 1, 0,
"timeout([seconds], [func])",
"  Get/Set the limit in seconds for the execution time for the current context.\n"
"  A negative value (default) means that the execution time is unlimited.\n"
"  If a second argument is provided, it will be invoked when the timer elapses.\n"
"  Calling this function will replace any callback set by |setInterruptCallback|.\n"),

    JS_FN_HELP("interruptIf", InterruptIf, 1, 0,
"interruptIf(cond)",
"  Requests interrupt callback if cond is true. If a callback function is set via\n"
"  |timeout| or |setInterruptCallback|, it will be called. No-op otherwise."),

    JS_FN_HELP("invokeInterruptCallback", InvokeInterruptCallbackWrapper, 0, 0,
"invokeInterruptCallback(fun)",
"  Forcefully set the interrupt flag and invoke the interrupt handler. If a\n"
"  callback function is set via |timeout| or |setInterruptCallback|, it will\n"
"  be called. Before returning, fun is called with the return value of the\n"
"  interrupt handler."),

    JS_FN_HELP("setInterruptCallback", SetInterruptCallback, 1, 0,
"setInterruptCallback(func)",
"  Sets func as the interrupt callback function.\n"
"  Calling this function will replace any callback set by |timeout|.\n"),

    JS_FN_HELP("elapsed", Elapsed, 0, 0,
"elapsed()",
"  Execution time elapsed for the current context."),

    JS_FN_HELP("decompileFunction", DecompileFunction, 1, 0,
"decompileFunction(func)",
"  Decompile a function."),

    JS_FN_HELP("decompileBody", DecompileBody, 1, 0,
"decompileBody(func)",
"  Decompile a function's body."),

    JS_FN_HELP("decompileThis", DecompileThisScript, 0, 0,
"decompileThis()",
"  Decompile the currently executing script."),

    JS_FN_HELP("thisFilename", ThisFilename, 0, 0,
"thisFilename()",
"  Return the filename of the current script"),

    JS_FN_HELP("newGlobal", NewGlobal, 1, 0,
"newGlobal([options])",
"  Return a new global object in a new compartment. If options\n"
"  is given, it may have any of the following properties:\n"
"      sameZoneAs: the compartment will be in the same zone as the given object (defaults to a new zone)\n"
"      invisibleToDebugger: the global will be invisible to the debugger (default false)\n"
"      principal: if present, its value converted to a number must be an\n"
"         integer that fits in 32 bits; use that as the new compartment's\n"
"         principal. Shell principals are toys, meant only for testing; one\n"
"         shell principal subsumes another if its set bits are a superset of\n"
"         the other's. Thus, a principal of 0 subsumes nothing, while a\n"
"         principals of ~0 subsumes all other principals. The absence of a\n"
"         principal is treated as if its bits were 0xffff, for subsumption\n"
"         purposes. If this property is omitted, supply no principal."),

    JS_FN_HELP("createMappedArrayBuffer", CreateMappedArrayBuffer, 1, 0,
"createMappedArrayBuffer(filename, [offset, [size]])",
"  Create an array buffer that mmaps the given file."),

    JS_FN_HELP("getMaxArgs", GetMaxArgs, 0, 0,
"getMaxArgs()",
"  Return the maximum number of supported args for a call."),

    JS_FN_HELP("objectEmulatingUndefined", ObjectEmulatingUndefined, 0, 0,
"objectEmulatingUndefined()",
"  Return a new object obj for which typeof obj === \"undefined\", obj == null\n"
"  and obj == undefined (and vice versa for !=), and ToBoolean(obj) === false.\n"),

    JS_FN_HELP("isCachingEnabled", IsCachingEnabled, 0, 0,
"isCachingEnabled()",
"  Return whether JS caching is enabled."),

    JS_FN_HELP("setCachingEnabled", SetCachingEnabled, 1, 0,
"setCachingEnabled(b)",
"  Enable or disable JS caching."),

    JS_FN_HELP("cacheEntry", CacheEntry, 1, 0,
"cacheEntry(code)",
"  Return a new opaque object which emulates a cache entry of a script.  This\n"
"  object encapsulates the code and its cached content. The cache entry is filled\n"
"  and read by the \"evaluate\" function by using it in place of the source, and\n"
"  by setting \"saveBytecode\" and \"loadBytecode\" options."),

    JS_FN_HELP("printProfilerEvents", PrintProfilerEvents, 0, 0,
"printProfilerEvents()",
"  Register a callback with the profiler that prints javascript profiler events\n"
"  to stderr.  Callback is only registered if profiling is enabled."),

    JS_FN_HELP("enableSingleStepProfiling", EnableSingleStepProfiling, 0, 0,
"enableSingleStepProfiling()",
"  This function will fail on platforms that don't support single-step profiling\n"
"  (currently everything but ARM-simulator). When enabled, at every instruction a\n"
"  backtrace will be recorded and stored in an array. Adjacent duplicate backtraces\n"
"  are discarded."),

    JS_FN_HELP("disableSingleStepProfiling", DisableSingleStepProfiling, 0, 0,
"disableSingleStepProfiling()",
"  Return the array of backtraces recorded by enableSingleStepProfiling."),

    JS_FN_HELP("isLatin1", IsLatin1, 1, 0,
"isLatin1(s)",
"  Return true iff the string's characters are stored as Latin1."),

    JS_FS_HELP_END
};

static const JSFunctionSpecWithHelp fuzzing_unsafe_functions[] = {
    JS_FN_HELP("clone", Clone, 1, 0,
"clone(fun[, scope])",
"  Clone function object."),

    JS_FN_HELP("getSelfHostedValue", GetSelfHostedValue, 1, 0,
"getSelfHostedValue()",
"  Get a self-hosted value by its name. Note that these values don't get \n"
"  cached, so repeatedly getting the same value creates multiple distinct clones."),

    JS_FN_HELP("parent", Parent, 1, 0,
"parent(obj)",
"  Returns the parent of obj."),

    JS_FN_HELP("line2pc", LineToPC, 0, 0,
"line2pc([fun,] line)",
"  Map line number to PC."),

    JS_FN_HELP("pc2line", PCToLine, 0, 0,
"pc2line(fun[, pc])",
"  Map PC to line number."),

    JS_FN_HELP("redirect", RedirectOutput, 2, 0,
"redirect(stdoutFilename[, stderrFilename])",
"  Redirect stdout and/or stderr to the named file. Pass undefined to avoid\n"
"   redirecting. Filenames are relative to the current working directory."),

    JS_FN_HELP("nestedShell", NestedShell, 0, 0,
"nestedShell(shellArgs...)",
"  Execute the given code in a new JS shell process, passing this nested shell\n"
"  the arguments passed to nestedShell. argv[0] of the nested shell will be argv[0]\n"
"  of the current shell (which is assumed to be the actual path to the shell.\n"
"  arguments[0] (of the call to nestedShell) will be argv[1], arguments[1] will\n"
"  be argv[2], etc."),

    JS_FN_HELP("assertFloat32", testingFunc_assertFloat32, 2, 0,
"assertFloat32(value, isFloat32)",
"  In IonMonkey only, asserts that value has (resp. hasn't) the MIRType_Float32 if isFloat32 is true (resp. false)."),

    JS_FN_HELP("withSourceHook", WithSourceHook, 1, 0,
"withSourceHook(hook, fun)",
"  Set this JS runtime's lazy source retrieval hook (that is, the hook\n"
"  used to find sources compiled with |CompileOptions::LAZY_SOURCE|) to\n"
"  |hook|; call |fun| with no arguments; and then restore the runtime's\n"
"  original hook. Return or throw whatever |fun| did. |hook| gets\n"
"  passed the requested code's URL, and should return a string.\n"
"\n"
"  Notes:\n"
"\n"
"  1) SpiderMonkey may assert if the returned code isn't close enough\n"
"  to the script's real code, so this function is not fuzzer-safe.\n"
"\n"
"  2) The runtime can have only one source retrieval hook active at a\n"
"  time. If |fun| is not careful, |hook| could be asked to retrieve the\n"
"  source code for compilations that occurred long before it was set,\n"
"  and that it knows nothing about. The reverse applies as well: the\n"
"  original hook, that we reinstate after the call to |fun| completes,\n"
"  might be asked for the source code of compilations that |fun|\n"
"  performed, and which, presumably, only |hook| knows how to find.\n"),

    JS_FN_HELP("wrapWithProto", WrapWithProto, 2, 0,
"wrapWithProto(obj)",
"  Wrap an object into a noop wrapper with prototype semantics.\n"
"  Note: This is not fuzzing safe because it can be used to construct\n"
"        deeply nested wrapper chains that cannot exist in the wild."),

    JS_FS_HELP_END
};

static const JSFunctionSpecWithHelp console_functions[] = {
    JS_FN_HELP("log", Print, 0, 0,
"log([exp ...])",
"  Evaluate and print expressions to stdout.\n"
"  This function is an alias of the print() function."),
    JS_FS_HELP_END
};

bool
DefineConsole(JSContext* cx, HandleObject global)
{
    RootedObject obj(cx, JS_NewPlainObject(cx));
    return obj &&
           JS_DefineFunctionsWithHelp(cx, obj, console_functions) &&
           JS_DefineProperty(cx, global, "console", obj, 0);
}

#ifdef MOZ_PROFILING
# define PROFILING_FUNCTION_COUNT 5
# ifdef MOZ_CALLGRIND
#  define CALLGRIND_FUNCTION_COUNT 3
# else
#  define CALLGRIND_FUNCTION_COUNT 0
# endif
# ifdef MOZ_VTUNE
#  define VTUNE_FUNCTION_COUNT 4
# else
#  define VTUNE_FUNCTION_COUNT 0
# endif
# define EXTERNAL_FUNCTION_COUNT (PROFILING_FUNCTION_COUNT + CALLGRIND_FUNCTION_COUNT + VTUNE_FUNCTION_COUNT)
#else
# define EXTERNAL_FUNCTION_COUNT 0
#endif

#undef PROFILING_FUNCTION_COUNT
#undef CALLGRIND_FUNCTION_COUNT
#undef VTUNE_FUNCTION_COUNT
#undef EXTERNAL_FUNCTION_COUNT

static bool
PrintHelpString(JSContext* cx, jsval v)
{
    JSString* str = v.toString();

    JSLinearString* linear = str->ensureLinear(cx);
    if (!linear)
        return false;

    JS::AutoCheckCannotGC nogc;
    if (linear->hasLatin1Chars()) {
        for (const Latin1Char* p = linear->latin1Chars(nogc); *p; p++)
            fprintf(gOutFile, "%c", char(*p));
    } else {
        for (const char16_t* p = linear->twoByteChars(nogc); *p; p++)
            fprintf(gOutFile, "%c", char(*p));
    }
    fprintf(gOutFile, "\n");

    return true;
}

static bool
PrintHelp(JSContext* cx, HandleObject obj)
{
    RootedValue usage(cx);
    if (!JS_GetProperty(cx, obj, "usage", &usage))
        return false;
    RootedValue help(cx);
    if (!JS_GetProperty(cx, obj, "help", &help))
        return false;

    if (usage.isUndefined() || help.isUndefined())
        return true;

    return PrintHelpString(cx, usage) && PrintHelpString(cx, help);
}

static bool
Help(JSContext* cx, unsigned argc, jsval* vp)
{
    CallArgs args = CallArgsFromVp(argc, vp);
    fprintf(gOutFile, "%s\n", JS_GetImplementationVersion());

    RootedObject obj(cx);
    if (args.length() == 0) {
        RootedObject global(cx, JS::CurrentGlobalOrNull(cx));
        AutoIdArray ida(cx, JS_Enumerate(cx, global));
        if (!ida)
            return false;

        for (size_t i = 0; i < ida.length(); i++) {
            RootedValue v(cx);
            RootedId id(cx, ida[i]);
            if (!JS_GetPropertyById(cx, global, id, &v))
                return false;
            if (v.isPrimitive()) {
                JS_ReportError(cx, "primitive arg");
                return false;
            }
            obj = v.toObjectOrNull();
            if (!PrintHelp(cx, obj))
                return false;
        }
    } else {
        for (unsigned i = 0; i < args.length(); i++) {
            if (args[i].isPrimitive()) {
                JS_ReportError(cx, "primitive arg");
                return false;
            }
            obj = args[i].toObjectOrNull();
            if (!PrintHelp(cx, obj))
                return false;
        }
    }

    args.rval().setUndefined();
    return true;
}

static const JSErrorFormatString jsShell_ErrorFormatString[JSShellErr_Limit] = {
#define MSG_DEF(name, count, exception, format) \
    { format, count, JSEXN_ERR } ,
#include "jsshell.msg"
#undef MSG_DEF
};

static const JSErrorFormatString*
my_GetErrorMessage(void* userRef, const unsigned errorNumber)
{
    if (errorNumber == 0 || errorNumber >= JSShellErr_Limit)
        return nullptr;

    return &jsShell_ErrorFormatString[errorNumber];
}

static void
my_ErrorReporter(JSContext* cx, const char* message, JSErrorReport* report)
{
    gGotError = PrintError(cx, gErrFile, message, report, reportWarnings);
    if (report->exnType != JSEXN_NONE && !JSREPORT_IS_WARNING(report->flags)) {
        if (report->errorNumber == JSMSG_OUT_OF_MEMORY) {
            gExitCode = EXITCODE_OUT_OF_MEMORY;
        } else {
            gExitCode = EXITCODE_RUNTIME_ERROR;
        }
    }
}

static void
my_OOMCallback(JSContext* cx, void* data)
{
    // If a script is running, the engine is about to throw the string "out of
    // memory", which may or may not be caught. Otherwise the engine will just
    // unwind and return null/false, with no exception set.
    if (!JS_IsRunning(cx))
        gGotError = true;
}

static bool
global_enumerate(JSContext* cx, HandleObject obj)
{
#ifdef LAZY_STANDARD_CLASSES
    return JS_EnumerateStandardClasses(cx, obj);
#else
    return true;
#endif
}

static bool
global_resolve(JSContext* cx, HandleObject obj, HandleId id, bool* resolvedp)
{
#ifdef LAZY_STANDARD_CLASSES
    if (!JS_ResolveStandardClass(cx, obj, id, resolvedp))
        return false;
#endif
    return true;
}

static const JSClass global_class = {
    "global", JSCLASS_GLOBAL_FLAGS,
    nullptr, nullptr, nullptr, nullptr,
    global_enumerate, global_resolve,
    nullptr, nullptr,
    nullptr, nullptr, nullptr,
    JS_GlobalObjectTraceHook
};

<<<<<<< HEAD
static bool
env_setProperty(JSContext* cx, HandleObject obj, HandleId id, bool strict, MutableHandleValue vp)
{
/* XXX porting may be easy, but these don't seem to supply setenv by default */
#if !defined XP_OS2 && !defined SOLARIS
    int rv;

    RootedValue idvalue(cx, IdToValue(id));
    RootedString idstring(cx, ToString(cx, idvalue));
    JSAutoByteString idstr;
    if (!idstr.encodeLatin1(cx, idstring))
        return false;

    RootedString value(cx, ToString(cx, vp));
    if (!value)
        return false;
    JSAutoByteString valstr;
    if (!valstr.encodeLatin1(cx, value))
        return false;

#if defined XP_WIN || defined HPUX || defined OSF1
    {
        char* waste = JS_smprintf("%s=%s", idstr.ptr(), valstr.ptr());
        if (!waste) {
            JS_ReportOutOfMemory(cx);
            return false;
        }
        rv = putenv(waste);
#ifdef XP_WIN
        /*
         * HPUX9 at least still has the bad old non-copying putenv.
         *
         * Per mail from <s.shanmuganathan@digital.com>, OSF1 also has a putenv
         * that will crash if you pass it an auto char array (so it must place
         * its argument directly in the char* environ[] array).
         */
        JS_smprintf_free(waste);
#endif
    }
#else
    rv = setenv(idstr.ptr(), valstr.ptr(), 1);
#endif
    if (rv < 0) {
        JS_ReportError(cx, "can't set env variable %s to %s", idstr.ptr(), valstr.ptr());
        return false;
    }
    vp.set(StringValue(value));
#endif /* !defined XP_OS2 && !defined SOLARIS */
    return true;
}

static bool
env_enumerate(JSContext* cx, HandleObject obj)
{
    static bool reflected;
    char** evp, *name, *value;
    RootedString valstr(cx);
    bool ok;

    if (reflected)
        return true;

    for (evp = (char**)JS_GetPrivate(obj); (name = *evp) != nullptr; evp++) {
        value = strchr(name, '=');
        if (!value)
            continue;
        *value++ = '\0';
        valstr = JS_NewStringCopyZ(cx, value);
        ok = valstr && JS_DefineProperty(cx, obj, name, valstr, JSPROP_ENUMERATE);
        value[-1] = '=';
        if (!ok)
            return false;
    }

    reflected = true;
    return true;
}

static bool
env_resolve(JSContext* cx, HandleObject obj, HandleId id, MutableHandleObject objp)
{
    RootedValue idvalue(cx, IdToValue(id));
    RootedString idstring(cx, ToString(cx, idvalue));
    JSAutoByteString idstr;
    if (!idstr.encodeLatin1(cx, idstring))
        return false;

    const char* name = idstr.ptr();
    const char* value = getenv(name);
    if (value) {
        RootedString valstr(cx, JS_NewStringCopyZ(cx, value));
        if (!valstr)
            return false;
        if (!JS_DefineProperty(cx, obj, name, valstr, JSPROP_ENUMERATE))
            return false;
        objp.set(obj);
    }
    return true;
}

static const JSClass env_class = {
    "environment", JSCLASS_HAS_PRIVATE | JSCLASS_NEW_RESOLVE,
    JS_PropertyStub,  JS_DeletePropertyStub,
    JS_PropertyStub,  env_setProperty,
    env_enumerate, (JSResolveOp) env_resolve,
    JS_ConvertStub
};

=======
>>>>>>> 8112532f
/*
 * Define a FakeDOMObject constructor. It returns an object with a getter,
 * setter and method with attached JitInfo. This object can be used to test
 * IonMonkey DOM optimizations in the shell.
 */
static const uint32_t DOM_OBJECT_SLOT = 0;

static bool
dom_genericGetter(JSContext* cx, unsigned argc, JS::Value* vp);

static bool
dom_genericSetter(JSContext* cx, unsigned argc, JS::Value* vp);

static bool
dom_genericMethod(JSContext* cx, unsigned argc, JS::Value* vp);

#ifdef DEBUG
static const JSClass* GetDomClass();
#endif

static bool
dom_get_x(JSContext* cx, HandleObject obj, void* self, JSJitGetterCallArgs args)
{
    MOZ_ASSERT(JS_GetClass(obj) == GetDomClass());
    MOZ_ASSERT(self == (void*)0x1234);
    args.rval().set(JS_NumberValue(double(3.14)));
    return true;
}

static bool
dom_set_x(JSContext* cx, HandleObject obj, void* self, JSJitSetterCallArgs args)
{
    MOZ_ASSERT(JS_GetClass(obj) == GetDomClass());
    MOZ_ASSERT(self == (void*)0x1234);
    return true;
}

static bool
dom_doFoo(JSContext* cx, HandleObject obj, void* self, const JSJitMethodCallArgs& args)
{
    MOZ_ASSERT(JS_GetClass(obj) == GetDomClass());
    MOZ_ASSERT(self == (void*)0x1234);

    /* Just return args.length(). */
    args.rval().setInt32(args.length());
    return true;
}

static const JSJitInfo dom_x_getterinfo = {
    { (JSJitGetterOp)dom_get_x },
    0,        /* protoID */
    0,        /* depth */
    JSJitInfo::AliasNone, /* aliasSet */
    JSJitInfo::Getter,
    JSVAL_TYPE_UNKNOWN, /* returnType */
    true,     /* isInfallible. False in setters. */
    true,     /* isMovable */
    false,    /* isAlwaysInSlot */
    false,    /* isLazilyCachedInSlot */
    false,    /* isTypedMethod */
    0         /* slotIndex */
};

static const JSJitInfo dom_x_setterinfo = {
    { (JSJitGetterOp)dom_set_x },
    0,        /* protoID */
    0,        /* depth */
    JSJitInfo::Setter,
    JSJitInfo::AliasEverything, /* aliasSet */
    JSVAL_TYPE_UNKNOWN, /* returnType */
    false,    /* isInfallible. False in setters. */
    false,    /* isMovable. */
    false,    /* isAlwaysInSlot */
    false,    /* isLazilyCachedInSlot */
    false,    /* isTypedMethod */
    0         /* slotIndex */
};

static const JSJitInfo doFoo_methodinfo = {
    { (JSJitGetterOp)dom_doFoo },
    0,        /* protoID */
    0,        /* depth */
    JSJitInfo::Method,
    JSJitInfo::AliasEverything, /* aliasSet */
    JSVAL_TYPE_UNKNOWN, /* returnType */
    false,    /* isInfallible. False in setters. */
    false,    /* isMovable */
    false,    /* isAlwaysInSlot */
    false,    /* isLazilyCachedInSlot */
    false,    /* isTypedMethod */
    0         /* slotIndex */
};

static const JSPropertySpec dom_props[] = {
    {"x",
     JSPROP_SHARED | JSPROP_ENUMERATE,
     { { dom_genericGetter, &dom_x_getterinfo } },
     { { dom_genericSetter, &dom_x_setterinfo } }
    },
    JS_PS_END
};

static const JSFunctionSpec dom_methods[] = {
    JS_FNINFO("doFoo", dom_genericMethod, &doFoo_methodinfo, 3, JSPROP_ENUMERATE),
    JS_FS_END
};

static const JSClass dom_class = {
    "FakeDOMObject", JSCLASS_IS_DOMJSCLASS | JSCLASS_HAS_RESERVED_SLOTS(2)
};

#ifdef DEBUG
static const JSClass* GetDomClass() {
    return &dom_class;
}
#endif

static bool
dom_genericGetter(JSContext* cx, unsigned argc, JS::Value* vp)
{
    CallArgs args = CallArgsFromVp(argc, vp);
    RootedObject obj(cx, JS_THIS_OBJECT(cx, vp));
    if (!obj)
        return false;

    if (JS_GetClass(obj) != &dom_class) {
        args.rval().set(UndefinedValue());
        return true;
    }

    JS::Value val = js::GetReservedSlot(obj, DOM_OBJECT_SLOT);

    const JSJitInfo* info = FUNCTION_VALUE_TO_JITINFO(args.calleev());
    MOZ_ASSERT(info->type() == JSJitInfo::Getter);
    JSJitGetterOp getter = info->getter;
    return getter(cx, obj, val.toPrivate(), JSJitGetterCallArgs(args));
}

static bool
dom_genericSetter(JSContext* cx, unsigned argc, JS::Value* vp)
{
    CallArgs args = CallArgsFromVp(argc, vp);
    RootedObject obj(cx, JS_THIS_OBJECT(cx, vp));
    if (!obj)
        return false;

    MOZ_ASSERT(args.length() == 1);

    if (JS_GetClass(obj) != &dom_class) {
        args.rval().set(UndefinedValue());
        return true;
    }

    JS::Value val = js::GetReservedSlot(obj, DOM_OBJECT_SLOT);

    const JSJitInfo* info = FUNCTION_VALUE_TO_JITINFO(args.calleev());
    MOZ_ASSERT(info->type() == JSJitInfo::Setter);
    JSJitSetterOp setter = info->setter;
    if (!setter(cx, obj, val.toPrivate(), JSJitSetterCallArgs(args)))
        return false;
    args.rval().set(UndefinedValue());
    return true;
}

static bool
dom_genericMethod(JSContext* cx, unsigned argc, JS::Value* vp)
{
    CallArgs args = CallArgsFromVp(argc, vp);
    RootedObject obj(cx, JS_THIS_OBJECT(cx, vp));
    if (!obj)
        return false;

    if (JS_GetClass(obj) != &dom_class) {
        args.rval().set(UndefinedValue());
        return true;
    }

    JS::Value val = js::GetReservedSlot(obj, DOM_OBJECT_SLOT);

    const JSJitInfo* info = FUNCTION_VALUE_TO_JITINFO(args.calleev());
    MOZ_ASSERT(info->type() == JSJitInfo::Method);
    JSJitMethodOp method = info->method;
    return method(cx, obj, val.toPrivate(), JSJitMethodCallArgs(args));
}

static void
InitDOMObject(HandleObject obj)
{
    /* Fow now just initialize to a constant we can check. */
    SetReservedSlot(obj, DOM_OBJECT_SLOT, PRIVATE_TO_JSVAL((void*)0x1234));
}

static bool
dom_constructor(JSContext* cx, unsigned argc, JS::Value* vp)
{
    CallArgs args = CallArgsFromVp(argc, vp);

    RootedObject callee(cx, &args.callee());
    RootedValue protov(cx);
    if (!GetProperty(cx, callee, callee, cx->names().prototype, &protov))
        return false;

    if (!protov.isObject()) {
        JS_ReportErrorNumber(cx, js_GetErrorMessage, nullptr, JSMSG_BAD_PROTOTYPE, "FakeDOMObject");
        return false;
    }

    RootedObject proto(cx, &protov.toObject());
    RootedObject domObj(cx, JS_NewObjectWithGivenProto(cx, &dom_class, proto, JS::NullPtr()));
    if (!domObj)
        return false;

    InitDOMObject(domObj);

    args.rval().setObject(*domObj);
    return true;
}

static bool
InstanceClassHasProtoAtDepth(const Class* clasp, uint32_t protoID, uint32_t depth)
{
    /* There's only a single (fake) DOM object in the shell, so just return true. */
    return true;
}

class ScopedFileDesc
{
    intptr_t fd_;
  public:
    enum LockType { READ_LOCK, WRITE_LOCK };
    ScopedFileDesc(int fd, LockType lockType)
      : fd_(fd)
    {
        if (fd == -1)
            return;
        if (!jsCacheOpened.compareExchange(false, true)) {
            close(fd_);
            fd_ = -1;
            return;
        }
    }
    ~ScopedFileDesc() {
        if (fd_ == -1)
            return;
        MOZ_ASSERT(jsCacheOpened == true);
        jsCacheOpened = false;
        close(fd_);
    }
    operator intptr_t() const {
        return fd_;
    }
    intptr_t forget() {
        intptr_t ret = fd_;
        fd_ = -1;
        return ret;
    }
};

// To guard against corrupted cache files generated by previous crashes, write
// asmJSCacheCookie to the first uint32_t of the file only after the file is
// fully serialized and flushed to disk.
static const uint32_t asmJSCacheCookie = 0xabbadaba;

static bool
ShellOpenAsmJSCacheEntryForRead(HandleObject global, const char16_t* begin, const char16_t* limit,
                                size_t* serializedSizeOut, const uint8_t** memoryOut,
                                intptr_t* handleOut)
{
    if (!jsCachingEnabled || !jsCacheAsmJSPath)
        return false;

    ScopedFileDesc fd(open(jsCacheAsmJSPath, O_RDWR), ScopedFileDesc::READ_LOCK);
    if (fd == -1)
        return false;

    // Get the size and make sure we can dereference at least one uint32_t.
    off_t off = lseek(fd, 0, SEEK_END);
    if (off == -1 || off < (off_t)sizeof(uint32_t))
        return false;

    // Map the file into memory.
    void* memory;
#ifdef XP_WIN
    HANDLE fdOsHandle = (HANDLE)_get_osfhandle(fd);
    HANDLE fileMapping = CreateFileMapping(fdOsHandle, nullptr, PAGE_READWRITE, 0, 0, nullptr);
    if (!fileMapping)
        return false;

    memory = MapViewOfFile(fileMapping, FILE_MAP_READ, 0, 0, 0);
    CloseHandle(fileMapping);
    if (!memory)
        return false;
#else
    memory = mmap(nullptr, off, PROT_READ, MAP_SHARED, fd, 0);
    if (memory == MAP_FAILED)
        return false;
#endif

    // Perform check described by asmJSCacheCookie comment.
    if (*(uint32_t*)memory != asmJSCacheCookie) {
#ifdef XP_WIN
        UnmapViewOfFile(memory);
#else
        munmap(memory, off);
#endif
        return false;
    }

    // The embedding added the cookie so strip it off of the buffer returned to
    // the JS engine.
    *serializedSizeOut = off - sizeof(uint32_t);
    *memoryOut = (uint8_t*)memory + sizeof(uint32_t);
    *handleOut = fd.forget();
    return true;
}

static void
ShellCloseAsmJSCacheEntryForRead(size_t serializedSize, const uint8_t* memory, intptr_t handle)
{
    // Undo the cookie adjustment done when opening the file.
    memory -= sizeof(uint32_t);
    serializedSize += sizeof(uint32_t);

    // Release the memory mapping and file.
#ifdef XP_WIN
    UnmapViewOfFile(const_cast<uint8_t*>(memory));
#else
    munmap(const_cast<uint8_t*>(memory), serializedSize);
#endif

    MOZ_ASSERT(jsCacheOpened == true);
    jsCacheOpened = false;
    close(handle);
}

static JS::AsmJSCacheResult
ShellOpenAsmJSCacheEntryForWrite(HandleObject global, bool installed,
                                 const char16_t* begin, const char16_t* end,
                                 size_t serializedSize, uint8_t** memoryOut, intptr_t* handleOut)
{
    if (!jsCachingEnabled || !jsCacheAsmJSPath)
        return JS::AsmJSCache_Disabled_ShellFlags;

    // Create the cache directory if it doesn't already exist.
    struct stat dirStat;
    if (stat(jsCacheDir, &dirStat) == 0) {
        if (!(dirStat.st_mode & S_IFDIR))
            return JS::AsmJSCache_InternalError;
    } else {
#ifdef XP_WIN
        if (mkdir(jsCacheDir) != 0)
            return JS::AsmJSCache_InternalError;
#else
        if (mkdir(jsCacheDir, 0777) != 0)
            return JS::AsmJSCache_InternalError;
#endif
    }

    ScopedFileDesc fd(open(jsCacheAsmJSPath, O_CREAT|O_RDWR, 0660), ScopedFileDesc::WRITE_LOCK);
    if (fd == -1)
        return JS::AsmJSCache_InternalError;

    // Include extra space for the asmJSCacheCookie.
    serializedSize += sizeof(uint32_t);

    // Resize the file to the appropriate size after zeroing their contents.
#ifdef XP_WIN
    if (chsize(fd, 0))
        return JS::AsmJSCache_InternalError;
    if (chsize(fd, serializedSize))
        return JS::AsmJSCache_InternalError;
#else
    if (ftruncate(fd, 0))
        return JS::AsmJSCache_InternalError;
    if (ftruncate(fd, serializedSize))
        return JS::AsmJSCache_InternalError;
#endif

    // Map the file into memory.
    void* memory;
#ifdef XP_WIN
    HANDLE fdOsHandle = (HANDLE)_get_osfhandle(fd);
    HANDLE fileMapping = CreateFileMapping(fdOsHandle, nullptr, PAGE_READWRITE, 0, 0, nullptr);
    if (!fileMapping)
        return JS::AsmJSCache_InternalError;

    memory = MapViewOfFile(fileMapping, FILE_MAP_WRITE, 0, 0, 0);
    CloseHandle(fileMapping);
    if (!memory)
        return JS::AsmJSCache_InternalError;
#else
    memory = mmap(nullptr, serializedSize, PROT_WRITE, MAP_SHARED, fd, 0);
    if (memory == MAP_FAILED)
        return JS::AsmJSCache_InternalError;
#endif

    // The embedding added the cookie so strip it off of the buffer returned to
    // the JS engine. The asmJSCacheCookie will be written on close, below.
    MOZ_ASSERT(*(uint32_t*)memory == 0);
    *memoryOut = (uint8_t*)memory + sizeof(uint32_t);
    *handleOut = fd.forget();
    return JS::AsmJSCache_Success;
}

static void
ShellCloseAsmJSCacheEntryForWrite(size_t serializedSize, uint8_t* memory, intptr_t handle)
{
    // Undo the cookie adjustment done when opening the file.
    memory -= sizeof(uint32_t);
    serializedSize += sizeof(uint32_t);

    // Write the magic cookie value after flushing the entire cache entry.
#ifdef XP_WIN
    FlushViewOfFile(memory, serializedSize);
    FlushFileBuffers(HANDLE(_get_osfhandle(handle)));
#else
    msync(memory, serializedSize, MS_SYNC);
#endif

    MOZ_ASSERT(*(uint32_t*)memory == 0);
    *(uint32_t*)memory = asmJSCacheCookie;

    // Free the memory mapping and file.
#ifdef XP_WIN
    UnmapViewOfFile(const_cast<uint8_t*>(memory));
#else
    munmap(memory, serializedSize);
#endif

    MOZ_ASSERT(jsCacheOpened == true);
    jsCacheOpened = false;
    close(handle);
}

static bool
ShellBuildId(JS::BuildIdCharVector* buildId)
{
    // The browser embeds the date into the buildid and the buildid is embedded
    // in the binary, so every 'make' necessarily builds a new firefox binary.
    // Fortunately, the actual firefox executable is tiny -- all the code is in
    // libxul.so and other shared modules -- so this isn't a big deal. Not so
    // for the statically-linked JS shell. To avoid recompmiling js.cpp and
    // re-linking 'js' on every 'make', we use a constant buildid and rely on
    // the shell user to manually clear the cache (deleting the dir passed to
    // --js-cache) between cache-breaking updates. Note: jit_tests.py does this
    // on every run).
    const char buildid[] = "JS-shell";
    return buildId->append(buildid, sizeof(buildid));
}

static const JS::AsmJSCacheOps asmJSCacheOps = {
    ShellOpenAsmJSCacheEntryForRead,
    ShellCloseAsmJSCacheEntryForRead,
    ShellOpenAsmJSCacheEntryForWrite,
    ShellCloseAsmJSCacheEntryForWrite,
    ShellBuildId
};

static JSContext*
NewContext(JSRuntime* rt)
{
    JSContext* cx = JS_NewContext(rt, gStackChunkSize);
    if (!cx)
        return nullptr;

    JSShellContextData* data = NewContextData();
    if (!data) {
        DestroyContext(cx, false);
        return nullptr;
    }

    JS_SetContextPrivate(cx, data);
    return cx;
}

static void
DestroyContext(JSContext* cx, bool withGC)
{
    // Don't use GetContextData as |data| could be a nullptr in the case of
    // destroying a context precisely because we couldn't create its private
    // data.
    JSShellContextData* data = (JSShellContextData*) JS_GetContextPrivate(cx);
    JS_SetContextPrivate(cx, nullptr);
    js_free(data);
    withGC ? JS_DestroyContext(cx) : JS_DestroyContextNoGC(cx);
}

static JSObject*
NewGlobalObject(JSContext* cx, JS::CompartmentOptions& options,
                JSPrincipals* principals)
{
    RootedObject glob(cx, JS_NewGlobalObject(cx, &global_class, principals,
                                             JS::DontFireOnNewGlobalHook, options));
    if (!glob)
        return nullptr;

    {
        JSAutoCompartment ac(cx, glob);

#ifndef LAZY_STANDARD_CLASSES
        if (!JS_InitStandardClasses(cx, glob))
            return nullptr;
#endif

#ifdef JS_HAS_CTYPES
        if (!JS_InitCTypesClass(cx, glob))
            return nullptr;
#endif
        if (!JS_InitReflect(cx, glob))
            return nullptr;
        if (!JS_DefineDebuggerObject(cx, glob))
            return nullptr;
        if (!JS::RegisterPerfMeasurement(cx, glob))
            return nullptr;
        if (!JS_DefineFunctionsWithHelp(cx, glob, shell_functions) ||
            !JS_DefineProfilingFunctions(cx, glob))
        {
            return nullptr;
        }
        if (!js::DefineTestingFunctions(cx, glob, fuzzingSafe))
            return nullptr;

        if (!fuzzingSafe) {
            if (!JS_DefineFunctionsWithHelp(cx, glob, fuzzing_unsafe_functions))
                return nullptr;
            if (!js::DefineOS(cx, glob))
                return nullptr;
            if (!DefineConsole(cx, glob))
                return nullptr;
        }

        /* Initialize FakeDOMObject. */
        static const js::DOMCallbacks DOMcallbacks = {
            InstanceClassHasProtoAtDepth
        };
        SetDOMCallbacks(cx->runtime(), &DOMcallbacks);

        RootedObject domProto(cx, JS_InitClass(cx, glob, js::NullPtr(), &dom_class, dom_constructor,
                                               0, dom_props, dom_methods, nullptr, nullptr));
        if (!domProto)
            return nullptr;

        /* Initialize FakeDOMObject.prototype */
        InitDOMObject(domProto);
    }

    JS_FireOnNewGlobalObject(cx, glob);

    return glob;
}

static bool
BindScriptArgs(JSContext* cx, JSObject* obj_, OptionParser* op)
{
    RootedObject obj(cx, obj_);

    MultiStringRange msr = op->getMultiStringArg("scriptArgs");
    RootedObject scriptArgs(cx);
    scriptArgs = JS_NewArrayObject(cx, 0);
    if (!scriptArgs)
        return false;

    if (!JS_DefineProperty(cx, obj, "scriptArgs", scriptArgs, 0))
        return false;

    for (size_t i = 0; !msr.empty(); msr.popFront(), ++i) {
        const char* scriptArg = msr.front();
        JS::RootedString str(cx, JS_NewStringCopyZ(cx, scriptArg));
        if (!str ||
            !JS_DefineElement(cx, scriptArgs, i, str, JSPROP_ENUMERATE))
        {
            return false;
        }
    }

    return true;
}

static bool
OptionFailure(const char* option, const char* str)
{
    fprintf(stderr, "Unrecognized option for %s: %s\n", option, str);
    return false;
}

static int
ProcessArgs(JSContext* cx, JSObject* obj_, OptionParser* op)
{
    RootedObject obj(cx, obj_);

    if (op->getBoolOption('s'))
        JS::RuntimeOptionsRef(cx).toggleExtraWarnings();

    /* |scriptArgs| gets bound on the global before any code is run. */
    if (!BindScriptArgs(cx, obj, op))
        return EXIT_FAILURE;

    MultiStringRange filePaths = op->getMultiStringOption('f');
    MultiStringRange codeChunks = op->getMultiStringOption('e');

    if (filePaths.empty() && codeChunks.empty() && !op->getStringArg("script")) {
        Process(cx, obj, nullptr, true); /* Interactive. */
        return gExitCode;
    }

    while (!filePaths.empty() || !codeChunks.empty()) {
        size_t fpArgno = filePaths.empty() ? -1 : filePaths.argno();
        size_t ccArgno = codeChunks.empty() ? -1 : codeChunks.argno();
        if (fpArgno < ccArgno) {
            char* path = filePaths.front();
            Process(cx, obj, path, false);
            if (gExitCode)
                return gExitCode;
            filePaths.popFront();
        } else {
            const char* code = codeChunks.front();
            RootedValue rval(cx);
            JS::CompileOptions opts(cx);
            opts.setFileAndLine("-e", 1);
            if (!JS::Evaluate(cx, obj, opts, code, strlen(code), &rval))
                return gExitCode ? gExitCode : EXITCODE_RUNTIME_ERROR;
            codeChunks.popFront();
        }
    }

    /* The |script| argument is processed after all options. */
    if (const char* path = op->getStringArg("script")) {
        Process(cx, obj, path, false);
        if (gExitCode)
            return gExitCode;
    }

    if (op->getBoolOption('i'))
        Process(cx, obj, nullptr, true);

    return gExitCode ? gExitCode : EXIT_SUCCESS;
}

static bool
SetRuntimeOptions(JSRuntime* rt, const OptionParser& op)
{
    bool enableBaseline = !op.getBoolOption("no-baseline");
    bool enableIon = !op.getBoolOption("no-ion");
    bool enableAsmJS = !op.getBoolOption("no-asmjs");
    bool enableNativeRegExp = !op.getBoolOption("no-native-regexp");
    bool enableUnboxedObjects = op.getBoolOption("unboxed-objects");

    JS::RuntimeOptionsRef(rt).setBaseline(enableBaseline)
                             .setIon(enableIon)
                             .setAsmJS(enableAsmJS)
                             .setNativeRegExp(enableNativeRegExp)
                             .setUnboxedObjects(enableUnboxedObjects);

    if (const char* str = op.getStringOption("ion-scalar-replacement")) {
        if (strcmp(str, "on") == 0)
            jit::js_JitOptions.disableScalarReplacement = false;
        else if (strcmp(str, "off") == 0)
            jit::js_JitOptions.disableScalarReplacement = true;
        else
            return OptionFailure("ion-scalar-replacement", str);
    }

    if (const char* str = op.getStringOption("ion-gvn")) {
        if (strcmp(str, "off") == 0) {
            jit::js_JitOptions.disableGvn = true;
        } else if (strcmp(str, "on") != 0 &&
                   strcmp(str, "optimistic") != 0 &&
                   strcmp(str, "pessimistic") != 0)
        {
            // We accept "pessimistic" and "optimistic" as synonyms for "on"
            // for backwards compatibility.
            return OptionFailure("ion-gvn", str);
        }
    }

    if (const char* str = op.getStringOption("ion-licm")) {
        if (strcmp(str, "on") == 0)
            jit::js_JitOptions.disableLicm = false;
        else if (strcmp(str, "off") == 0)
            jit::js_JitOptions.disableLicm = true;
        else
            return OptionFailure("ion-licm", str);
    }

    if (const char* str = op.getStringOption("ion-edgecase-analysis")) {
        if (strcmp(str, "on") == 0)
            jit::js_JitOptions.disableEdgeCaseAnalysis = false;
        else if (strcmp(str, "off") == 0)
            jit::js_JitOptions.disableEdgeCaseAnalysis = true;
        else
            return OptionFailure("ion-edgecase-analysis", str);
    }

    if (const char* str = op.getStringOption("ion-range-analysis")) {
        if (strcmp(str, "on") == 0)
            jit::js_JitOptions.disableRangeAnalysis = false;
        else if (strcmp(str, "off") == 0)
            jit::js_JitOptions.disableRangeAnalysis = true;
        else
            return OptionFailure("ion-range-analysis", str);
    }

    if (const char* str = op.getStringOption("ion-sink")) {
        if (strcmp(str, "on") == 0)
            jit::js_JitOptions.disableSink = false;
        else if (strcmp(str, "off") == 0)
            jit::js_JitOptions.disableSink = true;
        else
            return OptionFailure("ion-sink", str);
    }

    if (const char* str = op.getStringOption("ion-loop-unrolling")) {
        if (strcmp(str, "on") == 0)
            jit::js_JitOptions.disableLoopUnrolling = false;
        else if (strcmp(str, "off") == 0)
            jit::js_JitOptions.disableLoopUnrolling = true;
        else
            return OptionFailure("ion-loop-unrolling", str);
    }

    if (op.getBoolOption("ion-check-range-analysis"))
        jit::js_JitOptions.checkRangeAnalysis = true;

    if (const char* str = op.getStringOption("ion-inlining")) {
        if (strcmp(str, "on") == 0)
            jit::js_JitOptions.disableInlining = false;
        else if (strcmp(str, "off") == 0)
            jit::js_JitOptions.disableInlining = true;
        else
            return OptionFailure("ion-inlining", str);
    }

    if (const char* str = op.getStringOption("ion-osr")) {
        if (strcmp(str, "on") == 0)
            jit::js_JitOptions.osr = true;
        else if (strcmp(str, "off") == 0)
            jit::js_JitOptions.osr = false;
        else
            return OptionFailure("ion-osr", str);
    }

    if (const char* str = op.getStringOption("ion-limit-script-size")) {
        if (strcmp(str, "on") == 0)
            jit::js_JitOptions.limitScriptSize = true;
        else if (strcmp(str, "off") == 0)
            jit::js_JitOptions.limitScriptSize = false;
        else
            return OptionFailure("ion-limit-script-size", str);
    }

    int32_t warmUpThreshold = op.getIntOption("ion-warmup-threshold");
    if (warmUpThreshold >= 0)
        jit::js_JitOptions.setCompilerWarmUpThreshold(warmUpThreshold);

    warmUpThreshold = op.getIntOption("baseline-warmup-threshold");
    if (warmUpThreshold >= 0)
        jit::js_JitOptions.baselineWarmUpThreshold = warmUpThreshold;

    if (op.getBoolOption("baseline-eager"))
        jit::js_JitOptions.baselineWarmUpThreshold = 0;

    if (const char* str = op.getStringOption("ion-regalloc")) {
        jit::js_JitOptions.forcedRegisterAllocator = jit::LookupRegisterAllocator(str);
        if (!jit::js_JitOptions.forcedRegisterAllocator.isSome())
            return OptionFailure("ion-regalloc", str);
    }

    if (op.getBoolOption("ion-eager"))
        jit::js_JitOptions.setEagerCompilation();

    bool offthreadCompilation = true;
    if (const char* str = op.getStringOption("ion-offthread-compile")) {
        if (strcmp(str, "off") == 0)
            offthreadCompilation = false;
        else if (strcmp(str, "on") != 0)
            return OptionFailure("ion-offthread-compile", str);
    }
    rt->setOffthreadIonCompilationEnabled(offthreadCompilation);

    if (op.getStringOption("ion-parallel-compile")) {
        fprintf(stderr, "--ion-parallel-compile is deprecated. Please use --ion-offthread-compile instead.\n");
        return false;
    }

#if defined(JS_CODEGEN_ARM)
    if (const char* str = op.getStringOption("arm-hwcap"))
        jit::ParseARMHwCapFlags(str);

    int32_t fill = op.getIntOption("arm-asm-nop-fill");
    if (fill >= 0)
        jit::Assembler::NopFill = fill;

    int32_t poolMaxOffset = op.getIntOption("asm-pool-max-offset");
    if (poolMaxOffset >= 5 && poolMaxOffset <= 1024)
        jit::Assembler::AsmPoolMaxOffset = poolMaxOffset;
#endif

#if defined(JS_ARM_SIMULATOR)
    if (op.getBoolOption("arm-sim-icache-checks"))
        jit::Simulator::ICacheCheckingEnabled = true;

    int32_t stopAt = op.getIntOption("arm-sim-stop-at");
    if (stopAt >= 0)
        jit::Simulator::StopSimAt = stopAt;
#elif defined(JS_MIPS_SIMULATOR)
    if (op.getBoolOption("mips-sim-icache-checks"))
        jit::Simulator::ICacheCheckingEnabled = true;

    int32_t stopAt = op.getIntOption("mips-sim-stop-at");
    if (stopAt >= 0)
        jit::Simulator::StopSimAt = stopAt;
#endif

    reportWarnings = op.getBoolOption('w');
    compileOnly = op.getBoolOption('c');
    printTiming = op.getBoolOption('b');
    rt->profilingScripts = enableDisassemblyDumps = op.getBoolOption('D');

    jsCacheDir = op.getStringOption("js-cache");
    if (jsCacheDir) {
        if (!op.getBoolOption("no-js-cache-per-process"))
            jsCacheDir = JS_smprintf("%s/%u", jsCacheDir, (unsigned)getpid());
        else
            jsCacheDir = JS_strdup(rt, jsCacheDir);
        jsCacheAsmJSPath = JS_smprintf("%s/asmjs.cache", jsCacheDir);
    }

#ifdef DEBUG
    dumpEntrainedVariables = op.getBoolOption("dump-entrained-variables");
#endif

#ifdef JS_GC_ZEAL
    const char* zealStr = op.getStringOption("gc-zeal");
    if (zealStr && !rt->gc.parseAndSetZeal(zealStr))
        return false;
#endif

    return true;
}

static int
Shell(JSContext* cx, OptionParser* op, char** envp)
{
    Maybe<JS::AutoDisableGenerationalGC> noggc;
    if (op->getBoolOption("no-ggc"))
        noggc.emplace(cx->runtime());

    Maybe<AutoDisableCompactingGC> nocgc;
    if (op->getBoolOption("no-cgc"))
        nocgc.emplace(cx->runtime());

    JSAutoRequest ar(cx);

    if (op->getBoolOption("fuzzing-safe"))
        fuzzingSafe = true;
    else
        fuzzingSafe = (getenv("MOZ_FUZZING_SAFE") && getenv("MOZ_FUZZING_SAFE")[0] != '0');

    RootedObject glob(cx);
    JS::CompartmentOptions options;
    options.setVersion(JSVERSION_LATEST);
    glob = NewGlobalObject(cx, options, nullptr);
    if (!glob)
        return 1;

    JSAutoCompartment ac(cx, glob);

    int result = ProcessArgs(cx, glob, op);

    if (enableDisassemblyDumps)
        js::DumpCompartmentPCCounts(cx);

    if (!op->getBoolOption("no-js-cache-per-process")) {
        if (jsCacheAsmJSPath) {
            unlink(jsCacheAsmJSPath);
            JS_free(cx, const_cast<char*>(jsCacheAsmJSPath));
        }
        if (jsCacheDir) {
            rmdir(jsCacheDir);
            JS_free(cx, const_cast<char*>(jsCacheDir));
        }
    }

    return result;
}

static void
MaybeOverrideOutFileFromEnv(const char* const envVar,
                            FILE* defaultOut,
                            FILE** outFile)
{
    const char* outPath = getenv(envVar);
    if (!outPath || !*outPath || !(*outFile = fopen(outPath, "w"))) {
        *outFile = defaultOut;
    }
}

/* Pretend we can always preserve wrappers for dummy DOM objects. */
static bool
DummyPreserveWrapperCallback(JSContext* cx, JSObject* obj)
{
    return true;
}

size_t
ShellMallocSizeOf(const void* constPtr)
{
    // Match the type that all the library functions we might use here expect.
    void* ptr = (void*) constPtr;

    if (!ptr)
        return 0;

#if defined(HAVE_MALLOC_USABLE_SIZE)
    return malloc_usable_size(ptr);
#elif defined(HAVE_MALLOC_SIZE)
    return malloc_size(ptr);
#elif HAVE__MSIZE
    return _msize(ptr);
#else
    return 0;
#endif
}

static void
PreInit()
{
#ifdef XP_WIN
    // Disable the segfault dialog. We want to fail the tests immediately
    // instead of hanging automation.
    UINT prevMode = SetErrorMode(0);
    UINT newMode = SEM_FAILCRITICALERRORS | SEM_NOGPFAULTERRORBOX | SEM_NOOPENFILEERRORBOX;
    SetErrorMode(prevMode | newMode);
#endif
}

int
main(int argc, char** argv, char** envp)
{
    PreInit();

    sArgc = argc;
    sArgv = argv;

    JSRuntime* rt;
    JSContext* cx;
    int result;
#ifdef XP_WIN
    {
        const char* crash_option = getenv("XRE_NO_WINDOWS_CRASH_DIALOG");
        if (crash_option && strncmp(crash_option, "1", 1)) {
            DWORD oldmode = SetErrorMode(SEM_NOGPFAULTERRORBOX);
            SetErrorMode(oldmode | SEM_NOGPFAULTERRORBOX);
        }
    }
#endif

#ifdef HAVE_SETLOCALE
    setlocale(LC_ALL, "");
#endif

#ifdef XP_OS2
   /* these streams are normally line buffered on OS/2 and need a \n, *
    * so we need to unbuffer then to get a reasonable prompt          */
    setbuf(stdout,0);
    setbuf(stderr,0);
#endif

    MaybeOverrideOutFileFromEnv("JS_STDERR", stderr, &gErrFile);
    MaybeOverrideOutFileFromEnv("JS_STDOUT", stdout, &gOutFile);

    OptionParser op("Usage: {progname} [options] [[script] scriptArgs*]");

    op.setDescription("The SpiderMonkey shell provides a command line interface to the "
        "JavaScript engine. Code and file options provided via the command line are "
        "run left to right. If provided, the optional script argument is run after "
        "all options have been processed. Just-In-Time compilation modes may be enabled via "
        "command line options.");
    op.setDescriptionWidth(72);
    op.setHelpWidth(80);
    op.setVersion(JS_GetImplementationVersion());

    if (!op.addMultiStringOption('f', "file", "PATH", "File path to run")
        || !op.addMultiStringOption('e', "execute", "CODE", "Inline code to run")
        || !op.addBoolOption('i', "shell", "Enter prompt after running code")
        || !op.addBoolOption('c', "compileonly", "Only compile, don't run (syntax checking mode)")
        || !op.addBoolOption('w', "warnings", "Emit warnings")
        || !op.addBoolOption('W', "nowarnings", "Don't emit warnings")
        || !op.addBoolOption('s', "strict", "Check strictness")
        || !op.addBoolOption('D', "dump-bytecode", "Dump bytecode with exec count for all scripts")
        || !op.addBoolOption('b', "print-timing", "Print sub-ms runtime for each file that's run")
        || !op.addStringOption('\0', "js-cache", "[path]",
                               "Enable the JS cache by specifying the path of the directory to use "
                               "to hold cache files")
        || !op.addBoolOption('\0', "no-js-cache-per-process",
                               "Deactivates cache per process. Otherwise, generate a separate cache"
                               "sub-directory for this process inside the cache directory"
                               "specified by --js-cache. This cache directory will be removed"
                               "when the js shell exits. This is useful for running tests in"
                               "parallel.")
#ifdef DEBUG
        || !op.addBoolOption('O', "print-alloc", "Print the number of allocations at exit")
#endif
        || !op.addOptionalStringArg("script", "A script to execute (after all options)")
        || !op.addOptionalMultiStringArg("scriptArgs",
                                         "String arguments to bind as |scriptArgs| in the "
                                         "shell's global")
        || !op.addIntOption('\0', "thread-count", "COUNT", "Use COUNT auxiliary threads "
                            "(default: # of cores - 1)", -1)
        || !op.addBoolOption('\0', "ion", "Enable IonMonkey (default)")
        || !op.addBoolOption('\0', "no-ion", "Disable IonMonkey")
        || !op.addBoolOption('\0', "no-asmjs", "Disable asm.js compilation")
        || !op.addBoolOption('\0', "no-native-regexp", "Disable native regexp compilation")
        || !op.addBoolOption('\0', "unboxed-objects", "Allow creating unboxed objects")
        || !op.addStringOption('\0', "ion-scalar-replacement", "on/off",
                               "Scalar Replacement (default: on, off to disable)")
        || !op.addStringOption('\0', "ion-gvn", "[mode]",
                               "Specify Ion global value numbering:\n"
                               "  off: disable GVN\n"
                               "  on:  enable GVN (default)\n")
        || !op.addStringOption('\0', "ion-licm", "on/off",
                               "Loop invariant code motion (default: on, off to disable)")
        || !op.addStringOption('\0', "ion-edgecase-analysis", "on/off",
                               "Find edge cases where Ion can avoid bailouts (default: on, off to disable)")
        || !op.addStringOption('\0', "ion-range-analysis", "on/off",
                               "Range analysis (default: on, off to disable)")
        || !op.addStringOption('\0', "ion-sink", "on/off",
                               "Sink code motion (default: off, on to enable)")
        || !op.addStringOption('\0', "ion-loop-unrolling", "on/off",
                               "Loop unrolling (default: off, on to enable)")
        || !op.addBoolOption('\0', "ion-check-range-analysis",
                               "Range analysis checking")
        || !op.addStringOption('\0', "ion-inlining", "on/off",
                               "Inline methods where possible (default: on, off to disable)")
        || !op.addStringOption('\0', "ion-osr", "on/off",
                               "On-Stack Replacement (default: on, off to disable)")
        || !op.addStringOption('\0', "ion-limit-script-size", "on/off",
                               "Don't compile very large scripts (default: on, off to disable)")
        || !op.addIntOption('\0', "ion-warmup-threshold", "COUNT",
                            "Wait for COUNT calls or iterations before compiling "
                            "(default: 1000)", -1)
        || !op.addStringOption('\0', "ion-regalloc", "[mode]",
                               "Specify Ion register allocation:\n"
                               "  lsra: Linear Scan register allocation (default)\n"
                               "  backtracking: Priority based backtracking register allocation\n"
                               "  stupid: Simple block local register allocation")
        || !op.addBoolOption('\0', "ion-eager", "Always ion-compile methods (implies --baseline-eager)")
        || !op.addStringOption('\0', "ion-offthread-compile", "on/off",
                               "Compile scripts off thread (default: on)")
        || !op.addStringOption('\0', "ion-parallel-compile", "on/off",
                               "--ion-parallel compile is deprecated. Use --ion-offthread-compile.")
        || !op.addBoolOption('\0', "baseline", "Enable baseline compiler (default)")
        || !op.addBoolOption('\0', "no-baseline", "Disable baseline compiler")
        || !op.addBoolOption('\0', "baseline-eager", "Always baseline-compile methods")
        || !op.addIntOption('\0', "baseline-warmup-threshold", "COUNT",
                            "Wait for COUNT calls or iterations before baseline-compiling "
                            "(default: 10)", -1)
        || !op.addBoolOption('\0', "no-fpu", "Pretend CPU does not support floating-point operations "
                             "to test JIT codegen (no-op on platforms other than x86).")
        || !op.addBoolOption('\0', "no-sse3", "Pretend CPU does not support SSE3 instructions and above "
                             "to test JIT codegen (no-op on platforms other than x86 and x64).")
        || !op.addBoolOption('\0', "no-sse4", "Pretend CPU does not support SSE4 instructions"
                             "to test JIT codegen (no-op on platforms other than x86 and x64).")
        || !op.addBoolOption('\0', "enable-avx", "AVX is disabled by default. Enable AVX. "
                             "(no-op on platforms other than x86 and x64).")
        || !op.addBoolOption('\0', "no-avx", "No-op. AVX is currently disabled by default.")
        || !op.addBoolOption('\0', "fuzzing-safe", "Don't expose functions that aren't safe for "
                             "fuzzers to call")
        || !op.addBoolOption('\0', "no-threads", "Disable helper threads")
#ifdef DEBUG
        || !op.addBoolOption('\0', "dump-entrained-variables", "Print variables which are "
                             "unnecessarily entrained by inner functions")
#endif
        || !op.addBoolOption('\0', "no-ggc", "Disable Generational GC")
        || !op.addBoolOption('\0', "no-cgc", "Disable Compacting GC")
        || !op.addBoolOption('\0', "no-incremental-gc", "Disable Incremental GC")
        || !op.addIntOption('\0', "available-memory", "SIZE",
                            "Select GC settings based on available memory (MB)", 0)
#if defined(JS_CODEGEN_ARM)
        || !op.addStringOption('\0', "arm-hwcap", "[features]",
                               "Specify ARM code generation features, or 'help' to list all features.")
        || !op.addIntOption('\0', "arm-asm-nop-fill", "SIZE",
                            "Insert the given number of NOP instructions at all possible pool locations.", 0)
        || !op.addIntOption('\0', "asm-pool-max-offset", "OFFSET",
                            "The maximum pc relative OFFSET permitted in pool reference instructions.", 1024)
#endif
#if defined(JS_ARM_SIMULATOR)
        || !op.addBoolOption('\0', "arm-sim-icache-checks", "Enable icache flush checks in the ARM "
                             "simulator.")
        || !op.addIntOption('\0', "arm-sim-stop-at", "NUMBER", "Stop the ARM simulator after the given "
                            "NUMBER of instructions.", -1)
#elif defined(JS_MIPS_SIMULATOR)
	|| !op.addBoolOption('\0', "mips-sim-icache-checks", "Enable icache flush checks in the MIPS "
                             "simulator.")
        || !op.addIntOption('\0', "mips-sim-stop-at", "NUMBER", "Stop the MIPS simulator after the given "
                            "NUMBER of instructions.", -1)
#endif
        || !op.addIntOption('\0', "nursery-size", "SIZE-MB", "Set the maximum nursery size in MB", 16)
#ifdef JS_GC_ZEAL
        || !op.addStringOption('z', "gc-zeal", "LEVEL[,N]",
                               "Specifies zealous garbage collection, overriding the environement "
                               "variable JS_GC_ZEAL.")
#endif
    )
    {
        return EXIT_FAILURE;
    }

    op.setArgTerminatesOptions("script", true);
    op.setArgCapturesRest("scriptArgs");

    switch (op.parseArgs(argc, argv)) {
      case OptionParser::ParseHelp:
        return EXIT_SUCCESS;
      case OptionParser::ParseError:
        op.printHelp(argv[0]);
        return EXIT_FAILURE;
      case OptionParser::Fail:
        return EXIT_FAILURE;
      case OptionParser::Okay:
        break;
    }

    if (op.getHelpOption())
        return EXIT_SUCCESS;

#ifdef DEBUG
    /*
     * Process OOM options as early as possible so that we can observe as many
     * allocations as possible.
     */
    OOM_printAllocationCount = op.getBoolOption('O');
#endif

#ifdef JS_CODEGEN_X86
    if (op.getBoolOption("no-fpu"))
        js::jit::CPUInfo::SetFloatingPointDisabled();
#endif

#if defined(JS_CODEGEN_X86) || defined(JS_CODEGEN_X64)
    if (op.getBoolOption("no-sse3")) {
        js::jit::CPUInfo::SetSSE3Disabled();
        PropagateFlagToNestedShells("--no-sse3");
    }
    if (op.getBoolOption("no-sse4")) {
        js::jit::CPUInfo::SetSSE4Disabled();
        PropagateFlagToNestedShells("--no-sse4");
    }
    if (op.getBoolOption("enable-avx")) {
        js::jit::CPUInfo::SetAVXEnabled();
        PropagateFlagToNestedShells("--enable-avx");
    }
#endif

    if (op.getBoolOption("no-threads"))
        js::DisableExtraThreads();

    // Start the engine.
    if (!JS_Init())
        return 1;

    if (!InitSharedArrayBufferMailbox())
        return 1;

    // The fake thread count must be set before initializing the Runtime,
    // which spins up the thread pool.
    int32_t threadCount = op.getIntOption("thread-count");
    if (threadCount >= 0)
        SetFakeCPUCount(threadCount);

    size_t nurseryBytes = JS::DefaultNurseryBytes;
    nurseryBytes = op.getIntOption("nursery-size") * 1024L * 1024L;

    /* Use the same parameters as the browser in xpcjsruntime.cpp. */
    rt = JS_NewRuntime(JS::DefaultHeapMaxBytes, nurseryBytes);
    if (!rt)
        return 1;

    JS_SetErrorReporter(rt, my_ErrorReporter);
    JS::SetOutOfMemoryCallback(rt, my_OOMCallback, nullptr);
    if (!SetRuntimeOptions(rt, op))
        return 1;

    gInterruptFunc.init(rt, NullValue());

    JS_SetGCParameter(rt, JSGC_MAX_BYTES, 0xffffffff);

    size_t availMem = op.getIntOption("available-memory");
    if (availMem > 0)
        JS_SetGCParametersBasedOnAvailableMemory(rt, availMem);

    JS_SetTrustedPrincipals(rt, &ShellPrincipals::fullyTrusted);
    JS_SetSecurityCallbacks(rt, &ShellPrincipals::securityCallbacks);
    JS_InitDestroyPrincipalsCallback(rt, ShellPrincipals::destroy);

    JS_SetInterruptCallback(rt, ShellInterruptCallback);
    JS::SetAsmJSCacheOps(rt, &asmJSCacheOps);

    JS_SetNativeStackQuota(rt, gMaxStackSize);

    JS::dbg::SetDebuggerMallocSizeOf(rt, ShellMallocSizeOf);

    if (!offThreadState.init())
        return 1;

    if (!InitWatchdog(rt))
        return 1;

    cx = NewContext(rt);
    if (!cx)
        return 1;

    JS_SetGCParameter(rt, JSGC_MODE, JSGC_MODE_INCREMENTAL);
    JS_SetGCParameterForThread(cx, JSGC_MAX_CODE_CACHE_BYTES, 16 * 1024 * 1024);

    JS::SetLargeAllocationFailureCallback(rt, my_LargeAllocFailCallback, (void*)cx);

    // Set some parameters to allow incremental GC in low memory conditions,
    // as is done for the browser, except in more-deterministic builds or when
    // disabled by command line options.
#ifndef JS_MORE_DETERMINISTIC
    if (!op.getBoolOption("no-incremental-gc")) {
        JS_SetGCParameter(rt, JSGC_DYNAMIC_HEAP_GROWTH, 1);
        JS_SetGCParameter(rt, JSGC_DYNAMIC_MARK_SLICE, 1);
        JS_SetGCParameter(rt, JSGC_SLICE_TIME_BUDGET, 10);
    }
#endif

    js::SetPreserveWrapperCallback(rt, DummyPreserveWrapperCallback);

    result = Shell(cx, &op, envp);

#ifdef DEBUG
    if (OOM_printAllocationCount)
        printf("OOM max count: %u\n", OOM_counter);
#endif

    JS::SetLargeAllocationFailureCallback(rt, nullptr, nullptr);

    DestroyContext(cx, true);

    KillWatchdog();

    MOZ_ASSERT_IF(!CanUseExtraThreads(), workerThreads.empty());
    for (size_t i = 0; i < workerThreads.length(); i++)
        PR_JoinThread(workerThreads[i]);

    DestructSharedArrayBufferMailbox();

    JS_DestroyRuntime(rt);
    JS_ShutDown();
    return result;
}<|MERGE_RESOLUTION|>--- conflicted
+++ resolved
@@ -4985,117 +4985,6 @@
     JS_GlobalObjectTraceHook
 };
 
-<<<<<<< HEAD
-static bool
-env_setProperty(JSContext* cx, HandleObject obj, HandleId id, bool strict, MutableHandleValue vp)
-{
-/* XXX porting may be easy, but these don't seem to supply setenv by default */
-#if !defined XP_OS2 && !defined SOLARIS
-    int rv;
-
-    RootedValue idvalue(cx, IdToValue(id));
-    RootedString idstring(cx, ToString(cx, idvalue));
-    JSAutoByteString idstr;
-    if (!idstr.encodeLatin1(cx, idstring))
-        return false;
-
-    RootedString value(cx, ToString(cx, vp));
-    if (!value)
-        return false;
-    JSAutoByteString valstr;
-    if (!valstr.encodeLatin1(cx, value))
-        return false;
-
-#if defined XP_WIN || defined HPUX || defined OSF1
-    {
-        char* waste = JS_smprintf("%s=%s", idstr.ptr(), valstr.ptr());
-        if (!waste) {
-            JS_ReportOutOfMemory(cx);
-            return false;
-        }
-        rv = putenv(waste);
-#ifdef XP_WIN
-        /*
-         * HPUX9 at least still has the bad old non-copying putenv.
-         *
-         * Per mail from <s.shanmuganathan@digital.com>, OSF1 also has a putenv
-         * that will crash if you pass it an auto char array (so it must place
-         * its argument directly in the char* environ[] array).
-         */
-        JS_smprintf_free(waste);
-#endif
-    }
-#else
-    rv = setenv(idstr.ptr(), valstr.ptr(), 1);
-#endif
-    if (rv < 0) {
-        JS_ReportError(cx, "can't set env variable %s to %s", idstr.ptr(), valstr.ptr());
-        return false;
-    }
-    vp.set(StringValue(value));
-#endif /* !defined XP_OS2 && !defined SOLARIS */
-    return true;
-}
-
-static bool
-env_enumerate(JSContext* cx, HandleObject obj)
-{
-    static bool reflected;
-    char** evp, *name, *value;
-    RootedString valstr(cx);
-    bool ok;
-
-    if (reflected)
-        return true;
-
-    for (evp = (char**)JS_GetPrivate(obj); (name = *evp) != nullptr; evp++) {
-        value = strchr(name, '=');
-        if (!value)
-            continue;
-        *value++ = '\0';
-        valstr = JS_NewStringCopyZ(cx, value);
-        ok = valstr && JS_DefineProperty(cx, obj, name, valstr, JSPROP_ENUMERATE);
-        value[-1] = '=';
-        if (!ok)
-            return false;
-    }
-
-    reflected = true;
-    return true;
-}
-
-static bool
-env_resolve(JSContext* cx, HandleObject obj, HandleId id, MutableHandleObject objp)
-{
-    RootedValue idvalue(cx, IdToValue(id));
-    RootedString idstring(cx, ToString(cx, idvalue));
-    JSAutoByteString idstr;
-    if (!idstr.encodeLatin1(cx, idstring))
-        return false;
-
-    const char* name = idstr.ptr();
-    const char* value = getenv(name);
-    if (value) {
-        RootedString valstr(cx, JS_NewStringCopyZ(cx, value));
-        if (!valstr)
-            return false;
-        if (!JS_DefineProperty(cx, obj, name, valstr, JSPROP_ENUMERATE))
-            return false;
-        objp.set(obj);
-    }
-    return true;
-}
-
-static const JSClass env_class = {
-    "environment", JSCLASS_HAS_PRIVATE | JSCLASS_NEW_RESOLVE,
-    JS_PropertyStub,  JS_DeletePropertyStub,
-    JS_PropertyStub,  env_setProperty,
-    env_enumerate, (JSResolveOp) env_resolve,
-    JS_ConvertStub
-};
-
-=======
->>>>>>> 8112532f
 /*
  * Define a FakeDOMObject constructor. It returns an object with a getter,
  * setter and method with attached JitInfo. This object can be used to test
