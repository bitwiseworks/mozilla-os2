--- conflicted
+++ resolved
@@ -617,64 +617,11 @@
 
     PRMJ_NowShutdown();
 
-<<<<<<< HEAD
-#ifdef JS_THREADSAFE
-void
-JSRuntime::setOwnerThread()
-{
-    JS_ASSERT(ownerThread_ == (void *)0xc1ea12);  /* "clear" */
-    JS_ASSERT(requestDepth == 0);
-    JS_ASSERT(js_NewRuntimeWasCalled);
-    JS_ASSERT(js::TlsPerThreadData.get() == NULL);
-    ownerThread_ = PR_GetCurrentThread();
-    js::TlsPerThreadData.set(&mainThread);
-    nativeStackBase = GetNativeStackBase();
-    if (nativeStackQuota)
-        JS_SetNativeStackQuota(this, nativeStackQuota);
-#ifdef XP_MACOSX
-    asmJSMachExceptionHandler.setCurrentThread();
-#endif
-#ifdef XP_OS2
-    asmJSOS2ExceptionHandler.setCurrentThread();
-#endif
-}
-
-void
-JSRuntime::clearOwnerThread()
-{
-    assertValidThread();
-    JS_ASSERT(requestDepth == 0);
-    JS_ASSERT(js_NewRuntimeWasCalled);
-    ownerThread_ = (void *)0xc1ea12;  /* "clear" */
-    js::TlsPerThreadData.set(NULL);
-    nativeStackBase = 0;
-#if JS_STACK_GROWTH_DIRECTION > 0
-    mainThread.nativeStackLimit = UINTPTR_MAX;
-#else
-    mainThread.nativeStackLimit = 0;
-#endif
-#ifdef XP_MACOSX
-    asmJSMachExceptionHandler.clearCurrentThread();
-#endif
-#ifdef XP_OS2
-    asmJSOS2ExceptionHandler.clearCurrentThread();
-#endif
-}
-
-JS_FRIEND_API(void)
-JSRuntime::abortIfWrongThread() const
-{
-    if (ownerThread_ != PR_GetCurrentThread())
-        MOZ_CRASH();
-    if (!js::TlsPerThreadData.get()->associatedWith(this))
-        MOZ_CRASH();
-=======
 #if EXPOSE_INTL_API
     u_cleanup();
 #endif // EXPOSE_INTL_API
 
     jsInitState = ShutDown;
->>>>>>> 10857939
 }
 
 #ifdef DEBUG
