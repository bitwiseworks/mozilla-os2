--- conflicted
+++ resolved
@@ -9,23 +9,7 @@
 #define mozilla_mozalloc_abort_h
 
 #include "mozilla/Attributes.h"
-<<<<<<< HEAD
-
-#if defined(MOZALLOC_EXPORT)
-// do nothing: it's been defined to __declspec(dllexport) by
-// mozalloc*.cpp on platforms where that's required
-#elif defined(XP_WIN) || (defined(XP_OS2) && defined(__declspec))
-#  define MOZALLOC_EXPORT __declspec(dllimport)
-#elif defined(HAVE_VISIBILITY_ATTRIBUTE)
-/* Make sure symbols are still exported even if we're wrapped in a
- * |visibility push(hidden)| blanket. */
-#  define MOZALLOC_EXPORT __attribute__ ((visibility ("default")))
-#else
-#  define MOZALLOC_EXPORT
-#endif
-=======
 #include "mozilla/Types.h"
->>>>>>> 00eb1a28
 
 /**
  * Terminate this process in such a way that breakpad is triggered, if
