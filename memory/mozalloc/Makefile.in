--- conflicted
+++ resolved
@@ -3,14 +3,4 @@
 # License, v. 2.0. If a copy of the MPL was not distributed with this
 # file, You can obtain one at http://mozilla.org/MPL/2.0/.
 
-<<<<<<< HEAD
-DIST_INSTALL 	= 1
-
-ifneq (,$(filter OS2 WINNT,$(OS_ARCH)))
-SDK_LIBRARY = $(IMPORT_LIBRARY)
-else
-SDK_LIBRARY = $(SHARED_LIBRARY)
-endif
-=======
-DIST_INSTALL 	= 1
->>>>>>> 8112532f
+DIST_INSTALL 	= 1