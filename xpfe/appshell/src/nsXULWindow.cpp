--- conflicted
+++ resolved
@@ -318,11 +318,7 @@
   return NS_OK;
 }
 
-<<<<<<< HEAD
-NS_IMETHODIMP nsXULWindow::GetContentShellById(const PRUnichar* aID,
-=======
-NS_IMETHODIMP nsXULWindow::GetContentShellById(const char16_t* aID, 
->>>>>>> 10857939
+NS_IMETHODIMP nsXULWindow::GetContentShellById(const char16_t* aID,
    nsIDocShellTreeItem** aDocShellTreeItem)
 {
   NS_ENSURE_ARG_POINTER(aDocShellTreeItem);
@@ -447,13 +443,8 @@
   if (mWindow)
     mWindow->Show(false);
 
-<<<<<<< HEAD
 #if defined(XP_WIN) || defined(XP_OS2)
   // We need to explicitly set the focus on Windows, but
-=======
-#if defined(XP_WIN)
-  // We need to explicitly set the focus on Windows, but 
->>>>>>> 10857939
   // only if the parent is visible.
   nsCOMPtr<nsIBaseWindow> parent(do_QueryReferent(mParentWindow));
   if (parent) {
@@ -1202,28 +1193,6 @@
   nsAutoString stateString;
 
   // sizemode
-<<<<<<< HEAD
-  rv = windowElement->GetAttribute(MODE_ATTRIBUTE, stateString);
-  if (NS_SUCCEEDED(rv)) {
-    int32_t sizeMode = nsSizeMode_Normal;
-    /* ignore request to minimize, to not confuse novices
-    if (stateString.Equals(SIZEMODE_MINIMIZED))
-      sizeMode = nsSizeMode_Minimized;
-    */
-    if (!mIgnoreXULSizeMode &&
-        (stateString.Equals(SIZEMODE_MAXIMIZED) || stateString.Equals(SIZEMODE_FULLSCREEN))) {
-      /* Honor request to maximize only if the window is sizable.
-         An unsizable, unmaximizable, yet maximized window confuses
-         Windows OS and is something of a travesty, anyway. */
-      if (mChromeFlags & nsIWebBrowserChrome::CHROME_WINDOW_RESIZE) {
-        mIntrinsicallySized = false;
-
-        if (stateString.Equals(SIZEMODE_MAXIMIZED))
-          sizeMode = nsSizeMode_Maximized;
-        else
-          sizeMode = nsSizeMode_Fullscreen;
-      }
-=======
   windowElement->GetAttribute(MODE_ATTRIBUTE, stateString);
   int32_t sizeMode = nsSizeMode_Normal;
   /* ignore request to minimize, to not confuse novices
@@ -1242,7 +1211,6 @@
         sizeMode = nsSizeMode_Maximized;
       else
         sizeMode = nsSizeMode_Fullscreen;
->>>>>>> 10857939
     }
   }
 
