/* -*- Mode: C++; tab-width: 2; indent-tabs-mode: nil; c-basic-offset: 2 -*- */
/* This Source Code Form is subject to the terms of the Mozilla Public
 * License, v. 2.0. If a copy of the MPL was not distributed with this
 * file, You can obtain one at http://mozilla.org/MPL/2.0/. */

#include "SharedDIBSurface.h"

#include "cairo.h"

namespace mozilla {
namespace gfx {

static const cairo_user_data_key_t SHAREDDIB_KEY = {0};

<<<<<<< HEAD
static const long kBytesPerPixel = 4;

#if defined(XP_OS2)
bool
SharedDIBSurface::Create(HPS aps, uint32_t aWidth, uint32_t aHeight,
                         bool aTransparent)
{
  nsresult rv = mSharedDIB.Create(aps, aWidth, aHeight, aTransparent);
  if (NS_FAILED(rv) || !mSharedDIB.IsValid())
    return false;

  InitSurface(aWidth, aHeight, aTransparent);
  return true;
}
#else
=======
>>>>>>> 00eb1a28
bool
SharedDIBSurface::Create(HDC adc, uint32_t aWidth, uint32_t aHeight,
                         bool aTransparent)
{
  nsresult rv = mSharedDIB.Create(adc, aWidth, aHeight, aTransparent);
  if (NS_FAILED(rv) || !mSharedDIB.IsValid())
    return false;

  InitSurface(aWidth, aHeight, aTransparent);
  return true;
}
#endif

bool
SharedDIBSurface::Attach(Handle aHandle, uint32_t aWidth, uint32_t aHeight,
                         bool aTransparent)
{
  nsresult rv = mSharedDIB.Attach(aHandle, aWidth, aHeight, aTransparent);
  if (NS_FAILED(rv) || !mSharedDIB.IsValid())
    return false;

  InitSurface(aWidth, aHeight, aTransparent);
  return true;
}

void
SharedDIBSurface::InitSurface(uint32_t aWidth, uint32_t aHeight,
                              bool aTransparent)
{
  long stride = long(aWidth * SharedDIB::kBytesPerPixel);
  unsigned char* data = reinterpret_cast<unsigned char*>(mSharedDIB.GetBits());

#if defined(XP_OS2)
  gfxImageFormat format = gfxImageFormat::RGB24;
#else
  gfxImageFormat format = aTransparent ? gfxImageFormat::ARGB32 : gfxImageFormat::RGB24;
#endif

  gfxImageSurface::InitWithData(data, IntSize(aWidth, aHeight),
                                stride, format);

  cairo_surface_set_user_data(mSurface, &SHAREDDIB_KEY, this, nullptr);
}

bool
SharedDIBSurface::IsSharedDIBSurface(gfxASurface* aSurface)
{
  return aSurface &&
    aSurface->GetType() == gfxSurfaceType::Image &&
    aSurface->GetData(&SHAREDDIB_KEY);
}

} // namespace gfx
} // namespace mozilla<|MERGE_RESOLUTION|>--- conflicted
+++ resolved
@@ -12,9 +12,6 @@
 
 static const cairo_user_data_key_t SHAREDDIB_KEY = {0};
 
-<<<<<<< HEAD
-static const long kBytesPerPixel = 4;
-
 #if defined(XP_OS2)
 bool
 SharedDIBSurface::Create(HPS aps, uint32_t aWidth, uint32_t aHeight,
@@ -28,8 +25,6 @@
   return true;
 }
 #else
-=======
->>>>>>> 00eb1a28
 bool
 SharedDIBSurface::Create(HDC adc, uint32_t aWidth, uint32_t aHeight,
                          bool aTransparent)
