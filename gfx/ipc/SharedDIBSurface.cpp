/* -*- Mode: C++; tab-width: 2; indent-tabs-mode: nil; c-basic-offset: 2 -*- */
/* This Source Code Form is subject to the terms of the Mozilla Public
 * License, v. 2.0. If a copy of the MPL was not distributed with this
 * file, You can obtain one at http://mozilla.org/MPL/2.0/. */

#include "SharedDIBSurface.h"

#include "cairo.h"

namespace mozilla {
namespace gfx {

static const cairo_user_data_key_t SHAREDDIB_KEY = {0};

#if defined(XP_OS2)
bool
SharedDIBSurface::Create(HPS aps, uint32_t aWidth, uint32_t aHeight,
                         bool aTransparent)
{
  nsresult rv = mSharedDIB.Create(aps, aWidth, aHeight, aTransparent);
  if (NS_FAILED(rv) || !mSharedDIB.IsValid())
    return false;

  InitSurface(aWidth, aHeight, aTransparent);
  return true;
}
#else
bool
SharedDIBSurface::Create(HDC adc, uint32_t aWidth, uint32_t aHeight,
                         bool aTransparent)
{
  nsresult rv = mSharedDIB.Create(adc, aWidth, aHeight, aTransparent);
  if (NS_FAILED(rv) || !mSharedDIB.IsValid())
    return false;

  InitSurface(aWidth, aHeight, aTransparent);
  return true;
}
#endif

bool
SharedDIBSurface::Attach(Handle aHandle, uint32_t aWidth, uint32_t aHeight,
                         bool aTransparent)
{
  nsresult rv = mSharedDIB.Attach(aHandle, aWidth, aHeight, aTransparent);
  if (NS_FAILED(rv) || !mSharedDIB.IsValid())
    return false;

  InitSurface(aWidth, aHeight, aTransparent);
  return true;
}

void
SharedDIBSurface::InitSurface(uint32_t aWidth, uint32_t aHeight,
                              bool aTransparent)
{
  long stride = long(aWidth * SharedDIB::kBytesPerPixel);
  unsigned char* data = reinterpret_cast<unsigned char*>(mSharedDIB.GetBits());

<<<<<<< HEAD
#if defined(XP_OS2)
  gfxImageFormat format = gfxImageFormat::RGB24;
#else
  gfxImageFormat format = aTransparent ? gfxImageFormat::ARGB32 : gfxImageFormat::RGB24;
#endif
=======
  gfxImageFormat format = aTransparent ? SurfaceFormat::A8R8G8B8_UINT32 : SurfaceFormat::X8R8G8B8_UINT32;
>>>>>>> 628bf1da

  gfxImageSurface::InitWithData(data, IntSize(aWidth, aHeight),
                                stride, format);

  cairo_surface_set_user_data(mSurface, &SHAREDDIB_KEY, this, nullptr);
}

bool
SharedDIBSurface::IsSharedDIBSurface(gfxASurface* aSurface)
{
  return aSurface &&
    aSurface->GetType() == gfxSurfaceType::Image &&
    aSurface->GetData(&SHAREDDIB_KEY);
}

} // namespace gfx
} // namespace mozilla<|MERGE_RESOLUTION|>--- conflicted
+++ resolved
@@ -57,15 +57,11 @@
   long stride = long(aWidth * SharedDIB::kBytesPerPixel);
   unsigned char* data = reinterpret_cast<unsigned char*>(mSharedDIB.GetBits());
 
-<<<<<<< HEAD
 #if defined(XP_OS2)
-  gfxImageFormat format = gfxImageFormat::RGB24;
+  gfxImageFormat format = SurfaceFormat::X8R8G8B8_UINT32;
 #else
-  gfxImageFormat format = aTransparent ? gfxImageFormat::ARGB32 : gfxImageFormat::RGB24;
+  gfxImageFormat format = aTransparent ? SurfaceFormat::A8R8G8B8_UINT32 : SurfaceFormat::X8R8G8B8_UINT32;
 #endif
-=======
-  gfxImageFormat format = aTransparent ? SurfaceFormat::A8R8G8B8_UINT32 : SurfaceFormat::X8R8G8B8_UINT32;
->>>>>>> 628bf1da
 
   gfxImageSurface::InitWithData(data, IntSize(aWidth, aHeight),
                                 stride, format);
