# -*- Mode: python; c-basic-offset: 4; indent-tabs-mode: nil; tab-width: 40 -*-
# vim: set filetype=python:
# This Source Code Form is subject to the terms of the Mozilla Public
# License, v. 2.0. If a copy of the MPL was not distributed with this
# file, You can obtain one at http://mozilla.org/MPL/2.0/.

# Target: 'preprocessor'
# src/compiler/preprocessor:
SOURCES += ['../compiler/preprocessor/' + src for src in [
    'DiagnosticsBase.cpp',
    'DirectiveHandlerBase.cpp',
    'DirectiveParser.cpp',
    'ExpressionParser.cpp',
    'Input.cpp',
    'Lexer.cpp',
    'Macro.cpp',
    'MacroExpander.cpp',
    'Preprocessor.cpp',
    'Token.cpp',
    'Tokenizer.cpp',
]]

# Target: 'translator_common'
#   Requires: 'preprocessor'
# src/compiler:
SOURCES += ['../compiler/' + src for src in [
    'BuiltInFunctionEmulator.cpp',
    'Compiler.cpp',
    'compiler_debug.cpp',
    'CompilerUniform.cpp',
    'DetectCallDepth.cpp',
    'Diagnostics.cpp',
    'DirectiveHandler.cpp',
    'ForLoopUnroll.cpp',
    'glslang_lex.cpp',
    'glslang_tab.cpp',
    'InfoSink.cpp',
    'Initialize.cpp',
    'InitializeDll.cpp',
    'InitializeParseContext.cpp',
    'Intermediate.cpp',
    'intermOut.cpp',
    'IntermTraverse.cpp',
    'MapLongVariableNames.cpp',
    'parseConst.cpp',
    'ParseHelper.cpp',
    'PoolAlloc.cpp',
    'QualifierAlive.cpp',
    'RemoveTree.cpp',
    'SymbolTable.cpp',
    'util.cpp',
    'ValidateLimitations.cpp',
    'VariableInfo.cpp',
    'VariablePacker.cpp',
]]

# src/compiler/depgraph:
SOURCES += ['../compiler/depgraph/' + src for src in [
    'DependencyGraph.cpp',
    'DependencyGraphBuilder.cpp',
    'DependencyGraphOutput.cpp',
    'DependencyGraphTraverse.cpp',
]]

# src/compiler/timing:
SOURCES += ['../compiler/timing/' + src for src in [
    'RestrictFragmentShaderTiming.cpp',
    'RestrictVertexShaderTiming.cpp',
]]

# src/third_party/compiler:
SOURCES += ['../third_party/compiler/' + src for src in [
    'ArrayBoundsClamper.cpp',
]]

# src/third_party/murmurhash:
SOURCES += ['../third_party/murmurhash/' + src for src in [
    'MurmurHash3.cpp',
]]

if CONFIG['MOZ_WIDGET_TOOLKIT'] == 'windows':
    SOURCES += [
        '../compiler/ossource_win.cpp',
    ]
else:
    SOURCES += [
        '../compiler/ossource_posix.cpp',
    ]

# Target: 'translator_hlsl'
#   Requires: 'translator_common'
# src/compiler:
SOURCES += ['../compiler/' + src for src in [
    'CodeGenHLSL.cpp',
    'DetectDiscontinuity.cpp',
    'OutputHLSL.cpp',
    'SearchSymbol.cpp',
    'ShaderLang.cpp',
    'TranslatorHLSL.cpp',
    'UnfoldShortCircuit.cpp',
]]

# Target: 'libGLESv2'
#   Requires: 'translator_hlsl'
# src/common:
SOURCES += ['../common/' + src for src in [
    'debug.cpp',
    'RefCountObject.cpp',
]]

# src/libGLESv2:
SOURCES += [
    'Buffer.cpp',
    'Context.cpp',
    'Fence.cpp',
    'Float16ToFloat32.cpp',
    'Framebuffer.cpp',
    'HandleAllocator.cpp',
    'libGLESv2.cpp',
    'main.cpp',
    'precompiled.cpp',
    'Program.cpp',
    'ProgramBinary.cpp',
    'Query.cpp',
    'Renderbuffer.cpp',
    'ResourceManager.cpp',
    'Shader.cpp',
    'Texture.cpp',
    'Uniform.cpp',
    'utilities.cpp',
]

<<<<<<< HEAD
if CONFIG['MOZ_WIDGET_TOOLKIT'] == 'windows':
    CPP_SOURCES += [
        'ossource_win.cpp'
    ]
elif CONFIG['MOZ_WIDGET_TOOLKIT'] == 'os2':
    CPP_SOURCES += [
        'ossource_os2.cpp',
    ]
else:
    CPP_SOURCES += [
        'ossource_posix.cpp'
    ]
=======
# src/libGLESv2/renderer:
SOURCES += ['renderer/' + src for src in [
    'Blit.cpp',
    'BufferStorage.cpp',
    'BufferStorage11.cpp',
    'BufferStorage9.cpp',
    'Fence11.cpp',
    'Fence9.cpp',
    'Image.cpp',
    'Image11.cpp',
    'Image9.cpp',
    'ImageSSE2.cpp',
    'IndexBuffer.cpp',
    'IndexBuffer11.cpp',
    'IndexBuffer9.cpp',
    'IndexDataManager.cpp',
    'IndexRangeCache.cpp',
    'InputLayoutCache.cpp',
    'Query11.cpp',
    'Query9.cpp',
    'Renderer.cpp',
    'Renderer11.cpp',
    'renderer11_utils.cpp',
    'Renderer9.cpp',
    'renderer9_utils.cpp',
    'RenderStateCache.cpp',
    'RenderTarget11.cpp',
    'RenderTarget9.cpp',
    'ShaderExecutable11.cpp',
    'ShaderExecutable9.cpp',
    'SwapChain11.cpp',
    'SwapChain9.cpp',
    'TextureStorage.cpp',
    'TextureStorage11.cpp',
    'TextureStorage9.cpp',
    'VertexBuffer.cpp',
    'VertexBuffer11.cpp',
    'VertexBuffer9.cpp',
    'VertexDataManager.cpp',
    'VertexDeclarationCache.cpp',
]]

SOURCES['renderer/ImageSSE2.cpp'].flags += CONFIG['SSE2_FLAGS']
>>>>>>> 10857939

# On Windows, we don't automatically get "lib" prepended, but we need it.
LIBRARY_NAME = 'libGLESv2'

FORCE_SHARED_LIB = True

LOCAL_INCLUDES += [
    '..',
    '../../include',
    '../../include/KHR',
]


for var in ('LIBGLESV2_EXPORTS', 'ANGLE_BUILD', 'NOMINMAX',
            '_CRT_SECURE_NO_DEPRECATE', 'ANGLE_DISABLE_TRACE',
            'COMPILER_IMPLEMENTATION'):
    DEFINES[var] = True

if not CONFIG['MOZ_DEBUG']:
    DEFINES['_SECURE_SCL'] = 0

DEFINES['ANGLE_COMPILE_OPTIMIZATION_LEVEL'] = 'D3DCOMPILE_OPTIMIZATION_LEVEL1'

RCFILE = SRCDIR + '/libGLESv2.rc'
DEFFILE = SRCDIR + '/libGLESv2.def'

# ANGLE uses the STL, so we can't use our derpy STL wrappers.
DISABLE_STL_WRAPPING = True<|MERGE_RESOLUTION|>--- conflicted
+++ resolved
@@ -82,6 +82,10 @@
     SOURCES += [
         '../compiler/ossource_win.cpp',
     ]
+elif CONFIG['MOZ_WIDGET_TOOLKIT'] == 'os2':
+    SOURCES += [
+        '../compiler/ossource_os2.cpp',
+    ]
 else:
     SOURCES += [
         '../compiler/ossource_posix.cpp',
@@ -130,20 +134,6 @@
     'utilities.cpp',
 ]
 
-<<<<<<< HEAD
-if CONFIG['MOZ_WIDGET_TOOLKIT'] == 'windows':
-    CPP_SOURCES += [
-        'ossource_win.cpp'
-    ]
-elif CONFIG['MOZ_WIDGET_TOOLKIT'] == 'os2':
-    CPP_SOURCES += [
-        'ossource_os2.cpp',
-    ]
-else:
-    CPP_SOURCES += [
-        'ossource_posix.cpp'
-    ]
-=======
 # src/libGLESv2/renderer:
 SOURCES += ['renderer/' + src for src in [
     'Blit.cpp',
@@ -187,7 +177,6 @@
 ]]
 
 SOURCES['renderer/ImageSSE2.cpp'].flags += CONFIG['SSE2_FLAGS']
->>>>>>> 10857939
 
 # On Windows, we don't automatically get "lib" prepended, but we need it.
 LIBRARY_NAME = 'libGLESv2'
