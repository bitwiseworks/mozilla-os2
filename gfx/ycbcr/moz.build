--- conflicted
+++ resolved
@@ -52,13 +52,8 @@
             'yuv_row_win.cpp',
         ]
 elif CONFIG['OS_ARCH'] in ('Linux', 'SunOS', 'Darwin', 'DragonFly',
-<<<<<<< HEAD
                            'FreeBSD', 'NetBSD', 'OpenBSD', 'OS2'):
-    CPP_SOURCES += [
-=======
-                           'FreeBSD', 'NetBSD', 'OpenBSD'):
     SOURCES += [
->>>>>>> 10857939
         'yuv_row_posix.cpp',
     ]
 else:
