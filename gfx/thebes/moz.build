--- conflicted
+++ resolved
@@ -124,7 +124,6 @@
             'gfxXlibSurface.cpp',
         ]
 
-<<<<<<< HEAD
 elif CONFIG['MOZ_WIDGET_TOOLKIT'] == 'os2':
     EXPORTS += [
         'gfxFontconfigFonts.h',
@@ -145,36 +144,7 @@
         'gfxPDFSurface.cpp',
         'gfxPSSurface.cpp',
     ]
-elif CONFIG['MOZ_WIDGET_TOOLKIT'] == 'qt':
-    EXPORTS += [
-        'gfxFontconfigFonts.h',
-        'gfxFT2FontBase.h',
-        'gfxPDFSurface.h',
-        'gfxQPainterSurface.h',
-        'gfxQtNativeRenderer.h',
-        'gfxQtPlatform.h',
-    ]
-    SOURCES += [
-        'gfxFontconfigFonts.cpp',
-        'gfxFontconfigUtils.cpp',
-        'gfxFT2FontBase.cpp',
-        'gfxFT2Utils.cpp',
-        'gfxPDFSurface.cpp',
-        'gfxQPainterSurface.cpp',
-        'gfxQtPlatform.cpp',
-    ]
-
-    if CONFIG['MOZ_X11']:
-        EXPORTS += [
-            'gfxXlibSurface.h',
-        ]
-        SOURCES += [
-            'gfxQtNativeRenderer.cpp',
-            'gfxXlibSurface.cpp',
-        ]
-
-=======
->>>>>>> 628bf1da
+
 elif CONFIG['MOZ_WIDGET_TOOLKIT'] == 'windows':
     EXPORTS += [
         'gfxDWriteFonts.h',
@@ -311,16 +281,7 @@
 if CONFIG['MOZ_WIDGET_TOOLKIT'] in ('android'):
     CXXFLAGS += CONFIG['CAIRO_FT_CFLAGS']
 
-<<<<<<< HEAD
-if CONFIG['MOZ_WIDGET_TOOLKIT'] == 'android':
-    # This is set for "normal Android", that is, when Gecko is running on
-    # top of the android java runtime.
-    DEFINES['MOZ_USING_ANDROID_JAVA_WIDGETS'] = True
-
-if CONFIG['MOZ_WIDGET_TOOLKIT'] in ('gtk2', 'gtk3', 'qt', 'os2'):
-=======
-if CONFIG['MOZ_WIDGET_TOOLKIT'] in ('gtk2', 'gtk3'):
->>>>>>> 628bf1da
+if CONFIG['MOZ_WIDGET_TOOLKIT'] in ('gtk2', 'gtk3', 'os2'):
     CXXFLAGS += CONFIG['MOZ_PANGO_CFLAGS']
 
 LOCAL_INCLUDES += CONFIG['SKIA_INCLUDES']
