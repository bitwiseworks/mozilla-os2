/* -*- Mode: C++; tab-width: 20; indent-tabs-mode: nil; c-basic-offset: 2 -*-
 * This Source Code Form is subject to the terms of the Mozilla Public
 * License, v. 2.0. If a copy of the MPL was not distributed with this
 * file, You can obtain one at http://mozilla.org/MPL/2.0/. */

#include "mozilla/layers/CompositorBridgeChild.h"
#include "mozilla/layers/CompositorThread.h"
#include "mozilla/layers/ImageBridgeChild.h"
#include "mozilla/layers/ISurfaceAllocator.h"     // for GfxMemoryImageReporter
#include "mozilla/gfx/gfxVars.h"
#include "mozilla/gfx/GPUProcessManager.h"
#include "mozilla/gfx/GraphicsMessages.h"
#include "mozilla/ClearOnShutdown.h"
#include "mozilla/Telemetry.h"
#include "mozilla/TimeStamp.h"
#include "mozilla/Unused.h"

#include "mozilla/Logging.h"
#include "mozilla/Services.h"

#include "gfxCrashReporterUtils.h"
#include "gfxPlatform.h"
#include "gfxPrefs.h"
#include "gfxEnv.h"
#include "gfxTextRun.h"
#include "gfxConfig.h"
#include "MediaPrefs.h"

#ifdef XP_WIN
#include <process.h>
#define getpid _getpid
#else
#include <unistd.h>
#endif

#include "nsXULAppAPI.h"
#include "nsDirectoryServiceUtils.h"
#include "nsDirectoryServiceDefs.h"

#if defined(XP_WIN)
#include "gfxWindowsPlatform.h"
#elif defined(XP_MACOSX)
#include "gfxPlatformMac.h"
#include "gfxQuartzSurface.h"
#elif defined(MOZ_WIDGET_GTK)
#include "gfxPlatformGtk.h"
<<<<<<< HEAD
#elif defined(MOZ_WIDGET_QT)
#include "gfxQtPlatform.h"
#elif defined(XP_OS2)
#include "gfxOS2Platform.h"
=======
>>>>>>> 628bf1da
#elif defined(ANDROID)
#include "gfxAndroidPlatform.h"
#endif

#ifdef XP_WIN
#include "mozilla/WindowsVersion.h"
#endif

#include "nsGkAtoms.h"
#include "gfxPlatformFontList.h"
#include "gfxContext.h"
#include "gfxImageSurface.h"
#include "nsUnicodeProperties.h"
#include "harfbuzz/hb.h"
#include "gfxGraphiteShaper.h"
#include "gfx2DGlue.h"
#include "gfxGradientCache.h"
#include "gfxUtils.h" // for NextPowerOfTwo

#include "nsUnicodeRange.h"
#include "nsServiceManagerUtils.h"
#include "nsTArray.h"
#include "nsILocaleService.h"
#include "nsIObserverService.h"
#include "nsIScreenManager.h"
#include "FrameMetrics.h"
#include "MainThreadUtils.h"
#ifdef MOZ_CRASHREPORTER
#include "nsExceptionHandler.h"
#endif

#include "nsWeakReference.h"

#include "cairo.h"
#include "qcms.h"

#include "imgITools.h"

#include "plstr.h"
#include "nsCRT.h"
#include "GLContext.h"
#include "GLContextProvider.h"
#include "mozilla/gfx/Logging.h"

#if defined(MOZ_WIDGET_GTK)
#include "gfxPlatformGtk.h" // xxx - for UseFcFontList
#endif

#ifdef MOZ_WIDGET_ANDROID
#include "TexturePoolOGL.h"
#endif

#ifdef USE_SKIA
# ifdef __GNUC__
#  pragma GCC diagnostic push
#  pragma GCC diagnostic ignored "-Wshadow"
# endif
# include "skia/include/core/SkGraphics.h"
# ifdef USE_SKIA_GPU
#  include "skia/include/gpu/GrContext.h"
#  include "skia/include/gpu/gl/GrGLInterface.h"
#  include "SkiaGLGlue.h"
# endif
# ifdef MOZ_ENABLE_FREETYPE
#  include "skia/include/ports/SkTypeface_cairo.h"
# endif
# ifdef __GNUC__
#  pragma GCC diagnostic pop // -Wshadow
# endif
static const uint32_t kDefaultGlyphCacheSize = -1;

#endif

#if !defined(USE_SKIA) || !defined(USE_SKIA_GPU)
class mozilla::gl::SkiaGLGlue : public GenericAtomicRefCounted {
};
#endif

#include "mozilla/Preferences.h"
#include "mozilla/Assertions.h"
#include "mozilla/Atomics.h"
#include "mozilla/Attributes.h"
#include "mozilla/Mutex.h"

#include "nsAlgorithm.h"
#include "nsIGfxInfo.h"
#include "nsIXULRuntime.h"
#include "VsyncSource.h"
#include "SoftwareVsyncSource.h"
#include "nscore.h" // for NS_FREE_PERMANENT_DATA
#include "mozilla/dom/ContentChild.h"
#include "gfxVR.h"
#include "VRManagerChild.h"
#include "mozilla/gfx/GPUParent.h"
#include "prsystem.h"

namespace mozilla {
namespace layers {
void ShutdownTileCache();
} // namespace layers
} // namespace mozilla

using namespace mozilla;
using namespace mozilla::layers;
using namespace mozilla::gl;
using namespace mozilla::gfx;

gfxPlatform *gPlatform = nullptr;
static bool gEverInitialized = false;

static Mutex* gGfxPlatformPrefsLock = nullptr;

// These two may point to the same profile
static qcms_profile *gCMSOutputProfile = nullptr;
static qcms_profile *gCMSsRGBProfile = nullptr;

static qcms_transform *gCMSRGBTransform = nullptr;
static qcms_transform *gCMSInverseRGBTransform = nullptr;
static qcms_transform *gCMSRGBATransform = nullptr;

static bool gCMSInitialized = false;
static eCMSMode gCMSMode = eCMSMode_Off;

static void ShutdownCMS();

#include "mozilla/gfx/2D.h"
#include "mozilla/gfx/SourceSurfaceCairo.h"
using namespace mozilla::gfx;

/* Class to listen for pref changes so that chrome code can dynamically
   force sRGB as an output profile. See Bug #452125. */
class SRGBOverrideObserver final : public nsIObserver,
                                   public nsSupportsWeakReference
{
    ~SRGBOverrideObserver() {}
public:
    NS_DECL_ISUPPORTS
    NS_DECL_NSIOBSERVER
};

/// This override of the LogForwarder, initially used for the critical graphics
/// errors, is sending the log to the crash annotations as well, but only
/// if the capacity set with the method below is >= 2.  We always retain the
/// very first critical message, and the latest capacity-1 messages are
/// rotated through. Note that we don't expect the total number of times
/// this gets called to be large - it is meant for critical errors only.

class CrashStatsLogForwarder: public mozilla::gfx::LogForwarder
{
public:
  explicit CrashStatsLogForwarder(const char* aKey);
  virtual void Log(const std::string& aString) override;
  virtual void CrashAction(LogReason aReason) override;
  virtual bool UpdateStringsVector(const std::string& aString) override;

  virtual LoggingRecord LoggingRecordCopy() override;

  void SetCircularBufferSize(uint32_t aCapacity);

private:
  // Helper for the Log()
  void UpdateCrashReport();

private:
  LoggingRecord mBuffer;
  nsCString mCrashCriticalKey;
  uint32_t mMaxCapacity;
  int32_t mIndex;
  Mutex mMutex;
};

CrashStatsLogForwarder::CrashStatsLogForwarder(const char* aKey)
  : mBuffer()
  , mCrashCriticalKey(aKey)
  , mMaxCapacity(0)
  , mIndex(-1)
  , mMutex("CrashStatsLogForwarder")
{
}

void CrashStatsLogForwarder::SetCircularBufferSize(uint32_t aCapacity)
{
  MutexAutoLock lock(mMutex);

  mMaxCapacity = aCapacity;
  mBuffer.reserve(static_cast<size_t>(aCapacity));
}

LoggingRecord
CrashStatsLogForwarder::LoggingRecordCopy()
{
  MutexAutoLock lock(mMutex);
  return mBuffer;
}

bool
CrashStatsLogForwarder::UpdateStringsVector(const std::string& aString)
{
  // We want at least the first one and the last one.  Otherwise, no point.
  if (mMaxCapacity < 2) {
    return false;
  }

  mIndex += 1;
  MOZ_ASSERT(mIndex >= 0);

  // index will count 0, 1, 2, ..., max-1, 1, 2, ..., max-1, 1, 2, ...
  int32_t index = mIndex ? (mIndex-1) % (mMaxCapacity-1) + 1 : 0;
  MOZ_ASSERT(index >= 0 && index < (int32_t)mMaxCapacity);
  MOZ_ASSERT(index <= mIndex && index <= (int32_t)mBuffer.size());

  bool ignored;
  double tStamp = (TimeStamp::NowLoRes()-TimeStamp::ProcessCreation(ignored)).ToSecondsSigDigits();

  // Checking for index >= mBuffer.size(), rather than index == mBuffer.size()
  // just out of paranoia, but we know index <= mBuffer.size().
  LoggingRecordEntry newEntry(mIndex,aString,tStamp);
  if (index >= static_cast<int32_t>(mBuffer.size())) {
    mBuffer.push_back(newEntry);
  } else {
    mBuffer[index] = newEntry;
  }
  return true;
}

void CrashStatsLogForwarder::UpdateCrashReport()
{
  std::stringstream message;
  std::string logAnnotation;

  switch (XRE_GetProcessType()) {
  case GeckoProcessType_Default:
    logAnnotation = "|[";
    break;
  case GeckoProcessType_Content:
    logAnnotation = "|[C";
    break;
  case GeckoProcessType_GPU:
    logAnnotation = "|[G";
    break;
  default:
    logAnnotation = "|[X";
    break;
  }

  for (LoggingRecord::iterator it = mBuffer.begin(); it != mBuffer.end(); ++it) {
    message << logAnnotation << Get<0>(*it) << "]" << Get<1>(*it) << " (t=" << Get<2>(*it) << ") ";
  }

#ifdef MOZ_CRASHREPORTER
  nsCString reportString(message.str().c_str());
  nsresult annotated = CrashReporter::AnnotateCrashReport(mCrashCriticalKey, reportString);
#else
  nsresult annotated = NS_ERROR_NOT_IMPLEMENTED;
#endif
  if (annotated != NS_OK) {
    printf("Crash Annotation %s: %s",
           mCrashCriticalKey.get(), message.str().c_str());
  }
}

class LogForwarderEvent : public Runnable
{
  virtual ~LogForwarderEvent() {}

  NS_DECL_ISUPPORTS_INHERITED

  explicit LogForwarderEvent(const nsCString& aMessage) : mMessage(aMessage) {}

  NS_IMETHOD Run() override {
    MOZ_ASSERT(NS_IsMainThread() && (XRE_IsContentProcess() || XRE_IsGPUProcess()));

    if (XRE_IsContentProcess()) {
      dom::ContentChild* cc = dom::ContentChild::GetSingleton();
      Unused << cc->SendGraphicsError(mMessage);
    } else if (XRE_IsGPUProcess()) {
      GPUParent* gp = GPUParent::GetSingleton();
      Unused << gp->SendGraphicsError(mMessage);
    }

    return NS_OK;
  }

protected:
  nsCString mMessage;
};

NS_IMPL_ISUPPORTS_INHERITED0(LogForwarderEvent, Runnable);

void CrashStatsLogForwarder::Log(const std::string& aString)
{
  MutexAutoLock lock(mMutex);

  if (UpdateStringsVector(aString)) {
    UpdateCrashReport();
  }

  // Add it to the parent strings
  if (!XRE_IsParentProcess()) {
    nsCString stringToSend(aString.c_str());
    if (NS_IsMainThread()) {
      if (XRE_IsContentProcess()) {
        dom::ContentChild* cc = dom::ContentChild::GetSingleton();
        Unused << cc->SendGraphicsError(stringToSend);
      } else if (XRE_IsGPUProcess()) {
        GPUParent* gp = GPUParent::GetSingleton();
        Unused << gp->SendGraphicsError(stringToSend);
      }
    } else {
      nsCOMPtr<nsIRunnable> r1 = new LogForwarderEvent(stringToSend);
      NS_DispatchToMainThread(r1);
    }
  }
}

class CrashTelemetryEvent : public Runnable
{
  virtual ~CrashTelemetryEvent() {}

  NS_DECL_ISUPPORTS_INHERITED

  explicit CrashTelemetryEvent(uint32_t aReason) : mReason(aReason) {}

  NS_IMETHOD Run() override {
    MOZ_ASSERT(NS_IsMainThread());
    Telemetry::Accumulate(Telemetry::GFX_CRASH, mReason);
    return NS_OK;
  }

protected:
  uint32_t mReason;
};

NS_IMPL_ISUPPORTS_INHERITED0(CrashTelemetryEvent, Runnable);

void
CrashStatsLogForwarder::CrashAction(LogReason aReason)
{
#ifndef RELEASE_OR_BETA
  // Non-release builds crash by default, but will use telemetry
  // if this environment variable is present.
  static bool useTelemetry = gfxEnv::GfxDevCrashTelemetry();
#else
  // Release builds use telemetry by default, but will crash instead
  // if this environment variable is present.
  static bool useTelemetry = !gfxEnv::GfxDevCrashMozCrash();
#endif

  if (useTelemetry) {
    // The callers need to assure that aReason is in the range
    // that the telemetry call below supports.
    if (NS_IsMainThread()) {
      Telemetry::Accumulate(Telemetry::GFX_CRASH, (uint32_t)aReason);
    } else {
      nsCOMPtr<nsIRunnable> r1 = new CrashTelemetryEvent((uint32_t)aReason);
      NS_DispatchToMainThread(r1);
    }
  } else {
    // ignoring aReason, we can get the information we need from the stack
    MOZ_CRASH("GFX_CRASH");
  }
}

NS_IMPL_ISUPPORTS(SRGBOverrideObserver, nsIObserver, nsISupportsWeakReference)

#define GFX_DOWNLOADABLE_FONTS_ENABLED "gfx.downloadable_fonts.enabled"

#define GFX_PREF_FALLBACK_USE_CMAPS  "gfx.font_rendering.fallback.always_use_cmaps"

#define GFX_PREF_OPENTYPE_SVG "gfx.font_rendering.opentype_svg.enabled"

#define GFX_PREF_WORD_CACHE_CHARLIMIT "gfx.font_rendering.wordcache.charlimit"
#define GFX_PREF_WORD_CACHE_MAXENTRIES "gfx.font_rendering.wordcache.maxentries"

#define GFX_PREF_GRAPHITE_SHAPING "gfx.font_rendering.graphite.enabled"

#define BIDI_NUMERAL_PREF "bidi.numeral"

#define GFX_PREF_CMS_FORCE_SRGB "gfx.color_management.force_srgb"

NS_IMETHODIMP
SRGBOverrideObserver::Observe(nsISupports *aSubject,
                              const char *aTopic,
                              const char16_t* someData)
{
    NS_ASSERTION(NS_strcmp(someData,
                           (u"" GFX_PREF_CMS_FORCE_SRGB)) == 0,
                 "Restarting CMS on wrong pref!");
    ShutdownCMS();
    // Update current cms profile.
    gfxPlatform::CreateCMSOutputProfile();
    return NS_OK;
}

static const char* kObservedPrefs[] = {
    "gfx.downloadable_fonts.",
    "gfx.font_rendering.",
    BIDI_NUMERAL_PREF,
    nullptr
};

class FontPrefsObserver final : public nsIObserver
{
    ~FontPrefsObserver() {}
public:
    NS_DECL_ISUPPORTS
    NS_DECL_NSIOBSERVER
};

NS_IMPL_ISUPPORTS(FontPrefsObserver, nsIObserver)

NS_IMETHODIMP
FontPrefsObserver::Observe(nsISupports *aSubject,
                           const char *aTopic,
                           const char16_t *someData)
{
    if (!someData) {
        NS_ERROR("font pref observer code broken");
        return NS_ERROR_UNEXPECTED;
    }
    NS_ASSERTION(gfxPlatform::GetPlatform(), "the singleton instance has gone");
    gfxPlatform::GetPlatform()->FontsPrefsChanged(NS_ConvertUTF16toUTF8(someData).get());

    return NS_OK;
}

class MemoryPressureObserver final : public nsIObserver
{
    ~MemoryPressureObserver() {}
public:
    NS_DECL_ISUPPORTS
    NS_DECL_NSIOBSERVER
};

NS_IMPL_ISUPPORTS(MemoryPressureObserver, nsIObserver)

NS_IMETHODIMP
MemoryPressureObserver::Observe(nsISupports *aSubject,
                                const char *aTopic,
                                const char16_t *someData)
{
    NS_ASSERTION(strcmp(aTopic, "memory-pressure") == 0, "unexpected event topic");
    Factory::PurgeAllCaches();
    gfxGradientCache::PurgeAllCaches();

    gfxPlatform::PurgeSkiaFontCache();
    gfxPlatform::GetPlatform()->PurgeSkiaGPUCache();
    return NS_OK;
}

gfxPlatform::gfxPlatform()
  : mAzureCanvasBackendCollector(this, &gfxPlatform::GetAzureBackendInfo)
  , mApzSupportCollector(this, &gfxPlatform::GetApzSupportInfo)
  , mTilesInfoCollector(this, &gfxPlatform::GetTilesSupportInfo)
  , mCompositorBackend(layers::LayersBackend::LAYERS_NONE)
  , mScreenDepth(0)
  , mDeviceCounter(0)
{
    mAllowDownloadableFonts = UNINITIALIZED_VALUE;
    mFallbackUsesCmaps = UNINITIALIZED_VALUE;

    mWordCacheCharLimit = UNINITIALIZED_VALUE;
    mWordCacheMaxEntries = UNINITIALIZED_VALUE;
    mGraphiteShapingEnabled = UNINITIALIZED_VALUE;
    mOpenTypeSVGEnabled = UNINITIALIZED_VALUE;
    mBidiNumeralOption = UNINITIALIZED_VALUE;

    mSkiaGlue = nullptr;

    uint32_t canvasMask = BackendTypeBit(BackendType::CAIRO);
    uint32_t contentMask = BackendTypeBit(BackendType::CAIRO);
#ifdef USE_SKIA
    canvasMask |= BackendTypeBit(BackendType::SKIA);
    contentMask |= BackendTypeBit(BackendType::SKIA);
#endif
    InitBackendPrefs(canvasMask, BackendType::CAIRO,
                     contentMask, BackendType::CAIRO);

    mTotalSystemMemory = PR_GetPhysicalMemorySize();

    VRManager::ManagerInit();
}

gfxPlatform*
gfxPlatform::GetPlatform()
{
    if (!gPlatform) {
        Init();
    }
    return gPlatform;
}

bool
gfxPlatform::Initialized()
{
  return !!gPlatform;
}

void RecordingPrefChanged(const char *aPrefName, void *aClosure)
{
  if (Preferences::GetBool("gfx.2d.recording", false)) {
    nsAutoCString fileName;
    nsAdoptingString prefFileName = Preferences::GetString("gfx.2d.recordingfile");

    if (prefFileName) {
      fileName.Append(NS_ConvertUTF16toUTF8(prefFileName));
    } else {
      nsCOMPtr<nsIFile> tmpFile;
      if (NS_FAILED(NS_GetSpecialDirectory(NS_OS_TEMP_DIR, getter_AddRefs(tmpFile)))) {
        return;
      }
      fileName.AppendPrintf("moz2drec_%i_%i.aer", XRE_GetProcessType(), getpid());

      nsresult rv = tmpFile->AppendNative(fileName);
      if (NS_FAILED(rv))
        return;

      rv = tmpFile->GetNativePath(fileName);
      if (NS_FAILED(rv))
        return;
    }

    gPlatform->mRecorder = Factory::CreateEventRecorderForFile(fileName.BeginReading());
    printf_stderr("Recording to %s\n", fileName.get());
    Factory::SetGlobalEventRecorder(gPlatform->mRecorder);
  } else {
    Factory::SetGlobalEventRecorder(nullptr);
  }
}

#if defined(USE_SKIA)
static uint32_t GetSkiaGlyphCacheSize()
{
    // Only increase font cache size on non-android to save memory.
#if !defined(MOZ_WIDGET_ANDROID)
    // 10mb as the default cache size on desktop due to talos perf tweaking.
    // Chromium uses 20mb and skia default uses 2mb.
    // We don't need to change the font cache count since we usually
    // cache thrash due to asian character sets in talos.
    // Only increase memory on the content proces
    uint32_t cacheSize = 10 * 1024 * 1024;
    if (mozilla::BrowserTabsRemoteAutostart()) {
      return XRE_IsContentProcess() ? cacheSize : kDefaultGlyphCacheSize;
    }

    return cacheSize;
#else
    return kDefaultGlyphCacheSize;
#endif // MOZ_WIDGET_ANDROID
}
#endif

void
gfxPlatform::Init()
{
    MOZ_RELEASE_ASSERT(!XRE_IsGPUProcess(), "GFX: Not allowed in GPU process.");
    MOZ_RELEASE_ASSERT(NS_IsMainThread(), "GFX: Not in main thread.");

    if (gEverInitialized) {
        NS_RUNTIMEABORT("Already started???");
    }
    gEverInitialized = true;

    // Initialize the preferences by creating the singleton.
    gfxPrefs::GetSingleton();
    MediaPrefs::GetSingleton();
    gfxVars::Initialize();

    gfxConfig::Init();

    if (XRE_IsParentProcess()) {
      GPUProcessManager::Initialize();

      if (Preferences::GetBool("media.wmf.skip-blacklist")) {
        gfxVars::SetPDMWMFDisableD3D11Dlls(nsCString());
        gfxVars::SetPDMWMFDisableD3D9Dlls(nsCString());
      } else {
        gfxVars::SetPDMWMFDisableD3D11Dlls(Preferences::GetCString("media.wmf.disable-d3d11-for-dlls"));
        gfxVars::SetPDMWMFDisableD3D9Dlls(Preferences::GetCString("media.wmf.disable-d3d9-for-dlls"));
      }
    }

    // Drop a note in the crash report if we end up forcing an option that could
    // destabilize things.  New items should be appended at the end (of an existing
    // or in a new section), so that we don't have to know the version to interpret
    // these cryptic strings.
    {
      nsAutoCString forcedPrefs;
      // D2D prefs
      forcedPrefs.AppendPrintf("FP(D%d%d",
                               gfxPrefs::Direct2DDisabled(),
                               gfxPrefs::Direct2DForceEnabled());
      // Layers prefs
      forcedPrefs.AppendPrintf("-L%d%d%d%d",
                               gfxPrefs::LayersAMDSwitchableGfxEnabled(),
                               gfxPrefs::LayersAccelerationDisabledDoNotUseDirectly(),
                               gfxPrefs::LayersAccelerationForceEnabledDoNotUseDirectly(),
                               gfxPrefs::LayersD3D11ForceWARP());
      // WebGL prefs
      forcedPrefs.AppendPrintf("-W%d%d%d%d%d%d%d%d",
                               gfxPrefs::WebGLANGLEForceD3D11(),
                               gfxPrefs::WebGLANGLEForceWARP(),
                               gfxPrefs::WebGLDisabled(),
                               gfxPrefs::WebGLDisableANGLE(),
                               gfxPrefs::WebGLDXGLEnabled(),
                               gfxPrefs::WebGLForceEnabled(),
                               gfxPrefs::WebGLForceLayersReadback(),
                               gfxPrefs::WebGLForceMSAA());
      // Prefs that don't fit into any of the other sections
      forcedPrefs.AppendPrintf("-T%d%d%d%d) ",
                               gfxPrefs::AndroidRGB16Force(),
                               gfxPrefs::CanvasAzureAccelerated(),
                               gfxPrefs::DisableGralloc(),
                               gfxPrefs::ForceShmemTiles());
      ScopedGfxFeatureReporter::AppNote(forcedPrefs);
    }

    InitMoz2DLogging();

    gGfxPlatformPrefsLock = new Mutex("gfxPlatform::gGfxPlatformPrefsLock");

    /* Initialize the GfxInfo service.
     * Note: we can't call functions on GfxInfo that depend
     * on gPlatform until after it has been initialized
     * below. GfxInfo initialization annotates our
     * crash reports so we want to do it before
     * we try to load any drivers and do device detection
     * incase that code crashes. See bug #591561. */
    nsCOMPtr<nsIGfxInfo> gfxInfo;
    /* this currently will only succeed on Windows */
    gfxInfo = services::GetGfxInfo();

#if defined(XP_WIN)
    gPlatform = new gfxWindowsPlatform;
#elif defined(XP_MACOSX)
    gPlatform = new gfxPlatformMac;
#elif defined(MOZ_WIDGET_GTK)
    gPlatform = new gfxPlatformGtk;
<<<<<<< HEAD
#elif defined(MOZ_WIDGET_QT)
    gPlatform = new gfxQtPlatform;
#elif defined(XP_OS2)
    gPlatform = new gfxOS2Platform;
=======
>>>>>>> 628bf1da
#elif defined(ANDROID)
    gPlatform = new gfxAndroidPlatform;
#else
    #error "No gfxPlatform implementation available"
#endif
    gPlatform->InitAcceleration();

    if (gfxConfig::IsEnabled(Feature::GPU_PROCESS)) {
      GPUProcessManager* gpu = GPUProcessManager::Get();
      gpu->LaunchGPUProcess();
    }

    if (XRE_IsParentProcess()) {
      if (gfxPlatform::ForceSoftwareVsync()) {
        gPlatform->mVsyncSource = (gPlatform)->gfxPlatform::CreateHardwareVsyncSource();
      } else {
        gPlatform->mVsyncSource = gPlatform->CreateHardwareVsyncSource();
      }
    }

#ifdef USE_SKIA
    SkGraphics::Init();
#  ifdef MOZ_ENABLE_FREETYPE
    SkInitCairoFT(gPlatform->FontHintingEnabled());
#  endif
#endif

#ifdef MOZ_GL_DEBUG
    GLContext::StaticInit();
#endif

    InitLayersIPC();

    gPlatform->PopulateScreenInfo();
    gPlatform->ComputeTileSize();

    nsresult rv;

    bool usePlatformFontList = true;
#if defined(MOZ_WIDGET_GTK)
    usePlatformFontList = gfxPlatformGtk::UseFcFontList();
<<<<<<< HEAD
#elif defined(XP_OS2)
    usePlatformFontList = gfxOS2Platform::UseFcFontList();
#elif defined(MOZ_WIDGET_QT)
    usePlatformFontList = false;
=======
>>>>>>> 628bf1da
#endif

    if (usePlatformFontList) {
        rv = gfxPlatformFontList::Init();
        if (NS_FAILED(rv)) {
            NS_RUNTIMEABORT("Could not initialize gfxPlatformFontList");
        }
    }

    gPlatform->mScreenReferenceSurface =
        gPlatform->CreateOffscreenSurface(IntSize(1, 1),
                                          SurfaceFormat::A8R8G8B8_UINT32);
    if (!gPlatform->mScreenReferenceSurface) {
        NS_RUNTIMEABORT("Could not initialize mScreenReferenceSurface");
    }

    gPlatform->mScreenReferenceDrawTarget =
        gPlatform->CreateOffscreenContentDrawTarget(IntSize(1, 1),
                                                    SurfaceFormat::B8G8R8A8);
    if (!gPlatform->mScreenReferenceDrawTarget ||
        !gPlatform->mScreenReferenceDrawTarget->IsValid()) {
      NS_RUNTIMEABORT("Could not initialize mScreenReferenceDrawTarget");
    }

    rv = gfxFontCache::Init();
    if (NS_FAILED(rv)) {
        NS_RUNTIMEABORT("Could not initialize gfxFontCache");
    }

    /* Create and register our CMS Override observer. */
    gPlatform->mSRGBOverrideObserver = new SRGBOverrideObserver();
    Preferences::AddWeakObserver(gPlatform->mSRGBOverrideObserver, GFX_PREF_CMS_FORCE_SRGB);

    gPlatform->mFontPrefsObserver = new FontPrefsObserver();
    Preferences::AddStrongObservers(gPlatform->mFontPrefsObserver, kObservedPrefs);

    GLContext::PlatformStartup();

#ifdef MOZ_WIDGET_ANDROID
    // Texture pool init
    TexturePoolOGL::Init();
#endif

    Preferences::RegisterCallbackAndCall(RecordingPrefChanged, "gfx.2d.recording", nullptr);

    CreateCMSOutputProfile();

    // Listen to memory pressure event so we can purge DrawTarget caches
    nsCOMPtr<nsIObserverService> obs = mozilla::services::GetObserverService();
    if (obs) {
        gPlatform->mMemoryPressureObserver = new MemoryPressureObserver();
        obs->AddObserver(gPlatform->mMemoryPressureObserver, "memory-pressure", false);
    }

    // Request the imgITools service, implicitly initializing ImageLib.
    nsCOMPtr<imgITools> imgTools = do_GetService("@mozilla.org/image/tools;1");
    if (!imgTools) {
      NS_RUNTIMEABORT("Could not initialize ImageLib");
    }

    RegisterStrongMemoryReporter(new GfxMemoryImageReporter());

#ifdef USE_SKIA
    uint32_t skiaCacheSize = GetSkiaGlyphCacheSize();
    if (skiaCacheSize != kDefaultGlyphCacheSize) {
      SkGraphics::SetFontCacheLimit(skiaCacheSize);
    }
#endif

    InitNullMetadata();
    InitOpenGLConfig();

    if (obs) {
      obs->NotifyObservers(nullptr, "gfx-features-ready", nullptr);
    }
}

/* static */ void
gfxPlatform::InitMoz2DLogging()
{
    auto fwd = new CrashStatsLogForwarder("GraphicsCriticalError");
    fwd->SetCircularBufferSize(gfxPrefs::GfxLoggingCrashLength());

    mozilla::gfx::Config cfg;
    cfg.mLogForwarder = fwd;
    cfg.mMaxTextureSize = gfxPrefs::MaxTextureSize();
    cfg.mMaxAllocSize = gfxPrefs::MaxAllocSize();

    gfx::Factory::Init(cfg);
}

static bool sLayersIPCIsUp = false;

/* static */ void
gfxPlatform::InitNullMetadata()
{
  ScrollMetadata::sNullMetadata = new ScrollMetadata();
  ClearOnShutdown(&ScrollMetadata::sNullMetadata);
}

void
gfxPlatform::Shutdown()
{
    // In some cases, gPlatform may not be created but Shutdown() called,
    // e.g., during xpcshell tests.
    if (!gPlatform) {
      return;
    }

    MOZ_ASSERT(!sLayersIPCIsUp);

    // These may be called before the corresponding subsystems have actually
    // started up. That's OK, they can handle it.
    gfxFontCache::Shutdown();
    gfxFontGroup::Shutdown();
    gfxGradientCache::Shutdown();
    gfxAlphaBoxBlur::ShutdownBlurCache();
    gfxGraphiteShaper::Shutdown();
    gfxPlatformFontList::Shutdown();
    ShutdownTileCache();

    // Free the various non-null transforms and loaded profiles
    ShutdownCMS();

    /* Unregister our CMS Override callback. */
    NS_ASSERTION(gPlatform->mSRGBOverrideObserver, "mSRGBOverrideObserver has alreay gone");
    Preferences::RemoveObserver(gPlatform->mSRGBOverrideObserver, GFX_PREF_CMS_FORCE_SRGB);
    gPlatform->mSRGBOverrideObserver = nullptr;

    NS_ASSERTION(gPlatform->mFontPrefsObserver, "mFontPrefsObserver has alreay gone");
    Preferences::RemoveObservers(gPlatform->mFontPrefsObserver, kObservedPrefs);
    gPlatform->mFontPrefsObserver = nullptr;

    NS_ASSERTION(gPlatform->mMemoryPressureObserver, "mMemoryPressureObserver has already gone");
    nsCOMPtr<nsIObserverService> obs = mozilla::services::GetObserverService();
    if (obs) {
        obs->RemoveObserver(gPlatform->mMemoryPressureObserver, "memory-pressure");
    }

    gPlatform->mMemoryPressureObserver = nullptr;
    gPlatform->mSkiaGlue = nullptr;

    if (XRE_IsParentProcess()) {
      gPlatform->mVsyncSource->Shutdown();
    }

    gPlatform->mVsyncSource = nullptr;

#ifdef MOZ_WIDGET_ANDROID
    // Shut down the texture pool
    TexturePoolOGL::Shutdown();
#endif

    // Shut down the default GL context provider.
    GLContextProvider::Shutdown();

#if defined(XP_WIN)
    // The above shutdown calls operate on the available context providers on
    // most platforms.  Windows is a "special snowflake", though, and has three
    // context providers available, so we have to shut all of them down.
    // We should only support the default GL provider on Windows; then, this
    // could go away. Unfortunately, we currently support WGL (the default) for
    // WebGL on Optimus.
    GLContextProviderEGL::Shutdown();
#endif

    if (XRE_IsParentProcess()) {
      GPUProcessManager::Shutdown();
    }

    gfx::Factory::ShutDown();

    delete gGfxPlatformPrefsLock;

    gfxVars::Shutdown();
    gfxPrefs::DestroySingleton();
    gfxFont::DestroySingletons();

    gfxConfig::Shutdown();

    gPlatform->WillShutdown();

    delete gPlatform;
    gPlatform = nullptr;
}

/* static */ void
gfxPlatform::InitLayersIPC()
{
    if (sLayersIPCIsUp) {
      return;
    }
    sLayersIPCIsUp = true;

    if (XRE_IsParentProcess())
    {
        layers::CompositorThreadHolder::Start();
    }
}

/* static */ void
gfxPlatform::ShutdownLayersIPC()
{
    if (!sLayersIPCIsUp) {
      return;
    }
    sLayersIPCIsUp = false;

    if (XRE_IsContentProcess()) {
        gfx::VRManagerChild::ShutDown();
        // cf bug 1215265.
        if (gfxPrefs::ChildProcessShutdown()) {
          layers::CompositorBridgeChild::ShutDown();
          layers::ImageBridgeChild::ShutDown();
        }
    } else if (XRE_IsParentProcess()) {
        gfx::VRManagerChild::ShutDown();
        layers::CompositorBridgeChild::ShutDown();
        layers::ImageBridgeChild::ShutDown();

        // This has to happen after shutting down the child protocols.
        layers::CompositorThreadHolder::Shutdown();
    } else {
      // TODO: There are other kind of processes and we should make sure gfx
      // stuff is either not created there or shut down properly.
    }
}

void
gfxPlatform::WillShutdown()
{
    // Destoy these first in case they depend on backend-specific resources.
    // Otherwise, the backend's destructor would be called before the
    // base gfxPlatform destructor.
    mScreenReferenceSurface = nullptr;
    mScreenReferenceDrawTarget = nullptr;
}

gfxPlatform::~gfxPlatform()
{
    // The cairo folks think we should only clean up in debug builds,
    // but we're generally in the habit of trying to shut down as
    // cleanly as possible even in production code, so call this
    // cairo_debug_* function unconditionally.
    //
    // because cairo can assert and thus crash on shutdown, don't do this in release builds
#ifdef NS_FREE_PERMANENT_DATA
#ifdef USE_SKIA
    // must do Skia cleanup before Cairo cleanup, because Skia may be referencing
    // Cairo objects e.g. through SkCairoFTTypeface
    SkGraphics::PurgeFontCache();
#endif

#if MOZ_TREE_CAIRO
    cairo_debug_reset_static_data();
#endif
#endif
}

/* static */ already_AddRefed<DrawTarget>
gfxPlatform::CreateDrawTargetForSurface(gfxASurface *aSurface, const IntSize& aSize)
{
  SurfaceFormat format = aSurface->GetSurfaceFormat();
  RefPtr<DrawTarget> drawTarget = Factory::CreateDrawTargetForCairoSurface(aSurface->CairoSurface(), aSize, &format);
  if (!drawTarget) {
    gfxWarning() << "gfxPlatform::CreateDrawTargetForSurface failed in CreateDrawTargetForCairoSurface";
    return nullptr;
  }
  return drawTarget.forget();
}

cairo_user_data_key_t kSourceSurface;

/**
 * Record the backend that was used to construct the SourceSurface.
 * When getting the cached SourceSurface for a gfxASurface/DrawTarget pair,
 * we check to make sure the DrawTarget's backend matches the backend
 * for the cached SourceSurface, and only use it if they match. This
 * can avoid expensive and unnecessary readbacks.
 */
struct SourceSurfaceUserData
{
  RefPtr<SourceSurface> mSrcSurface;
  BackendType mBackendType;
};

void SourceBufferDestroy(void *srcSurfUD)
{
  delete static_cast<SourceSurfaceUserData*>(srcSurfUD);
}

UserDataKey kThebesSurface;

struct DependentSourceSurfaceUserData
{
  RefPtr<gfxASurface> mSurface;
};

void SourceSurfaceDestroyed(void *aData)
{
  delete static_cast<DependentSourceSurfaceUserData*>(aData);
}

void
gfxPlatform::ClearSourceSurfaceForSurface(gfxASurface *aSurface)
{
  aSurface->SetData(&kSourceSurface, nullptr, nullptr);
}

/* static */ already_AddRefed<SourceSurface>
gfxPlatform::GetSourceSurfaceForSurface(DrawTarget *aTarget,
                                        gfxASurface *aSurface,
                                        bool aIsPlugin)
{
  if (!aSurface->CairoSurface() || aSurface->CairoStatus()) {
    return nullptr;
  }

  if (!aTarget) {
    aTarget = gfxPlatform::GetPlatform()->ScreenReferenceDrawTarget();
  }

  void *userData = aSurface->GetData(&kSourceSurface);

  if (userData) {
    SourceSurfaceUserData *surf = static_cast<SourceSurfaceUserData*>(userData);

    if (surf->mSrcSurface->IsValid() && surf->mBackendType == aTarget->GetBackendType()) {
      RefPtr<SourceSurface> srcSurface(surf->mSrcSurface);
      return srcSurface.forget();
    }
    // We can just continue here as when setting new user data the destroy
    // function will be called for the old user data.
  }

  SurfaceFormat format = aSurface->GetSurfaceFormat();

  if (aTarget->GetBackendType() == BackendType::CAIRO) {
    // If we're going to be used with a CAIRO DrawTarget, then just create a
    // SourceSurfaceCairo since we don't know the underlying type of the CAIRO
    // DrawTarget and can't pick a better surface type. Doing this also avoids
    // readback of aSurface's surface into memory if, for example, aSurface
    // wraps an xlib cairo surface (which can be important to avoid a major
    // slowdown).
    //
    // We return here regardless of whether CreateSourceSurfaceFromNativeSurface
    // succeeds or not since we don't expect to be able to do any better below
    // if it fails.
    //
    // Note that the returned SourceSurfaceCairo holds a strong reference to
    // the cairo_surface_t* that it wraps, which essencially means it holds a
    // strong reference to aSurface since aSurface shares its
    // cairo_surface_t*'s reference count variable. As a result we can't cache
    // srcBuffer on aSurface (see below) since aSurface would then hold a
    // strong reference back to srcBuffer, creating a reference loop and a
    // memory leak. Not caching is fine since wrapping is cheap enough (no
    // copying) so we can just wrap again next time we're called.
    return Factory::CreateSourceSurfaceForCairoSurface(aSurface->CairoSurface(),
                                                       aSurface->GetSize(), format);
  }

  RefPtr<SourceSurface> srcBuffer;

  // Currently no other DrawTarget types implement CreateSourceSurfaceFromNativeSurface

  if (!srcBuffer) {
    // If aSurface wraps data, we can create a SourceSurfaceRawData that wraps
    // the same data, then optimize it for aTarget:
    RefPtr<DataSourceSurface> surf = GetWrappedDataSourceSurface(aSurface);
    if (surf) {
      srcBuffer = aIsPlugin ? aTarget->OptimizeSourceSurfaceForUnknownAlpha(surf)
                            : aTarget->OptimizeSourceSurface(surf);

      if (srcBuffer == surf) {
        // GetWrappedDataSourceSurface returns a SourceSurface that holds a
        // strong reference to aSurface since it wraps aSurface's data and
        // needs it to stay alive. As a result we can't cache srcBuffer on
        // aSurface (below) since aSurface would then hold a strong reference
        // back to srcBuffer, creating a reference loop and a memory leak. Not
        // caching is fine since wrapping is cheap enough (no copying) so we
        // can just wrap again next time we're called.
        //
        // Note that the check below doesn't catch this since srcBuffer will be a
        // SourceSurfaceRawData object (even if aSurface is not a gfxImageSurface
        // object), which is why we need this separate check.
        return srcBuffer.forget();
      }
    }
  }

  if (!srcBuffer) {
    MOZ_ASSERT(aTarget->GetBackendType() != BackendType::CAIRO,
               "We already tried CreateSourceSurfaceFromNativeSurface with a "
               "DrawTargetCairo above");
    // We've run out of performant options. We now try creating a SourceSurface
    // using a temporary DrawTargetCairo and then optimizing it to aTarget's
    // actual type. The CreateSourceSurfaceFromNativeSurface() call will
    // likely create a DataSourceSurface (possibly involving copying and/or
    // readback), and the OptimizeSourceSurface may well copy again and upload
    // to the GPU. So, while this code path is rarely hit, hitting it may be
    // very slow.
    srcBuffer = Factory::CreateSourceSurfaceForCairoSurface(aSurface->CairoSurface(),
                                                            aSurface->GetSize(), format);
    if (srcBuffer) {
      srcBuffer = aTarget->OptimizeSourceSurface(srcBuffer);
    }
  }

  if (!srcBuffer) {
    return nullptr;
  }

  if ((srcBuffer->GetType() == SurfaceType::CAIRO &&
       static_cast<SourceSurfaceCairo*>(srcBuffer.get())->GetSurface() ==
         aSurface->CairoSurface()) ||
      (srcBuffer->GetType() == SurfaceType::CAIRO_IMAGE &&
       static_cast<DataSourceSurfaceCairo*>(srcBuffer.get())->GetSurface() ==
         aSurface->CairoSurface())) {
    // See the "Note that the returned SourceSurfaceCairo..." comment above.
    return srcBuffer.forget();
  }

  // Add user data to aSurface so we can cache lookups in the future.
  SourceSurfaceUserData *srcSurfUD = new SourceSurfaceUserData;
  srcSurfUD->mBackendType = aTarget->GetBackendType();
  srcSurfUD->mSrcSurface = srcBuffer;
  aSurface->SetData(&kSourceSurface, srcSurfUD, SourceBufferDestroy);

  return srcBuffer.forget();
}

already_AddRefed<DataSourceSurface>
gfxPlatform::GetWrappedDataSourceSurface(gfxASurface* aSurface)
{
  RefPtr<gfxImageSurface> image = aSurface->GetAsImageSurface();
  if (!image) {
    return nullptr;
  }
  RefPtr<DataSourceSurface> result =
    Factory::CreateWrappingDataSourceSurface(image->Data(),
                                             image->Stride(),
                                             image->GetSize(),
                                             ImageFormatToSurfaceFormat(image->Format()));

  if (!result) {
    return nullptr;
  }

  // If we wrapped the underlying data of aSurface, then we need to add user data
  // to make sure aSurface stays alive until we are done with the data.
  DependentSourceSurfaceUserData *srcSurfUD = new DependentSourceSurfaceUserData;
  srcSurfUD->mSurface = aSurface;
  result->AddUserData(&kThebesSurface, srcSurfUD, SourceSurfaceDestroyed);

  return result.forget();
}

already_AddRefed<ScaledFont>
gfxPlatform::GetScaledFontForFont(DrawTarget* aTarget, gfxFont *aFont)
{
  NativeFont nativeFont;
  nativeFont.mType = NativeFontType::CAIRO_FONT_FACE;
  nativeFont.mFont = aFont->GetCairoScaledFont();
  return Factory::CreateScaledFontForNativeFont(nativeFont,
                                                aFont->GetAdjustedSize());
}

void
gfxPlatform::ComputeTileSize()
{
  // The tile size should be picked in the parent processes
  // and sent to the child processes over IPDL GetTileSize.
  if (!XRE_IsParentProcess()) {
    return;
  }

  int32_t w = gfxPrefs::LayersTileWidth();
  int32_t h = gfxPrefs::LayersTileHeight();

  if (gfxPrefs::LayersTilesAdjust()) {
    gfx::IntSize screenSize = GetScreenSize();
    if (screenSize.width > 0) {
      // Choose a size so that there are between 2 and 4 tiles per screen width.
      // FIXME: we should probably make sure this is within the max texture size,
      // but I think everything should at least support 1024
      w = h = clamped(int32_t(RoundUpPow2(screenSize.width)) / 4, 256, 1024);
    }
  }

  // Don't allow changing the tile size after we've set it.
  // Right now the code assumes that the tile size doesn't change.
  MOZ_ASSERT(gfxVars::TileSize().width == -1 &&
             gfxVars::TileSize().height == -1);

  gfxVars::SetTileSize(IntSize(w, h));
}

void
gfxPlatform::PopulateScreenInfo()
{
  nsCOMPtr<nsIScreenManager> manager = do_GetService("@mozilla.org/gfx/screenmanager;1");
  MOZ_ASSERT(manager, "failed to get nsIScreenManager");

  nsCOMPtr<nsIScreen> screen;
  manager->GetPrimaryScreen(getter_AddRefs(screen));
  if (!screen) {
    // This can happen in xpcshell, for instance
    return;
  }

  screen->GetColorDepth(&mScreenDepth);

  int left, top;
  screen->GetRect(&left, &top, &mScreenSize.width, &mScreenSize.height);
}

bool
gfxPlatform::SupportsAzureContentForDrawTarget(DrawTarget* aTarget)
{
  if (!aTarget || !aTarget->IsValid()) {
    return false;
  }

#ifdef USE_SKIA_GPU
 // Skia content rendering doesn't support GPU acceleration, so we can't
 // use the same backend if the current backend is accelerated.
 if ((aTarget->GetType() == DrawTargetType::HARDWARE_RASTER)
     && (aTarget->GetBackendType() ==  BackendType::SKIA))
 {
  return false;
 }
#endif

  return SupportsAzureContentForType(aTarget->GetBackendType());
}

bool gfxPlatform::AllowOpenGLCanvas()
{
  // For now, only allow Skia+OpenGL, unless it's blocked.
  // Allow acceleration on Skia if the preference is set, unless it's blocked
  // as long as we have the accelerated layers

  // The compositor backend is only set correctly in the parent process,
  // so we let content process always assume correct compositor backend.
  // The callers have to do the right thing.
  bool correctBackend = !XRE_IsParentProcess() ||
    ((mCompositorBackend == LayersBackend::LAYERS_OPENGL) &&
     (GetContentBackendFor(mCompositorBackend) == BackendType::SKIA));

  if (gfxPrefs::CanvasAzureAccelerated() && correctBackend) {
    nsCOMPtr<nsIGfxInfo> gfxInfo = do_GetService("@mozilla.org/gfx/info;1");
    int32_t status;
    nsCString discardFailureId;
    return !gfxInfo ||
      (NS_SUCCEEDED(gfxInfo->GetFeatureStatus(nsIGfxInfo::FEATURE_CANVAS2D_ACCELERATION,
                                              discardFailureId,
                                              &status)) &&
       status == nsIGfxInfo::FEATURE_STATUS_OK);
  }
  return false;
}

void
gfxPlatform::InitializeSkiaCacheLimits()
{
  if (AllowOpenGLCanvas()) {
#ifdef USE_SKIA_GPU
    bool usingDynamicCache = gfxPrefs::CanvasSkiaGLDynamicCache();
    int cacheItemLimit = gfxPrefs::CanvasSkiaGLCacheItems();
    uint64_t cacheSizeLimit = std::max(gfxPrefs::CanvasSkiaGLCacheSize(), (int32_t)0);

    // Prefs are in megabytes, but we want the sizes in bytes
    cacheSizeLimit *= 1024*1024;

    if (usingDynamicCache) {
      if (mTotalSystemMemory < 512*1024*1024) {
        // We need a very minimal cache on anything smaller than 512mb.
        // Note the large jump as we cross 512mb (from 2mb to 32mb).
        cacheSizeLimit = 2*1024*1024;
      } else if (mTotalSystemMemory > 0) {
        cacheSizeLimit = mTotalSystemMemory / 16;
      }
    }

    // Ensure cache size doesn't overflow on 32-bit platforms.
    cacheSizeLimit = std::min(cacheSizeLimit, (uint64_t)SIZE_MAX);

  #ifdef DEBUG
    printf_stderr("Determined SkiaGL cache limits: Size %" PRIu64 ", Items: %i\n", cacheSizeLimit, cacheItemLimit);
  #endif

    mSkiaGlue->GetGrContext()->setResourceCacheLimits(cacheItemLimit, (size_t)cacheSizeLimit);
#endif
  }
}

SkiaGLGlue*
gfxPlatform::GetSkiaGLGlue()
{
#ifdef USE_SKIA_GPU
  // Check the accelerated Canvas is enabled for the first time,
  // because the callers should check it before using.
  if (!mSkiaGlue && !AllowOpenGLCanvas()) {
    return nullptr;
  }

  if (!mSkiaGlue) {
    /* Dummy context. We always draw into a FBO.
     *
     * FIXME: This should be stored in TLS or something, since there needs to be one for each thread using it. As it
     * stands, this only works on the main thread.
     */
    RefPtr<GLContext> glContext;
    nsCString discardFailureId;
    glContext = GLContextProvider::CreateHeadless(CreateContextFlags::REQUIRE_COMPAT_PROFILE |
                                                  CreateContextFlags::ALLOW_OFFLINE_RENDERER,
                                                  &discardFailureId);
    if (!glContext) {
      printf_stderr("Failed to create GLContext for SkiaGL!\n");
      return nullptr;
    }
    mSkiaGlue = new SkiaGLGlue(glContext);
    MOZ_ASSERT(mSkiaGlue->GetGrContext(), "No GrContext");
    InitializeSkiaCacheLimits();
  }
#endif

  return mSkiaGlue;
}

void
gfxPlatform::PurgeSkiaFontCache()
{
#ifdef USE_SKIA
  if (gfxPlatform::GetPlatform()->GetDefaultContentBackend() == BackendType::SKIA) {
    SkGraphics::PurgeFontCache();
  }
#endif
}

void
gfxPlatform::PurgeSkiaGPUCache()
{
#ifdef USE_SKIA_GPU
  if (!mSkiaGlue)
      return;

  mSkiaGlue->GetGrContext()->freeGpuResources();
  // GrContext::flush() doesn't call glFlush. Call it here.
  mSkiaGlue->GetGLContext()->MakeCurrent();
  mSkiaGlue->GetGLContext()->fFlush();
#endif
}

bool
gfxPlatform::HasEnoughTotalSystemMemoryForSkiaGL()
{
  return true;
}

already_AddRefed<DrawTarget>
gfxPlatform::CreateDrawTargetForBackend(BackendType aBackend, const IntSize& aSize, SurfaceFormat aFormat)
{
  // There is a bunch of knowledge in the gfxPlatform heirarchy about how to
  // create the best offscreen surface for the current system and situation. We
  // can easily take advantage of this for the Cairo backend, so that's what we
  // do.
  // mozilla::gfx::Factory can get away without having all this knowledge for
  // now, but this might need to change in the future (using
  // CreateOffscreenSurface() and CreateDrawTargetForSurface() for all
  // backends).
  if (aBackend == BackendType::CAIRO) {
    RefPtr<gfxASurface> surf = CreateOffscreenSurface(aSize, SurfaceFormatToImageFormat(aFormat));
    if (!surf || surf->CairoStatus()) {
      return nullptr;
    }

    return CreateDrawTargetForSurface(surf, aSize);
  } else {
    return Factory::CreateDrawTarget(aBackend, aSize, aFormat);
  }
}

already_AddRefed<DrawTarget>
gfxPlatform::CreateOffscreenCanvasDrawTarget(const IntSize& aSize, SurfaceFormat aFormat)
{
  NS_ASSERTION(mPreferredCanvasBackend != BackendType::NONE, "No backend.");
  RefPtr<DrawTarget> target = CreateDrawTargetForBackend(mPreferredCanvasBackend, aSize, aFormat);
  if (target ||
      mFallbackCanvasBackend == BackendType::NONE) {
    return target.forget();
  }

#ifdef XP_WIN
  // On Windows, the fallback backend (Cairo) should use its image backend.
  return Factory::CreateDrawTarget(mFallbackCanvasBackend, aSize, aFormat);
#else
  return CreateDrawTargetForBackend(mFallbackCanvasBackend, aSize, aFormat);
#endif
}

already_AddRefed<DrawTarget>
gfxPlatform::CreateOffscreenContentDrawTarget(const IntSize& aSize, SurfaceFormat aFormat)
{
  NS_ASSERTION(mPreferredCanvasBackend != BackendType::NONE, "No backend.");
  return CreateDrawTargetForBackend(mContentBackend, aSize, aFormat);
}

already_AddRefed<DrawTarget>
gfxPlatform::CreateSimilarSoftwareDrawTarget(DrawTarget* aDT,
                                             const IntSize& aSize,
                                             SurfaceFormat aFormat)
{
  RefPtr<DrawTarget> dt;

  if (Factory::DoesBackendSupportDataDrawtarget(aDT->GetBackendType())) {
    dt = aDT->CreateSimilarDrawTarget(aSize, aFormat);
  } else {
    dt = Factory::CreateDrawTarget(BackendType::SKIA, aSize, aFormat);
  }

  return dt.forget();
}

/* static */ already_AddRefed<DrawTarget>
gfxPlatform::CreateDrawTargetForData(unsigned char* aData, const IntSize& aSize, int32_t aStride, SurfaceFormat aFormat)
{
  BackendType backendType = gfxVars::ContentBackend();
  NS_ASSERTION(backendType != BackendType::NONE, "No backend.");

  if (!Factory::DoesBackendSupportDataDrawtarget(backendType)) {
    backendType = BackendType::CAIRO;
  }

  RefPtr<DrawTarget> dt = Factory::CreateDrawTargetForData(backendType,
                                                           aData, aSize,
                                                           aStride, aFormat);

  return dt.forget();
}

/* static */ BackendType
gfxPlatform::BackendTypeForName(const nsCString& aName)
{
  if (aName.EqualsLiteral("cairo"))
    return BackendType::CAIRO;
  if (aName.EqualsLiteral("skia"))
    return BackendType::SKIA;
  if (aName.EqualsLiteral("direct2d"))
    return BackendType::DIRECT2D;
  if (aName.EqualsLiteral("direct2d1.1"))
    return BackendType::DIRECT2D1_1;
  return BackendType::NONE;
}

nsresult
gfxPlatform::GetFontList(nsIAtom *aLangGroup,
                         const nsACString& aGenericFamily,
                         nsTArray<nsString>& aListOfFonts)
{
    gfxPlatformFontList::PlatformFontList()->GetFontList(aLangGroup,
                                                         aGenericFamily,
                                                         aListOfFonts);
    return NS_OK;
}

nsresult
gfxPlatform::UpdateFontList()
{
    gfxPlatformFontList::PlatformFontList()->UpdateFontList();
    return NS_OK;
}

nsresult
gfxPlatform::GetStandardFamilyName(const nsAString& aFontName,
                                   nsAString& aFamilyName)
{
    gfxPlatformFontList::PlatformFontList()->GetStandardFamilyName(aFontName,
                                                                   aFamilyName);
    return NS_OK;
}

bool
gfxPlatform::DownloadableFontsEnabled()
{
    if (mAllowDownloadableFonts == UNINITIALIZED_VALUE) {
        mAllowDownloadableFonts =
            Preferences::GetBool(GFX_DOWNLOADABLE_FONTS_ENABLED, false);
    }

    return mAllowDownloadableFonts;
}

bool
gfxPlatform::UseCmapsDuringSystemFallback()
{
    if (mFallbackUsesCmaps == UNINITIALIZED_VALUE) {
        mFallbackUsesCmaps =
            Preferences::GetBool(GFX_PREF_FALLBACK_USE_CMAPS, false);
    }

    return mFallbackUsesCmaps;
}

bool
gfxPlatform::OpenTypeSVGEnabled()
{
    if (mOpenTypeSVGEnabled == UNINITIALIZED_VALUE) {
        mOpenTypeSVGEnabled =
            Preferences::GetBool(GFX_PREF_OPENTYPE_SVG, false);
    }

    return mOpenTypeSVGEnabled > 0;
}

uint32_t
gfxPlatform::WordCacheCharLimit()
{
    if (mWordCacheCharLimit == UNINITIALIZED_VALUE) {
        mWordCacheCharLimit =
            Preferences::GetInt(GFX_PREF_WORD_CACHE_CHARLIMIT, 32);
        if (mWordCacheCharLimit < 0) {
            mWordCacheCharLimit = 32;
        }
    }

    return uint32_t(mWordCacheCharLimit);
}

uint32_t
gfxPlatform::WordCacheMaxEntries()
{
    if (mWordCacheMaxEntries == UNINITIALIZED_VALUE) {
        mWordCacheMaxEntries =
            Preferences::GetInt(GFX_PREF_WORD_CACHE_MAXENTRIES, 10000);
        if (mWordCacheMaxEntries < 0) {
            mWordCacheMaxEntries = 10000;
        }
    }

    return uint32_t(mWordCacheMaxEntries);
}

bool
gfxPlatform::UseGraphiteShaping()
{
    if (mGraphiteShapingEnabled == UNINITIALIZED_VALUE) {
        mGraphiteShapingEnabled =
            Preferences::GetBool(GFX_PREF_GRAPHITE_SHAPING, false);
    }

    return mGraphiteShapingEnabled;
}

gfxFontEntry*
gfxPlatform::LookupLocalFont(const nsAString& aFontName,
                             uint16_t aWeight,
                             int16_t aStretch,
                             uint8_t aStyle)
{
    return gfxPlatformFontList::PlatformFontList()->LookupLocalFont(aFontName,
                                                                    aWeight,
                                                                    aStretch,
                                                                    aStyle);
}

gfxFontEntry*
gfxPlatform::MakePlatformFont(const nsAString& aFontName,
                              uint16_t aWeight,
                              int16_t aStretch,
                              uint8_t aStyle,
                              const uint8_t* aFontData,
                              uint32_t aLength)
{
    return gfxPlatformFontList::PlatformFontList()->MakePlatformFont(aFontName,
                                                                     aWeight,
                                                                     aStretch,
                                                                     aStyle,
                                                                     aFontData,
                                                                     aLength);
}

mozilla::layers::DiagnosticTypes
gfxPlatform::GetLayerDiagnosticTypes()
{
  mozilla::layers::DiagnosticTypes type = DiagnosticTypes::NO_DIAGNOSTIC;
  if (gfxPrefs::DrawLayerBorders()) {
    type |= mozilla::layers::DiagnosticTypes::LAYER_BORDERS;
  }
  if (gfxPrefs::DrawTileBorders()) {
    type |= mozilla::layers::DiagnosticTypes::TILE_BORDERS;
  }
  if (gfxPrefs::DrawBigImageBorders()) {
    type |= mozilla::layers::DiagnosticTypes::BIGIMAGE_BORDERS;
  }
  if (gfxPrefs::FlashLayerBorders()) {
    type |= mozilla::layers::DiagnosticTypes::FLASH_BORDERS;
  }
  return type;
}

void
gfxPlatform::InitBackendPrefs(uint32_t aCanvasBitmask, BackendType aCanvasDefault,
                              uint32_t aContentBitmask, BackendType aContentDefault)
{
    mPreferredCanvasBackend = GetCanvasBackendPref(aCanvasBitmask);
    if (mPreferredCanvasBackend == BackendType::NONE) {
        mPreferredCanvasBackend = aCanvasDefault;
    }

    if (mPreferredCanvasBackend == BackendType::DIRECT2D1_1) {
      // Falling back to D2D 1.0 won't help us here. When D2D 1.1 DT creation
      // fails it means the surface was too big or there's something wrong with
      // the device. D2D 1.0 will encounter a similar situation.
      mFallbackCanvasBackend =
          GetCanvasBackendPref(aCanvasBitmask &
                               ~(BackendTypeBit(mPreferredCanvasBackend) | BackendTypeBit(BackendType::DIRECT2D)));
    } else {
      mFallbackCanvasBackend =
          GetCanvasBackendPref(aCanvasBitmask & ~BackendTypeBit(mPreferredCanvasBackend));
    }

    mContentBackendBitmask = aContentBitmask;
    mContentBackend = GetContentBackendPref(mContentBackendBitmask);
    if (mContentBackend == BackendType::NONE) {
        mContentBackend = aContentDefault;
        // mContentBackendBitmask is our canonical reference for supported
        // backends so we need to add the default if we are using it and
        // overriding the prefs.
        mContentBackendBitmask |= BackendTypeBit(aContentDefault);
    }

    if (XRE_IsParentProcess()) {
        gfxVars::SetContentBackend(mContentBackend);
    }
}

/* static */ BackendType
gfxPlatform::GetCanvasBackendPref(uint32_t aBackendBitmask)
{
    return GetBackendPref("gfx.canvas.azure.backends", aBackendBitmask);
}

/* static */ BackendType
gfxPlatform::GetContentBackendPref(uint32_t &aBackendBitmask)
{
    return GetBackendPref("gfx.content.azure.backends", aBackendBitmask);
}

/* static */ BackendType
gfxPlatform::GetBackendPref(const char* aBackendPrefName, uint32_t &aBackendBitmask)
{
    nsTArray<nsCString> backendList;
    nsCString prefString;
    if (NS_SUCCEEDED(Preferences::GetCString(aBackendPrefName, &prefString))) {
        ParseString(prefString, ',', backendList);
    }

    uint32_t allowedBackends = 0;
    BackendType result = BackendType::NONE;
    for (uint32_t i = 0; i < backendList.Length(); ++i) {
        BackendType type = BackendTypeForName(backendList[i]);
        if (BackendTypeBit(type) & aBackendBitmask) {
            allowedBackends |= BackendTypeBit(type);
            if (result == BackendType::NONE) {
                result = type;
            }
        }
    }

    aBackendBitmask = allowedBackends;
    return result;
}

bool
gfxPlatform::InSafeMode()
{
  static bool sSafeModeInitialized = false;
  static bool sInSafeMode = false;

  if (!sSafeModeInitialized) {
    sSafeModeInitialized = true;
    nsCOMPtr<nsIXULRuntime> xr = do_GetService("@mozilla.org/xre/runtime;1");
    if (xr) {
      xr->GetInSafeMode(&sInSafeMode);
    }
  }
  return sInSafeMode;
}

bool
gfxPlatform::OffMainThreadCompositingEnabled()
{
  return UsesOffMainThreadCompositing();
}

eCMSMode
gfxPlatform::GetCMSMode()
{
    if (!gCMSInitialized) {
        int32_t mode = gfxPrefs::CMSMode();
        if (mode >= 0 && mode < eCMSMode_AllCount) {
            gCMSMode = static_cast<eCMSMode>(mode);
        }

        bool enableV4 = gfxPrefs::CMSEnableV4();
        if (enableV4) {
            qcms_enable_iccv4();
        }
        gCMSInitialized = true;
    }
    return gCMSMode;
}

int
gfxPlatform::GetRenderingIntent()
{
  // gfxPrefs.h is using 0 as the default for the rendering
  // intent preference, based on that being the value for
  // QCMS_INTENT_DEFAULT.  Assert here to catch if that ever
  // changes and we can then figure out what to do about it.
  MOZ_ASSERT(QCMS_INTENT_DEFAULT == 0);

  /* Try to query the pref system for a rendering intent. */
  int32_t pIntent = gfxPrefs::CMSRenderingIntent();
  if ((pIntent < QCMS_INTENT_MIN) || (pIntent > QCMS_INTENT_MAX)) {
    /* If the pref is out of range, use embedded profile. */
    pIntent = -1;
  }
  return pIntent;
}

void
gfxPlatform::TransformPixel(const Color& in, Color& out, qcms_transform *transform)
{

    if (transform) {
        /* we want the bytes in RGB order */
#ifdef IS_LITTLE_ENDIAN
        /* ABGR puts the bytes in |RGBA| order on little endian */
        uint32_t packed = in.ToABGR();
        qcms_transform_data(transform,
                       (uint8_t *)&packed, (uint8_t *)&packed,
                       1);
        out = Color::FromABGR(packed);
#else
        /* ARGB puts the bytes in |ARGB| order on big endian */
        uint32_t packed = in.UnusualToARGB();
        /* add one to move past the alpha byte */
        qcms_transform_data(transform,
                       (uint8_t *)&packed + 1, (uint8_t *)&packed + 1,
                       1);
        out = Color::UnusualFromARGB(packed);
#endif
    }

    else if (&out != &in)
        out = in;
}

void
gfxPlatform::GetPlatformCMSOutputProfile(void *&mem, size_t &size)
{
    mem = nullptr;
    size = 0;
}

void
gfxPlatform::GetCMSOutputProfileData(void *&mem, size_t &size)
{
    nsAdoptingCString fname = Preferences::GetCString("gfx.color_management.display_profile");
    if (!fname.IsEmpty()) {
        qcms_data_from_path(fname, &mem, &size);
    }
    else {
        gfxPlatform::GetPlatform()->GetPlatformCMSOutputProfile(mem, size);
    }
}

void
gfxPlatform::CreateCMSOutputProfile()
{
    if (!gCMSOutputProfile) {
        /* Determine if we're using the internal override to force sRGB as
           an output profile for reftests. See Bug 452125.

           Note that we don't normally (outside of tests) set a
           default value of this preference, which means nsIPrefBranch::GetBoolPref
           will typically throw (and leave its out-param untouched).
         */
        if (Preferences::GetBool(GFX_PREF_CMS_FORCE_SRGB, false)) {
            gCMSOutputProfile = GetCMSsRGBProfile();
        }

        if (!gCMSOutputProfile) {
            void* mem = nullptr;
            size_t size = 0;

            GetCMSOutputProfileData(mem, size);
            if ((mem != nullptr) && (size > 0)) {
                gCMSOutputProfile = qcms_profile_from_memory(mem, size);
                free(mem);
            }
        }

        /* Determine if the profile looks bogus. If so, close the profile
         * and use sRGB instead. See bug 460629, */
        if (gCMSOutputProfile && qcms_profile_is_bogus(gCMSOutputProfile)) {
            NS_ASSERTION(gCMSOutputProfile != GetCMSsRGBProfile(),
                         "Builtin sRGB profile tagged as bogus!!!");
            qcms_profile_release(gCMSOutputProfile);
            gCMSOutputProfile = nullptr;
        }

        if (!gCMSOutputProfile) {
            gCMSOutputProfile = GetCMSsRGBProfile();
        }
        /* Precache the LUT16 Interpolations for the output profile. See
           bug 444661 for details. */
        qcms_profile_precache_output_transform(gCMSOutputProfile);
    }
}

qcms_profile *
gfxPlatform::GetCMSOutputProfile()
{
    return gCMSOutputProfile;
}

qcms_profile *
gfxPlatform::GetCMSsRGBProfile()
{
    if (!gCMSsRGBProfile) {

        /* Create the profile using qcms. */
        gCMSsRGBProfile = qcms_profile_sRGB();
    }
    return gCMSsRGBProfile;
}

qcms_transform *
gfxPlatform::GetCMSRGBTransform()
{
    if (!gCMSRGBTransform) {
        qcms_profile *inProfile, *outProfile;
        outProfile = GetCMSOutputProfile();
        inProfile = GetCMSsRGBProfile();

        if (!inProfile || !outProfile)
            return nullptr;

        gCMSRGBTransform = qcms_transform_create(inProfile, QCMS_DATA_RGB_8,
                                              outProfile, QCMS_DATA_RGB_8,
                                             QCMS_INTENT_PERCEPTUAL);
    }

    return gCMSRGBTransform;
}

qcms_transform *
gfxPlatform::GetCMSInverseRGBTransform()
{
    if (!gCMSInverseRGBTransform) {
        qcms_profile *inProfile, *outProfile;
        inProfile = GetCMSOutputProfile();
        outProfile = GetCMSsRGBProfile();

        if (!inProfile || !outProfile)
            return nullptr;

        gCMSInverseRGBTransform = qcms_transform_create(inProfile, QCMS_DATA_RGB_8,
                                                     outProfile, QCMS_DATA_RGB_8,
                                                     QCMS_INTENT_PERCEPTUAL);
    }

    return gCMSInverseRGBTransform;
}

qcms_transform *
gfxPlatform::GetCMSRGBATransform()
{
    if (!gCMSRGBATransform) {
        qcms_profile *inProfile, *outProfile;
        outProfile = GetCMSOutputProfile();
        inProfile = GetCMSsRGBProfile();

        if (!inProfile || !outProfile)
            return nullptr;

        gCMSRGBATransform = qcms_transform_create(inProfile, QCMS_DATA_RGBA_8,
                                               outProfile, QCMS_DATA_RGBA_8,
                                               QCMS_INTENT_PERCEPTUAL);
    }

    return gCMSRGBATransform;
}

/* Shuts down various transforms and profiles for CMS. */
static void ShutdownCMS()
{

    if (gCMSRGBTransform) {
        qcms_transform_release(gCMSRGBTransform);
        gCMSRGBTransform = nullptr;
    }
    if (gCMSInverseRGBTransform) {
        qcms_transform_release(gCMSInverseRGBTransform);
        gCMSInverseRGBTransform = nullptr;
    }
    if (gCMSRGBATransform) {
        qcms_transform_release(gCMSRGBATransform);
        gCMSRGBATransform = nullptr;
    }
    if (gCMSOutputProfile) {
        qcms_profile_release(gCMSOutputProfile);

        // handle the aliased case
        if (gCMSsRGBProfile == gCMSOutputProfile)
            gCMSsRGBProfile = nullptr;
        gCMSOutputProfile = nullptr;
    }
    if (gCMSsRGBProfile) {
        qcms_profile_release(gCMSsRGBProfile);
        gCMSsRGBProfile = nullptr;
    }

    // Reset the state variables
    gCMSMode = eCMSMode_Off;
    gCMSInitialized = false;
}

// default SetupClusterBoundaries, based on Unicode properties;
// platform subclasses may override if they wish
void
gfxPlatform::SetupClusterBoundaries(gfxTextRun *aTextRun, const char16_t *aString)
{
    if (aTextRun->GetFlags() & gfxTextRunFactory::TEXT_IS_8BIT) {
        // 8-bit text doesn't have clusters.
        // XXX is this true in all languages???
        // behdad: don't think so.  Czech for example IIRC has a
        // 'ch' grapheme.
        // jfkthame: but that's not expected to behave as a grapheme cluster
        // for selection/editing/etc.
        return;
    }

    aTextRun->SetupClusterBoundaries(0, aString, aTextRun->GetLength());
}

int32_t
gfxPlatform::GetBidiNumeralOption()
{
    if (mBidiNumeralOption == UNINITIALIZED_VALUE) {
        mBidiNumeralOption = Preferences::GetInt(BIDI_NUMERAL_PREF, 0);
    }
    return mBidiNumeralOption;
}

/* static */ void
gfxPlatform::FlushFontAndWordCaches()
{
    gfxFontCache *fontCache = gfxFontCache::GetCache();
    if (fontCache) {
        fontCache->AgeAllGenerations();
        fontCache->FlushShapedWordCaches();
    }

    gfxPlatform::PurgeSkiaFontCache();
}

void
gfxPlatform::FontsPrefsChanged(const char *aPref)
{
    NS_ASSERTION(aPref != nullptr, "null preference");
    if (!strcmp(GFX_DOWNLOADABLE_FONTS_ENABLED, aPref)) {
        mAllowDownloadableFonts = UNINITIALIZED_VALUE;
    } else if (!strcmp(GFX_PREF_FALLBACK_USE_CMAPS, aPref)) {
        mFallbackUsesCmaps = UNINITIALIZED_VALUE;
    } else if (!strcmp(GFX_PREF_WORD_CACHE_CHARLIMIT, aPref)) {
        mWordCacheCharLimit = UNINITIALIZED_VALUE;
        FlushFontAndWordCaches();
    } else if (!strcmp(GFX_PREF_WORD_CACHE_MAXENTRIES, aPref)) {
        mWordCacheMaxEntries = UNINITIALIZED_VALUE;
        FlushFontAndWordCaches();
    } else if (!strcmp(GFX_PREF_GRAPHITE_SHAPING, aPref)) {
        mGraphiteShapingEnabled = UNINITIALIZED_VALUE;
        FlushFontAndWordCaches();
    } else if (!strcmp(BIDI_NUMERAL_PREF, aPref)) {
        mBidiNumeralOption = UNINITIALIZED_VALUE;
    } else if (!strcmp(GFX_PREF_OPENTYPE_SVG, aPref)) {
        mOpenTypeSVGEnabled = UNINITIALIZED_VALUE;
        gfxFontCache::GetCache()->AgeAllGenerations();
    }
}


mozilla::LogModule*
gfxPlatform::GetLog(eGfxLog aWhichLog)
{
    // logs shared across gfx
    static LazyLogModule sFontlistLog("fontlist");
    static LazyLogModule sFontInitLog("fontinit");
    static LazyLogModule sTextrunLog("textrun");
    static LazyLogModule sTextrunuiLog("textrunui");
    static LazyLogModule sCmapDataLog("cmapdata");
    static LazyLogModule sTextPerfLog("textperf");

    switch (aWhichLog) {
    case eGfxLog_fontlist:
        return sFontlistLog;
    case eGfxLog_fontinit:
        return sFontInitLog;
    case eGfxLog_textrun:
        return sTextrunLog;
    case eGfxLog_textrunui:
        return sTextrunuiLog;
    case eGfxLog_cmapdata:
        return sCmapDataLog;
    case eGfxLog_textperf:
        return sTextPerfLog;
    }

    MOZ_ASSERT_UNREACHABLE("Unexpected log type");
    return nullptr;
}

mozilla::gfx::SurfaceFormat
gfxPlatform::Optimal2DFormatForContent(gfxContentType aContent)
{
  switch (aContent) {
  case gfxContentType::COLOR:
    switch (GetOffscreenFormat()) {
    case SurfaceFormat::A8R8G8B8_UINT32:
      return mozilla::gfx::SurfaceFormat::B8G8R8A8;
    case SurfaceFormat::X8R8G8B8_UINT32:
      return mozilla::gfx::SurfaceFormat::B8G8R8X8;
    case SurfaceFormat::R5G6B5_UINT16:
      return mozilla::gfx::SurfaceFormat::R5G6B5_UINT16;
    default:
      NS_NOTREACHED("unknown gfxImageFormat for gfxContentType::COLOR");
      return mozilla::gfx::SurfaceFormat::B8G8R8A8;
    }
  case gfxContentType::ALPHA:
    return mozilla::gfx::SurfaceFormat::A8;
  case gfxContentType::COLOR_ALPHA:
    return mozilla::gfx::SurfaceFormat::B8G8R8A8;
  default:
    NS_NOTREACHED("unknown gfxContentType");
    return mozilla::gfx::SurfaceFormat::B8G8R8A8;
  }
}

gfxImageFormat
gfxPlatform::OptimalFormatForContent(gfxContentType aContent)
{
  switch (aContent) {
  case gfxContentType::COLOR:
    return GetOffscreenFormat();
  case gfxContentType::ALPHA:
    return SurfaceFormat::A8;
  case gfxContentType::COLOR_ALPHA:
    return SurfaceFormat::A8R8G8B8_UINT32;
  default:
    NS_NOTREACHED("unknown gfxContentType");
    return SurfaceFormat::A8R8G8B8_UINT32;
  }
}

/**
 * There are a number of layers acceleration (or layers in general) preferences
 * that should be consistent for the lifetime of the application (bug 840967).
 * As such, we will evaluate them all as soon as one of them is evaluated
 * and remember the values.  Changing these preferences during the run will
 * not have any effect until we restart.
 */
static mozilla::Atomic<bool> sLayersSupportsHardwareVideoDecoding(false);
static bool sLayersHardwareVideoDecodingFailed = false;
static bool sBufferRotationCheckPref = true;

static mozilla::Atomic<bool> sLayersAccelerationPrefsInitialized(false);

void VideoDecodingFailedChangedCallback(const char* aPref, void*)
{
  sLayersHardwareVideoDecodingFailed = Preferences::GetBool(aPref, false);
  gfxPlatform::GetPlatform()->UpdateCanUseHardwareVideoDecoding();
}

void
gfxPlatform::UpdateCanUseHardwareVideoDecoding()
{
  if (XRE_IsParentProcess()) {
    gfxVars::SetCanUseHardwareVideoDecoding(CanUseHardwareVideoDecoding());
  }
}

void
gfxPlatform::InitAcceleration()
{
  if (sLayersAccelerationPrefsInitialized) {
    return;
  }

  InitCompositorAccelerationPrefs();

  // If this is called for the first time on a non-main thread, we're screwed.
  // At the moment there's no explicit guarantee that the main thread calls
  // this before the compositor thread, but let's at least make the assumption
  // explicit.
  MOZ_ASSERT(NS_IsMainThread(), "can only initialize prefs on the main thread");

  gfxPrefs::GetSingleton();

  if (XRE_IsParentProcess()) {
    gfxVars::SetBrowserTabsRemoteAutostart(BrowserTabsRemoteAutostart());
    gfxVars::SetOffscreenFormat(GetOffscreenFormat());
    gfxVars::SetRequiresAcceleratedGLContextForCompositorOGL(
              RequiresAcceleratedGLContextForCompositorOGL());
  }

  nsCOMPtr<nsIGfxInfo> gfxInfo = services::GetGfxInfo();
  nsCString discardFailureId;
  int32_t status;

  if (Preferences::GetBool("media.hardware-video-decoding.enabled", false) &&
#ifdef XP_WIN
    Preferences::GetBool("media.windows-media-foundation.use-dxva", true) &&
#endif
      NS_SUCCEEDED(gfxInfo->GetFeatureStatus(nsIGfxInfo::FEATURE_HARDWARE_VIDEO_DECODING,
                                               discardFailureId, &status))) {
      if (status == nsIGfxInfo::FEATURE_STATUS_OK || gfxPrefs::HardwareVideoDecodingForceEnabled()) {
         sLayersSupportsHardwareVideoDecoding = true;
    }
  }

  sLayersAccelerationPrefsInitialized = true;

  if (XRE_IsParentProcess()) {
    Preferences::RegisterCallbackAndCall(VideoDecodingFailedChangedCallback,
                                         "media.hardware-video-decoding.failed",
                                         nullptr,
                                         Preferences::ExactMatch);
    InitGPUProcessPrefs();
  }
}

void
gfxPlatform::InitGPUProcessPrefs()
{
  // We want to hide this from about:support, so only set a default if the
  // pref is known to be true.
  if (!gfxPrefs::GPUProcessDevEnabled() && !gfxPrefs::GPUProcessDevForceEnabled()) {
    return;
  }

  FeatureState& gpuProc = gfxConfig::GetFeature(Feature::GPU_PROCESS);

  gpuProc.SetDefaultFromPref(
    gfxPrefs::GetGPUProcessDevEnabledPrefName(),
    true,
    gfxPrefs::GetGPUProcessDevEnabledPrefDefault());

  if (gfxPrefs::GPUProcessDevForceEnabled()) {
    gpuProc.UserForceEnable("User force-enabled via pref");
  }

  // We require E10S - otherwise, there is very little benefit to the GPU
  // process, since the UI process must still use acceleration for
  // performance.
  if (!BrowserTabsRemoteAutostart()) {
    gpuProc.ForceDisable(
      FeatureStatus::Unavailable,
      "Multi-process mode is not enabled",
      NS_LITERAL_CSTRING("FEATURE_FAILURE_NO_E10S"));
    return;
  }
  if (InSafeMode()) {
    gpuProc.ForceDisable(
      FeatureStatus::Blocked,
      "Safe-mode is enabled",
      NS_LITERAL_CSTRING("FEATURE_FAILURE_SAFE_MODE"));
    return;
  }
  if (gfxPrefs::LayerScopeEnabled()) {
    gpuProc.ForceDisable(
      FeatureStatus::Blocked,
      "LayerScope does not work in the GPU process",
      NS_LITERAL_CSTRING("FEATURE_FAILURE_LAYERSCOPE"));
    return;
  }
}

void
gfxPlatform::InitCompositorAccelerationPrefs()
{
  const char *acceleratedEnv = PR_GetEnv("MOZ_ACCELERATED");

  FeatureState& feature = gfxConfig::GetFeature(Feature::HW_COMPOSITING);

  // Base value - does the platform allow acceleration?
  if (feature.SetDefault(AccelerateLayersByDefault(),
                         FeatureStatus::Blocked,
                         "Acceleration blocked by platform"))
  {
    if (gfxPrefs::LayersAccelerationDisabledDoNotUseDirectly()) {
      feature.UserDisable("Disabled by pref",
                          NS_LITERAL_CSTRING("FEATURE_FAILURE_COMP_PREF"));
    } else if (acceleratedEnv && *acceleratedEnv == '0') {
      feature.UserDisable("Disabled by envvar",
                          NS_LITERAL_CSTRING("FEATURE_FAILURE_COMP_ENV"));
    }
  } else {
    if (acceleratedEnv && *acceleratedEnv == '1') {
      feature.UserEnable("Enabled by envvar");
    }
  }

  // This has specific meaning elsewhere, so we always record it.
  if (gfxPrefs::LayersAccelerationForceEnabledDoNotUseDirectly()) {
    feature.UserForceEnable("Force-enabled by pref");
  }

  // Safe mode trumps everything.
  if (InSafeMode()) {
    feature.ForceDisable(FeatureStatus::Blocked, "Acceleration blocked by safe-mode",
                         NS_LITERAL_CSTRING("FEATURE_FAILURE_COMP_SAFEMODE"));
  }
}

bool
gfxPlatform::CanUseHardwareVideoDecoding()
{
  // this function is called from the compositor thread, so it is not
  // safe to init the prefs etc. from here.
  MOZ_ASSERT(sLayersAccelerationPrefsInitialized);
  return sLayersSupportsHardwareVideoDecoding && !sLayersHardwareVideoDecodingFailed;
}

bool
gfxPlatform::AccelerateLayersByDefault()
{
#if defined(MOZ_GL_PROVIDER) || defined(MOZ_WIDGET_UIKIT)
  return true;
#else
  return false;
#endif
}

bool
gfxPlatform::BufferRotationEnabled()
{
  MutexAutoLock autoLock(*gGfxPlatformPrefsLock);

  return sBufferRotationCheckPref && gfxPrefs::BufferRotationEnabled();
}

void
gfxPlatform::DisableBufferRotation()
{
  MutexAutoLock autoLock(*gGfxPlatformPrefsLock);

  sBufferRotationCheckPref = false;
}

already_AddRefed<ScaledFont>
gfxPlatform::GetScaledFontForFontWithCairoSkia(DrawTarget* aTarget, gfxFont* aFont)
{
    NativeFont nativeFont;
    if (aTarget->GetBackendType() == BackendType::CAIRO || aTarget->GetBackendType() == BackendType::SKIA) {
        nativeFont.mType = NativeFontType::CAIRO_FONT_FACE;
        nativeFont.mFont = aFont->GetCairoScaledFont();
        return Factory::CreateScaledFontForNativeFont(nativeFont, aFont->GetAdjustedSize());
    }

    return nullptr;
}

/* static */ bool
gfxPlatform::UsesOffMainThreadCompositing()
{
  if (XRE_GetProcessType() == GeckoProcessType_GPU) {
    return true;
  }

  static bool firstTime = true;
  static bool result = false;

  if (firstTime) {
    MOZ_ASSERT(sLayersAccelerationPrefsInitialized);
    result =
      gfxVars::BrowserTabsRemoteAutostart() ||
      !gfxPrefs::LayersOffMainThreadCompositionForceDisabled();
#if defined(MOZ_WIDGET_GTK)
    // Linux users who chose OpenGL are being grandfathered in to OMTC
    result |= gfxPrefs::LayersAccelerationForceEnabledDoNotUseDirectly();

#endif
    firstTime = false;
  }

  return result;
}

/***
 * The preference "layout.frame_rate" has 3 meanings depending on the value:
 *
 * -1 = Auto (default), use hardware vsync or software vsync @ 60 hz if hw vsync fails.
 *  0 = ASAP mode - used during talos testing.
 *  X = Software vsync at a rate of X times per second.
 */
already_AddRefed<mozilla::gfx::VsyncSource>
gfxPlatform::CreateHardwareVsyncSource()
{
  RefPtr<mozilla::gfx::VsyncSource> softwareVsync = new SoftwareVsyncSource();
  return softwareVsync.forget();
}

/* static */ bool
gfxPlatform::IsInLayoutAsapMode()
{
  // There are 2 modes of ASAP mode.
  // 1 is that the refresh driver and compositor are in lock step
  // the second is that the compositor goes ASAP and the refresh driver
  // goes at whatever the configurated rate is. This only checks the version
  // talos uses, which is the refresh driver and compositor are in lockstep.
  return gfxPrefs::LayoutFrameRate() == 0;
}

/* static */ bool
gfxPlatform::ForceSoftwareVsync()
{
  return gfxPrefs::LayoutFrameRate() > 0;
}

/* static */ int
gfxPlatform::GetSoftwareVsyncRate()
{
  int preferenceRate = gfxPrefs::LayoutFrameRate();
  if (preferenceRate <= 0) {
    return gfxPlatform::GetDefaultFrameRate();
  }
  return preferenceRate;
}

/* static */ int
gfxPlatform::GetDefaultFrameRate()
{
  return 60;
}

void
gfxPlatform::GetApzSupportInfo(mozilla::widget::InfoObject& aObj)
{
  if (!gfxPlatform::AsyncPanZoomEnabled()) {
    return;
  }

  if (SupportsApzWheelInput()) {
    aObj.DefineProperty("ApzWheelInput", 1);
  }

  if (SupportsApzTouchInput()) {
    aObj.DefineProperty("ApzTouchInput", 1);
  }

  if (SupportsApzDragInput()) {
    aObj.DefineProperty("ApzDragInput", 1);
  }
}

void
gfxPlatform::GetTilesSupportInfo(mozilla::widget::InfoObject& aObj)
{
  if (!gfxPrefs::LayersTilesEnabled()) {
    return;
  }

  IntSize tileSize = gfxVars::TileSize();
  aObj.DefineProperty("TileHeight", tileSize.height);
  aObj.DefineProperty("TileWidth", tileSize.width);
}

/*static*/ bool
gfxPlatform::AsyncPanZoomEnabled()
{
#if !defined(MOZ_B2G) && !defined(MOZ_WIDGET_ANDROID) && !defined(MOZ_WIDGET_UIKIT)
  // For XUL applications (everything but B2G on mobile and desktop, and
  // Firefox on Android) we only want to use APZ when E10S is enabled. If
  // we ever get input events off the main thread we can consider relaxing
  // this requirement.
  if (!BrowserTabsRemoteAutostart()) {
    return false;
  }
#endif
#ifdef MOZ_WIDGET_ANDROID
  return true;
#else
  return gfxPrefs::AsyncPanZoomEnabledDoNotUseDirectly();
#endif
}

/*static*/ bool
gfxPlatform::PerfWarnings()
{
  return gfxPrefs::PerfWarnings();
}

void
gfxPlatform::GetAcceleratedCompositorBackends(nsTArray<LayersBackend>& aBackends)
{
  if (gfxConfig::IsEnabled(Feature::OPENGL_COMPOSITING)) {
    aBackends.AppendElement(LayersBackend::LAYERS_OPENGL);
  }
  else {
    static int tell_me_once = 0;
    if (!tell_me_once) {
      NS_WARNING("OpenGL-accelerated layers are not supported on this system");
      tell_me_once = 1;
    }
#ifdef MOZ_WIDGET_ANDROID
    NS_RUNTIMEABORT("OpenGL-accelerated layers are a hard requirement on this platform. "
                    "Cannot continue without support for them");
#endif
  }
}

void
gfxPlatform::GetCompositorBackends(bool useAcceleration, nsTArray<mozilla::layers::LayersBackend>& aBackends)
{
  if (useAcceleration) {
    GetAcceleratedCompositorBackends(aBackends);
  }
  aBackends.AppendElement(LayersBackend::LAYERS_BASIC);
}

void
gfxPlatform::NotifyCompositorCreated(LayersBackend aBackend)
{
  if (mCompositorBackend == aBackend) {
    return;
  }

  if (mCompositorBackend != LayersBackend::LAYERS_NONE) {
    gfxCriticalNote << "Compositors might be mixed ("
      << int(mCompositorBackend) << "," << int(aBackend) << ")";
  }

  // Set the backend before we notify so it's available immediately.
  mCompositorBackend = aBackend;

  // Notify that we created a compositor, so telemetry can update.
  NS_DispatchToMainThread(NS_NewRunnableFunction([] {
    if (nsCOMPtr<nsIObserverService> obsvc = services::GetObserverService()) {
      obsvc->NotifyObservers(nullptr, "compositor:created", nullptr);
    }
  }));
}

void
gfxPlatform::FetchAndImportContentDeviceData()
{
  MOZ_ASSERT(XRE_IsContentProcess());

  mozilla::dom::ContentChild* cc = mozilla::dom::ContentChild::GetSingleton();

  mozilla::gfx::ContentDeviceData data;
  cc->SendGetGraphicsDeviceInitData(&data);

  ImportContentDeviceData(data);
}

void
gfxPlatform::ImportContentDeviceData(const mozilla::gfx::ContentDeviceData& aData)
{
  MOZ_ASSERT(XRE_IsContentProcess());

  const DevicePrefs& prefs = aData.prefs();
  gfxConfig::Inherit(Feature::HW_COMPOSITING, prefs.hwCompositing());
  gfxConfig::Inherit(Feature::OPENGL_COMPOSITING, prefs.oglCompositing());
}

void
gfxPlatform::BuildContentDeviceData(mozilla::gfx::ContentDeviceData* aOut)
{
  MOZ_ASSERT(XRE_IsParentProcess());

  // Make sure our settings are synchronized from the GPU process.
  GPUProcessManager::Get()->EnsureGPUReady();

  aOut->prefs().hwCompositing() = gfxConfig::GetValue(Feature::HW_COMPOSITING);
  aOut->prefs().oglCompositing() = gfxConfig::GetValue(Feature::OPENGL_COMPOSITING);
}

void
gfxPlatform::ImportGPUDeviceData(const mozilla::gfx::GPUDeviceData& aData)
{
  MOZ_ASSERT(XRE_IsParentProcess());

  gfxConfig::ImportChange(Feature::OPENGL_COMPOSITING, aData.oglCompositing());
}

bool
gfxPlatform::SupportsApzDragInput() const
{
  return gfxPrefs::APZDragEnabled();
}

void
gfxPlatform::BumpDeviceCounter()
{
  mDeviceCounter++;
}

void
gfxPlatform::InitOpenGLConfig()
{
  #ifdef XP_WIN
  // Don't enable by default on Windows, since it could show up in about:support even
  // though it'll never get used. Only attempt if user enables the pref
  if (!Preferences::GetBool("layers.prefer-opengl")){
    return;
  }
  #endif

  FeatureState& openGLFeature = gfxConfig::GetFeature(Feature::OPENGL_COMPOSITING);

  // Check to see hw comp supported
  if (!gfxConfig::IsEnabled(Feature::HW_COMPOSITING)) {
    openGLFeature.DisableByDefault(FeatureStatus::Unavailable, "Hardware compositing is disabled",
                           NS_LITERAL_CSTRING("FEATURE_FAILURE_OPENGL_NEED_HWCOMP"));
    return;
  }

  #ifdef XP_WIN
  openGLFeature.SetDefaultFromPref(
    gfxPrefs::GetLayersPreferOpenGLPrefName(),
    true,
    gfxPrefs::GetLayersPreferOpenGLPrefDefault());
  #else
    openGLFeature.EnableByDefault();
  #endif

  // When layers acceleration is force-enabled, enable it even for blacklisted
  // devices.
  if (gfxPrefs::LayersAccelerationForceEnabledDoNotUseDirectly()) {
    openGLFeature.UserForceEnable("Force-enabled by pref");
    return;
  }

  nsCString message;
  nsCString failureId;
  if (!IsGfxInfoStatusOkay(nsIGfxInfo::FEATURE_OPENGL_LAYERS, &message, failureId)) {
    openGLFeature.Disable(FeatureStatus::Blacklisted, message.get(), failureId);
  }
}

bool
gfxPlatform::IsGfxInfoStatusOkay(int32_t aFeature, nsCString* aOutMessage, nsCString& aFailureId)
{
  nsCOMPtr<nsIGfxInfo> gfxInfo = services::GetGfxInfo();
  if (!gfxInfo) {
    return true;
  }

  int32_t status;
  if (NS_SUCCEEDED(gfxInfo->GetFeatureStatus(aFeature, aFailureId, &status)) &&
      status != nsIGfxInfo::FEATURE_STATUS_OK)
  {
    aOutMessage->AssignLiteral("#BLOCKLIST_");
    aOutMessage->AppendASCII(aFailureId.get());
    return false;
  }

  return true;
}<|MERGE_RESOLUTION|>--- conflicted
+++ resolved
@@ -44,13 +44,8 @@
 #include "gfxQuartzSurface.h"
 #elif defined(MOZ_WIDGET_GTK)
 #include "gfxPlatformGtk.h"
-<<<<<<< HEAD
-#elif defined(MOZ_WIDGET_QT)
-#include "gfxQtPlatform.h"
 #elif defined(XP_OS2)
 #include "gfxOS2Platform.h"
-=======
->>>>>>> 628bf1da
 #elif defined(ANDROID)
 #include "gfxAndroidPlatform.h"
 #endif
@@ -689,13 +684,8 @@
     gPlatform = new gfxPlatformMac;
 #elif defined(MOZ_WIDGET_GTK)
     gPlatform = new gfxPlatformGtk;
-<<<<<<< HEAD
-#elif defined(MOZ_WIDGET_QT)
-    gPlatform = new gfxQtPlatform;
 #elif defined(XP_OS2)
     gPlatform = new gfxOS2Platform;
-=======
->>>>>>> 628bf1da
 #elif defined(ANDROID)
     gPlatform = new gfxAndroidPlatform;
 #else
@@ -737,13 +727,8 @@
     bool usePlatformFontList = true;
 #if defined(MOZ_WIDGET_GTK)
     usePlatformFontList = gfxPlatformGtk::UseFcFontList();
-<<<<<<< HEAD
 #elif defined(XP_OS2)
     usePlatformFontList = gfxOS2Platform::UseFcFontList();
-#elif defined(MOZ_WIDGET_QT)
-    usePlatformFontList = false;
-=======
->>>>>>> 628bf1da
 #endif
 
     if (usePlatformFontList) {
