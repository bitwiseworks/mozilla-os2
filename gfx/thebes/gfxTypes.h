--- conflicted
+++ resolved
@@ -97,11 +97,7 @@
   XML,
   Skia,
   Subsurface,
-<<<<<<< HEAD
-  D2D,
   Os2Printing,
-=======
->>>>>>> 00eb1a28
   Max
 };
 
