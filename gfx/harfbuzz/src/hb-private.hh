--- conflicted
+++ resolved
@@ -87,7 +87,7 @@
 #endif
 
 #ifndef HB_INTERNAL
-# if !defined(__MINGW32__) && !defined(__CYGWIN__)
+# if !defined(__MINGW32__) && !defined(__CYGWIN__) && !defined(__OS2__)
 #  define HB_INTERNAL __attribute__((__visibility__("hidden")))
 # else
 #  define HB_INTERNAL
@@ -254,75 +254,10 @@
 
 /* Misc */
 
-<<<<<<< HEAD
-
-#if defined(__GNUC__) && (__GNUC__ > 2) && defined(__OPTIMIZE__)
-#define _HB_BOOLEAN_EXPR(expr) ((expr) ? 1 : 0)
-#define likely(expr) (__builtin_expect (_HB_BOOLEAN_EXPR(expr), 1))
-#define unlikely(expr) (__builtin_expect (_HB_BOOLEAN_EXPR(expr), 0))
-#else
-#define likely(expr) (expr)
-#define unlikely(expr) (expr)
-#endif
-
-#ifndef __GNUC__
-#undef __attribute__
-#define __attribute__(x)
-#endif
-
-#if __GNUC__ >= 3
-#define HB_PURE_FUNC	__attribute__((pure))
-#define HB_CONST_FUNC	__attribute__((const))
-#define HB_PRINTF_FUNC(format_idx, arg_idx) __attribute__((__format__ (__printf__, format_idx, arg_idx)))
-#else
-#define HB_PURE_FUNC
-#define HB_CONST_FUNC
-#define HB_PRINTF_FUNC(format_idx, arg_idx)
-#endif
-#if __GNUC__ >= 4
-#define HB_UNUSED	__attribute__((unused))
-#else
-#define HB_UNUSED
-#endif
-
-#ifndef HB_INTERNAL
-# if !defined(__MINGW32__) && !defined(__OS2__)
-#  define HB_INTERNAL __attribute__((__visibility__("hidden")))
-# else
-#  define HB_INTERNAL
-# endif
-#endif
-
-
-#if (defined(__WIN32__) && !defined(__WINE__)) || defined(_MSC_VER)
-#define snprintf _snprintf
-#endif
-
-#ifdef _MSC_VER
-#undef inline
-#define inline __inline
-#endif
-
-#ifdef __STRICT_ANSI__
-#undef inline
-#define inline __inline__
-#endif
-
-
-#if __GNUC__ >= 3
-#define HB_FUNC __PRETTY_FUNCTION__
-#elif defined(_MSC_VER)
-#define HB_FUNC __FUNCSIG__
-#else
-#define HB_FUNC __func__
-#endif
-
-=======
 /* Void! */
 struct _hb_void_t {};
 typedef const _hb_void_t &hb_void_t;
 #define HB_VOID (* (const _hb_void_t *) NULL)
->>>>>>> 8112532f
 
 /* Return the number of 1 bits in mask. */
 static inline HB_CONST_FUNC unsigned int
