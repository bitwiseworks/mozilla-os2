--- conflicted
+++ resolved
@@ -43,15 +43,12 @@
 #include "gfxPSSurface.h"
 #elif XP_WIN
 #include "gfxWindowsSurface.h"
-<<<<<<< HEAD
 #elif defined(XP_OS2)
 #define INCL_WIN
 #include <os2.h>
 #include "gfxPDFSurface.h"
 #include "gfxPSSurface.h"
 #include "gfxOS2Surface.h"
-=======
->>>>>>> 10857939
 #elif XP_MACOSX
 #include "gfxQuartzSurface.h"
 #endif
@@ -329,10 +326,9 @@
             break;
         }
 #endif
-<<<<<<< HEAD
 #ifdef XP_OS2
-        case gfxASurface::SurfaceTypeOS2:
-        case gfxASurface::SurfaceTypeOS2Printing: {
+        case gfxSurfaceType::OS2:
+        case gfxSurfaceType::OS2Printing: {
             // Setting |dpi| to the screen res, then scaling up to the
             // printer's actual res results in widgets (such as buttons)
             // that are properly sized in the print output.  It also
@@ -353,8 +349,6 @@
             break;
         }
 #endif
-=======
->>>>>>> 10857939
         default:
             NS_NOTREACHED("Unexpected printing surface type");
             break;
@@ -694,13 +688,8 @@
         break;
 #endif
 
-<<<<<<< HEAD
 #if defined (MOZ_WIDGET_GTK) || defined (XP_OS2)
-    case gfxASurface::SurfaceTypePS:
-=======
-#ifdef MOZ_WIDGET_GTK
     case gfxSurfaceType::PS:
->>>>>>> 10857939
         inPoints = true;
         size = reinterpret_cast<gfxPSSurface*>(mPrintingSurface.get())->GetSize();
         break;
@@ -730,10 +719,9 @@
         }
 #endif
 
-<<<<<<< HEAD
 #ifdef XP_OS2
-    case gfxASurface::SurfaceTypeOS2:
-    case gfxASurface::SurfaceTypeOS2Printing:
+    case gfxSurfaceType::OS2:
+    case gfxSurfaceType::OS2Printing:
         {
             inPoints = false;
             size = reinterpret_cast<gfxOS2Surface*>(mPrintingSurface.get())->GetSize();
@@ -746,8 +734,6 @@
             break;
         }
 #endif
-=======
->>>>>>> 10857939
     default:
         NS_ERROR("trying to print to unknown surface type");
     }
