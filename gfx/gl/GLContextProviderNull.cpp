--- conflicted
+++ resolved
@@ -22,10 +22,6 @@
     return nullptr;
 }
 
-<<<<<<< HEAD
-GLContext *
-GLContextProviderNull::GetGlobalContext(const ContextFlags)
-=======
 SharedTextureHandle
 GLContextProviderNull::CreateSharedHandle(GLContext::SharedTextureShareType shareType,
                                           void* buffer,
@@ -43,7 +39,6 @@
 
 GLContext*
 GLContextProviderNull::GetGlobalContext(ContextFlags)
->>>>>>> d6455a3c
 {
     return nullptr;
 }
