--- conflicted
+++ resolved
@@ -14,111 +14,6 @@
 LIBXUL_LIBRARY	= 1
 MOZILLA_INTERNAL_API = 1
 
-<<<<<<< HEAD
-
-CPPSRCS		= \
-		nsArray.cpp \
-		nsAtomTable.cpp \
-		nsAtomService.cpp \
-		nsByteBuffer.cpp \
-		nsCRT.cpp \
-		nsFixedSizeAllocator.cpp \
-		nsHashPropertyBag.cpp \
-		nsHashtable.cpp \
-		nsINIParserImpl.cpp \
-		nsObserverList.cpp \
-		nsObserverService.cpp \
-		nsProperties.cpp \
-		nsPersistentProperties.cpp \
-		nsStaticNameTable.cpp \
-		nsStringEnumerator.cpp \
-		nsSupportsArray.cpp \
-		nsSupportsArrayEnumerator.cpp \
-		nsSupportsPrimitives.cpp \
-		nsUnicharBuffer.cpp \
-		nsVariant.cpp \
-		$(NULL)
-
-ifdef HAVE_CLOCK_MONOTONIC
-CPPSRCS += TimeStamp_posix.cpp
-else ifeq ($(OS_ARCH),Darwin)
-CPPSRCS += TimeStamp_darwin.cpp
-else ifeq ($(OS_ARCH),WINNT)
-CPPSRCS += TimeStamp_windows.cpp
-else
-CPPSRCS += TimeStamp.cpp
-endif
-
-EXPORTS_NAMESPACES = mozilla
-
-EXPORTS_mozilla = \
-  CharTokenizer.h \
-  TimeStamp.h \
-  StringBuilder.h \
-  $(NULL)
-
-EXPORTS		= \
-		nsAtomService.h \
-		nsCheapSets.h \
-		nsCppSharedAllocator.h \
-		nsCRT.h \
-		nsExpirationTracker.h \
-		nsFixedSizeAllocator.h \
-		nsHashtable.h \
-		nsIByteBuffer.h \
-		nsIUnicharBuffer.h \
-		nsMathUtils.h \
-		nsObserverList.h \
-		nsObserverService.h \
-		nsStaticNameTable.h \
-		nsStaticAtom.h \
-		nsSupportsArray.h \
-		nsSupportsPrimitives.h \
-		nsVariant.h \
-		nsStringEnumerator.h \
-		nsHashPropertyBag.h \
-		nsWhitespaceTokenizer.h \
-		nsCharSeparatedTokenizer.h \
-		$(NULL)			
-
-XPIDLSRCS	= \
-		nsIAtom.idl \
-		nsIAtomService.idl \
-		nsICollection.idl \
-		nsIEnumerator.idl \
-		nsIINIParser.idl \
-		nsIPersistentProperties2.idl \
-		nsIProperty.idl \
-		nsIPropertyBag.idl \
-		nsIPropertyBag2.idl \
-		nsIWritablePropertyBag.idl \
-		nsIWritablePropertyBag2.idl \
-		nsIVariant.idl \
-		nsISerializable.idl \
-		nsIStringEnumerator.idl \
-		nsISupportsArray.idl \
-		nsISupportsIterators.idl \
-		$(NULL)
-
-SDK_XPIDLSRCS   = \
-		nsIArray.idl               \
-		nsIHashable.idl            \
-		nsIMutableArray.idl        \
-		nsIObserverService.idl	   \
-		nsIObserver.idl		   \
-		nsIProperties.idl          \
-		nsISimpleEnumerator.idl	   \
-		nsISupportsPrimitives.idl  \
-		$(NULL)
-
-ifeq ($(OS_ARCH),WINNT)
-CPPSRCS += nsWindowsRegKey.cpp
-XPIDLSRCS += nsIWindowsRegKey.idl
-EXPORTS += nsWindowsRegKey.h
-endif
-
-=======
->>>>>>> d6455a3c
 EXTRA_COMPONENTS = \
   nsINIProcessor.js \
   nsINIProcessor.manifest \
