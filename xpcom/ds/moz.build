# -*- Mode: python; c-basic-offset: 4; indent-tabs-mode: nil; tab-width: 40 -*-
# vim: set filetype=python:
# This Source Code Form is subject to the terms of the Mozilla Public
# License, v. 2.0. If a copy of the MPL was not distributed with this
# file, You can obtain one at http://mozilla.org/MPL/2.0/.

XPIDL_SOURCES += [
    'nsIArray.idl',
    'nsIAtom.idl',
    'nsIAtomService.idl',
    'nsICollection.idl',
    'nsIEnumerator.idl',
    'nsIHashable.idl',
    'nsIINIParser.idl',
    'nsIMutableArray.idl',
    'nsIObserver.idl',
    'nsIObserverService.idl',
    'nsIPersistentProperties2.idl',
    'nsIProperties.idl',
    'nsIProperty.idl',
    'nsIPropertyBag.idl',
    'nsIPropertyBag2.idl',
    'nsISerializable.idl',
    'nsISimpleEnumerator.idl',
    'nsIStringEnumerator.idl',
    'nsISupportsArray.idl',
    'nsISupportsIterators.idl',
    'nsISupportsPrimitives.idl',
    'nsIVariant.idl',
    'nsIWritablePropertyBag.idl',
    'nsIWritablePropertyBag2.idl',
]

if CONFIG['OS_ARCH'] == 'WINNT':
    XPIDL_SOURCES += [
        'nsIWindowsRegKey.idl',
    ]
    EXPORTS += ['nsWindowsRegKey.h']
    EXPORTS.mozilla += ['TimeStamp_windows.h']
    SOURCES += [
        'nsWindowsRegKey.cpp'
    ]

XPIDL_MODULE = 'xpcom_ds'

EXPORTS += [
    'nsArray.h',
    'nsAtomService.h',
    'nsCharSeparatedTokenizer.h',
    'nsCheapSets.h',
    'nsCRT.h',
    'nsExpirationTracker.h',
    'nsHashPropertyBag.h',
    'nsHashtable.h',
    'nsMathUtils.h',
    'nsStaticAtom.h',
    'nsStaticNameTable.h',
    'nsStringEnumerator.h',
    'nsSupportsArray.h',
    'nsSupportsPrimitives.h',
    'nsVariant.h',
    'nsWhitespaceTokenizer.h',
]

EXPORTS.mozilla += [
    'CharTokenizer.h',
    'StringBuilder.h',
    'TimeStamp.h',
]

UNIFIED_SOURCES += [
    'nsArray.cpp',
    'nsAtomService.cpp',
    'nsAtomTable.cpp',
    'nsCRT.cpp',
    'nsHashPropertyBag.cpp',
    'nsHashtable.cpp',
    'nsINIParserImpl.cpp',
    'nsObserverList.cpp',
    'nsObserverService.cpp',
    'nsProperties.cpp',
    'nsStringEnumerator.cpp',
    'nsSupportsArray.cpp',
    'nsSupportsArrayEnumerator.cpp',
    'nsSupportsPrimitives.cpp',
    'nsVariant.cpp',
    'TimeStamp.cpp',
]

# These two files cannot be built in unified mode because they use the
# PL_ARENA_CONST_ALIGN_MASK macro with plarena.h.
SOURCES += [
    'nsPersistentProperties.cpp',
    'nsStaticNameTable.cpp',
]

if CONFIG['OS_ARCH'] == 'WINNT':
    SOURCES += [
        'TimeStamp_windows.cpp',
    ]
elif CONFIG['HAVE_CLOCK_MONOTONIC']:
    SOURCES += [
        'TimeStamp_posix.cpp',
    ]
elif CONFIG['OS_ARCH'] == 'Darwin':
    SOURCES += [
        'TimeStamp_darwin.cpp',
    ]
<<<<<<< HEAD
elif CONFIG['OS_ARCH'] == 'WINNT':
    CPP_SOURCES += [
        'TimeStamp_windows.cpp',
    ]
elif CONFIG['OS_ARCH'] == 'OS2':
    CPP_SOURCES += [
        'TimeStamp_os2.cpp',
    ]
else:
=======
elif CONFIG['COMPILE_ENVIRONMENT']:
>>>>>>> 10857939
    error('No TimeStamp implementation on this platform.  Build will not succeed')

EXTRA_COMPONENTS += [
    'nsINIProcessor.js',
    'nsINIProcessor.manifest',
]

FAIL_ON_WARNINGS = True

MSVC_ENABLE_PGO = True

LOCAL_INCLUDES += [
    '../io',
]

FINAL_LIBRARY = 'xpcom_core'<|MERGE_RESOLUTION|>--- conflicted
+++ resolved
@@ -106,19 +106,11 @@
     SOURCES += [
         'TimeStamp_darwin.cpp',
     ]
-<<<<<<< HEAD
-elif CONFIG['OS_ARCH'] == 'WINNT':
-    CPP_SOURCES += [
-        'TimeStamp_windows.cpp',
-    ]
 elif CONFIG['OS_ARCH'] == 'OS2':
-    CPP_SOURCES += [
+    SOURCES += [
         'TimeStamp_os2.cpp',
     ]
-else:
-=======
 elif CONFIG['COMPILE_ENVIRONMENT']:
->>>>>>> 10857939
     error('No TimeStamp implementation on this platform.  Build will not succeed')
 
 EXTRA_COMPONENTS += [
