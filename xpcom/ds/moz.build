--- conflicted
+++ resolved
@@ -90,28 +90,6 @@
     'nsStaticNameTable.cpp',
 ]
 
-<<<<<<< HEAD
-if CONFIG['OS_ARCH'] == 'WINNT':
-    SOURCES += [
-        'TimeStamp_windows.cpp',
-    ]
-elif CONFIG['HAVE_CLOCK_MONOTONIC']:
-    SOURCES += [
-        'TimeStamp_posix.cpp',
-    ]
-elif CONFIG['OS_ARCH'] == 'Darwin':
-    SOURCES += [
-        'TimeStamp_darwin.cpp',
-    ]
-elif CONFIG['OS_ARCH'] == 'OS2':
-    SOURCES += [
-        'TimeStamp_os2.cpp',
-    ]
-elif CONFIG['COMPILE_ENVIRONMENT']:
-    error('No TimeStamp implementation on this platform.  Build will not succeed')
-
-=======
->>>>>>> 00eb1a28
 EXTRA_COMPONENTS += [
     'nsINIProcessor.js',
     'nsINIProcessor.manifest',
