--- conflicted
+++ resolved
@@ -501,23 +501,16 @@
   switch (aSystemSystemDirectory) {
     case OS_CurrentWorkingDirectory:
 #if defined(XP_WIN)
-<<<<<<< HEAD
-            if (!_wgetcwd(path, MAX_PATH))
-                return NS_ERROR_FAILURE;
-            return NS_NewLocalFile(nsDependentString(path),
-                                   true,
-                                   aFile);
-#elif defined(XP_OS2)
-            if (DosQueryPathInfo( ".", FIL_QUERYFULLNAME, path, MAXPATHLEN))
-                return NS_ERROR_FAILURE;
-=======
       if (!_wgetcwd(path, MAX_PATH)) {
         return NS_ERROR_FAILURE;
       }
       return NS_NewLocalFile(nsDependentString(path),
                              true,
                              aFile);
->>>>>>> 8112532f
+#elif defined(XP_OS2)
+      if (DosQueryPathInfo( ".", FIL_QUERYFULLNAME, path, MAXPATHLEN)) {
+        return NS_ERROR_FAILURE;
+      }
 #else
       if (!getcwd(path, MAXPATHLEN)) {
         return NS_ERROR_FAILURE;
@@ -532,31 +525,6 @@
 
     case OS_DriveDirectory:
 #if defined (XP_WIN)
-<<<<<<< HEAD
-        {
-            int32_t len = ::GetWindowsDirectoryW(path, MAX_PATH);
-            if (len == 0)
-                break;
-            if (path[1] == char16_t(':') && path[2] == char16_t('\\'))
-                path[3] = 0;
-
-            return NS_NewLocalFile(nsDependentString(path),
-                                   true,
-                                   aFile);
-        }
-#elif defined(XP_OS2)
-        {
-            ULONG ulBootDrive = 0;
-            char  buffer[] = " :\\OS2\\";
-            DosQuerySysInfo( QSV_BOOT_DRIVE, QSV_BOOT_DRIVE,
-                             &ulBootDrive, sizeof ulBootDrive);
-            buffer[0] = 'A' - 1 + ulBootDrive; // duh, 1-based index...
-
-            return NS_NewNativeLocalFile(nsDependentCString(buffer),
-                                         true,
-                                         aFile);
-        }
-=======
     {
       int32_t len = ::GetWindowsDirectoryW(path, MAX_PATH);
       if (len == 0) {
@@ -570,7 +538,18 @@
                              true,
                              aFile);
     }
->>>>>>> 8112532f
+#elif defined(XP_OS2)
+    {
+      ULONG ulBootDrive = 0;
+      char  buffer[] = " :\\OS2\\";
+      DosQuerySysInfo(QSV_BOOT_DRIVE, QSV_BOOT_DRIVE,
+                      &ulBootDrive, sizeof ulBootDrive);
+      buffer[0] = 'A' - 1 + ulBootDrive; // duh, 1-based index...
+
+      return NS_NewNativeLocalFile(nsDependentCString(buffer),
+                                   true,
+                                   aFile);
+    }
 #else
     return NS_NewNativeLocalFile(nsDependentCString("/"),
                                  true,
@@ -580,33 +559,6 @@
 
     case OS_TemporaryDirectory:
 #if defined (XP_WIN)
-<<<<<<< HEAD
-            {
-            DWORD len = ::GetTempPathW(MAX_PATH, path);
-            if (len == 0)
-                break;
-            return NS_NewLocalFile(nsDependentString(path, len),
-                                   true,
-                                   aFile);
-        }
-#elif defined(XP_OS2)
-        {
-            char *tPath = PR_GetEnv("TMP");
-            if (!tPath || !*tPath) {
-                tPath = PR_GetEnv("TEMP");
-                if (!tPath || !*tPath) {
-                    // if an OS/2 system has neither TMP nor TEMP defined
-                    // then it is severely broken, so this will never happen.
-                    return NS_ERROR_UNEXPECTED;
-                }
-            }
-            nsCString tString = nsDependentCString(tPath);
-            if (tString.Find("/", false, 0, -1)) {
-                tString.ReplaceChar('/','\\');
-            }
-            return NS_NewNativeLocalFile(tString, true, aFile);
-        }
-=======
     {
       DWORD len = ::GetTempPathW(MAX_PATH, path);
       if (len == 0) {
@@ -616,7 +568,23 @@
                              true,
                              aFile);
     }
->>>>>>> 8112532f
+#elif defined(XP_OS2)
+    {
+      char *tPath = PR_GetEnv("TMP");
+      if (!tPath || !*tPath) {
+        tPath = PR_GetEnv("TEMP");
+        if (!tPath || !*tPath) {
+          // if an OS/2 system has neither TMP nor TEMP defined
+          // then it is severely broken, so this will never happen.
+          return NS_ERROR_UNEXPECTED;
+        }
+      }
+      nsCString tString = nsDependentCString(tPath);
+      if (tString.Find("/", false, 0, -1)) {
+        tString.ReplaceChar('/','\\');
+      }
+      return NS_NewNativeLocalFile(tString, true, aFile);
+    }
 #elif defined(MOZ_WIDGET_COCOA)
     {
       return GetOSXFolderType(kUserDomain, kTemporaryFolderType, aFile);
@@ -883,88 +851,81 @@
       return GetUnixXDGUserDirectory(aSystemSystemDirectory, aFile);
 #endif
 
-<<<<<<< HEAD
 #ifdef XP_OS2
-        case OS2_SystemDirectory:
-        {
-            ULONG ulBootDrive = 0;
-            char  buffer[] = " :\\OS2\\System\\";
-            DosQuerySysInfo( QSV_BOOT_DRIVE, QSV_BOOT_DRIVE,
-                             &ulBootDrive, sizeof ulBootDrive);
-            buffer[0] = 'A' - 1 + ulBootDrive; // duh, 1-based index...
-
-            return NS_NewNativeLocalFile(nsDependentCString(buffer),
-                                         true,
-                                         aFile);
-        }
-
-     case OS2_OS2Directory:
-        {
-            ULONG ulBootDrive = 0;
-            char  buffer[] = " :\\OS2\\";
-            DosQuerySysInfo( QSV_BOOT_DRIVE, QSV_BOOT_DRIVE,
-                             &ulBootDrive, sizeof ulBootDrive);
-            buffer[0] = 'A' - 1 + ulBootDrive; // duh, 1-based index...
-
-            return NS_NewNativeLocalFile(nsDependentCString(buffer),
-                                         true,
-                                         aFile);
-        }
-
-     case OS2_HomeDirectory:
-        {
-            nsresult rv;
-            char *tPath = PR_GetEnv("MOZILLA_HOME");
-            char buffer[CCHMAXPATH];
-            /* If MOZILLA_HOME is not set, use GetCurrentProcessDirectory */
-            /* To ensure we get a long filename system */
-            if (!tPath || !*tPath) {
-                PPIB ppib;
-                PTIB ptib;
-                DosGetInfoBlocks( &ptib, &ppib);
-                DosQueryModuleName( ppib->pib_hmte, CCHMAXPATH, buffer);
-                *strrchr( buffer, '\\') = '\0'; // XXX DBCS misery
-                tPath = buffer;
-            }
-            rv = NS_NewNativeLocalFile(nsDependentCString(tPath),
-                                       true,
-                                       aFile);
-
-            PrfWriteProfileString(HINI_USERPROFILE, "Mozilla", "Home", tPath);
-            return rv;
-        }
-
-        case OS2_DesktopDirectory:
-        {
-            char szPath[CCHMAXPATH + 1];
-            BOOL fSuccess;
-            fSuccess = WinQueryActiveDesktopPathname (szPath, sizeof(szPath));
-            if (!fSuccess) {
-                // this could happen if we are running without the WPS, return
-                // the Home directory instead
-                return GetSpecialSystemDirectory(OS2_HomeDirectory, aFile);
-            }
-            int len = strlen (szPath);
-            if (len > CCHMAXPATH -1)
-                break;
-            szPath[len] = '\\';
-            szPath[len + 1] = '\0';
-
-            return NS_NewNativeLocalFile(nsDependentCString(szPath),
-                                         true,
-                                         aFile);
-        }
-#endif
-        default:
-            break;
-    }
-    return NS_ERROR_NOT_AVAILABLE;
-=======
+    case OS2_SystemDirectory:
+    {
+      ULONG ulBootDrive = 0;
+      char  buffer[] = " :\\OS2\\System\\";
+      DosQuerySysInfo(QSV_BOOT_DRIVE, QSV_BOOT_DRIVE,
+                      &ulBootDrive, sizeof ulBootDrive);
+      buffer[0] = 'A' - 1 + ulBootDrive; // duh, 1-based index...
+
+      return NS_NewNativeLocalFile(nsDependentCString(buffer),
+                                   true,
+                                   aFile);
+    }
+
+    case OS2_OS2Directory:
+    {
+      ULONG ulBootDrive = 0;
+      char  buffer[] = " :\\OS2\\";
+      DosQuerySysInfo(QSV_BOOT_DRIVE, QSV_BOOT_DRIVE,
+                      &ulBootDrive, sizeof ulBootDrive);
+      buffer[0] = 'A' - 1 + ulBootDrive; // duh, 1-based index...
+
+      return NS_NewNativeLocalFile(nsDependentCString(buffer),
+                                   true,
+                                   aFile);
+    }
+
+    case OS2_HomeDirectory:
+    {
+      nsresult rv;
+      char *tPath = PR_GetEnv("MOZILLA_HOME");
+      char buffer[CCHMAXPATH];
+      /* If MOZILLA_HOME is not set, use GetCurrentProcessDirectory */
+      /* To ensure we get a long filename system */
+      if (!tPath || !*tPath) {
+        PPIB ppib;
+        PTIB ptib;
+        DosGetInfoBlocks( &ptib, &ppib);
+        DosQueryModuleName( ppib->pib_hmte, CCHMAXPATH, buffer);
+        *strrchr( buffer, '\\') = '\0'; // XXX DBCS misery
+        tPath = buffer;
+      }
+      rv = NS_NewNativeLocalFile(nsDependentCString(tPath),
+                                 true,
+                                 aFile);
+
+      PrfWriteProfileString(HINI_USERPROFILE, "Mozilla", "Home", tPath);
+      return rv;
+    }
+
+    case OS2_DesktopDirectory:
+    {
+      char szPath[CCHMAXPATH + 1];
+      BOOL fSuccess;
+      fSuccess = WinQueryActiveDesktopPathname (szPath, sizeof(szPath));
+      if (!fSuccess) {
+        // this could happen if we are running without the WPS, return
+        // the Home directory instead
+        return GetSpecialSystemDirectory(OS2_HomeDirectory, aFile);
+      }
+      int len = strlen (szPath);
+      if (len > CCHMAXPATH -1)
+        break;
+      szPath[len] = '\\';
+      szPath[len + 1] = '\0';
+
+      return NS_NewNativeLocalFile(nsDependentCString(szPath),
+                                  true,
+                                  aFile);
+    }
+#endif
     default:
       break;
   }
   return NS_ERROR_NOT_AVAILABLE;
->>>>>>> 8112532f
 }
 
 #if defined (MOZ_WIDGET_COCOA)
