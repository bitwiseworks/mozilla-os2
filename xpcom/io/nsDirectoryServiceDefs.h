--- conflicted
+++ resolved
@@ -145,24 +145,6 @@
   #define NS_WIN_MUSIC_DIR                    "Music"
   #define NS_WIN_VIDEOS_DIR                   "Vids"
 #elif defined (XP_UNIX)
-<<<<<<< HEAD
-    #define NS_UNIX_LOCAL_DIR                   "Locl"
-    #define NS_UNIX_LIB_DIR                     "LibD"
-    #define NS_UNIX_HOME_DIR                    NS_OS_HOME_DIR
-    #define NS_UNIX_XDG_DESKTOP_DIR             "XDGDesk"
-    #define NS_UNIX_XDG_DOCUMENTS_DIR           "XDGDocs"
-    #define NS_UNIX_XDG_DOWNLOAD_DIR            "XDGDwnld"
-    #define NS_UNIX_XDG_MUSIC_DIR               "XDGMusic"
-    #define NS_UNIX_XDG_PICTURES_DIR            "XDGPict"
-    #define NS_UNIX_XDG_PUBLIC_SHARE_DIR        "XDGPubSh"
-    #define NS_UNIX_XDG_TEMPLATES_DIR           "XDGTempl"
-    #define NS_UNIX_XDG_VIDEOS_DIR              "XDGVids"
-    #define NS_UNIX_DEFAULT_DOWNLOAD_DIR        "DfltDwnld"
-#elif defined (XP_OS2)
-    #define NS_OS2_DIR                          "OS2Dir"
-    #define NS_OS2_HOME_DIR                     NS_OS_HOME_DIR
-    #define NS_OS2_DESKTOP_DIR                  NS_OS_DESKTOP_DIR
-=======
   #define NS_UNIX_LOCAL_DIR                   "Locl"
   #define NS_UNIX_LIB_DIR                     "LibD"
   #define NS_UNIX_HOME_DIR                    NS_OS_HOME_DIR
@@ -175,7 +157,10 @@
   #define NS_UNIX_XDG_TEMPLATES_DIR           "XDGTempl"
   #define NS_UNIX_XDG_VIDEOS_DIR              "XDGVids"
   #define NS_UNIX_DEFAULT_DOWNLOAD_DIR        "DfltDwnld"
->>>>>>> 8112532f
+#elif defined (XP_OS2)
+  #define NS_OS2_DIR                          "OS2Dir"
+  #define NS_OS2_HOME_DIR                     NS_OS_HOME_DIR
+  #define NS_OS2_DESKTOP_DIR                  NS_OS_DESKTOP_DIR
 #endif
 
 /* Deprecated */
