/* -*- Mode: C++; tab-width: 8; indent-tabs-mode: nil; c-basic-offset: 2 -*- */
/* vim: set ts=8 sts=2 et sw=2 tw=80: */
/* This Source Code Form is subject to the terms of the Mozilla Public
 * License, v. 2.0. If a copy of the MPL was not distributed with this
 * file, You can obtain one at http://mozilla.org/MPL/2.0/.
 *
 * This Original Code has been modified by IBM Corporation.
 * Modifications made by IBM described herein are
 * Copyright (c) International Business Machines
 * Corporation, 2000
 *
 * Modifications to Mozilla code or documentation
 * identified per MPL Section 3.3
 *
 * Date             Modified by     Description of modification
 * 04/20/2000       IBM Corp.      Added PR_CALLBACK for Optlink use in OS2
 */

#include <stdlib.h>
#include "nscore.h"
#include "nsISupports.h"
#include "nspr.h"
#include "nsCRT.h" // for atoll

// Arena used by component manager for storing contractid string, dll
// location strings and small objects
// CAUTION: Arena align mask needs to be defined before including plarena.h
//          currently from nsComponentManager.h
#define PL_ARENA_CONST_ALIGN_MASK 7
#define NS_CM_BLOCK_SIZE (1024 * 8)

#include "nsCategoryManager.h"
#include "nsCOMPtr.h"
#include "nsComponentManager.h"
#include "nsDirectoryService.h"
#include "nsDirectoryServiceDefs.h"
#include "nsCategoryManager.h"
#include "nsCategoryManagerUtils.h"
#include "xptiprivate.h"
#include "mozilla/MemoryReporting.h"
#include "mozilla/XPTInterfaceInfoManager.h"
#include "nsIConsoleService.h"
#include "nsIObserverService.h"
#include "nsISimpleEnumerator.h"
#include "nsIStringEnumerator.h"
#include "nsXPCOM.h"
#include "nsXPCOMPrivate.h"
#include "nsISupportsPrimitives.h"
#include "nsIClassInfo.h"
#include "nsLocalFile.h"
#include "nsReadableUtils.h"
#include "nsString.h"
#include "nsXPIDLString.h"
#include "prcmon.h"
#include "xptinfo.h" // this after nsISupports, to pick up IID so that xpt stuff doesn't try to define it itself...
#include "nsThreadUtils.h"
#include "prthread.h"
#include "private/pprthred.h"
#include "nsTArray.h"
#include "prio.h"
#if !defined(MOZILLA_XPCOMRT_API)
#include "ManifestParser.h"
#include "nsNetUtil.h"
#endif // !defined(MOZILLA_XPCOMRT_API)
#include "mozilla/Services.h"

#include "mozilla/GenericFactory.h"
#include "nsSupportsPrimitives.h"
#include "nsArray.h"
#include "nsIMutableArray.h"
#include "nsArrayEnumerator.h"
#include "nsStringEnumerator.h"
#include "mozilla/FileUtils.h"
#include "mozilla/UniquePtr.h"
#include "nsDataHashtable.h"
#include "nsPrintfCString.h"

#include <new>     // for placement new

#include "mozilla/Omnijar.h"

#include "mozilla/Logging.h"

using namespace mozilla;

static LazyLogModule nsComponentManagerLog("nsComponentManager");

#if 0 || defined (DEBUG_timeless)
 #define SHOW_DENIED_ON_SHUTDOWN
 #define SHOW_CI_ON_EXISTING_SERVICE
#endif

// Bloated registry buffer size to improve startup performance -- needs to
// be big enough to fit the entire file into memory or it'll thrash.
// 512K is big enough to allow for some future growth in the registry.
#define BIG_REGISTRY_BUFLEN   (512*1024)

// Common Key Names
const char xpcomComponentsKeyName[] = "software/mozilla/XPCOM/components";
const char xpcomKeyName[] = "software/mozilla/XPCOM";

// Common Value Names
const char fileSizeValueName[] = "FileSize";
const char lastModValueName[] = "LastModTimeStamp";
const char nativeComponentType[] = "application/x-mozilla-native";
const char staticComponentType[] = "application/x-mozilla-static";

NS_DEFINE_CID(kCategoryManagerCID, NS_CATEGORYMANAGER_CID);

#define UID_STRING_LENGTH 39

#ifdef MOZ_B2G_LOADER
typedef nsDataHashtable<nsCStringHashKey, bool> XPTIInfosBookType;
static XPTIInfosBookType* sXPTIInfosBook = nullptr;

static XPTIInfosBookType*
GetXPTIInfosBook()
{
  if (!sXPTIInfosBook) {
    sXPTIInfosBook = new XPTIInfosBookType;
  }
  return sXPTIInfosBook;
}

static bool
IsRegisteredXPTIInfo(FileLocation& aFile)
{
  nsAutoCString uri;
  aFile.GetURIString(uri);
  return GetXPTIInfosBook()->Get(uri);
}

static void
MarkRegisteredXPTIInfo(FileLocation& aFile)
{
  nsAutoCString uri;
  aFile.GetURIString(uri);
  GetXPTIInfosBook()->Put(uri, true);
}
#endif /* MOZ_B2G_LOADER */

nsresult
nsGetServiceFromCategory::operator()(const nsIID& aIID,
                                     void** aInstancePtr) const
{
  nsresult rv;
  nsXPIDLCString value;
  nsCOMPtr<nsICategoryManager> catman;
  nsComponentManagerImpl* compMgr = nsComponentManagerImpl::gComponentManager;
  if (!compMgr) {
    rv = NS_ERROR_NOT_INITIALIZED;
    goto error;
  }

  if (!mCategory || !mEntry) {
    // when categories have defaults, use that for null mEntry
    rv = NS_ERROR_NULL_POINTER;
    goto error;
  }

  rv = compMgr->nsComponentManagerImpl::GetService(kCategoryManagerCID,
                                                   NS_GET_IID(nsICategoryManager),
                                                   getter_AddRefs(catman));
  if (NS_FAILED(rv)) {
    goto error;
  }

  /* find the contractID for category.entry */
  rv = catman->GetCategoryEntry(mCategory, mEntry,
                                getter_Copies(value));
  if (NS_FAILED(rv)) {
    goto error;
  }
  if (!value) {
    rv = NS_ERROR_SERVICE_NOT_AVAILABLE;
    goto error;
  }

  rv = compMgr->nsComponentManagerImpl::GetServiceByContractID(value,
                                                               aIID,
                                                               aInstancePtr);
  if (NS_FAILED(rv)) {
error:
    *aInstancePtr = 0;
  }
  if (mErrorPtr) {
    *mErrorPtr = rv;
  }
  return rv;
}

////////////////////////////////////////////////////////////////////////////////
// Arena helper functions
////////////////////////////////////////////////////////////////////////////////
char*
ArenaStrndup(const char* aStr, uint32_t aLen, PLArenaPool* aArena)
{
  void* mem;
  // Include trailing null in the aLen
  PL_ARENA_ALLOCATE(mem, aArena, aLen + 1);
  if (mem) {
    memcpy(mem, aStr, aLen + 1);
  }
  return static_cast<char*>(mem);
}

char*
ArenaStrdup(const char* aStr, PLArenaPool* aArena)
{
  return ArenaStrndup(aStr, strlen(aStr), aArena);
}

// GetService and a few other functions need to exit their mutex mid-function
// without reentering it later in the block. This class supports that
// style of early-exit that MutexAutoUnlock doesn't.

namespace {

class MOZ_STACK_CLASS MutexLock
{
public:
  explicit MutexLock(SafeMutex& aMutex)
    : mMutex(aMutex)
    , mLocked(false)
  {
    Lock();
  }

  ~MutexLock()
  {
    if (mLocked) {
      Unlock();
    }
  }

  void Lock()
  {
    NS_ASSERTION(!mLocked, "Re-entering a mutex");
    mMutex.Lock();
    mLocked = true;
  }

  void Unlock()
  {
    NS_ASSERTION(mLocked, "Exiting a mutex that isn't held!");
    mMutex.Unlock();
    mLocked = false;
  }

private:
  SafeMutex& mMutex;
  bool mLocked;
};

} // namespace

#if !defined(MOZILLA_XPCOMRT_API)
// this is safe to call during InitXPCOM
static already_AddRefed<nsIFile>
GetLocationFromDirectoryService(const char* aProp)
{
  nsCOMPtr<nsIProperties> directoryService;
  nsDirectoryService::Create(nullptr,
                             NS_GET_IID(nsIProperties),
                             getter_AddRefs(directoryService));

  if (!directoryService) {
    return nullptr;
  }

  nsCOMPtr<nsIFile> file;
  nsresult rv = directoryService->Get(aProp,
                                      NS_GET_IID(nsIFile),
                                      getter_AddRefs(file));
  if (NS_FAILED(rv)) {
    return nullptr;
  }

  return file.forget();
}

static already_AddRefed<nsIFile>
CloneAndAppend(nsIFile* aBase, const nsACString& aAppend)
{
  nsCOMPtr<nsIFile> f;
  aBase->Clone(getter_AddRefs(f));
  if (!f) {
    return nullptr;
  }

  f->AppendNative(aAppend);
  return f.forget();
}
#endif // !defined(MOZILLA_XPCOMRT_API)

////////////////////////////////////////////////////////////////////////////////
// nsComponentManagerImpl
////////////////////////////////////////////////////////////////////////////////

nsresult
nsComponentManagerImpl::Create(nsISupports* aOuter, REFNSIID aIID,
                               void** aResult)
{
  if (aOuter) {
    return NS_ERROR_NO_AGGREGATION;
  }

  if (!gComponentManager) {
    return NS_ERROR_FAILURE;
  }

  return gComponentManager->QueryInterface(aIID, aResult);
}

static const int CONTRACTID_HASHTABLE_INITIAL_LENGTH = 1024;

nsComponentManagerImpl::nsComponentManagerImpl()
  : mFactories(CONTRACTID_HASHTABLE_INITIAL_LENGTH)
  , mContractIDs(CONTRACTID_HASHTABLE_INITIAL_LENGTH)
  , mLock("nsComponentManagerImpl.mLock")
  , mStatus(NOT_INITIALIZED)
{
}

nsTArray<const mozilla::Module*>* nsComponentManagerImpl::sStaticModules;

<<<<<<< HEAD
#if defined(__EMX__)
extern "C" int __kPStaticModules__;
#else
NSMODULE_DEFN(start_kPStaticModules);
NSMODULE_DEFN(end_kPStaticModules);
#endif
=======
#if !defined(MOZILLA_XPCOMRT_API)
NSMODULE_DEFN(start_kPStaticModules);
NSMODULE_DEFN(end_kPStaticModules);
#endif // !defined(MOZILLA_XPCOMRT_API)
>>>>>>> 00eb1a28

/* The content between start_kPStaticModules and end_kPStaticModules is gathered
 * by the linker from various objects containing symbols in a specific section.
 * ASAN considers (rightfully) the use of this content as a global buffer
 * overflow. But this is a deliberate and well-considered choice, with no proper
 * way to make ASAN happy.
 *
 * Note that GCC for OS/2 doesn't support the section attribute (because the
 * a.out format used there as gas output doesn't support custom sections).
 * Instead, we use special .stabs types (N_SETA/N_SETT) to generate a table of
 * pointers to the module variables gathered across the sources. This means that
 * the variables themselves are not packed in a table (as it happens on other
 * platforms using sections) but instead their addresses are packed (so one more
 * level of indirection is back). We have the address of this table in
 * __kPStaticModules__ and its last element is nullptr, hence we don't need fake
 * start_kPStaticModules and end_kPStaticModules to access the table.
 */
MOZ_ASAN_BLACKLIST
/* static */ void
nsComponentManagerImpl::InitializeStaticModules()
{
  if (sStaticModules) {
    return;
  }

  sStaticModules = new nsTArray<const mozilla::Module*>;
<<<<<<< HEAD
#if defined(__EMX__)
  int* ptr = &__kPStaticModules__;
  if (*ptr == -2) { /* emxomf */
    for (const mozilla::Module * const* const* staticModules =
           (const mozilla::Module * const* const*)(ptr + 1);
         *staticModules != nullptr; ++staticModules)
      sStaticModules->AppendElement(**staticModules);
  } else {
      if (*ptr == -1)
        --ptr;          /* Fix GNU ld bug */
      int n = *ptr++;   /* Get size of vector */
      if (*ptr == -1) { /* First element must be -1, see crt0.s */
        for (const mozilla::Module * const* const* staticModules =
               (const mozilla::Module * const* const*)(ptr + 1);
             n > 1; ++staticModules, --n)
          sStaticModules->AppendElement(**staticModules);
      }
  }
#else
=======
#if !defined(MOZILLA_XPCOMRT_API)
>>>>>>> 00eb1a28
  for (const mozilla::Module * const* staticModules =
         &NSMODULE_NAME(start_kPStaticModules) + 1;
       staticModules < &NSMODULE_NAME(end_kPStaticModules); ++staticModules)
    if (*staticModules) { // ASAN adds padding
      sStaticModules->AppendElement(*staticModules);
    }
<<<<<<< HEAD
#endif
=======
#endif // !defined(MOZILLA_XPCOMRT_API)
>>>>>>> 00eb1a28
}

nsTArray<nsComponentManagerImpl::ComponentLocation>*
nsComponentManagerImpl::sModuleLocations;

/* static */ void
nsComponentManagerImpl::InitializeModuleLocations()
{
  if (sModuleLocations) {
    return;
  }

  sModuleLocations = new nsTArray<ComponentLocation>;
}

nsresult
nsComponentManagerImpl::Init()
{
  PR_ASSERT(NOT_INITIALIZED == mStatus);

  // Initialize our arena
  PL_INIT_ARENA_POOL(&mArena, "ComponentManagerArena", NS_CM_BLOCK_SIZE);

#if !defined(MOZILLA_XPCOMRT_API)
  nsCOMPtr<nsIFile> greDir =
    GetLocationFromDirectoryService(NS_GRE_DIR);
  nsCOMPtr<nsIFile> appDir =
    GetLocationFromDirectoryService(NS_XPCOM_CURRENT_PROCESS_DIR);
#endif

  InitializeStaticModules();

#if !defined(MOZILLA_XPCOMRT_API)
  nsresult rv = mNativeModuleLoader.Init();
  if (NS_FAILED(rv)) {
    return rv;
  }

  nsCategoryManager::GetSingleton()->SuppressNotifications(true);
#endif

#if defined(MOZILLA_XPCOMRT_API)
  RegisterModule(&kXPCOMRTModule, nullptr);
  RegisterModule(&kNeckoStandaloneModule, nullptr);
  RegisterModule(&kStunUDPSocketFilterHandlerModule, nullptr);
#else
  RegisterModule(&kXPCOMModule, nullptr);
#endif // defined(MOZILLA_XPCOMRT_API)

  for (uint32_t i = 0; i < sStaticModules->Length(); ++i) {
    RegisterModule((*sStaticModules)[i], nullptr);
  }

#if !defined(MOZILLA_XPCOMRT_API)
  // The overall order in which chrome.manifests are expected to be treated
  // is the following:
  // - greDir
  // - greDir's omni.ja
  // - appDir
  // - appDir's omni.ja

  InitializeModuleLocations();
  ComponentLocation* cl = sModuleLocations->AppendElement();
  nsCOMPtr<nsIFile> lf = CloneAndAppend(greDir,
                                        NS_LITERAL_CSTRING("chrome.manifest"));
  cl->type = NS_APP_LOCATION;
  cl->location.Init(lf);

  RefPtr<nsZipArchive> greOmnijar =
    mozilla::Omnijar::GetReader(mozilla::Omnijar::GRE);
  if (greOmnijar) {
    cl = sModuleLocations->AppendElement();
    cl->type = NS_APP_LOCATION;
    cl->location.Init(greOmnijar, "chrome.manifest");
  }

  bool equals = false;
  appDir->Equals(greDir, &equals);
  if (!equals) {
    cl = sModuleLocations->AppendElement();
    cl->type = NS_APP_LOCATION;
    lf = CloneAndAppend(appDir, NS_LITERAL_CSTRING("chrome.manifest"));
    cl->location.Init(lf);
  }

  RefPtr<nsZipArchive> appOmnijar =
    mozilla::Omnijar::GetReader(mozilla::Omnijar::APP);
  if (appOmnijar) {
    cl = sModuleLocations->AppendElement();
    cl->type = NS_APP_LOCATION;
    cl->location.Init(appOmnijar, "chrome.manifest");
  }

  RereadChromeManifests(false);

  nsCategoryManager::GetSingleton()->SuppressNotifications(false);

  RegisterWeakMemoryReporter(this);
#endif

  // Unfortunately, we can't register the nsCategoryManager memory reporter
  // in its constructor (which is triggered by the GetSingleton() call
  // above) because the memory reporter manager isn't initialized at that
  // point.  So we wait until now.
  nsCategoryManager::GetSingleton()->InitMemoryReporter();

  MOZ_LOG(nsComponentManagerLog, LogLevel::Debug,
         ("nsComponentManager: Initialized."));

  mStatus = NORMAL;

  return NS_OK;
}

void
nsComponentManagerImpl::RegisterModule(const mozilla::Module* aModule,
                                       FileLocation* aFile)
{
  mLock.AssertNotCurrentThreadOwns();

  {
    // Scope the monitor so that we don't hold it while calling into the
    // category manager.
    MutexLock lock(mLock);

    KnownModule* m;
    if (aFile) {
      nsCString uri;
      aFile->GetURIString(uri);
      NS_ASSERTION(!mKnownModules.Get(uri),
                   "Must not register a binary module twice.");

      m = new KnownModule(aModule, *aFile);
      mKnownModules.Put(uri, m);
    } else {
      m = new KnownModule(aModule);
      mKnownStaticModules.AppendElement(m);
    }

    if (aModule->mCIDs) {
      const mozilla::Module::CIDEntry* entry;
      for (entry = aModule->mCIDs; entry->cid; ++entry) {
        RegisterCIDEntryLocked(entry, m);
      }
    }

    if (aModule->mContractIDs) {
      const mozilla::Module::ContractIDEntry* entry;
      for (entry = aModule->mContractIDs; entry->contractid; ++entry) {
        RegisterContractIDLocked(entry);
      }
      MOZ_ASSERT(!entry->cid, "Incorrectly terminated contract list");
    }
  }

  if (aModule->mCategoryEntries) {
    const mozilla::Module::CategoryEntry* entry;
    for (entry = aModule->mCategoryEntries; entry->category; ++entry)
      nsCategoryManager::GetSingleton()->AddCategoryEntry(entry->category,
                                                          entry->entry,
                                                          entry->value);
  }
}

static bool
ProcessSelectorMatches(Module::ProcessSelector aSelector)
{
  if (aSelector == Module::ANY_PROCESS) {
    return true;
  }

  GeckoProcessType type = XRE_GetProcessType();
  switch (aSelector) {
    case Module::MAIN_PROCESS_ONLY:
      return type == GeckoProcessType_Default;
    case Module::CONTENT_PROCESS_ONLY:
      return type == GeckoProcessType_Content;
    default:
      MOZ_CRASH("invalid process aSelector");
  }
}

void
nsComponentManagerImpl::RegisterCIDEntryLocked(
    const mozilla::Module::CIDEntry* aEntry,
    KnownModule* aModule)
{
  mLock.AssertCurrentThreadOwns();

  if (!ProcessSelectorMatches(aEntry->processSelector)) {
    return;
  }

  nsFactoryEntry* f = mFactories.Get(*aEntry->cid);
  if (f) {
    NS_WARNING("Re-registering a CID?");

    char idstr[NSID_LENGTH];
    aEntry->cid->ToProvidedString(idstr);

    nsCString existing;
    if (f->mModule) {
      existing = f->mModule->Description();
    } else {
      existing = "<unknown module>";
    }
    SafeMutexAutoUnlock unlock(mLock);
#if !defined(MOZILLA_XPCOMRT_API)
    LogMessage("While registering XPCOM module %s, trying to re-register CID '%s' already registered by %s.",
               aModule->Description().get(),
               idstr,
               existing.get());
#endif // !defined(MOZILLA_XPCOMRT_API)
    return;
  }

  f = new nsFactoryEntry(aEntry, aModule);
  mFactories.Put(*aEntry->cid, f);
}

void
nsComponentManagerImpl::RegisterContractIDLocked(
    const mozilla::Module::ContractIDEntry* aEntry)
{
  mLock.AssertCurrentThreadOwns();

  if (!ProcessSelectorMatches(aEntry->processSelector)) {
    return;
  }

  nsFactoryEntry* f = mFactories.Get(*aEntry->cid);
  if (!f) {
    NS_WARNING("No CID found when attempting to map contract ID");

    char idstr[NSID_LENGTH];
    aEntry->cid->ToProvidedString(idstr);

    SafeMutexAutoUnlock unlock(mLock);
#if !defined(MOZILLA_XPCOMRT_API)
    LogMessage("Could not map contract ID '%s' to CID %s because no implementation of the CID is registered.",
               aEntry->contractid,
               idstr);
#endif // !defined(MOZILLA_XPCOMRT_API)

    return;
  }

  mContractIDs.Put(nsDependentCString(aEntry->contractid), f);
}

#if !defined(MOZILLA_XPCOMRT_API)
static void
CutExtension(nsCString& aPath)
{
  int32_t dotPos = aPath.RFindChar('.');
  if (kNotFound == dotPos) {
    aPath.Truncate();
  } else {
    aPath.Cut(0, dotPos + 1);
  }
}

static void
DoRegisterManifest(NSLocationType aType,
                   FileLocation& aFile,
                   bool aChromeOnly,
                   bool aXPTOnly)
{
  MOZ_ASSERT(!aXPTOnly || !nsComponentManagerImpl::gComponentManager);
  uint32_t len;
  FileLocation::Data data;
  UniquePtr<char[]> buf;
  nsresult rv = aFile.GetData(data);
  if (NS_SUCCEEDED(rv)) {
    rv = data.GetSize(&len);
  }
  if (NS_SUCCEEDED(rv)) {
    buf = MakeUnique<char[]>(len + 1);
    rv = data.Copy(buf.get(), len);
  }
  if (NS_SUCCEEDED(rv)) {
    buf[len] = '\0';
    ParseManifest(aType, aFile, buf.get(), aChromeOnly, aXPTOnly);
  } else if (NS_BOOTSTRAPPED_LOCATION != aType) {
    nsCString uri;
    aFile.GetURIString(uri);
    LogMessage("Could not read chrome manifest '%s'.", uri.get());
  }
}

void
nsComponentManagerImpl::RegisterManifest(NSLocationType aType,
                                         FileLocation& aFile,
                                         bool aChromeOnly)
{
  DoRegisterManifest(aType, aFile, aChromeOnly, false);
}

void
nsComponentManagerImpl::ManifestManifest(ManifestProcessingContext& aCx,
                                         int aLineNo, char* const* aArgv)
{
  char* file = aArgv[0];
  FileLocation f(aCx.mFile, file);
  RegisterManifest(aCx.mType, f, aCx.mChromeOnly);
}

void
nsComponentManagerImpl::ManifestBinaryComponent(ManifestProcessingContext& aCx,
                                                int aLineNo,
                                                char* const* aArgv)
{
  if (aCx.mFile.IsZip()) {
    NS_WARNING("Cannot load binary components from a jar.");
    LogMessageWithContext(aCx.mFile, aLineNo,
                          "Cannot load binary components from a jar.");
    return;
  }

  FileLocation f(aCx.mFile, aArgv[0]);
  nsCString uri;
  f.GetURIString(uri);

  if (mKnownModules.Get(uri)) {
    NS_WARNING("Attempting to register a binary component twice.");
    LogMessageWithContext(aCx.mFile, aLineNo,
                          "Attempting to register a binary component twice.");
    return;
  }

  const mozilla::Module* m = mNativeModuleLoader.LoadModule(f);
  // The native module loader should report an error here, we don't have to
  if (!m) {
    return;
  }

  RegisterModule(m, &f);
}

static void
DoRegisterXPT(FileLocation& aFile)
{
#ifdef MOZ_B2G_LOADER
  if (IsRegisteredXPTIInfo(aFile)) {
    return;
  }
#endif

  uint32_t len;
  FileLocation::Data data;
  UniquePtr<char[]> buf;
  nsresult rv = aFile.GetData(data);
  if (NS_SUCCEEDED(rv)) {
    rv = data.GetSize(&len);
  }
  if (NS_SUCCEEDED(rv)) {
    buf = MakeUnique<char[]>(len);
    rv = data.Copy(buf.get(), len);
  }
  if (NS_SUCCEEDED(rv)) {
    XPTInterfaceInfoManager::GetSingleton()->RegisterBuffer(buf.get(), len);
#ifdef MOZ_B2G_LOADER
    MarkRegisteredXPTIInfo(aFile);
#endif
  } else {
    nsCString uri;
    aFile.GetURIString(uri);
    LogMessage("Could not read '%s'.", uri.get());
  }
}

void
nsComponentManagerImpl::ManifestXPT(ManifestProcessingContext& aCx,
                                    int aLineNo, char* const* aArgv)
{
  FileLocation f(aCx.mFile, aArgv[0]);
  DoRegisterXPT(f);
}

void
nsComponentManagerImpl::ManifestComponent(ManifestProcessingContext& aCx,
                                          int aLineNo, char* const* aArgv)
{
  mLock.AssertNotCurrentThreadOwns();

  char* id = aArgv[0];
  char* file = aArgv[1];

  nsID cid;
  if (!cid.Parse(id)) {
    LogMessageWithContext(aCx.mFile, aLineNo,
                          "Malformed CID: '%s'.", id);
    return;
  }

  // Precompute the hash/file data outside of the lock
  FileLocation fl(aCx.mFile, file);
  nsCString hash;
  fl.GetURIString(hash);

  MutexLock lock(mLock);
  nsFactoryEntry* f = mFactories.Get(cid);
  if (f) {
    char idstr[NSID_LENGTH];
    cid.ToProvidedString(idstr);

    nsCString existing;
    if (f->mModule) {
      existing = f->mModule->Description();
    } else {
      existing = "<unknown module>";
    }

    lock.Unlock();

    LogMessageWithContext(aCx.mFile, aLineNo,
                          "Trying to re-register CID '%s' already registered by %s.",
                          idstr,
                          existing.get());
    return;
  }

  KnownModule* km;

  km = mKnownModules.Get(hash);
  if (!km) {
    km = new KnownModule(fl);
    mKnownModules.Put(hash, km);
  }

  void* place;

  PL_ARENA_ALLOCATE(place, &mArena, sizeof(nsCID));
  nsID* permanentCID = static_cast<nsID*>(place);
  *permanentCID = cid;

  PL_ARENA_ALLOCATE(place, &mArena, sizeof(mozilla::Module::CIDEntry));
  mozilla::Module::CIDEntry* e = new (place) mozilla::Module::CIDEntry();
  e->cid = permanentCID;

  f = new nsFactoryEntry(e, km);
  mFactories.Put(cid, f);
}

void
nsComponentManagerImpl::ManifestContract(ManifestProcessingContext& aCx,
                                         int aLineNo, char* const* aArgv)
{
  mLock.AssertNotCurrentThreadOwns();

  char* contract = aArgv[0];
  char* id = aArgv[1];

  nsID cid;
  if (!cid.Parse(id)) {
    LogMessageWithContext(aCx.mFile, aLineNo,
                          "Malformed CID: '%s'.", id);
    return;
  }

  MutexLock lock(mLock);
  nsFactoryEntry* f = mFactories.Get(cid);
  if (!f) {
    lock.Unlock();
    LogMessageWithContext(aCx.mFile, aLineNo,
                          "Could not map contract ID '%s' to CID %s because no implementation of the CID is registered.",
                          contract, id);
    return;
  }

  mContractIDs.Put(nsDependentCString(contract), f);
}

void
nsComponentManagerImpl::ManifestCategory(ManifestProcessingContext& aCx,
                                         int aLineNo, char* const* aArgv)
{
  char* category = aArgv[0];
  char* key = aArgv[1];
  char* value = aArgv[2];

  nsCategoryManager::GetSingleton()->
  AddCategoryEntry(category, key, value);
}

void
nsComponentManagerImpl::RereadChromeManifests(bool aChromeOnly)
{
  for (uint32_t i = 0; i < sModuleLocations->Length(); ++i) {
    ComponentLocation& l = sModuleLocations->ElementAt(i);
    RegisterManifest(l.type, l.location, aChromeOnly);
  }
}
#endif // !defined(MOZILLA_XPCOMRT_API)

bool
nsComponentManagerImpl::KnownModule::EnsureLoader()
{
#if !defined(MOZILLA_XPCOMRT_API)
  if (!mLoader) {
    nsCString extension;
    mFile.GetURIString(extension);
    CutExtension(extension);
    mLoader =
      nsComponentManagerImpl::gComponentManager->LoaderForExtension(extension);
  }
#endif // !defined(MOZILLA_XPCOMRT_API)
  return !!mLoader;
}

bool
nsComponentManagerImpl::KnownModule::Load()
{
  if (mFailed) {
    return false;
  }
  if (!mModule) {
    if (!EnsureLoader()) {
      return false;
    }

    mModule = mLoader->LoadModule(mFile);

    if (!mModule) {
      mFailed = true;
      NS_WARNING(nsPrintfCString("LoadModule failed for module '%s'",
                                 Description().get()).get());
      return false;
    }
  }
  if (!mLoaded) {
    if (mModule->loadProc) {
      nsresult rv = mModule->loadProc();
      if (NS_FAILED(rv)) {
        mFailed = true;
        NS_WARNING(nsPrintfCString("Module's loadProc failed with %X for module '%s'",
                                   rv, Description().get()).get());
        return false;
      }
    }
    mLoaded = true;
  }
  return true;
}

nsCString
nsComponentManagerImpl::KnownModule::Description() const
{
  nsCString s;
  if (mFile) {
    mFile.GetURIString(s);
  } else {
    s = "<static module>";
  }
  return s;
}

nsresult nsComponentManagerImpl::Shutdown(void)
{
  PR_ASSERT(NORMAL == mStatus);

  mStatus = SHUTDOWN_IN_PROGRESS;

  // Shutdown the component manager
  MOZ_LOG(nsComponentManagerLog, LogLevel::Debug,
         ("nsComponentManager: Beginning Shutdown."));

#if !defined(MOZILLA_XPCOMRT_API)
  UnregisterWeakMemoryReporter(this);
#endif

  // Release all cached factories
  mContractIDs.Clear();
  mFactories.Clear(); // XXX release the objects, don't just clear
  mLoaderMap.Clear();
  mKnownModules.Clear();
  mKnownStaticModules.Clear();

  delete sStaticModules;
  delete sModuleLocations;
#ifdef MOZ_B2G_LOADER
  delete sXPTIInfosBook;
  sXPTIInfosBook = nullptr;
#endif

#if !defined(MOZILLA_XPCOMRT_API)
  // Unload libraries
  mNativeModuleLoader.UnloadLibraries();
#endif // !defined(MOZILLA_XPCOMRT_API)

  // delete arena for strings and small objects
  PL_FinishArenaPool(&mArena);

  mStatus = SHUTDOWN_COMPLETE;

  MOZ_LOG(nsComponentManagerLog, LogLevel::Debug,
         ("nsComponentManager: Shutdown complete."));

  return NS_OK;
}

nsComponentManagerImpl::~nsComponentManagerImpl()
{
  MOZ_LOG(nsComponentManagerLog, LogLevel::Debug,
         ("nsComponentManager: Beginning destruction."));

  if (SHUTDOWN_COMPLETE != mStatus) {
    Shutdown();
  }

  MOZ_LOG(nsComponentManagerLog, LogLevel::Debug,
         ("nsComponentManager: Destroyed."));
}

NS_IMPL_ISUPPORTS(nsComponentManagerImpl,
                  nsIComponentManager,
                  nsIServiceManager,
                  nsIComponentRegistrar,
                  nsISupportsWeakReference,
                  nsIInterfaceRequestor,
                  nsIMemoryReporter)

nsresult
nsComponentManagerImpl::GetInterface(const nsIID& aUuid, void** aResult)
{
  NS_WARNING("This isn't supported");
  // fall through to QI as anything QIable is a superset of what can be
  // got via the GetInterface()
  return  QueryInterface(aUuid, aResult);
}

nsFactoryEntry*
nsComponentManagerImpl::GetFactoryEntry(const char* aContractID,
                                        uint32_t aContractIDLen)
{
  SafeMutexAutoLock lock(mLock);
  return mContractIDs.Get(nsDependentCString(aContractID, aContractIDLen));
}


nsFactoryEntry*
nsComponentManagerImpl::GetFactoryEntry(const nsCID& aClass)
{
  SafeMutexAutoLock lock(mLock);
  return mFactories.Get(aClass);
}

already_AddRefed<nsIFactory>
nsComponentManagerImpl::FindFactory(const nsCID& aClass)
{
  nsFactoryEntry* e = GetFactoryEntry(aClass);
  if (!e) {
    return nullptr;
  }

  return e->GetFactory();
}

already_AddRefed<nsIFactory>
nsComponentManagerImpl::FindFactory(const char* aContractID,
                                    uint32_t aContractIDLen)
{
  nsFactoryEntry* entry = GetFactoryEntry(aContractID, aContractIDLen);
  if (!entry) {
    return nullptr;
  }

  return entry->GetFactory();
}

/**
 * GetClassObject()
 *
 * Given a classID, this finds the singleton ClassObject that implements the CID.
 * Returns an interface of type aIID off the singleton classobject.
 */
NS_IMETHODIMP
nsComponentManagerImpl::GetClassObject(const nsCID& aClass, const nsIID& aIID,
                                       void** aResult)
{
  nsresult rv;

  if (MOZ_LOG_TEST(nsComponentManagerLog, LogLevel::Debug)) {
    char* buf = aClass.ToString();
    PR_LogPrint("nsComponentManager: GetClassObject(%s)", buf);
    if (buf) {
      free(buf);
    }
  }

  PR_ASSERT(aResult != nullptr);

  nsCOMPtr<nsIFactory> factory = FindFactory(aClass);
  if (!factory) {
    return NS_ERROR_FACTORY_NOT_REGISTERED;
  }

  rv = factory->QueryInterface(aIID, aResult);

  MOZ_LOG(nsComponentManagerLog, LogLevel::Warning,
         ("\t\tGetClassObject() %s", NS_SUCCEEDED(rv) ? "succeeded" : "FAILED"));

  return rv;
}


NS_IMETHODIMP
nsComponentManagerImpl::GetClassObjectByContractID(const char* aContractID,
                                                   const nsIID& aIID,
                                                   void** aResult)
{
  if (NS_WARN_IF(!aResult) ||
      NS_WARN_IF(!aContractID)) {
    return NS_ERROR_INVALID_ARG;
  }

  nsresult rv;

  MOZ_LOG(nsComponentManagerLog, LogLevel::Debug,
         ("nsComponentManager: GetClassObject(%s)", aContractID));

  nsCOMPtr<nsIFactory> factory = FindFactory(aContractID, strlen(aContractID));
  if (!factory) {
    return NS_ERROR_FACTORY_NOT_REGISTERED;
  }

  rv = factory->QueryInterface(aIID, aResult);

  MOZ_LOG(nsComponentManagerLog, LogLevel::Warning,
         ("\t\tGetClassObject() %s", NS_SUCCEEDED(rv) ? "succeeded" : "FAILED"));

  return rv;
}

/**
 * CreateInstance()
 *
 * Create an instance of an object that implements an interface and belongs
 * to the implementation aClass using the factory. The factory is immediately
 * released and not held onto for any longer.
 */
NS_IMETHODIMP
nsComponentManagerImpl::CreateInstance(const nsCID& aClass,
                                       nsISupports* aDelegate,
                                       const nsIID& aIID,
                                       void** aResult)
{
  // test this first, since there's no point in creating a component during
  // shutdown -- whether it's available or not would depend on the order it
  // occurs in the list
  if (gXPCOMShuttingDown) {
    // When processing shutdown, don't process new GetService() requests
#ifdef SHOW_DENIED_ON_SHUTDOWN
    nsXPIDLCString cid, iid;
    cid.Adopt(aClass.ToString());
    iid.Adopt(aIID.ToString());
    fprintf(stderr, "Creating new instance on shutdown. Denied.\n"
            "         CID: %s\n         IID: %s\n", cid.get(), iid.get());
#endif /* SHOW_DENIED_ON_SHUTDOWN */
    return NS_ERROR_UNEXPECTED;
  }

  if (!aResult) {
    return NS_ERROR_NULL_POINTER;
  }
  *aResult = nullptr;

  nsFactoryEntry* entry = GetFactoryEntry(aClass);

  if (!entry) {
    return NS_ERROR_FACTORY_NOT_REGISTERED;
  }

#ifdef SHOW_CI_ON_EXISTING_SERVICE
  if (entry->mServiceObject) {
    nsXPIDLCString cid;
    cid.Adopt(aClass.ToString());
    nsAutoCString message;
    message = NS_LITERAL_CSTRING("You are calling CreateInstance \"") +
              cid +
              NS_LITERAL_CSTRING("\" when a service for this CID already exists!");
    NS_ERROR(message.get());
  }
#endif

  nsresult rv;
  nsCOMPtr<nsIFactory> factory = entry->GetFactory();
  if (factory) {
    rv = factory->CreateInstance(aDelegate, aIID, aResult);
    if (NS_SUCCEEDED(rv) && !*aResult) {
      NS_ERROR("Factory did not return an object but returned success!");
      rv = NS_ERROR_SERVICE_NOT_FOUND;
    }
  } else {
    // Translate error values
    rv = NS_ERROR_FACTORY_NOT_REGISTERED;
  }

  if (MOZ_LOG_TEST(nsComponentManagerLog, LogLevel::Warning)) {
    char* buf = aClass.ToString();
    MOZ_LOG(nsComponentManagerLog, LogLevel::Warning,
           ("nsComponentManager: CreateInstance(%s) %s", buf,
            NS_SUCCEEDED(rv) ? "succeeded" : "FAILED"));
    if (buf) {
      free(buf);
    }
  }

  return rv;
}

/**
 * CreateInstanceByContractID()
 *
 * A variant of CreateInstance() that creates an instance of the object that
 * implements the interface aIID and whose implementation has a contractID aContractID.
 *
 * This is only a convenience routine that turns around can calls the
 * CreateInstance() with classid and iid.
 */
NS_IMETHODIMP
nsComponentManagerImpl::CreateInstanceByContractID(const char* aContractID,
                                                   nsISupports* aDelegate,
                                                   const nsIID& aIID,
                                                   void** aResult)
{
  if (NS_WARN_IF(!aContractID)) {
    return NS_ERROR_INVALID_ARG;
  }

  // test this first, since there's no point in creating a component during
  // shutdown -- whether it's available or not would depend on the order it
  // occurs in the list
  if (gXPCOMShuttingDown) {
    // When processing shutdown, don't process new GetService() requests
#ifdef SHOW_DENIED_ON_SHUTDOWN
    nsXPIDLCString iid;
    iid.Adopt(aIID.ToString());
    fprintf(stderr, "Creating new instance on shutdown. Denied.\n"
            "  ContractID: %s\n         IID: %s\n", aContractID, iid.get());
#endif /* SHOW_DENIED_ON_SHUTDOWN */
    return NS_ERROR_UNEXPECTED;
  }

  if (!aResult) {
    return NS_ERROR_NULL_POINTER;
  }
  *aResult = nullptr;

  nsFactoryEntry* entry = GetFactoryEntry(aContractID, strlen(aContractID));

  if (!entry) {
    return NS_ERROR_FACTORY_NOT_REGISTERED;
  }

#ifdef SHOW_CI_ON_EXISTING_SERVICE
  if (entry->mServiceObject) {
    nsAutoCString message;
    message =
      NS_LITERAL_CSTRING("You are calling CreateInstance \"") +
      nsDependentCString(aContractID) +
      NS_LITERAL_CSTRING("\" when a service for this CID already exists! "
                         "Add it to abusedContracts to track down the service consumer.");
    NS_ERROR(message.get());
  }
#endif

  nsresult rv;
  nsCOMPtr<nsIFactory> factory = entry->GetFactory();
  if (factory) {

    rv = factory->CreateInstance(aDelegate, aIID, aResult);
    if (NS_SUCCEEDED(rv) && !*aResult) {
      NS_ERROR("Factory did not return an object but returned success!");
      rv = NS_ERROR_SERVICE_NOT_FOUND;
    }
  } else {
    // Translate error values
    rv = NS_ERROR_FACTORY_NOT_REGISTERED;
  }

  MOZ_LOG(nsComponentManagerLog, LogLevel::Warning,
         ("nsComponentManager: CreateInstanceByContractID(%s) %s", aContractID,
          NS_SUCCEEDED(rv) ? "succeeded" : "FAILED"));

  return rv;
}

nsresult
nsComponentManagerImpl::FreeServices()
{
  NS_ASSERTION(gXPCOMShuttingDown,
               "Must be shutting down in order to free all services");

  if (!gXPCOMShuttingDown) {
    return NS_ERROR_FAILURE;
  }

  for (auto iter = mFactories.Iter(); !iter.Done(); iter.Next()) {
    nsFactoryEntry* entry = iter.UserData();
    entry->mFactory = nullptr;
    entry->mServiceObject = nullptr;
  }

  return NS_OK;
}

// This should only ever be called within the monitor!
nsComponentManagerImpl::PendingServiceInfo*
nsComponentManagerImpl::AddPendingService(const nsCID& aServiceCID,
                                          PRThread* aThread)
{
  PendingServiceInfo* newInfo = mPendingServices.AppendElement();
  if (newInfo) {
    newInfo->cid = &aServiceCID;
    newInfo->thread = aThread;
  }
  return newInfo;
}

// This should only ever be called within the monitor!
void
nsComponentManagerImpl::RemovePendingService(const nsCID& aServiceCID)
{
  uint32_t pendingCount = mPendingServices.Length();
  for (uint32_t index = 0; index < pendingCount; ++index) {
    const PendingServiceInfo& info = mPendingServices.ElementAt(index);
    if (info.cid->Equals(aServiceCID)) {
      mPendingServices.RemoveElementAt(index);
      return;
    }
  }
}

// This should only ever be called within the monitor!
PRThread*
nsComponentManagerImpl::GetPendingServiceThread(const nsCID& aServiceCID) const
{
  uint32_t pendingCount = mPendingServices.Length();
  for (uint32_t index = 0; index < pendingCount; ++index) {
    const PendingServiceInfo& info = mPendingServices.ElementAt(index);
    if (info.cid->Equals(aServiceCID)) {
      return info.thread;
    }
  }
  return nullptr;
}

NS_IMETHODIMP
nsComponentManagerImpl::GetService(const nsCID& aClass,
                                   const nsIID& aIID,
                                   void** aResult)
{
  // test this first, since there's no point in returning a service during
  // shutdown -- whether it's available or not would depend on the order it
  // occurs in the list
  if (gXPCOMShuttingDown) {
    // When processing shutdown, don't process new GetService() requests
#ifdef SHOW_DENIED_ON_SHUTDOWN
    nsXPIDLCString cid, iid;
    cid.Adopt(aClass.ToString());
    iid.Adopt(aIID.ToString());
    fprintf(stderr, "Getting service on shutdown. Denied.\n"
            "         CID: %s\n         IID: %s\n", cid.get(), iid.get());
#endif /* SHOW_DENIED_ON_SHUTDOWN */
    return NS_ERROR_UNEXPECTED;
  }

  // `service` must be released after the lock is released, so it must be
  // declared before the lock in this C++ block.
  nsCOMPtr<nsISupports> service;
  MutexLock lock(mLock);

  nsFactoryEntry* entry = mFactories.Get(aClass);
  if (!entry) {
    return NS_ERROR_FACTORY_NOT_REGISTERED;
  }

  if (entry->mServiceObject) {
    lock.Unlock();
    return entry->mServiceObject->QueryInterface(aIID, aResult);
  }

  PRThread* currentPRThread = PR_GetCurrentThread();
  MOZ_ASSERT(currentPRThread, "This should never be null!");

  // Needed to optimize the event loop below.
  nsIThread* currentThread = nullptr;

  PRThread* pendingPRThread;
  while ((pendingPRThread = GetPendingServiceThread(aClass))) {
    if (pendingPRThread == currentPRThread) {
      NS_ERROR("Recursive GetService!");
      return NS_ERROR_NOT_AVAILABLE;
    }


    SafeMutexAutoUnlock unlockPending(mLock);

    if (!currentThread) {
      currentThread = NS_GetCurrentThread();
      MOZ_ASSERT(currentThread, "This should never be null!");
    }

    // This will process a single event or yield the thread if no event is
    // pending.
    if (!NS_ProcessNextEvent(currentThread, false)) {
      PR_Sleep(PR_INTERVAL_NO_WAIT);
    }
  }

  // It's still possible that the other thread failed to create the
  // service so we're not guaranteed to have an entry or service yet.
  if (entry->mServiceObject) {
    lock.Unlock();
    return entry->mServiceObject->QueryInterface(aIID, aResult);
  }

#ifdef DEBUG
  PendingServiceInfo* newInfo =
#endif
    AddPendingService(aClass, currentPRThread);
  NS_ASSERTION(newInfo, "Failed to add info to the array!");

  // We need to not be holding the service manager's lock while calling
  // CreateInstance, because it invokes user code which could try to re-enter
  // the service manager:

  nsresult rv;
  {
    SafeMutexAutoUnlock unlock(mLock);
    rv = CreateInstance(aClass, nullptr, aIID, getter_AddRefs(service));
  }
  if (NS_SUCCEEDED(rv) && !service) {
    NS_ERROR("Factory did not return an object but returned success");
    return NS_ERROR_SERVICE_NOT_FOUND;
  }

#ifdef DEBUG
  pendingPRThread = GetPendingServiceThread(aClass);
  MOZ_ASSERT(pendingPRThread == currentPRThread,
             "Pending service array has been changed!");
#endif
  RemovePendingService(aClass);

  if (NS_FAILED(rv)) {
    return rv;
  }

  NS_ASSERTION(!entry->mServiceObject, "Created two instances of a service!");

  entry->mServiceObject = service.forget();

  lock.Unlock();
  nsISupports** sresult = reinterpret_cast<nsISupports**>(aResult);
  *sresult = entry->mServiceObject;
  (*sresult)->AddRef();

  return NS_OK;
}

NS_IMETHODIMP
nsComponentManagerImpl::IsServiceInstantiated(const nsCID& aClass,
                                              const nsIID& aIID,
                                              bool* aResult)
{
  // Now we want to get the service if we already got it. If not, we don't want
  // to create an instance of it. mmh!

  // test this first, since there's no point in returning a service during
  // shutdown -- whether it's available or not would depend on the order it
  // occurs in the list
  if (gXPCOMShuttingDown) {
    // When processing shutdown, don't process new GetService() requests
#ifdef SHOW_DENIED_ON_SHUTDOWN
    nsXPIDLCString cid, iid;
    cid.Adopt(aClass.ToString());
    iid.Adopt(aIID.ToString());
    fprintf(stderr, "Checking for service on shutdown. Denied.\n"
            "         CID: %s\n         IID: %s\n", cid.get(), iid.get());
#endif /* SHOW_DENIED_ON_SHUTDOWN */
    return NS_ERROR_UNEXPECTED;
  }

  nsresult rv = NS_ERROR_SERVICE_NOT_AVAILABLE;
  nsFactoryEntry* entry;

  {
    SafeMutexAutoLock lock(mLock);
    entry = mFactories.Get(aClass);
  }

  if (entry && entry->mServiceObject) {
    nsCOMPtr<nsISupports> service;
    rv = entry->mServiceObject->QueryInterface(aIID, getter_AddRefs(service));
    *aResult = (service != nullptr);
  }

  return rv;
}

NS_IMETHODIMP
nsComponentManagerImpl::IsServiceInstantiatedByContractID(
    const char* aContractID,
    const nsIID& aIID,
    bool* aResult)
{
  // Now we want to get the service if we already got it. If not, we don't want
  // to create an instance of it. mmh!

  // test this first, since there's no point in returning a service during
  // shutdown -- whether it's available or not would depend on the order it
  // occurs in the list
  if (gXPCOMShuttingDown) {
    // When processing shutdown, don't process new GetService() requests
#ifdef SHOW_DENIED_ON_SHUTDOWN
    nsXPIDLCString iid;
    iid.Adopt(aIID.ToString());
    fprintf(stderr, "Checking for service on shutdown. Denied.\n"
            "  ContractID: %s\n         IID: %s\n", aContractID, iid.get());
#endif /* SHOW_DENIED_ON_SHUTDOWN */
    return NS_ERROR_UNEXPECTED;
  }

  nsresult rv = NS_ERROR_SERVICE_NOT_AVAILABLE;
  nsFactoryEntry* entry;
  {
    SafeMutexAutoLock lock(mLock);
    entry = mContractIDs.Get(nsDependentCString(aContractID));
  }

  if (entry && entry->mServiceObject) {
    nsCOMPtr<nsISupports> service;
    rv = entry->mServiceObject->QueryInterface(aIID, getter_AddRefs(service));
    *aResult = (service != nullptr);
  }
  return rv;
}


NS_IMETHODIMP
nsComponentManagerImpl::GetServiceByContractID(const char* aContractID,
                                               const nsIID& aIID,
                                               void** aResult)
{
  // test this first, since there's no point in returning a service during
  // shutdown -- whether it's available or not would depend on the order it
  // occurs in the list
  if (gXPCOMShuttingDown) {
    // When processing shutdown, don't process new GetService() requests
#ifdef SHOW_DENIED_ON_SHUTDOWN
    nsXPIDLCString iid;
    iid.Adopt(aIID.ToString());
    fprintf(stderr, "Getting service on shutdown. Denied.\n"
            "  ContractID: %s\n         IID: %s\n", aContractID, iid.get());
#endif /* SHOW_DENIED_ON_SHUTDOWN */
    return NS_ERROR_UNEXPECTED;
  }

  // `service` must be released after the lock is released, so it must be
  // declared before the lock in this C++ block.
  nsCOMPtr<nsISupports> service;
  MutexLock lock(mLock);

  nsFactoryEntry* entry = mContractIDs.Get(nsDependentCString(aContractID));
  if (!entry) {
    return NS_ERROR_FACTORY_NOT_REGISTERED;
  }

  if (entry->mServiceObject) {
    // We need to not be holding the service manager's monitor while calling
    // QueryInterface, because it invokes user code which could try to re-enter
    // the service manager, or try to grab some other lock/monitor/condvar
    // and deadlock, e.g. bug 282743.
    // `entry` is valid until XPCOM shutdown, so we can safely use it after
    // exiting the lock.
    lock.Unlock();
    return entry->mServiceObject->QueryInterface(aIID, aResult);
  }

  PRThread* currentPRThread = PR_GetCurrentThread();
  MOZ_ASSERT(currentPRThread, "This should never be null!");

  // Needed to optimize the event loop below.
  nsIThread* currentThread = nullptr;

  PRThread* pendingPRThread;
  while ((pendingPRThread = GetPendingServiceThread(*entry->mCIDEntry->cid))) {
    if (pendingPRThread == currentPRThread) {
      NS_ERROR("Recursive GetService!");
      return NS_ERROR_NOT_AVAILABLE;
    }

    SafeMutexAutoUnlock unlockPending(mLock);

    if (!currentThread) {
      currentThread = NS_GetCurrentThread();
      MOZ_ASSERT(currentThread, "This should never be null!");
    }

    // This will process a single event or yield the thread if no event is
    // pending.
    if (!NS_ProcessNextEvent(currentThread, false)) {
      PR_Sleep(PR_INTERVAL_NO_WAIT);
    }
  }

  if (currentThread && entry->mServiceObject) {
    // If we have a currentThread then we must have waited on another thread
    // to create the service. Grab it now if that succeeded.
    lock.Unlock();
    return entry->mServiceObject->QueryInterface(aIID, aResult);
  }

#ifdef DEBUG
  PendingServiceInfo* newInfo =
#endif
    AddPendingService(*entry->mCIDEntry->cid, currentPRThread);
  NS_ASSERTION(newInfo, "Failed to add info to the array!");

  // We need to not be holding the service manager's lock while calling
  // CreateInstance, because it invokes user code which could try to re-enter
  // the service manager:

  nsresult rv;
  {
    SafeMutexAutoUnlock unlock(mLock);
    rv = CreateInstanceByContractID(aContractID, nullptr, aIID,
                                    getter_AddRefs(service));
  }
  if (NS_SUCCEEDED(rv) && !service) {
    NS_ERROR("Factory did not return an object but returned success");
    return NS_ERROR_SERVICE_NOT_FOUND;
  }

#ifdef DEBUG
  pendingPRThread = GetPendingServiceThread(*entry->mCIDEntry->cid);
  MOZ_ASSERT(pendingPRThread == currentPRThread,
             "Pending service array has been changed!");
#endif
  RemovePendingService(*entry->mCIDEntry->cid);

  if (NS_FAILED(rv)) {
    return rv;
  }

  NS_ASSERTION(!entry->mServiceObject, "Created two instances of a service!");

  entry->mServiceObject = service.forget();

  lock.Unlock();

  nsISupports** sresult = reinterpret_cast<nsISupports**>(aResult);
  *sresult = entry->mServiceObject;
  (*sresult)->AddRef();

  return NS_OK;
}

#if !defined(MOZILLA_XPCOMRT_API)
already_AddRefed<mozilla::ModuleLoader>
nsComponentManagerImpl::LoaderForExtension(const nsACString& aExt)
{
  nsCOMPtr<mozilla::ModuleLoader> loader = mLoaderMap.Get(aExt);
  if (!loader) {
    loader = do_GetServiceFromCategory("module-loader",
                                       PromiseFlatCString(aExt).get());
    if (!loader) {
      return nullptr;
    }

    mLoaderMap.Put(aExt, loader);
  }

  return loader.forget();
}
#endif

NS_IMETHODIMP
nsComponentManagerImpl::RegisterFactory(const nsCID& aClass,
                                        const char* aName,
                                        const char* aContractID,
                                        nsIFactory* aFactory)
{
  if (!aFactory) {
    // If a null factory is passed in, this call just wants to reset
    // the contract ID to point to an existing CID entry.
    if (!aContractID) {
      return NS_ERROR_INVALID_ARG;
    }

    SafeMutexAutoLock lock(mLock);
    nsFactoryEntry* oldf = mFactories.Get(aClass);
    if (!oldf) {
      return NS_ERROR_FACTORY_NOT_REGISTERED;
    }

    mContractIDs.Put(nsDependentCString(aContractID), oldf);
    return NS_OK;
  }

  nsAutoPtr<nsFactoryEntry> f(new nsFactoryEntry(aClass, aFactory));

  SafeMutexAutoLock lock(mLock);
  nsFactoryEntry* oldf = mFactories.Get(aClass);
  if (oldf) {
    return NS_ERROR_FACTORY_EXISTS;
  }

  if (aContractID) {
    mContractIDs.Put(nsDependentCString(aContractID), f);
  }

  mFactories.Put(aClass, f.forget());

  return NS_OK;
}

NS_IMETHODIMP
nsComponentManagerImpl::UnregisterFactory(const nsCID& aClass,
                                          nsIFactory* aFactory)
{
  // Don't release the dying factory or service object until releasing
  // the component manager monitor.
  nsCOMPtr<nsIFactory> dyingFactory;
  nsCOMPtr<nsISupports> dyingServiceObject;

  {
    SafeMutexAutoLock lock(mLock);
    nsFactoryEntry* f = mFactories.Get(aClass);
    if (!f || f->mFactory != aFactory) {
      return NS_ERROR_FACTORY_NOT_REGISTERED;
    }

    mFactories.Remove(aClass);

    // This might leave a stale contractid -> factory mapping in
    // place, so null out the factory entry (see
    // nsFactoryEntry::GetFactory)
    f->mFactory.swap(dyingFactory);
    f->mServiceObject.swap(dyingServiceObject);
  }

  return NS_OK;
}

NS_IMETHODIMP
nsComponentManagerImpl::AutoRegister(nsIFile* aLocation)
{
#if !defined(MOZILLA_XPCOMRT_API)
  XRE_AddManifestLocation(NS_EXTENSION_LOCATION, aLocation);
  return NS_OK;
#else
  return NS_ERROR_NOT_IMPLEMENTED;
#endif // !defined(MOZILLA_XPCOMRT_API)
}

NS_IMETHODIMP
nsComponentManagerImpl::AutoUnregister(nsIFile* aLocation)
{
  NS_ERROR("AutoUnregister not implemented.");
  return NS_ERROR_NOT_IMPLEMENTED;
}

NS_IMETHODIMP
nsComponentManagerImpl::RegisterFactoryLocation(const nsCID& aCID,
                                                const char* aClassName,
                                                const char* aContractID,
                                                nsIFile* aFile,
                                                const char* aLoaderStr,
                                                const char* aType)
{
  NS_ERROR("RegisterFactoryLocation not implemented.");
  return NS_ERROR_NOT_IMPLEMENTED;
}

NS_IMETHODIMP
nsComponentManagerImpl::UnregisterFactoryLocation(const nsCID& aCID,
                                                  nsIFile* aFile)
{
  NS_ERROR("UnregisterFactoryLocation not implemented.");
  return NS_ERROR_NOT_IMPLEMENTED;
}

NS_IMETHODIMP
nsComponentManagerImpl::IsCIDRegistered(const nsCID& aClass,
                                        bool* aResult)
{
  *aResult = (nullptr != GetFactoryEntry(aClass));
  return NS_OK;
}

NS_IMETHODIMP
nsComponentManagerImpl::IsContractIDRegistered(const char* aClass,
                                               bool* aResult)
{
  if (NS_WARN_IF(!aClass)) {
    return NS_ERROR_INVALID_ARG;
  }

  nsFactoryEntry* entry = GetFactoryEntry(aClass, strlen(aClass));

  if (entry) {
    // UnregisterFactory might have left a stale nsFactoryEntry in
    // mContractIDs, so we should check to see whether this entry has
    // anything useful.
    *aResult = (bool(entry->mModule) ||
                bool(entry->mFactory) ||
                bool(entry->mServiceObject));
  } else {
    *aResult = false;
  }
  return NS_OK;
}

NS_IMETHODIMP
nsComponentManagerImpl::EnumerateCIDs(nsISimpleEnumerator** aEnumerator)
{
  nsCOMArray<nsISupports> array;
  for (auto iter = mFactories.Iter(); !iter.Done(); iter.Next()) {
    const nsID& id = iter.Key();
    nsCOMPtr<nsISupportsID> wrapper = new nsSupportsIDImpl();
    wrapper->SetData(&id);
    array.AppendObject(wrapper);
  }
  return NS_NewArrayEnumerator(aEnumerator, array);
}

NS_IMETHODIMP
nsComponentManagerImpl::EnumerateContractIDs(nsISimpleEnumerator** aEnumerator)
{
  nsTArray<nsCString>* array = new nsTArray<nsCString>;
  for (auto iter = mContractIDs.Iter(); !iter.Done(); iter.Next()) {
    const nsACString& contract = iter.Key();
    array->AppendElement(contract);
  }

  nsCOMPtr<nsIUTF8StringEnumerator> e;
  nsresult rv = NS_NewAdoptingUTF8StringEnumerator(getter_AddRefs(e), array);
  if (NS_FAILED(rv)) {
    return rv;
  }

  return CallQueryInterface(e, aEnumerator);
}

NS_IMETHODIMP
nsComponentManagerImpl::CIDToContractID(const nsCID& aClass,
                                        char** aResult)
{
  NS_ERROR("CIDTOContractID not implemented");
  return NS_ERROR_FACTORY_NOT_REGISTERED;
}

NS_IMETHODIMP
nsComponentManagerImpl::ContractIDToCID(const char* aContractID,
                                        nsCID** aResult)
{
  {
    SafeMutexAutoLock lock(mLock);
    nsFactoryEntry* entry = mContractIDs.Get(nsDependentCString(aContractID));
    if (entry) {
      *aResult = (nsCID*)moz_xmalloc(sizeof(nsCID));
      **aResult = *entry->mCIDEntry->cid;
      return NS_OK;
    }
  }
  *aResult = nullptr;
  return NS_ERROR_FACTORY_NOT_REGISTERED;
}

MOZ_DEFINE_MALLOC_SIZE_OF(ComponentManagerMallocSizeOf)

NS_IMETHODIMP
nsComponentManagerImpl::CollectReports(nsIHandleReportCallback* aHandleReport,
                                       nsISupports* aData, bool aAnonymize)
{
  return MOZ_COLLECT_REPORT("explicit/xpcom/component-manager",
                            KIND_HEAP, UNITS_BYTES,
                            SizeOfIncludingThis(ComponentManagerMallocSizeOf),
                            "Memory used for the XPCOM component manager.");
}

size_t
nsComponentManagerImpl::SizeOfIncludingThis(mozilla::MallocSizeOf aMallocSizeOf)
  const
{
  size_t n = aMallocSizeOf(this);

  n += mLoaderMap.ShallowSizeOfExcludingThis(aMallocSizeOf);

  n += mFactories.ShallowSizeOfExcludingThis(aMallocSizeOf);
  for (auto iter = mFactories.ConstIter(); !iter.Done(); iter.Next()) {
    n += iter.Data()->SizeOfIncludingThis(aMallocSizeOf);
  }

  n += mContractIDs.ShallowSizeOfExcludingThis(aMallocSizeOf);
  for (auto iter = mContractIDs.ConstIter(); !iter.Done(); iter.Next()) {
    // We don't measure the nsFactoryEntry data because it's owned by
    // mFactories (which is measured above).
    n += iter.Key().SizeOfExcludingThisIfUnshared(aMallocSizeOf);
  }

  n += sStaticModules->ShallowSizeOfIncludingThis(aMallocSizeOf);
  n += sModuleLocations->ShallowSizeOfIncludingThis(aMallocSizeOf);

  n += mKnownStaticModules.ShallowSizeOfExcludingThis(aMallocSizeOf);
  n += mKnownModules.ShallowSizeOfExcludingThis(aMallocSizeOf);

  n += PL_SizeOfArenaPoolExcludingPool(&mArena, aMallocSizeOf);

  n += mPendingServices.ShallowSizeOfExcludingThis(aMallocSizeOf);

  // Measurement of the following members may be added later if DMD finds it is
  // worthwhile:
  // - mLoaderMap's keys and values
  // - mMon
  // - sStaticModules' entries
  // - sModuleLocations' entries
  // - mNativeModuleLoader
  // - mKnownStaticModules' entries?
  // - mKnownModules' keys and values?

  return n;
}

////////////////////////////////////////////////////////////////////////////////
// nsFactoryEntry
////////////////////////////////////////////////////////////////////////////////

nsFactoryEntry::nsFactoryEntry(const mozilla::Module::CIDEntry* aEntry,
                               nsComponentManagerImpl::KnownModule* aModule)
  : mCIDEntry(aEntry)
  , mModule(aModule)
{
}

nsFactoryEntry::nsFactoryEntry(const nsCID& aCID, nsIFactory* aFactory)
  : mCIDEntry(nullptr)
  , mModule(nullptr)
  , mFactory(aFactory)
{
  mozilla::Module::CIDEntry* e = new mozilla::Module::CIDEntry();
  nsCID* cid = new nsCID;
  *cid = aCID;
  e->cid = cid;
  mCIDEntry = e;
}

nsFactoryEntry::~nsFactoryEntry()
{
  // If this was a RegisterFactory entry, we own the CIDEntry/CID
  if (!mModule) {
    delete mCIDEntry->cid;
    delete mCIDEntry;
  }
}

already_AddRefed<nsIFactory>
nsFactoryEntry::GetFactory()
{
  nsComponentManagerImpl::gComponentManager->mLock.AssertNotCurrentThreadOwns();

  if (!mFactory) {
    // RegisterFactory then UnregisterFactory can leave an entry in mContractIDs
    // pointing to an unusable nsFactoryEntry.
    if (!mModule) {
      return nullptr;
    }

    if (!mModule->Load()) {
      return nullptr;
    }

    // Don't set mFactory directly, it needs to be locked
    nsCOMPtr<nsIFactory> factory;

    if (mModule->Module()->getFactoryProc) {
      factory = mModule->Module()->getFactoryProc(*mModule->Module(),
                                                  *mCIDEntry);
    } else if (mCIDEntry->getFactoryProc) {
      factory = mCIDEntry->getFactoryProc(*mModule->Module(), *mCIDEntry);
    } else {
      NS_ASSERTION(mCIDEntry->constructorProc, "no getfactory or constructor");
      factory = new mozilla::GenericFactory(mCIDEntry->constructorProc);
    }
    if (!factory) {
      return nullptr;
    }

    SafeMutexAutoLock lock(nsComponentManagerImpl::gComponentManager->mLock);
    // Threads can race to set mFactory
    if (!mFactory) {
      factory.swap(mFactory);
    }
  }
  nsCOMPtr<nsIFactory> factory = mFactory;
  return factory.forget();
}

size_t
nsFactoryEntry::SizeOfIncludingThis(MallocSizeOf aMallocSizeOf)
{
  size_t n = aMallocSizeOf(this);

  // Measurement of the following members may be added later if DMD finds it is
  // worthwhile:
  // - mCIDEntry;
  // - mModule;
  // - mFactory;
  // - mServiceObject;

  return n;
}

////////////////////////////////////////////////////////////////////////////////
// Static Access Functions
////////////////////////////////////////////////////////////////////////////////

nsresult
NS_GetComponentManager(nsIComponentManager** aResult)
{
  if (!nsComponentManagerImpl::gComponentManager) {
    return NS_ERROR_NOT_INITIALIZED;
  }

  NS_ADDREF(*aResult = nsComponentManagerImpl::gComponentManager);
  return NS_OK;
}

nsresult
NS_GetServiceManager(nsIServiceManager** aResult)
{
  if (!nsComponentManagerImpl::gComponentManager) {
    return NS_ERROR_NOT_INITIALIZED;
  }

  NS_ADDREF(*aResult = nsComponentManagerImpl::gComponentManager);
  return NS_OK;
}


nsresult
NS_GetComponentRegistrar(nsIComponentRegistrar** aResult)
{
  if (!nsComponentManagerImpl::gComponentManager) {
    return NS_ERROR_NOT_INITIALIZED;
  }

  NS_ADDREF(*aResult = nsComponentManagerImpl::gComponentManager);
  return NS_OK;
}

EXPORT_XPCOM_API(nsresult)
XRE_AddStaticComponent(const mozilla::Module* aComponent)
{
  nsComponentManagerImpl::InitializeStaticModules();
  nsComponentManagerImpl::sStaticModules->AppendElement(aComponent);

  if (nsComponentManagerImpl::gComponentManager &&
      nsComponentManagerImpl::NORMAL ==
        nsComponentManagerImpl::gComponentManager->mStatus) {
    nsComponentManagerImpl::gComponentManager->RegisterModule(aComponent,
                                                              nullptr);
  }

  return NS_OK;
}

NS_IMETHODIMP
nsComponentManagerImpl::AddBootstrappedManifestLocation(nsIFile* aLocation)
{
#if !defined(MOZILLA_XPCOMRT_API)
  nsString path;
  nsresult rv = aLocation->GetPath(path);
  if (NS_FAILED(rv)) {
    return rv;
  }

  if (Substring(path, path.Length() - 4).EqualsLiteral(".xpi")) {
    return XRE_AddJarManifestLocation(NS_BOOTSTRAPPED_LOCATION, aLocation);
  }

  nsCOMPtr<nsIFile> manifest =
    CloneAndAppend(aLocation, NS_LITERAL_CSTRING("chrome.manifest"));
  return XRE_AddManifestLocation(NS_BOOTSTRAPPED_LOCATION, manifest);
#else
  return NS_ERROR_NOT_IMPLEMENTED;
#endif // !defined(MOZILLA_XPCOMRT_API)
}

NS_IMETHODIMP
nsComponentManagerImpl::RemoveBootstrappedManifestLocation(nsIFile* aLocation)
{
#if !defined(MOZILLA_XPCOMRT_API)
  nsCOMPtr<nsIChromeRegistry> cr = mozilla::services::GetChromeRegistryService();
  if (!cr) {
    return NS_ERROR_FAILURE;
  }

  nsCOMPtr<nsIFile> manifest;
  nsString path;
  nsresult rv = aLocation->GetPath(path);
  if (NS_FAILED(rv)) {
    return rv;
  }

  nsComponentManagerImpl::ComponentLocation elem;
  elem.type = NS_BOOTSTRAPPED_LOCATION;

  if (Substring(path, path.Length() - 4).EqualsLiteral(".xpi")) {
    elem.location.Init(aLocation, "chrome.manifest");
  } else {
    nsCOMPtr<nsIFile> lf =
      CloneAndAppend(aLocation, NS_LITERAL_CSTRING("chrome.manifest"));
    elem.location.Init(lf);
  }

  // Remove reference.
  nsComponentManagerImpl::sModuleLocations->RemoveElement(elem,
                                                          ComponentLocationComparator());

  rv = cr->CheckForNewChrome();
  return rv;
#else
  return NS_ERROR_NOT_IMPLEMENTED;
#endif // !defined(MOZILLA_XPCOMRT_API)
}

NS_IMETHODIMP
nsComponentManagerImpl::GetManifestLocations(nsIArray** aLocations)
{
#if !defined(MOZILLA_XPCOMRT_API)
  NS_ENSURE_ARG_POINTER(aLocations);
  *aLocations = nullptr;

  if (!sModuleLocations) {
    return NS_ERROR_NOT_INITIALIZED;
  }

  nsCOMPtr<nsIMutableArray> locations = nsArray::Create();
  nsresult rv;
  for (uint32_t i = 0; i < sModuleLocations->Length(); ++i) {
    ComponentLocation& l = sModuleLocations->ElementAt(i);
    FileLocation loc = l.location;
    nsCString uriString;
    loc.GetURIString(uriString);
    nsCOMPtr<nsIURI> uri;
    rv = NS_NewURI(getter_AddRefs(uri), uriString);
    if (NS_SUCCEEDED(rv)) {
      locations->AppendElement(uri, false);
    }
  }

  locations.forget(aLocations);
  return NS_OK;
#else
  return NS_ERROR_NOT_IMPLEMENTED;
#endif // !defined(MOZILLA_XPCOMRT_API)
}

#ifdef MOZ_B2G_LOADER

/* static */
void
nsComponentManagerImpl::XPTOnlyManifestManifest(
    XPTOnlyManifestProcessingContext&  aCx, int aLineNo, char* const* aArgv)
{
  char* file = aArgv[0];
  FileLocation f(aCx.mFile, file);

  DoRegisterManifest(NS_APP_LOCATION, f, false, true);
}

/* static */
void
nsComponentManagerImpl::XPTOnlyManifestXPT(
    XPTOnlyManifestProcessingContext& aCx, int aLineNo, char* const* aArgv)
{
  FileLocation f(aCx.mFile, aArgv[0]);
  DoRegisterXPT(f);
}

/**
 * To load XPT Interface Information before the component manager is ready.
 *
 * With this function, B2G loader could XPT interface info. as earier
 * as possible to gain benefit of shared memory model of the kernel.
 */
/* static */ void
nsComponentManagerImpl::PreloadXPT(nsIFile* aFile)
{
  MOZ_ASSERT(!nsComponentManagerImpl::gComponentManager);
  FileLocation location(aFile, "chrome.manifest");

  DoRegisterManifest(NS_APP_LOCATION, location,
                     false, true /* aXPTOnly */);
}

void
PreloadXPT(nsIFile* aOmnijarFile)
{
  nsComponentManagerImpl::PreloadXPT(aOmnijarFile);
}

#endif /* MOZ_B2G_LOADER */

#if !defined(MOZILLA_XPCOMRT_API)
EXPORT_XPCOM_API(nsresult)
XRE_AddManifestLocation(NSLocationType aType, nsIFile* aLocation)
{
  nsComponentManagerImpl::InitializeModuleLocations();
  nsComponentManagerImpl::ComponentLocation* c =
    nsComponentManagerImpl::sModuleLocations->AppendElement();
  c->type = aType;
  c->location.Init(aLocation);

  if (nsComponentManagerImpl::gComponentManager &&
      nsComponentManagerImpl::NORMAL ==
        nsComponentManagerImpl::gComponentManager->mStatus) {
    nsComponentManagerImpl::gComponentManager->RegisterManifest(aType,
                                                                c->location,
                                                                false);
  }

  return NS_OK;
}

EXPORT_XPCOM_API(nsresult)
XRE_AddJarManifestLocation(NSLocationType aType, nsIFile* aLocation)
{
  nsComponentManagerImpl::InitializeModuleLocations();
  nsComponentManagerImpl::ComponentLocation* c =
    nsComponentManagerImpl::sModuleLocations->AppendElement();

  c->type = aType;
  c->location.Init(aLocation, "chrome.manifest");

  if (nsComponentManagerImpl::gComponentManager &&
      nsComponentManagerImpl::NORMAL ==
        nsComponentManagerImpl::gComponentManager->mStatus) {
    nsComponentManagerImpl::gComponentManager->RegisterManifest(aType,
                                                                c->location,
                                                                false);
  }

  return NS_OK;
}
#endif // !defined(MOZILLA_XPCOMRT_API)
<|MERGE_RESOLUTION|>--- conflicted
+++ resolved
@@ -324,19 +324,14 @@
 
 nsTArray<const mozilla::Module*>* nsComponentManagerImpl::sStaticModules;
 
-<<<<<<< HEAD
+#if !defined(MOZILLA_XPCOMRT_API)
 #if defined(__EMX__)
 extern "C" int __kPStaticModules__;
 #else
 NSMODULE_DEFN(start_kPStaticModules);
 NSMODULE_DEFN(end_kPStaticModules);
 #endif
-=======
-#if !defined(MOZILLA_XPCOMRT_API)
-NSMODULE_DEFN(start_kPStaticModules);
-NSMODULE_DEFN(end_kPStaticModules);
 #endif // !defined(MOZILLA_XPCOMRT_API)
->>>>>>> 00eb1a28
 
 /* The content between start_kPStaticModules and end_kPStaticModules is gathered
  * by the linker from various objects containing symbols in a specific section.
@@ -363,7 +358,7 @@
   }
 
   sStaticModules = new nsTArray<const mozilla::Module*>;
-<<<<<<< HEAD
+#if !defined(MOZILLA_XPCOMRT_API)
 #if defined(__EMX__)
   int* ptr = &__kPStaticModules__;
   if (*ptr == -2) { /* emxomf */
@@ -383,20 +378,14 @@
       }
   }
 #else
-=======
-#if !defined(MOZILLA_XPCOMRT_API)
->>>>>>> 00eb1a28
   for (const mozilla::Module * const* staticModules =
          &NSMODULE_NAME(start_kPStaticModules) + 1;
        staticModules < &NSMODULE_NAME(end_kPStaticModules); ++staticModules)
     if (*staticModules) { // ASAN adds padding
       sStaticModules->AppendElement(*staticModules);
     }
-<<<<<<< HEAD
 #endif
-=======
 #endif // !defined(MOZILLA_XPCOMRT_API)
->>>>>>> 00eb1a28
 }
 
 nsTArray<nsComponentManagerImpl::ComponentLocation>*
