/* -*- Mode: C++; tab-width: 8; indent-tabs-mode: nil; c-basic-offset: 2 -*- */
/* vim: set ts=8 sts=2 et sw=2 tw=80: */
/* This Source Code Form is subject to the terms of the Mozilla Public
 * License, v. 2.0. If a copy of the MPL was not distributed with this
 * file, You can obtain one at http://mozilla.org/MPL/2.0/.
 *
 * This Original Code has been modified by IBM Corporation.
 * Modifications made by IBM described herein are
 * Copyright (c) International Business Machines
 * Corporation, 2000
 *
 * Modifications to Mozilla code or documentation
 * identified per MPL Section 3.3
 *
 * Date             Modified by     Description of modification
 * 04/20/2000       IBM Corp.      Added PR_CALLBACK for Optlink use in OS2
 */

#include <stdlib.h>
#include "nscore.h"
#include "nsISupports.h"
#include "nspr.h"
#include "nsCRT.h" // for atoll

// Arena used by component manager for storing contractid string, dll
// location strings and small objects
// CAUTION: Arena align mask needs to be defined before including plarena.h
//          currently from nsComponentManager.h
#define PL_ARENA_CONST_ALIGN_MASK 7
#define NS_CM_BLOCK_SIZE (1024 * 8)

#include "nsCategoryManager.h"
#include "nsCOMPtr.h"
#include "nsComponentManager.h"
#include "nsDirectoryService.h"
#include "nsDirectoryServiceDefs.h"
#include "nsCategoryManager.h"
#include "nsCategoryManagerUtils.h"
#include "xptiprivate.h"
#include "mozilla/MemoryReporting.h"
#include "mozilla/XPTInterfaceInfoManager.h"
#include "nsIConsoleService.h"
#include "nsIObserverService.h"
#include "nsISimpleEnumerator.h"
#include "nsIStringEnumerator.h"
#include "nsXPCOM.h"
#include "nsXPCOMPrivate.h"
#include "nsISupportsPrimitives.h"
#include "nsIClassInfo.h"
#include "nsLocalFile.h"
#include "nsReadableUtils.h"
#include "nsString.h"
#include "nsXPIDLString.h"
#include "prcmon.h"
#include "xptinfo.h" // this after nsISupports, to pick up IID so that xpt stuff doesn't try to define it itself...
#include "nsThreadUtils.h"
#include "prthread.h"
#include "private/pprthred.h"
#include "nsTArray.h"
#include "prio.h"
#include "ManifestParser.h"
#include "nsNetUtil.h"
#include "mozilla/Services.h"

#include "mozilla/GenericFactory.h"
#include "nsSupportsPrimitives.h"
#include "nsArray.h"
#include "nsIMutableArray.h"
#include "nsArrayEnumerator.h"
#include "nsStringEnumerator.h"
#include "mozilla/FileUtils.h"
#include "mozilla/UniquePtr.h"
#include "nsDataHashtable.h"
#include "nsPrintfCString.h"

#include <new>     // for placement new

#include "mozilla/Omnijar.h"

#include "mozilla/Logging.h"
#include "LogModulePrefWatcher.h"

using namespace mozilla;

static LazyLogModule nsComponentManagerLog("nsComponentManager");

#if 0 || defined (DEBUG_timeless)
 #define SHOW_DENIED_ON_SHUTDOWN
 #define SHOW_CI_ON_EXISTING_SERVICE
#endif

// Bloated registry buffer size to improve startup performance -- needs to
// be big enough to fit the entire file into memory or it'll thrash.
// 512K is big enough to allow for some future growth in the registry.
#define BIG_REGISTRY_BUFLEN   (512*1024)

// Common Key Names
const char xpcomComponentsKeyName[] = "software/mozilla/XPCOM/components";
const char xpcomKeyName[] = "software/mozilla/XPCOM";

// Common Value Names
const char fileSizeValueName[] = "FileSize";
const char lastModValueName[] = "LastModTimeStamp";
const char nativeComponentType[] = "application/x-mozilla-native";
const char staticComponentType[] = "application/x-mozilla-static";

NS_DEFINE_CID(kCategoryManagerCID, NS_CATEGORYMANAGER_CID);

#define UID_STRING_LENGTH 39

nsresult
nsGetServiceFromCategory::operator()(const nsIID& aIID,
                                     void** aInstancePtr) const
{
  nsresult rv;
  nsXPIDLCString value;
  nsCOMPtr<nsICategoryManager> catman;
  nsComponentManagerImpl* compMgr = nsComponentManagerImpl::gComponentManager;
  if (!compMgr) {
    rv = NS_ERROR_NOT_INITIALIZED;
    goto error;
  }

  if (!mCategory || !mEntry) {
    // when categories have defaults, use that for null mEntry
    rv = NS_ERROR_NULL_POINTER;
    goto error;
  }

  rv = compMgr->nsComponentManagerImpl::GetService(kCategoryManagerCID,
                                                   NS_GET_IID(nsICategoryManager),
                                                   getter_AddRefs(catman));
  if (NS_FAILED(rv)) {
    goto error;
  }

  /* find the contractID for category.entry */
  rv = catman->GetCategoryEntry(mCategory, mEntry,
                                getter_Copies(value));
  if (NS_FAILED(rv)) {
    goto error;
  }
  if (!value) {
    rv = NS_ERROR_SERVICE_NOT_AVAILABLE;
    goto error;
  }

  rv = compMgr->nsComponentManagerImpl::GetServiceByContractID(value,
                                                               aIID,
                                                               aInstancePtr);
  if (NS_FAILED(rv)) {
error:
    *aInstancePtr = 0;
  }
  if (mErrorPtr) {
    *mErrorPtr = rv;
  }
  return rv;
}

////////////////////////////////////////////////////////////////////////////////
// Arena helper functions
////////////////////////////////////////////////////////////////////////////////
char*
ArenaStrndup(const char* aStr, uint32_t aLen, PLArenaPool* aArena)
{
  void* mem;
  // Include trailing null in the aLen
  PL_ARENA_ALLOCATE(mem, aArena, aLen + 1);
  if (mem) {
    memcpy(mem, aStr, aLen + 1);
  }
  return static_cast<char*>(mem);
}

char*
ArenaStrdup(const char* aStr, PLArenaPool* aArena)
{
  return ArenaStrndup(aStr, strlen(aStr), aArena);
}

// GetService and a few other functions need to exit their mutex mid-function
// without reentering it later in the block. This class supports that
// style of early-exit that MutexAutoUnlock doesn't.

namespace {

class MOZ_STACK_CLASS MutexLock
{
public:
  explicit MutexLock(SafeMutex& aMutex)
    : mMutex(aMutex)
    , mLocked(false)
  {
    Lock();
  }

  ~MutexLock()
  {
    if (mLocked) {
      Unlock();
    }
  }

  void Lock()
  {
    NS_ASSERTION(!mLocked, "Re-entering a mutex");
    mMutex.Lock();
    mLocked = true;
  }

  void Unlock()
  {
    NS_ASSERTION(mLocked, "Exiting a mutex that isn't held!");
    mMutex.Unlock();
    mLocked = false;
  }

private:
  SafeMutex& mMutex;
  bool mLocked;
};

} // namespace

// this is safe to call during InitXPCOM
static already_AddRefed<nsIFile>
GetLocationFromDirectoryService(const char* aProp)
{
  nsCOMPtr<nsIProperties> directoryService;
  nsDirectoryService::Create(nullptr,
                             NS_GET_IID(nsIProperties),
                             getter_AddRefs(directoryService));

  if (!directoryService) {
    return nullptr;
  }

  nsCOMPtr<nsIFile> file;
  nsresult rv = directoryService->Get(aProp,
                                      NS_GET_IID(nsIFile),
                                      getter_AddRefs(file));
  if (NS_FAILED(rv)) {
    return nullptr;
  }

  return file.forget();
}

static already_AddRefed<nsIFile>
CloneAndAppend(nsIFile* aBase, const nsACString& aAppend)
{
  nsCOMPtr<nsIFile> f;
  aBase->Clone(getter_AddRefs(f));
  if (!f) {
    return nullptr;
  }

  f->AppendNative(aAppend);
  return f.forget();
}

////////////////////////////////////////////////////////////////////////////////
// nsComponentManagerImpl
////////////////////////////////////////////////////////////////////////////////

nsresult
nsComponentManagerImpl::Create(nsISupports* aOuter, REFNSIID aIID,
                               void** aResult)
{
  if (aOuter) {
    return NS_ERROR_NO_AGGREGATION;
  }

  if (!gComponentManager) {
    return NS_ERROR_FAILURE;
  }

  return gComponentManager->QueryInterface(aIID, aResult);
}

static const int CONTRACTID_HASHTABLE_INITIAL_LENGTH = 1024;

nsComponentManagerImpl::nsComponentManagerImpl()
  : mFactories(CONTRACTID_HASHTABLE_INITIAL_LENGTH)
  , mContractIDs(CONTRACTID_HASHTABLE_INITIAL_LENGTH)
  , mLock("nsComponentManagerImpl.mLock")
  , mStatus(NOT_INITIALIZED)
{
}

nsTArray<const mozilla::Module*>* nsComponentManagerImpl::sStaticModules;

<<<<<<< HEAD
#if !defined(MOZILLA_XPCOMRT_API)
#if defined(__EMX__)
extern "C" int __kPStaticModules__;
#else
NSMODULE_DEFN(start_kPStaticModules);
NSMODULE_DEFN(end_kPStaticModules);
#endif
#endif // !defined(MOZILLA_XPCOMRT_API)
=======
NSMODULE_DEFN(start_kPStaticModules);
NSMODULE_DEFN(end_kPStaticModules);
>>>>>>> 628bf1da

/* The content between start_kPStaticModules and end_kPStaticModules is gathered
 * by the linker from various objects containing symbols in a specific section.
 * ASAN considers (rightfully) the use of this content as a global buffer
 * overflow. But this is a deliberate and well-considered choice, with no proper
 * way to make ASAN happy.
 *
 * Note that GCC for OS/2 doesn't support the section attribute (because the
 * a.out format used there as gas output doesn't support custom sections).
 * Instead, we use special .stabs types (N_SETA/N_SETT) to generate a table of
 * pointers to the module variables gathered across the sources. This means that
 * the variables themselves are not packed in a table (as it happens on other
 * platforms using sections) but instead their addresses are packed (so one more
 * level of indirection is back). We have the address of this table in
 * __kPStaticModules__ and its last element is nullptr, hence we don't need fake
 * start_kPStaticModules and end_kPStaticModules to access the table.
 */
MOZ_ASAN_BLACKLIST
/* static */ void
nsComponentManagerImpl::InitializeStaticModules()
{
  if (sStaticModules) {
    return;
  }

  sStaticModules = new nsTArray<const mozilla::Module*>;
<<<<<<< HEAD
#if !defined(MOZILLA_XPCOMRT_API)
#if defined(__EMX__)
  int* ptr = &__kPStaticModules__;
  if (*ptr == -2) { /* emxomf */
    for (const mozilla::Module * const* const* staticModules =
           (const mozilla::Module * const* const*)(ptr + 1);
         *staticModules != nullptr; ++staticModules)
      sStaticModules->AppendElement(**staticModules);
  } else {
      if (*ptr == -1)
        --ptr;          /* Fix GNU ld bug */
      int n = *ptr++;   /* Get size of vector */
      if (*ptr == -1) { /* First element must be -1, see crt0.s */
        for (const mozilla::Module * const* const* staticModules =
               (const mozilla::Module * const* const*)(ptr + 1);
             n > 1; ++staticModules, --n)
          sStaticModules->AppendElement(**staticModules);
      }
  }
#else
=======
>>>>>>> 628bf1da
  for (const mozilla::Module * const* staticModules =
         &NSMODULE_NAME(start_kPStaticModules) + 1;
       staticModules < &NSMODULE_NAME(end_kPStaticModules); ++staticModules)
    if (*staticModules) { // ASAN adds padding
      sStaticModules->AppendElement(*staticModules);
    }
<<<<<<< HEAD
#endif
#endif // !defined(MOZILLA_XPCOMRT_API)
=======
>>>>>>> 628bf1da
}

nsTArray<nsComponentManagerImpl::ComponentLocation>*
nsComponentManagerImpl::sModuleLocations;

/* static */ void
nsComponentManagerImpl::InitializeModuleLocations()
{
  if (sModuleLocations) {
    return;
  }

  sModuleLocations = new nsTArray<ComponentLocation>;
}

nsresult
nsComponentManagerImpl::Init()
{
  MOZ_ASSERT(NOT_INITIALIZED == mStatus);

  // Initialize our arena
  PL_INIT_ARENA_POOL(&mArena, "ComponentManagerArena", NS_CM_BLOCK_SIZE);

  nsCOMPtr<nsIFile> greDir =
    GetLocationFromDirectoryService(NS_GRE_DIR);
  nsCOMPtr<nsIFile> appDir =
    GetLocationFromDirectoryService(NS_XPCOM_CURRENT_PROCESS_DIR);

  InitializeStaticModules();

  nsresult rv = mNativeModuleLoader.Init();
  if (NS_FAILED(rv)) {
    return rv;
  }

  nsCategoryManager::GetSingleton()->SuppressNotifications(true);

  RegisterModule(&kXPCOMModule, nullptr);

  for (uint32_t i = 0; i < sStaticModules->Length(); ++i) {
    RegisterModule((*sStaticModules)[i], nullptr);
  }

  bool loadChromeManifests = (XRE_GetProcessType() != GeckoProcessType_GPU);
  if (loadChromeManifests) {
    // The overall order in which chrome.manifests are expected to be treated
    // is the following:
    // - greDir
    // - greDir's omni.ja
    // - appDir
    // - appDir's omni.ja

    InitializeModuleLocations();
    ComponentLocation* cl = sModuleLocations->AppendElement();
    nsCOMPtr<nsIFile> lf = CloneAndAppend(greDir,
                                          NS_LITERAL_CSTRING("chrome.manifest"));
    cl->type = NS_APP_LOCATION;
    cl->location.Init(lf);

    RefPtr<nsZipArchive> greOmnijar =
      mozilla::Omnijar::GetReader(mozilla::Omnijar::GRE);
    if (greOmnijar) {
      cl = sModuleLocations->AppendElement();
      cl->type = NS_APP_LOCATION;
      cl->location.Init(greOmnijar, "chrome.manifest");
    }

    bool equals = false;
    appDir->Equals(greDir, &equals);
    if (!equals) {
      cl = sModuleLocations->AppendElement();
      cl->type = NS_APP_LOCATION;
      lf = CloneAndAppend(appDir, NS_LITERAL_CSTRING("chrome.manifest"));
      cl->location.Init(lf);
    }

    RefPtr<nsZipArchive> appOmnijar =
      mozilla::Omnijar::GetReader(mozilla::Omnijar::APP);
    if (appOmnijar) {
      cl = sModuleLocations->AppendElement();
      cl->type = NS_APP_LOCATION;
      cl->location.Init(appOmnijar, "chrome.manifest");
    }

    RereadChromeManifests(false);
  }

  nsCategoryManager::GetSingleton()->SuppressNotifications(false);

  RegisterWeakMemoryReporter(this);

  // NB: The logging preference watcher needs to be registered late enough in
  // startup that it's okay to use the preference system, but also as soon as
  // possible so that log modules enabled via preferences are turned on as
  // early as possible.
  //
  // We can't initialize the preference watcher when the log module manager is
  // initialized, as a number of things attempt to start logging before the
  // preference system is initialized.
  //
  // The preference system is registered as a component so at this point during
  // component manager initialization we know it is setup and we can register
  // for notifications.
  LogModulePrefWatcher::RegisterPrefWatcher();

  // Unfortunately, we can't register the nsCategoryManager memory reporter
  // in its constructor (which is triggered by the GetSingleton() call
  // above) because the memory reporter manager isn't initialized at that
  // point.  So we wait until now.
  nsCategoryManager::GetSingleton()->InitMemoryReporter();

  MOZ_LOG(nsComponentManagerLog, LogLevel::Debug,
         ("nsComponentManager: Initialized."));

  mStatus = NORMAL;

  return NS_OK;
}

static bool
ProcessSelectorMatches(Module::ProcessSelector aSelector)
{
  GeckoProcessType type = XRE_GetProcessType();
  if (type == GeckoProcessType_GPU) {
    return !!(aSelector & Module::ALLOW_IN_GPU_PROCESS);
  }

  if (aSelector & Module::MAIN_PROCESS_ONLY) {
    return type == GeckoProcessType_Default;
  }
  if (aSelector & Module::CONTENT_PROCESS_ONLY) {
    return type == GeckoProcessType_Content;
  }
  return true;
}

static const int kModuleVersionWithSelector = 51;

void
nsComponentManagerImpl::RegisterModule(const mozilla::Module* aModule,
                                       FileLocation* aFile)
{
  mLock.AssertNotCurrentThreadOwns();

  if (aModule->mVersion >= kModuleVersionWithSelector &&
      !ProcessSelectorMatches(aModule->selector))
  {
    return;
  }

  {
    // Scope the monitor so that we don't hold it while calling into the
    // category manager.
    MutexLock lock(mLock);

    KnownModule* m;
    if (aFile) {
      nsCString uri;
      aFile->GetURIString(uri);
      NS_ASSERTION(!mKnownModules.Get(uri),
                   "Must not register a binary module twice.");

      m = new KnownModule(aModule, *aFile);
      mKnownModules.Put(uri, m);
    } else {
      m = new KnownModule(aModule);
      mKnownStaticModules.AppendElement(m);
    }

    if (aModule->mCIDs) {
      const mozilla::Module::CIDEntry* entry;
      for (entry = aModule->mCIDs; entry->cid; ++entry) {
        RegisterCIDEntryLocked(entry, m);
      }
    }

    if (aModule->mContractIDs) {
      const mozilla::Module::ContractIDEntry* entry;
      for (entry = aModule->mContractIDs; entry->contractid; ++entry) {
        RegisterContractIDLocked(entry);
      }
      MOZ_ASSERT(!entry->cid, "Incorrectly terminated contract list");
    }
  }

  if (aModule->mCategoryEntries) {
    const mozilla::Module::CategoryEntry* entry;
    for (entry = aModule->mCategoryEntries; entry->category; ++entry)
      nsCategoryManager::GetSingleton()->AddCategoryEntry(entry->category,
                                                          entry->entry,
                                                          entry->value);
  }
}

void
nsComponentManagerImpl::RegisterCIDEntryLocked(
    const mozilla::Module::CIDEntry* aEntry,
    KnownModule* aModule)
{
  mLock.AssertCurrentThreadOwns();

  if (!ProcessSelectorMatches(aEntry->processSelector)) {
    return;
  }

  nsFactoryEntry* f = mFactories.Get(*aEntry->cid);
  if (f) {
    NS_WARNING("Re-registering a CID?");

    char idstr[NSID_LENGTH];
    aEntry->cid->ToProvidedString(idstr);

    nsCString existing;
    if (f->mModule) {
      existing = f->mModule->Description();
    } else {
      existing = "<unknown module>";
    }
    SafeMutexAutoUnlock unlock(mLock);
    LogMessage("While registering XPCOM module %s, trying to re-register CID '%s' already registered by %s.",
               aModule->Description().get(),
               idstr,
               existing.get());
    return;
  }

  f = new nsFactoryEntry(aEntry, aModule);
  mFactories.Put(*aEntry->cid, f);
}

void
nsComponentManagerImpl::RegisterContractIDLocked(
    const mozilla::Module::ContractIDEntry* aEntry)
{
  mLock.AssertCurrentThreadOwns();

  if (!ProcessSelectorMatches(aEntry->processSelector)) {
    return;
  }

  nsFactoryEntry* f = mFactories.Get(*aEntry->cid);
  if (!f) {
    NS_WARNING("No CID found when attempting to map contract ID");

    char idstr[NSID_LENGTH];
    aEntry->cid->ToProvidedString(idstr);

    SafeMutexAutoUnlock unlock(mLock);
    LogMessage("Could not map contract ID '%s' to CID %s because no implementation of the CID is registered.",
               aEntry->contractid,
               idstr);

    return;
  }

  mContractIDs.Put(nsDependentCString(aEntry->contractid), f);
}

static void
CutExtension(nsCString& aPath)
{
  int32_t dotPos = aPath.RFindChar('.');
  if (kNotFound == dotPos) {
    aPath.Truncate();
  } else {
    aPath.Cut(0, dotPos + 1);
  }
}

static void
DoRegisterManifest(NSLocationType aType,
                   FileLocation& aFile,
                   bool aChromeOnly,
                   bool aXPTOnly)
{
  MOZ_ASSERT(!aXPTOnly || !nsComponentManagerImpl::gComponentManager);
  uint32_t len;
  FileLocation::Data data;
  UniquePtr<char[]> buf;
  nsresult rv = aFile.GetData(data);
  if (NS_SUCCEEDED(rv)) {
    rv = data.GetSize(&len);
  }
  if (NS_SUCCEEDED(rv)) {
    buf = MakeUnique<char[]>(len + 1);
    rv = data.Copy(buf.get(), len);
  }
  if (NS_SUCCEEDED(rv)) {
    buf[len] = '\0';
    ParseManifest(aType, aFile, buf.get(), aChromeOnly, aXPTOnly);
  } else if (NS_BOOTSTRAPPED_LOCATION != aType) {
    nsCString uri;
    aFile.GetURIString(uri);
    LogMessage("Could not read chrome manifest '%s'.", uri.get());
  }
}

void
nsComponentManagerImpl::RegisterManifest(NSLocationType aType,
                                         FileLocation& aFile,
                                         bool aChromeOnly)
{
  DoRegisterManifest(aType, aFile, aChromeOnly, false);
}

void
nsComponentManagerImpl::ManifestManifest(ManifestProcessingContext& aCx,
                                         int aLineNo, char* const* aArgv)
{
  char* file = aArgv[0];
  FileLocation f(aCx.mFile, file);
  RegisterManifest(aCx.mType, f, aCx.mChromeOnly);
}

void
nsComponentManagerImpl::ManifestBinaryComponent(ManifestProcessingContext& aCx,
                                                int aLineNo,
                                                char* const* aArgv)
{
  if (aCx.mFile.IsZip()) {
    NS_WARNING("Cannot load binary components from a jar.");
    LogMessageWithContext(aCx.mFile, aLineNo,
                          "Cannot load binary components from a jar.");
    return;
  }

  FileLocation f(aCx.mFile, aArgv[0]);
  nsCString uri;
  f.GetURIString(uri);

  if (mKnownModules.Get(uri)) {
    NS_WARNING("Attempting to register a binary component twice.");
    LogMessageWithContext(aCx.mFile, aLineNo,
                          "Attempting to register a binary component twice.");
    return;
  }

  const mozilla::Module* m = mNativeModuleLoader.LoadModule(f);
  // The native module loader should report an error here, we don't have to
  if (!m) {
    return;
  }

  RegisterModule(m, &f);
}

static void
DoRegisterXPT(FileLocation& aFile)
{
  uint32_t len;
  FileLocation::Data data;
  UniquePtr<char[]> buf;
  nsresult rv = aFile.GetData(data);
  if (NS_SUCCEEDED(rv)) {
    rv = data.GetSize(&len);
  }
  if (NS_SUCCEEDED(rv)) {
    buf = MakeUnique<char[]>(len);
    rv = data.Copy(buf.get(), len);
  }
  if (NS_SUCCEEDED(rv)) {
    XPTInterfaceInfoManager::GetSingleton()->RegisterBuffer(buf.get(), len);
  } else {
    nsCString uri;
    aFile.GetURIString(uri);
    LogMessage("Could not read '%s'.", uri.get());
  }
}

void
nsComponentManagerImpl::ManifestXPT(ManifestProcessingContext& aCx,
                                    int aLineNo, char* const* aArgv)
{
  FileLocation f(aCx.mFile, aArgv[0]);
  DoRegisterXPT(f);
}

void
nsComponentManagerImpl::ManifestComponent(ManifestProcessingContext& aCx,
                                          int aLineNo, char* const* aArgv)
{
  mLock.AssertNotCurrentThreadOwns();

  char* id = aArgv[0];
  char* file = aArgv[1];

  nsID cid;
  if (!cid.Parse(id)) {
    LogMessageWithContext(aCx.mFile, aLineNo,
                          "Malformed CID: '%s'.", id);
    return;
  }

  // Precompute the hash/file data outside of the lock
  FileLocation fl(aCx.mFile, file);
  nsCString hash;
  fl.GetURIString(hash);

  MutexLock lock(mLock);
  nsFactoryEntry* f = mFactories.Get(cid);
  if (f) {
    char idstr[NSID_LENGTH];
    cid.ToProvidedString(idstr);

    nsCString existing;
    if (f->mModule) {
      existing = f->mModule->Description();
    } else {
      existing = "<unknown module>";
    }

    lock.Unlock();

    LogMessageWithContext(aCx.mFile, aLineNo,
                          "Trying to re-register CID '%s' already registered by %s.",
                          idstr,
                          existing.get());
    return;
  }

  KnownModule* km;

  km = mKnownModules.Get(hash);
  if (!km) {
    km = new KnownModule(fl);
    mKnownModules.Put(hash, km);
  }

  void* place;

  PL_ARENA_ALLOCATE(place, &mArena, sizeof(nsCID));
  nsID* permanentCID = static_cast<nsID*>(place);
  *permanentCID = cid;

  PL_ARENA_ALLOCATE(place, &mArena, sizeof(mozilla::Module::CIDEntry));
  mozilla::Module::CIDEntry* e = new (place) mozilla::Module::CIDEntry();
  e->cid = permanentCID;

  f = new nsFactoryEntry(e, km);
  mFactories.Put(cid, f);
}

void
nsComponentManagerImpl::ManifestContract(ManifestProcessingContext& aCx,
                                         int aLineNo, char* const* aArgv)
{
  mLock.AssertNotCurrentThreadOwns();

  char* contract = aArgv[0];
  char* id = aArgv[1];

  nsID cid;
  if (!cid.Parse(id)) {
    LogMessageWithContext(aCx.mFile, aLineNo,
                          "Malformed CID: '%s'.", id);
    return;
  }

  MutexLock lock(mLock);
  nsFactoryEntry* f = mFactories.Get(cid);
  if (!f) {
    lock.Unlock();
    LogMessageWithContext(aCx.mFile, aLineNo,
                          "Could not map contract ID '%s' to CID %s because no implementation of the CID is registered.",
                          contract, id);
    return;
  }

  mContractIDs.Put(nsDependentCString(contract), f);
}

void
nsComponentManagerImpl::ManifestCategory(ManifestProcessingContext& aCx,
                                         int aLineNo, char* const* aArgv)
{
  char* category = aArgv[0];
  char* key = aArgv[1];
  char* value = aArgv[2];

  nsCategoryManager::GetSingleton()->
  AddCategoryEntry(category, key, value);
}

void
nsComponentManagerImpl::RereadChromeManifests(bool aChromeOnly)
{
  for (uint32_t i = 0; i < sModuleLocations->Length(); ++i) {
    ComponentLocation& l = sModuleLocations->ElementAt(i);
    RegisterManifest(l.type, l.location, aChromeOnly);
  }
}

bool
nsComponentManagerImpl::KnownModule::EnsureLoader()
{
  if (!mLoader) {
    nsCString extension;
    mFile.GetURIString(extension);
    CutExtension(extension);
    mLoader =
      nsComponentManagerImpl::gComponentManager->LoaderForExtension(extension);
  }
  return !!mLoader;
}

bool
nsComponentManagerImpl::KnownModule::Load()
{
  if (mFailed) {
    return false;
  }
  if (!mModule) {
    if (!EnsureLoader()) {
      return false;
    }

    mModule = mLoader->LoadModule(mFile);

    if (!mModule) {
      mFailed = true;
      NS_WARNING(nsPrintfCString("LoadModule failed for module '%s'",
                                 Description().get()).get());
      return false;
    }
  }
  if (!mLoaded) {
    if (mModule->loadProc) {
      nsresult rv = mModule->loadProc();
      if (NS_FAILED(rv)) {
        mFailed = true;
        NS_WARNING(nsPrintfCString("Module's loadProc failed with %X for module '%s'",
                                   rv, Description().get()).get());
        return false;
      }
    }
    mLoaded = true;
  }
  return true;
}

nsCString
nsComponentManagerImpl::KnownModule::Description() const
{
  nsCString s;
  if (mFile) {
    mFile.GetURIString(s);
  } else {
    s = "<static module>";
  }
  return s;
}

nsresult nsComponentManagerImpl::Shutdown(void)
{
  MOZ_ASSERT(NORMAL == mStatus);

  mStatus = SHUTDOWN_IN_PROGRESS;

  // Shutdown the component manager
  MOZ_LOG(nsComponentManagerLog, LogLevel::Debug,
         ("nsComponentManager: Beginning Shutdown."));

  UnregisterWeakMemoryReporter(this);

  // Release all cached factories
  mContractIDs.Clear();
  mFactories.Clear(); // XXX release the objects, don't just clear
  mLoaderMap.Clear();
  mKnownModules.Clear();
  mKnownStaticModules.Clear();

  delete sStaticModules;
  delete sModuleLocations;

  // Unload libraries
  mNativeModuleLoader.UnloadLibraries();

  // delete arena for strings and small objects
  PL_FinishArenaPool(&mArena);

  mStatus = SHUTDOWN_COMPLETE;

  MOZ_LOG(nsComponentManagerLog, LogLevel::Debug,
         ("nsComponentManager: Shutdown complete."));

  return NS_OK;
}

nsComponentManagerImpl::~nsComponentManagerImpl()
{
  MOZ_LOG(nsComponentManagerLog, LogLevel::Debug,
         ("nsComponentManager: Beginning destruction."));

  if (SHUTDOWN_COMPLETE != mStatus) {
    Shutdown();
  }

  MOZ_LOG(nsComponentManagerLog, LogLevel::Debug,
         ("nsComponentManager: Destroyed."));
}

NS_IMPL_ISUPPORTS(nsComponentManagerImpl,
                  nsIComponentManager,
                  nsIServiceManager,
                  nsIComponentRegistrar,
                  nsISupportsWeakReference,
                  nsIInterfaceRequestor,
                  nsIMemoryReporter)

nsresult
nsComponentManagerImpl::GetInterface(const nsIID& aUuid, void** aResult)
{
  NS_WARNING("This isn't supported");
  // fall through to QI as anything QIable is a superset of what can be
  // got via the GetInterface()
  return  QueryInterface(aUuid, aResult);
}

nsFactoryEntry*
nsComponentManagerImpl::GetFactoryEntry(const char* aContractID,
                                        uint32_t aContractIDLen)
{
  SafeMutexAutoLock lock(mLock);
  return mContractIDs.Get(nsDependentCString(aContractID, aContractIDLen));
}


nsFactoryEntry*
nsComponentManagerImpl::GetFactoryEntry(const nsCID& aClass)
{
  SafeMutexAutoLock lock(mLock);
  return mFactories.Get(aClass);
}

already_AddRefed<nsIFactory>
nsComponentManagerImpl::FindFactory(const nsCID& aClass)
{
  nsFactoryEntry* e = GetFactoryEntry(aClass);
  if (!e) {
    return nullptr;
  }

  return e->GetFactory();
}

already_AddRefed<nsIFactory>
nsComponentManagerImpl::FindFactory(const char* aContractID,
                                    uint32_t aContractIDLen)
{
  nsFactoryEntry* entry = GetFactoryEntry(aContractID, aContractIDLen);
  if (!entry) {
    return nullptr;
  }

  return entry->GetFactory();
}

/**
 * GetClassObject()
 *
 * Given a classID, this finds the singleton ClassObject that implements the CID.
 * Returns an interface of type aIID off the singleton classobject.
 */
NS_IMETHODIMP
nsComponentManagerImpl::GetClassObject(const nsCID& aClass, const nsIID& aIID,
                                       void** aResult)
{
  nsresult rv;

  if (MOZ_LOG_TEST(nsComponentManagerLog, LogLevel::Debug)) {
    char* buf = aClass.ToString();
    PR_LogPrint("nsComponentManager: GetClassObject(%s)", buf);
    if (buf) {
      free(buf);
    }
  }

  MOZ_ASSERT(aResult != nullptr);

  nsCOMPtr<nsIFactory> factory = FindFactory(aClass);
  if (!factory) {
    return NS_ERROR_FACTORY_NOT_REGISTERED;
  }

  rv = factory->QueryInterface(aIID, aResult);

  MOZ_LOG(nsComponentManagerLog, LogLevel::Warning,
         ("\t\tGetClassObject() %s", NS_SUCCEEDED(rv) ? "succeeded" : "FAILED"));

  return rv;
}


NS_IMETHODIMP
nsComponentManagerImpl::GetClassObjectByContractID(const char* aContractID,
                                                   const nsIID& aIID,
                                                   void** aResult)
{
  if (NS_WARN_IF(!aResult) ||
      NS_WARN_IF(!aContractID)) {
    return NS_ERROR_INVALID_ARG;
  }

  nsresult rv;

  MOZ_LOG(nsComponentManagerLog, LogLevel::Debug,
         ("nsComponentManager: GetClassObject(%s)", aContractID));

  nsCOMPtr<nsIFactory> factory = FindFactory(aContractID, strlen(aContractID));
  if (!factory) {
    return NS_ERROR_FACTORY_NOT_REGISTERED;
  }

  rv = factory->QueryInterface(aIID, aResult);

  MOZ_LOG(nsComponentManagerLog, LogLevel::Warning,
         ("\t\tGetClassObject() %s", NS_SUCCEEDED(rv) ? "succeeded" : "FAILED"));

  return rv;
}

/**
 * CreateInstance()
 *
 * Create an instance of an object that implements an interface and belongs
 * to the implementation aClass using the factory. The factory is immediately
 * released and not held onto for any longer.
 */
NS_IMETHODIMP
nsComponentManagerImpl::CreateInstance(const nsCID& aClass,
                                       nsISupports* aDelegate,
                                       const nsIID& aIID,
                                       void** aResult)
{
  // test this first, since there's no point in creating a component during
  // shutdown -- whether it's available or not would depend on the order it
  // occurs in the list
  if (gXPCOMShuttingDown) {
    // When processing shutdown, don't process new GetService() requests
#ifdef SHOW_DENIED_ON_SHUTDOWN
    nsXPIDLCString cid, iid;
    cid.Adopt(aClass.ToString());
    iid.Adopt(aIID.ToString());
    fprintf(stderr, "Creating new instance on shutdown. Denied.\n"
            "         CID: %s\n         IID: %s\n", cid.get(), iid.get());
#endif /* SHOW_DENIED_ON_SHUTDOWN */
    return NS_ERROR_UNEXPECTED;
  }

  if (!aResult) {
    return NS_ERROR_NULL_POINTER;
  }
  *aResult = nullptr;

  nsFactoryEntry* entry = GetFactoryEntry(aClass);

  if (!entry) {
    return NS_ERROR_FACTORY_NOT_REGISTERED;
  }

#ifdef SHOW_CI_ON_EXISTING_SERVICE
  if (entry->mServiceObject) {
    nsXPIDLCString cid;
    cid.Adopt(aClass.ToString());
    nsAutoCString message;
    message = NS_LITERAL_CSTRING("You are calling CreateInstance \"") +
              cid +
              NS_LITERAL_CSTRING("\" when a service for this CID already exists!");
    NS_ERROR(message.get());
  }
#endif

  nsresult rv;
  nsCOMPtr<nsIFactory> factory = entry->GetFactory();
  if (factory) {
    rv = factory->CreateInstance(aDelegate, aIID, aResult);
    if (NS_SUCCEEDED(rv) && !*aResult) {
      NS_ERROR("Factory did not return an object but returned success!");
      rv = NS_ERROR_SERVICE_NOT_FOUND;
    }
  } else {
    // Translate error values
    rv = NS_ERROR_FACTORY_NOT_REGISTERED;
  }

  if (MOZ_LOG_TEST(nsComponentManagerLog, LogLevel::Warning)) {
    char* buf = aClass.ToString();
    MOZ_LOG(nsComponentManagerLog, LogLevel::Warning,
           ("nsComponentManager: CreateInstance(%s) %s", buf,
            NS_SUCCEEDED(rv) ? "succeeded" : "FAILED"));
    if (buf) {
      free(buf);
    }
  }

  return rv;
}

/**
 * CreateInstanceByContractID()
 *
 * A variant of CreateInstance() that creates an instance of the object that
 * implements the interface aIID and whose implementation has a contractID aContractID.
 *
 * This is only a convenience routine that turns around can calls the
 * CreateInstance() with classid and iid.
 */
NS_IMETHODIMP
nsComponentManagerImpl::CreateInstanceByContractID(const char* aContractID,
                                                   nsISupports* aDelegate,
                                                   const nsIID& aIID,
                                                   void** aResult)
{
  if (NS_WARN_IF(!aContractID)) {
    return NS_ERROR_INVALID_ARG;
  }

  // test this first, since there's no point in creating a component during
  // shutdown -- whether it's available or not would depend on the order it
  // occurs in the list
  if (gXPCOMShuttingDown) {
    // When processing shutdown, don't process new GetService() requests
#ifdef SHOW_DENIED_ON_SHUTDOWN
    nsXPIDLCString iid;
    iid.Adopt(aIID.ToString());
    fprintf(stderr, "Creating new instance on shutdown. Denied.\n"
            "  ContractID: %s\n         IID: %s\n", aContractID, iid.get());
#endif /* SHOW_DENIED_ON_SHUTDOWN */
    return NS_ERROR_UNEXPECTED;
  }

  if (!aResult) {
    return NS_ERROR_NULL_POINTER;
  }
  *aResult = nullptr;

  nsFactoryEntry* entry = GetFactoryEntry(aContractID, strlen(aContractID));

  if (!entry) {
    return NS_ERROR_FACTORY_NOT_REGISTERED;
  }

#ifdef SHOW_CI_ON_EXISTING_SERVICE
  if (entry->mServiceObject) {
    nsAutoCString message;
    message =
      NS_LITERAL_CSTRING("You are calling CreateInstance \"") +
      nsDependentCString(aContractID) +
      NS_LITERAL_CSTRING("\" when a service for this CID already exists! "
                         "Add it to abusedContracts to track down the service consumer.");
    NS_ERROR(message.get());
  }
#endif

  nsresult rv;
  nsCOMPtr<nsIFactory> factory = entry->GetFactory();
  if (factory) {

    rv = factory->CreateInstance(aDelegate, aIID, aResult);
    if (NS_SUCCEEDED(rv) && !*aResult) {
      NS_ERROR("Factory did not return an object but returned success!");
      rv = NS_ERROR_SERVICE_NOT_FOUND;
    }
  } else {
    // Translate error values
    rv = NS_ERROR_FACTORY_NOT_REGISTERED;
  }

  MOZ_LOG(nsComponentManagerLog, LogLevel::Warning,
         ("nsComponentManager: CreateInstanceByContractID(%s) %s", aContractID,
          NS_SUCCEEDED(rv) ? "succeeded" : "FAILED"));

  return rv;
}

nsresult
nsComponentManagerImpl::FreeServices()
{
  NS_ASSERTION(gXPCOMShuttingDown,
               "Must be shutting down in order to free all services");

  if (!gXPCOMShuttingDown) {
    return NS_ERROR_FAILURE;
  }

  for (auto iter = mFactories.Iter(); !iter.Done(); iter.Next()) {
    nsFactoryEntry* entry = iter.UserData();
    entry->mFactory = nullptr;
    entry->mServiceObject = nullptr;
  }

  return NS_OK;
}

// This should only ever be called within the monitor!
nsComponentManagerImpl::PendingServiceInfo*
nsComponentManagerImpl::AddPendingService(const nsCID& aServiceCID,
                                          PRThread* aThread)
{
  PendingServiceInfo* newInfo = mPendingServices.AppendElement();
  if (newInfo) {
    newInfo->cid = &aServiceCID;
    newInfo->thread = aThread;
  }
  return newInfo;
}

// This should only ever be called within the monitor!
void
nsComponentManagerImpl::RemovePendingService(const nsCID& aServiceCID)
{
  uint32_t pendingCount = mPendingServices.Length();
  for (uint32_t index = 0; index < pendingCount; ++index) {
    const PendingServiceInfo& info = mPendingServices.ElementAt(index);
    if (info.cid->Equals(aServiceCID)) {
      mPendingServices.RemoveElementAt(index);
      return;
    }
  }
}

// This should only ever be called within the monitor!
PRThread*
nsComponentManagerImpl::GetPendingServiceThread(const nsCID& aServiceCID) const
{
  uint32_t pendingCount = mPendingServices.Length();
  for (uint32_t index = 0; index < pendingCount; ++index) {
    const PendingServiceInfo& info = mPendingServices.ElementAt(index);
    if (info.cid->Equals(aServiceCID)) {
      return info.thread;
    }
  }
  return nullptr;
}

NS_IMETHODIMP
nsComponentManagerImpl::GetService(const nsCID& aClass,
                                   const nsIID& aIID,
                                   void** aResult)
{
  // test this first, since there's no point in returning a service during
  // shutdown -- whether it's available or not would depend on the order it
  // occurs in the list
  if (gXPCOMShuttingDown) {
    // When processing shutdown, don't process new GetService() requests
#ifdef SHOW_DENIED_ON_SHUTDOWN
    nsXPIDLCString cid, iid;
    cid.Adopt(aClass.ToString());
    iid.Adopt(aIID.ToString());
    fprintf(stderr, "Getting service on shutdown. Denied.\n"
            "         CID: %s\n         IID: %s\n", cid.get(), iid.get());
#endif /* SHOW_DENIED_ON_SHUTDOWN */
    return NS_ERROR_UNEXPECTED;
  }

  // `service` must be released after the lock is released, so it must be
  // declared before the lock in this C++ block.
  nsCOMPtr<nsISupports> service;
  MutexLock lock(mLock);

  nsFactoryEntry* entry = mFactories.Get(aClass);
  if (!entry) {
    return NS_ERROR_FACTORY_NOT_REGISTERED;
  }

  if (entry->mServiceObject) {
    lock.Unlock();
    return entry->mServiceObject->QueryInterface(aIID, aResult);
  }

  PRThread* currentPRThread = PR_GetCurrentThread();
  MOZ_ASSERT(currentPRThread, "This should never be null!");

  // Needed to optimize the event loop below.
  nsIThread* currentThread = nullptr;

  PRThread* pendingPRThread;
  while ((pendingPRThread = GetPendingServiceThread(aClass))) {
    if (pendingPRThread == currentPRThread) {
      NS_ERROR("Recursive GetService!");
      return NS_ERROR_NOT_AVAILABLE;
    }


    SafeMutexAutoUnlock unlockPending(mLock);

    if (!currentThread) {
      currentThread = NS_GetCurrentThread();
      MOZ_ASSERT(currentThread, "This should never be null!");
    }

    // This will process a single event or yield the thread if no event is
    // pending.
    if (!NS_ProcessNextEvent(currentThread, false)) {
      PR_Sleep(PR_INTERVAL_NO_WAIT);
    }
  }

  // It's still possible that the other thread failed to create the
  // service so we're not guaranteed to have an entry or service yet.
  if (entry->mServiceObject) {
    lock.Unlock();
    return entry->mServiceObject->QueryInterface(aIID, aResult);
  }

#ifdef DEBUG
  PendingServiceInfo* newInfo =
#endif
    AddPendingService(aClass, currentPRThread);
  NS_ASSERTION(newInfo, "Failed to add info to the array!");

  // We need to not be holding the service manager's lock while calling
  // CreateInstance, because it invokes user code which could try to re-enter
  // the service manager:

  nsresult rv;
  {
    SafeMutexAutoUnlock unlock(mLock);
    rv = CreateInstance(aClass, nullptr, aIID, getter_AddRefs(service));
  }
  if (NS_SUCCEEDED(rv) && !service) {
    NS_ERROR("Factory did not return an object but returned success");
    return NS_ERROR_SERVICE_NOT_FOUND;
  }

#ifdef DEBUG
  pendingPRThread = GetPendingServiceThread(aClass);
  MOZ_ASSERT(pendingPRThread == currentPRThread,
             "Pending service array has been changed!");
#endif
  RemovePendingService(aClass);

  if (NS_FAILED(rv)) {
    return rv;
  }

  NS_ASSERTION(!entry->mServiceObject, "Created two instances of a service!");

  entry->mServiceObject = service.forget();

  lock.Unlock();
  nsISupports** sresult = reinterpret_cast<nsISupports**>(aResult);
  *sresult = entry->mServiceObject;
  (*sresult)->AddRef();

  return NS_OK;
}

NS_IMETHODIMP
nsComponentManagerImpl::IsServiceInstantiated(const nsCID& aClass,
                                              const nsIID& aIID,
                                              bool* aResult)
{
  // Now we want to get the service if we already got it. If not, we don't want
  // to create an instance of it. mmh!

  // test this first, since there's no point in returning a service during
  // shutdown -- whether it's available or not would depend on the order it
  // occurs in the list
  if (gXPCOMShuttingDown) {
    // When processing shutdown, don't process new GetService() requests
#ifdef SHOW_DENIED_ON_SHUTDOWN
    nsXPIDLCString cid, iid;
    cid.Adopt(aClass.ToString());
    iid.Adopt(aIID.ToString());
    fprintf(stderr, "Checking for service on shutdown. Denied.\n"
            "         CID: %s\n         IID: %s\n", cid.get(), iid.get());
#endif /* SHOW_DENIED_ON_SHUTDOWN */
    return NS_ERROR_UNEXPECTED;
  }

  nsresult rv = NS_ERROR_SERVICE_NOT_AVAILABLE;
  nsFactoryEntry* entry;

  {
    SafeMutexAutoLock lock(mLock);
    entry = mFactories.Get(aClass);
  }

  if (entry && entry->mServiceObject) {
    nsCOMPtr<nsISupports> service;
    rv = entry->mServiceObject->QueryInterface(aIID, getter_AddRefs(service));
    *aResult = (service != nullptr);
  }

  return rv;
}

NS_IMETHODIMP
nsComponentManagerImpl::IsServiceInstantiatedByContractID(
    const char* aContractID,
    const nsIID& aIID,
    bool* aResult)
{
  // Now we want to get the service if we already got it. If not, we don't want
  // to create an instance of it. mmh!

  // test this first, since there's no point in returning a service during
  // shutdown -- whether it's available or not would depend on the order it
  // occurs in the list
  if (gXPCOMShuttingDown) {
    // When processing shutdown, don't process new GetService() requests
#ifdef SHOW_DENIED_ON_SHUTDOWN
    nsXPIDLCString iid;
    iid.Adopt(aIID.ToString());
    fprintf(stderr, "Checking for service on shutdown. Denied.\n"
            "  ContractID: %s\n         IID: %s\n", aContractID, iid.get());
#endif /* SHOW_DENIED_ON_SHUTDOWN */
    return NS_ERROR_UNEXPECTED;
  }

  nsresult rv = NS_ERROR_SERVICE_NOT_AVAILABLE;
  nsFactoryEntry* entry;
  {
    SafeMutexAutoLock lock(mLock);
    entry = mContractIDs.Get(nsDependentCString(aContractID));
  }

  if (entry && entry->mServiceObject) {
    nsCOMPtr<nsISupports> service;
    rv = entry->mServiceObject->QueryInterface(aIID, getter_AddRefs(service));
    *aResult = (service != nullptr);
  }
  return rv;
}


NS_IMETHODIMP
nsComponentManagerImpl::GetServiceByContractID(const char* aContractID,
                                               const nsIID& aIID,
                                               void** aResult)
{
  // test this first, since there's no point in returning a service during
  // shutdown -- whether it's available or not would depend on the order it
  // occurs in the list
  if (gXPCOMShuttingDown) {
    // When processing shutdown, don't process new GetService() requests
#ifdef SHOW_DENIED_ON_SHUTDOWN
    nsXPIDLCString iid;
    iid.Adopt(aIID.ToString());
    fprintf(stderr, "Getting service on shutdown. Denied.\n"
            "  ContractID: %s\n         IID: %s\n", aContractID, iid.get());
#endif /* SHOW_DENIED_ON_SHUTDOWN */
    return NS_ERROR_UNEXPECTED;
  }

  // `service` must be released after the lock is released, so it must be
  // declared before the lock in this C++ block.
  nsCOMPtr<nsISupports> service;
  MutexLock lock(mLock);

  nsFactoryEntry* entry = mContractIDs.Get(nsDependentCString(aContractID));
  if (!entry) {
    return NS_ERROR_FACTORY_NOT_REGISTERED;
  }

  if (entry->mServiceObject) {
    // We need to not be holding the service manager's monitor while calling
    // QueryInterface, because it invokes user code which could try to re-enter
    // the service manager, or try to grab some other lock/monitor/condvar
    // and deadlock, e.g. bug 282743.
    // `entry` is valid until XPCOM shutdown, so we can safely use it after
    // exiting the lock.
    lock.Unlock();
    return entry->mServiceObject->QueryInterface(aIID, aResult);
  }

  PRThread* currentPRThread = PR_GetCurrentThread();
  MOZ_ASSERT(currentPRThread, "This should never be null!");

  // Needed to optimize the event loop below.
  nsIThread* currentThread = nullptr;

  PRThread* pendingPRThread;
  while ((pendingPRThread = GetPendingServiceThread(*entry->mCIDEntry->cid))) {
    if (pendingPRThread == currentPRThread) {
      NS_ERROR("Recursive GetService!");
      return NS_ERROR_NOT_AVAILABLE;
    }

    SafeMutexAutoUnlock unlockPending(mLock);

    if (!currentThread) {
      currentThread = NS_GetCurrentThread();
      MOZ_ASSERT(currentThread, "This should never be null!");
    }

    // This will process a single event or yield the thread if no event is
    // pending.
    if (!NS_ProcessNextEvent(currentThread, false)) {
      PR_Sleep(PR_INTERVAL_NO_WAIT);
    }
  }

  if (currentThread && entry->mServiceObject) {
    // If we have a currentThread then we must have waited on another thread
    // to create the service. Grab it now if that succeeded.
    lock.Unlock();
    return entry->mServiceObject->QueryInterface(aIID, aResult);
  }

#ifdef DEBUG
  PendingServiceInfo* newInfo =
#endif
    AddPendingService(*entry->mCIDEntry->cid, currentPRThread);
  NS_ASSERTION(newInfo, "Failed to add info to the array!");

  // We need to not be holding the service manager's lock while calling
  // CreateInstance, because it invokes user code which could try to re-enter
  // the service manager:

  nsresult rv;
  {
    SafeMutexAutoUnlock unlock(mLock);
    rv = CreateInstanceByContractID(aContractID, nullptr, aIID,
                                    getter_AddRefs(service));
  }
  if (NS_SUCCEEDED(rv) && !service) {
    NS_ERROR("Factory did not return an object but returned success");
    return NS_ERROR_SERVICE_NOT_FOUND;
  }

#ifdef DEBUG
  pendingPRThread = GetPendingServiceThread(*entry->mCIDEntry->cid);
  MOZ_ASSERT(pendingPRThread == currentPRThread,
             "Pending service array has been changed!");
#endif
  RemovePendingService(*entry->mCIDEntry->cid);

  if (NS_FAILED(rv)) {
    return rv;
  }

  NS_ASSERTION(!entry->mServiceObject, "Created two instances of a service!");

  entry->mServiceObject = service.forget();

  lock.Unlock();

  nsISupports** sresult = reinterpret_cast<nsISupports**>(aResult);
  *sresult = entry->mServiceObject;
  (*sresult)->AddRef();

  return NS_OK;
}

already_AddRefed<mozilla::ModuleLoader>
nsComponentManagerImpl::LoaderForExtension(const nsACString& aExt)
{
  nsCOMPtr<mozilla::ModuleLoader> loader = mLoaderMap.Get(aExt);
  if (!loader) {
    loader = do_GetServiceFromCategory("module-loader",
                                       PromiseFlatCString(aExt).get());
    if (!loader) {
      return nullptr;
    }

    mLoaderMap.Put(aExt, loader);
  }

  return loader.forget();
}

NS_IMETHODIMP
nsComponentManagerImpl::RegisterFactory(const nsCID& aClass,
                                        const char* aName,
                                        const char* aContractID,
                                        nsIFactory* aFactory)
{
  if (!aFactory) {
    // If a null factory is passed in, this call just wants to reset
    // the contract ID to point to an existing CID entry.
    if (!aContractID) {
      return NS_ERROR_INVALID_ARG;
    }

    SafeMutexAutoLock lock(mLock);
    nsFactoryEntry* oldf = mFactories.Get(aClass);
    if (!oldf) {
      return NS_ERROR_FACTORY_NOT_REGISTERED;
    }

    mContractIDs.Put(nsDependentCString(aContractID), oldf);
    return NS_OK;
  }

  nsAutoPtr<nsFactoryEntry> f(new nsFactoryEntry(aClass, aFactory));

  SafeMutexAutoLock lock(mLock);
  nsFactoryEntry* oldf = mFactories.Get(aClass);
  if (oldf) {
    return NS_ERROR_FACTORY_EXISTS;
  }

  if (aContractID) {
    mContractIDs.Put(nsDependentCString(aContractID), f);
  }

  mFactories.Put(aClass, f.forget());

  return NS_OK;
}

NS_IMETHODIMP
nsComponentManagerImpl::UnregisterFactory(const nsCID& aClass,
                                          nsIFactory* aFactory)
{
  // Don't release the dying factory or service object until releasing
  // the component manager monitor.
  nsCOMPtr<nsIFactory> dyingFactory;
  nsCOMPtr<nsISupports> dyingServiceObject;

  {
    SafeMutexAutoLock lock(mLock);
    nsFactoryEntry* f = mFactories.Get(aClass);
    if (!f || f->mFactory != aFactory) {
      return NS_ERROR_FACTORY_NOT_REGISTERED;
    }

    mFactories.Remove(aClass);

    // This might leave a stale contractid -> factory mapping in
    // place, so null out the factory entry (see
    // nsFactoryEntry::GetFactory)
    f->mFactory.swap(dyingFactory);
    f->mServiceObject.swap(dyingServiceObject);
  }

  return NS_OK;
}

NS_IMETHODIMP
nsComponentManagerImpl::AutoRegister(nsIFile* aLocation)
{
  XRE_AddManifestLocation(NS_EXTENSION_LOCATION, aLocation);
  return NS_OK;
}

NS_IMETHODIMP
nsComponentManagerImpl::AutoUnregister(nsIFile* aLocation)
{
  NS_ERROR("AutoUnregister not implemented.");
  return NS_ERROR_NOT_IMPLEMENTED;
}

NS_IMETHODIMP
nsComponentManagerImpl::RegisterFactoryLocation(const nsCID& aCID,
                                                const char* aClassName,
                                                const char* aContractID,
                                                nsIFile* aFile,
                                                const char* aLoaderStr,
                                                const char* aType)
{
  NS_ERROR("RegisterFactoryLocation not implemented.");
  return NS_ERROR_NOT_IMPLEMENTED;
}

NS_IMETHODIMP
nsComponentManagerImpl::UnregisterFactoryLocation(const nsCID& aCID,
                                                  nsIFile* aFile)
{
  NS_ERROR("UnregisterFactoryLocation not implemented.");
  return NS_ERROR_NOT_IMPLEMENTED;
}

NS_IMETHODIMP
nsComponentManagerImpl::IsCIDRegistered(const nsCID& aClass,
                                        bool* aResult)
{
  *aResult = (nullptr != GetFactoryEntry(aClass));
  return NS_OK;
}

NS_IMETHODIMP
nsComponentManagerImpl::IsContractIDRegistered(const char* aClass,
                                               bool* aResult)
{
  if (NS_WARN_IF(!aClass)) {
    return NS_ERROR_INVALID_ARG;
  }

  nsFactoryEntry* entry = GetFactoryEntry(aClass, strlen(aClass));

  if (entry) {
    // UnregisterFactory might have left a stale nsFactoryEntry in
    // mContractIDs, so we should check to see whether this entry has
    // anything useful.
    *aResult = (bool(entry->mModule) ||
                bool(entry->mFactory) ||
                bool(entry->mServiceObject));
  } else {
    *aResult = false;
  }
  return NS_OK;
}

NS_IMETHODIMP
nsComponentManagerImpl::EnumerateCIDs(nsISimpleEnumerator** aEnumerator)
{
  nsCOMArray<nsISupports> array;
  for (auto iter = mFactories.Iter(); !iter.Done(); iter.Next()) {
    const nsID& id = iter.Key();
    nsCOMPtr<nsISupportsID> wrapper = new nsSupportsID();
    wrapper->SetData(&id);
    array.AppendObject(wrapper);
  }
  return NS_NewArrayEnumerator(aEnumerator, array);
}

NS_IMETHODIMP
nsComponentManagerImpl::EnumerateContractIDs(nsISimpleEnumerator** aEnumerator)
{
  nsTArray<nsCString>* array = new nsTArray<nsCString>;
  for (auto iter = mContractIDs.Iter(); !iter.Done(); iter.Next()) {
    const nsACString& contract = iter.Key();
    array->AppendElement(contract);
  }

  nsCOMPtr<nsIUTF8StringEnumerator> e;
  nsresult rv = NS_NewAdoptingUTF8StringEnumerator(getter_AddRefs(e), array);
  if (NS_FAILED(rv)) {
    return rv;
  }

  return CallQueryInterface(e, aEnumerator);
}

NS_IMETHODIMP
nsComponentManagerImpl::CIDToContractID(const nsCID& aClass,
                                        char** aResult)
{
  NS_ERROR("CIDTOContractID not implemented");
  return NS_ERROR_FACTORY_NOT_REGISTERED;
}

NS_IMETHODIMP
nsComponentManagerImpl::ContractIDToCID(const char* aContractID,
                                        nsCID** aResult)
{
  {
    SafeMutexAutoLock lock(mLock);
    nsFactoryEntry* entry = mContractIDs.Get(nsDependentCString(aContractID));
    if (entry) {
      *aResult = (nsCID*)moz_xmalloc(sizeof(nsCID));
      **aResult = *entry->mCIDEntry->cid;
      return NS_OK;
    }
  }
  *aResult = nullptr;
  return NS_ERROR_FACTORY_NOT_REGISTERED;
}

MOZ_DEFINE_MALLOC_SIZE_OF(ComponentManagerMallocSizeOf)

NS_IMETHODIMP
nsComponentManagerImpl::CollectReports(nsIHandleReportCallback* aHandleReport,
                                       nsISupports* aData, bool aAnonymize)
{
  MOZ_COLLECT_REPORT(
    "explicit/xpcom/component-manager", KIND_HEAP, UNITS_BYTES,
    SizeOfIncludingThis(ComponentManagerMallocSizeOf),
    "Memory used for the XPCOM component manager.");

  return NS_OK;
}

size_t
nsComponentManagerImpl::SizeOfIncludingThis(mozilla::MallocSizeOf aMallocSizeOf)
  const
{
  size_t n = aMallocSizeOf(this);

  n += mLoaderMap.ShallowSizeOfExcludingThis(aMallocSizeOf);

  n += mFactories.ShallowSizeOfExcludingThis(aMallocSizeOf);
  for (auto iter = mFactories.ConstIter(); !iter.Done(); iter.Next()) {
    n += iter.Data()->SizeOfIncludingThis(aMallocSizeOf);
  }

  n += mContractIDs.ShallowSizeOfExcludingThis(aMallocSizeOf);
  for (auto iter = mContractIDs.ConstIter(); !iter.Done(); iter.Next()) {
    // We don't measure the nsFactoryEntry data because it's owned by
    // mFactories (which is measured above).
    n += iter.Key().SizeOfExcludingThisIfUnshared(aMallocSizeOf);
  }

  n += sStaticModules->ShallowSizeOfIncludingThis(aMallocSizeOf);
  n += sModuleLocations->ShallowSizeOfIncludingThis(aMallocSizeOf);

  n += mKnownStaticModules.ShallowSizeOfExcludingThis(aMallocSizeOf);
  n += mKnownModules.ShallowSizeOfExcludingThis(aMallocSizeOf);

  n += PL_SizeOfArenaPoolExcludingPool(&mArena, aMallocSizeOf);

  n += mPendingServices.ShallowSizeOfExcludingThis(aMallocSizeOf);

  // Measurement of the following members may be added later if DMD finds it is
  // worthwhile:
  // - mLoaderMap's keys and values
  // - mMon
  // - sStaticModules' entries
  // - sModuleLocations' entries
  // - mNativeModuleLoader
  // - mKnownStaticModules' entries?
  // - mKnownModules' keys and values?

  return n;
}

////////////////////////////////////////////////////////////////////////////////
// nsFactoryEntry
////////////////////////////////////////////////////////////////////////////////

nsFactoryEntry::nsFactoryEntry(const mozilla::Module::CIDEntry* aEntry,
                               nsComponentManagerImpl::KnownModule* aModule)
  : mCIDEntry(aEntry)
  , mModule(aModule)
{
}

nsFactoryEntry::nsFactoryEntry(const nsCID& aCID, nsIFactory* aFactory)
  : mCIDEntry(nullptr)
  , mModule(nullptr)
  , mFactory(aFactory)
{
  mozilla::Module::CIDEntry* e = new mozilla::Module::CIDEntry();
  nsCID* cid = new nsCID;
  *cid = aCID;
  e->cid = cid;
  mCIDEntry = e;
}

nsFactoryEntry::~nsFactoryEntry()
{
  // If this was a RegisterFactory entry, we own the CIDEntry/CID
  if (!mModule) {
    delete mCIDEntry->cid;
    delete mCIDEntry;
  }
}

already_AddRefed<nsIFactory>
nsFactoryEntry::GetFactory()
{
  nsComponentManagerImpl::gComponentManager->mLock.AssertNotCurrentThreadOwns();

  if (!mFactory) {
    // RegisterFactory then UnregisterFactory can leave an entry in mContractIDs
    // pointing to an unusable nsFactoryEntry.
    if (!mModule) {
      return nullptr;
    }

    if (!mModule->Load()) {
      return nullptr;
    }

    // Don't set mFactory directly, it needs to be locked
    nsCOMPtr<nsIFactory> factory;

    if (mModule->Module()->getFactoryProc) {
      factory = mModule->Module()->getFactoryProc(*mModule->Module(),
                                                  *mCIDEntry);
    } else if (mCIDEntry->getFactoryProc) {
      factory = mCIDEntry->getFactoryProc(*mModule->Module(), *mCIDEntry);
    } else {
      NS_ASSERTION(mCIDEntry->constructorProc, "no getfactory or constructor");
      factory = new mozilla::GenericFactory(mCIDEntry->constructorProc);
    }
    if (!factory) {
      return nullptr;
    }

    SafeMutexAutoLock lock(nsComponentManagerImpl::gComponentManager->mLock);
    // Threads can race to set mFactory
    if (!mFactory) {
      factory.swap(mFactory);
    }
  }
  nsCOMPtr<nsIFactory> factory = mFactory;
  return factory.forget();
}

size_t
nsFactoryEntry::SizeOfIncludingThis(MallocSizeOf aMallocSizeOf)
{
  size_t n = aMallocSizeOf(this);

  // Measurement of the following members may be added later if DMD finds it is
  // worthwhile:
  // - mCIDEntry;
  // - mModule;
  // - mFactory;
  // - mServiceObject;

  return n;
}

////////////////////////////////////////////////////////////////////////////////
// Static Access Functions
////////////////////////////////////////////////////////////////////////////////

nsresult
NS_GetComponentManager(nsIComponentManager** aResult)
{
  if (!nsComponentManagerImpl::gComponentManager) {
    return NS_ERROR_NOT_INITIALIZED;
  }

  NS_ADDREF(*aResult = nsComponentManagerImpl::gComponentManager);
  return NS_OK;
}

nsresult
NS_GetServiceManager(nsIServiceManager** aResult)
{
  if (!nsComponentManagerImpl::gComponentManager) {
    return NS_ERROR_NOT_INITIALIZED;
  }

  NS_ADDREF(*aResult = nsComponentManagerImpl::gComponentManager);
  return NS_OK;
}


nsresult
NS_GetComponentRegistrar(nsIComponentRegistrar** aResult)
{
  if (!nsComponentManagerImpl::gComponentManager) {
    return NS_ERROR_NOT_INITIALIZED;
  }

  NS_ADDREF(*aResult = nsComponentManagerImpl::gComponentManager);
  return NS_OK;
}

EXPORT_XPCOM_API(nsresult)
XRE_AddStaticComponent(const mozilla::Module* aComponent)
{
  nsComponentManagerImpl::InitializeStaticModules();
  nsComponentManagerImpl::sStaticModules->AppendElement(aComponent);

  if (nsComponentManagerImpl::gComponentManager &&
      nsComponentManagerImpl::NORMAL ==
        nsComponentManagerImpl::gComponentManager->mStatus) {
    nsComponentManagerImpl::gComponentManager->RegisterModule(aComponent,
                                                              nullptr);
  }

  return NS_OK;
}

NS_IMETHODIMP
nsComponentManagerImpl::AddBootstrappedManifestLocation(nsIFile* aLocation)
{
  nsString path;
  nsresult rv = aLocation->GetPath(path);
  if (NS_FAILED(rv)) {
    return rv;
  }

  if (Substring(path, path.Length() - 4).EqualsLiteral(".xpi")) {
    return XRE_AddJarManifestLocation(NS_BOOTSTRAPPED_LOCATION, aLocation);
  }

  nsCOMPtr<nsIFile> manifest =
    CloneAndAppend(aLocation, NS_LITERAL_CSTRING("chrome.manifest"));
  return XRE_AddManifestLocation(NS_BOOTSTRAPPED_LOCATION, manifest);
}

NS_IMETHODIMP
nsComponentManagerImpl::RemoveBootstrappedManifestLocation(nsIFile* aLocation)
{
  nsCOMPtr<nsIChromeRegistry> cr = mozilla::services::GetChromeRegistryService();
  if (!cr) {
    return NS_ERROR_FAILURE;
  }

  nsString path;
  nsresult rv = aLocation->GetPath(path);
  if (NS_FAILED(rv)) {
    return rv;
  }

  nsComponentManagerImpl::ComponentLocation elem;
  elem.type = NS_BOOTSTRAPPED_LOCATION;

  if (Substring(path, path.Length() - 4).EqualsLiteral(".xpi")) {
    elem.location.Init(aLocation, "chrome.manifest");
  } else {
    nsCOMPtr<nsIFile> lf =
      CloneAndAppend(aLocation, NS_LITERAL_CSTRING("chrome.manifest"));
    elem.location.Init(lf);
  }

  // Remove reference.
  nsComponentManagerImpl::sModuleLocations->RemoveElement(elem,
                                                          ComponentLocationComparator());

  rv = cr->CheckForNewChrome();
  return rv;
}

NS_IMETHODIMP
nsComponentManagerImpl::GetManifestLocations(nsIArray** aLocations)
{
  NS_ENSURE_ARG_POINTER(aLocations);
  *aLocations = nullptr;

  if (!sModuleLocations) {
    return NS_ERROR_NOT_INITIALIZED;
  }

  nsCOMPtr<nsIMutableArray> locations = nsArray::Create();
  nsresult rv;
  for (uint32_t i = 0; i < sModuleLocations->Length(); ++i) {
    ComponentLocation& l = sModuleLocations->ElementAt(i);
    FileLocation loc = l.location;
    nsCString uriString;
    loc.GetURIString(uriString);
    nsCOMPtr<nsIURI> uri;
    rv = NS_NewURI(getter_AddRefs(uri), uriString);
    if (NS_SUCCEEDED(rv)) {
      locations->AppendElement(uri, false);
    }
  }

  locations.forget(aLocations);
  return NS_OK;
}

EXPORT_XPCOM_API(nsresult)
XRE_AddManifestLocation(NSLocationType aType, nsIFile* aLocation)
{
  nsComponentManagerImpl::InitializeModuleLocations();
  nsComponentManagerImpl::ComponentLocation* c =
    nsComponentManagerImpl::sModuleLocations->AppendElement();
  c->type = aType;
  c->location.Init(aLocation);

  if (nsComponentManagerImpl::gComponentManager &&
      nsComponentManagerImpl::NORMAL ==
        nsComponentManagerImpl::gComponentManager->mStatus) {
    nsComponentManagerImpl::gComponentManager->RegisterManifest(aType,
                                                                c->location,
                                                                false);
  }

  return NS_OK;
}

EXPORT_XPCOM_API(nsresult)
XRE_AddJarManifestLocation(NSLocationType aType, nsIFile* aLocation)
{
  nsComponentManagerImpl::InitializeModuleLocations();
  nsComponentManagerImpl::ComponentLocation* c =
    nsComponentManagerImpl::sModuleLocations->AppendElement();

  c->type = aType;
  c->location.Init(aLocation, "chrome.manifest");

  if (nsComponentManagerImpl::gComponentManager &&
      nsComponentManagerImpl::NORMAL ==
        nsComponentManagerImpl::gComponentManager->mStatus) {
    nsComponentManagerImpl::gComponentManager->RegisterManifest(aType,
                                                                c->location,
                                                                false);
  }

  return NS_OK;
}
<|MERGE_RESOLUTION|>--- conflicted
+++ resolved
@@ -291,19 +291,12 @@
 
 nsTArray<const mozilla::Module*>* nsComponentManagerImpl::sStaticModules;
 
-<<<<<<< HEAD
-#if !defined(MOZILLA_XPCOMRT_API)
 #if defined(__EMX__)
 extern "C" int __kPStaticModules__;
 #else
 NSMODULE_DEFN(start_kPStaticModules);
 NSMODULE_DEFN(end_kPStaticModules);
 #endif
-#endif // !defined(MOZILLA_XPCOMRT_API)
-=======
-NSMODULE_DEFN(start_kPStaticModules);
-NSMODULE_DEFN(end_kPStaticModules);
->>>>>>> 628bf1da
 
 /* The content between start_kPStaticModules and end_kPStaticModules is gathered
  * by the linker from various objects containing symbols in a specific section.
@@ -330,8 +323,6 @@
   }
 
   sStaticModules = new nsTArray<const mozilla::Module*>;
-<<<<<<< HEAD
-#if !defined(MOZILLA_XPCOMRT_API)
 #if defined(__EMX__)
   int* ptr = &__kPStaticModules__;
   if (*ptr == -2) { /* emxomf */
@@ -351,19 +342,13 @@
       }
   }
 #else
-=======
->>>>>>> 628bf1da
   for (const mozilla::Module * const* staticModules =
          &NSMODULE_NAME(start_kPStaticModules) + 1;
        staticModules < &NSMODULE_NAME(end_kPStaticModules); ++staticModules)
     if (*staticModules) { // ASAN adds padding
       sStaticModules->AppendElement(*staticModules);
     }
-<<<<<<< HEAD
 #endif
-#endif // !defined(MOZILLA_XPCOMRT_API)
-=======
->>>>>>> 628bf1da
 }
 
 nsTArray<nsComponentManagerImpl::ComponentLocation>*
