--- conflicted
+++ resolved
@@ -362,13 +362,8 @@
 #  undef PrintToBuffer
 
   // errors on platforms without a debugdlg ring a bell on stderr
-<<<<<<< HEAD
 #if !defined(XP_WIN) && !defined(XP_OS2)
-  if (ll != PR_LOG_WARNING) {
-=======
-#if !defined(XP_WIN)
   if (aSeverity != NS_DEBUG_WARNING) {
->>>>>>> 00eb1a28
     fprintf(stderr, "\07");
   }
 #endif
