#
# This Source Code Form is subject to the terms of the Mozilla Public
# License, v. 2.0. If a copy of the MPL was not distributed with this
# file, You can obtain one at http://mozilla.org/MPL/2.0/.

DEPTH		= @DEPTH@
topsrcdir		= @top_srcdir@
srcdir			= @srcdir@
VPATH		= @srcdir@

include $(DEPTH)/config/autoconf.mk

LIBRARY_NAME	= xptcmd
EXPORT_LIBRARY	= ../..
MOZILLA_INTERNAL_API = 1

<<<<<<< HEAD
CPPSRCS		= \
		xptcinvoke_gcc_x86_os2.cpp \
		xptcstubs_gcc_x86_os2.cpp \
		$(NULL)
=======
>>>>>>> d6455a3c
LOCAL_INCLUDES = \
		-I$(srcdir)/../unix \
		-I$(srcdir)/../../../../xptinfo/src \
		$(NULL)
DEFINES		+= -DMOZ_NEED_LEADING_UNDERSCORE


include $(topsrcdir)/config/config.mk

# we don't want the shared lib, but we want to force the creation of a static lib.
FORCE_STATIC_LIB = 1

include $(topsrcdir)/config/rules.mk

DEFINES		+= -DEXPORT_XPTC_API

LOCAL_INCLUDES	+= -I$(srcdir)/../..<|MERGE_RESOLUTION|>--- conflicted
+++ resolved
@@ -14,13 +14,6 @@
 EXPORT_LIBRARY	= ../..
 MOZILLA_INTERNAL_API = 1
 
-<<<<<<< HEAD
-CPPSRCS		= \
-		xptcinvoke_gcc_x86_os2.cpp \
-		xptcstubs_gcc_x86_os2.cpp \
-		$(NULL)
-=======
->>>>>>> d6455a3c
 LOCAL_INCLUDES = \
 		-I$(srcdir)/../unix \
 		-I$(srcdir)/../../../../xptinfo/src \
