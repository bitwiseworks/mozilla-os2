/* -*- Mode: C++; tab-width: 2; indent-tabs-mode: nil; c-basic-offset: 2 -*-
 * This Source Code Form is subject to the terms of the Mozilla Public
 * License, v. 2.0. If a copy of the MPL was not distributed with this
 * file, You can obtain one at http://mozilla.org/MPL/2.0/. */

#include <errno.h>
#include <stdio.h>

#include "nscore.h"
#include "nsStringGlue.h"
#include "private/pprio.h"
#include "mozilla/Assertions.h"
#include "mozilla/FileUtils.h"

#if defined(XP_MACOSX)
#include <fcntl.h>
#include <unistd.h>
#include <mach/machine.h>
#include <mach-o/fat.h>
#include <mach-o/loader.h>
#include <sys/mman.h>
#include <sys/stat.h>
#include <limits.h>
#elif defined(XP_UNIX)
#include <fcntl.h>
#include <unistd.h>
#if defined(LINUX)
#include <elf.h>
#endif
#include <sys/types.h>
#include <sys/stat.h>
#elif defined(XP_WIN)
#include <windows.h>
<<<<<<< HEAD
#elif defined(XP_OS2)
#define INCL_DOSFILEMGR
#include <os2.h>
#include <io.h>
#include <fcntl.h>
#include <sys/stat.h>
=======
>>>>>>> 10857939
#endif

// Functions that are not to be used in standalone glue must be implemented
// within this #if block
#if !defined(XPCOM_GLUE)

bool 
mozilla::fallocate(PRFileDesc *aFD, int64_t aLength) 
{
#if defined(HAVE_POSIX_FALLOCATE)
  return posix_fallocate(PR_FileDesc2NativeHandle(aFD), 0, aLength) == 0;
#elif defined(XP_WIN)
  int64_t oldpos = PR_Seek64(aFD, 0, PR_SEEK_CUR);
  if (oldpos == -1)
    return false;

  if (PR_Seek64(aFD, aLength, PR_SEEK_SET) != aLength)
    return false;

  bool retval = (0 != SetEndOfFile((HANDLE)PR_FileDesc2NativeHandle(aFD)));

  PR_Seek64(aFD, oldpos, PR_SEEK_SET);
  return retval;
#elif defined(XP_MACOSX)
  int fd = PR_FileDesc2NativeHandle(aFD);
  fstore_t store = {F_ALLOCATECONTIG, F_PEOFPOSMODE, 0, aLength};
  // Try to get a continous chunk of disk space
  int ret = fcntl(fd, F_PREALLOCATE, &store);
  if (-1 == ret) {
    // OK, perhaps we are too fragmented, allocate non-continuous
    store.fst_flags = F_ALLOCATEALL;
    ret = fcntl(fd, F_PREALLOCATE, &store);
    if (-1 == ret)
      return false;
  }
  return 0 == ftruncate(fd, aLength);
#elif defined(XP_UNIX)
  // The following is copied from fcntlSizeHint in sqlite
  /* If the OS does not have posix_fallocate(), fake it. First use
  ** ftruncate() to set the file size, then write a single byte to
  ** the last byte in each block within the extended region. This
  ** is the same technique used by glibc to implement posix_fallocate()
  ** on systems that do not have a real fallocate() system call.
  */
  int64_t oldpos = PR_Seek64(aFD, 0, PR_SEEK_CUR);
  if (oldpos == -1)
    return false;

  struct stat buf;
  int fd = PR_FileDesc2NativeHandle(aFD);
  if (fstat(fd, &buf))
    return false;

  if (buf.st_size >= aLength)
    return false;

  const int nBlk = buf.st_blksize;

  if (!nBlk)
    return false;

  if (ftruncate(fd, aLength))
    return false;

  int nWrite; // Return value from write()
  int64_t iWrite = ((buf.st_size + 2 * nBlk - 1) / nBlk) * nBlk - 1; // Next offset to write to
  while (iWrite < aLength) {
    nWrite = 0;
    if (PR_Seek64(aFD, iWrite, PR_SEEK_SET) == iWrite)
      nWrite = PR_Write(aFD, "", 1);
    if (nWrite != 1) break;
    iWrite += nBlk;
  }

  PR_Seek64(aFD, oldpos, PR_SEEK_SET);
  return nWrite == 1;
#endif
  return false;
}

#ifdef ReadSysFile_PRESENT

bool
mozilla::ReadSysFile(
  const char* aFilename,
  char* aBuf,
  size_t aBufSize)
{
  int fd = MOZ_TEMP_FAILURE_RETRY(open(aFilename, O_RDONLY));
  if (fd < 0) {
    return false;
  }
  ScopedClose autoClose(fd);
  if (aBufSize == 0) {
    return true;
  }
  ssize_t bytesRead;
  size_t offset = 0;
  do {
    bytesRead = MOZ_TEMP_FAILURE_RETRY(
      read(fd, aBuf + offset, aBufSize - offset));
    if (bytesRead == -1) {
      return false;
    }
    offset += bytesRead;
  } while (bytesRead > 0 && offset < aBufSize);
  MOZ_ASSERT(offset <= aBufSize);
  if (offset > 0 && aBuf[offset - 1] == '\n') {
    offset--;
  }
  if (offset == aBufSize) {
    MOZ_ASSERT(offset > 0);
    offset--;
  }
  aBuf[offset] = '\0';
  return true;
}

bool
mozilla::ReadSysFile(
  const char* aFilename,
  int* aVal)
{
  char valBuf[32];
  if (!ReadSysFile(aFilename, valBuf, sizeof(valBuf))) {
    return false;
  }
  return sscanf(valBuf, "%d", aVal) == 1;
}

bool
mozilla::ReadSysFile(
  const char* aFilename,
  bool* aVal)
{
  int v;
  if (!ReadSysFile(aFilename, &v)) {
    return false;
  }
  *aVal = (v != 0);
  return true;
}

#endif /* ReadSysFile_PRESENT */

void
mozilla::ReadAheadLib(nsIFile* aFile)
{
#if defined(XP_WIN)
  nsAutoString path;
  if (!aFile || NS_FAILED(aFile->GetPath(path))) {
    return;
  }
  ReadAheadLib(path.get());
#elif defined(LINUX) && !defined(ANDROID) || defined(XP_MACOSX) || defined(XP_OS2)
  nsAutoCString nativePath;
  if (!aFile || NS_FAILED(aFile->GetNativePath(nativePath))) {
    return;
  }
  ReadAheadLib(nativePath.get());
#endif
}

void
mozilla::ReadAheadFile(nsIFile* aFile, const size_t aOffset,
                       const size_t aCount, mozilla::filedesc_t* aOutFd)
{
#if defined(XP_WIN)
  nsAutoString path;
  if (!aFile || NS_FAILED(aFile->GetPath(path))) {
    return;
  }
  ReadAheadFile(path.get(), aOffset, aCount, aOutFd);
#elif defined(LINUX) && !defined(ANDROID) || defined(XP_MACOSX) || defined(XP_OS2)
  nsAutoCString nativePath;
  if (!aFile || NS_FAILED(aFile->GetNativePath(nativePath))) {
    return;
  }
  ReadAheadFile(nativePath.get(), aOffset, aCount, aOutFd);
#endif
}

#endif // !defined(XPCOM_GLUE)

#if defined(LINUX) && !defined(ANDROID)

static const unsigned int bufsize = 4096;

#ifdef __LP64__
typedef Elf64_Ehdr Elf_Ehdr;
typedef Elf64_Phdr Elf_Phdr;
static const unsigned char ELFCLASS = ELFCLASS64;
typedef Elf64_Off Elf_Off;
#else
typedef Elf32_Ehdr Elf_Ehdr;
typedef Elf32_Phdr Elf_Phdr;
static const unsigned char ELFCLASS = ELFCLASS32;
typedef Elf32_Off Elf_Off;
#endif

#elif defined(XP_MACOSX)

#if defined(__i386__)
static const uint32_t CPU_TYPE = CPU_TYPE_X86;
#elif defined(__x86_64__)
static const uint32_t CPU_TYPE = CPU_TYPE_X86_64;
#elif defined(__ppc__)
static const uint32_t CPU_TYPE = CPU_TYPE_POWERPC;
#elif defined(__ppc64__)
static const uint32_t CPU_TYPE = CPU_TYPE_POWERPC64;
#else
#error Unsupported CPU type
#endif

#ifdef __LP64__
#undef LC_SEGMENT
#define LC_SEGMENT LC_SEGMENT_64
#undef MH_MAGIC
#define MH_MAGIC MH_MAGIC_64
#define cpu_mach_header mach_header_64
#define segment_command segment_command_64
#else
#define cpu_mach_header mach_header
#endif

class ScopedMMap
{
public:
  ScopedMMap(const char *aFilePath)
    : buf(nullptr)
  {
    fd = open(aFilePath, O_RDONLY);
    if (fd < 0) {
      return;
    }
    struct stat st;
    if (fstat(fd, &st) < 0) {
      return;
    }
    size = st.st_size;
    buf = (char *)mmap(nullptr, size, PROT_READ, MAP_PRIVATE, fd, 0);
  }
  ~ScopedMMap()
  {
    if (buf) {
      munmap(buf, size);
    }
    if (fd >= 0) {
      close(fd);
    }
  }
  operator char *() { return buf; }
  int getFd() { return fd; }
private:
  int fd;
  char *buf;
  size_t size;
};
#endif

void
mozilla::ReadAhead(mozilla::filedesc_t aFd, const size_t aOffset,
                   const size_t aCount)
{
#if defined(XP_WIN)

  LARGE_INTEGER fpOriginal;
  LARGE_INTEGER fpOffset;
#if defined(HAVE_LONG_LONG)
  fpOffset.QuadPart = 0;
#else
  fpOffset.u.LowPart = 0;
  fpOffset.u.HighPart = 0;
#endif

  // Get the current file pointer so that we can restore it. This isn't
  // really necessary other than to provide the same semantics regarding the
  // file pointer that other platforms do
  if (!SetFilePointerEx(aFd, fpOffset, &fpOriginal, FILE_CURRENT)) {
    return;
  }

  if (aOffset) {
#if defined(HAVE_LONG_LONG)
    fpOffset.QuadPart = static_cast<LONGLONG>(aOffset);
#else
    fpOffset.u.LowPart = aOffset;
    fpOffset.u.HighPart = 0;
#endif

    if (!SetFilePointerEx(aFd, fpOffset, nullptr, FILE_BEGIN)) {
      return;
    }
  }

  char buf[64 * 1024];
  size_t totalBytesRead = 0;
  DWORD dwBytesRead;
  // Do dummy reads to trigger kernel-side readhead via FILE_FLAG_SEQUENTIAL_SCAN.
  // Abort when underfilling because during testing the buffers are read fully
  // A buffer that's not keeping up would imply that readahead isn't working right
  while (totalBytesRead < aCount &&
         ReadFile(aFd, buf, sizeof(buf), &dwBytesRead, nullptr) &&
         dwBytesRead == sizeof(buf)) {
    totalBytesRead += dwBytesRead;
  }

  // Restore the file pointer
  SetFilePointerEx(aFd, fpOriginal, nullptr, FILE_BEGIN);

#elif defined(XP_OS2)

  // Do it similar to Windows

  // Save the current position and go to the given offset
  off_t curPos = tell(aFd);
  if (curPos == -1)
      return;
  if (lseek(aFd, aOffset, SEEK_SET) == -1)
      return;

  char buf[64 * 1024];
  size_t totalBytesRead = 0;
  size_t bytesRead;

  // Dummy read the file into the buffer hoping the kernel will cache it
  while (totalBytesRead < aCount &&
         (bytesRead = read(aFd, buf, sizeof(buf))) == sizeof(buf)) {
    totalBytesRead += bytesRead;
  }

  // Restore the file position
   lseek(aFd, curPos, SEEK_SET);

#elif defined(LINUX) && !defined(ANDROID)

  readahead(aFd, aOffset, aCount);

#elif defined(XP_MACOSX)

  struct radvisory ra;
  ra.ra_offset = aOffset;
  ra.ra_count = aCount;
  // The F_RDADVISE fcntl is equivalent to Linux' readahead() system call.
  fcntl(aFd, F_RDADVISE, &ra);

#endif
}

void
mozilla::ReadAheadLib(mozilla::pathstr_t aFilePath)
{
  if (!aFilePath) {
    return;
  }
#if defined(XP_WIN) || defined(XP_OS2)
  ReadAheadFile(aFilePath);
#elif defined(LINUX) && !defined(ANDROID)
  int fd = open(aFilePath, O_RDONLY);
  if (fd < 0) {
    return;
  }

  union {
    char buf[bufsize];
    Elf_Ehdr ehdr;
  } elf;
  // Read ELF header (ehdr) and program header table (phdr).
  // We check that the ELF magic is found, that the ELF class matches
  // our own, and that the program header table as defined in the ELF
  // headers fits in the buffer we read.
  if ((read(fd, elf.buf, bufsize) <= 0) ||
      (memcmp(elf.buf, ELFMAG, 4)) ||
      (elf.ehdr.e_ident[EI_CLASS] != ELFCLASS) ||
      (elf.ehdr.e_phoff + elf.ehdr.e_phentsize * elf.ehdr.e_phnum >= bufsize)) {
    close(fd);
    return;
  }
  // The program header table contains segment definitions. One such
  // segment type is PT_LOAD, which describes how the dynamic loader
  // is going to map the file in memory. We use that information to
  // find the biggest offset from the library that will be mapped in
  // memory.
  Elf_Phdr *phdr = (Elf_Phdr *)&elf.buf[elf.ehdr.e_phoff];
  Elf_Off end = 0;
  for (int phnum = elf.ehdr.e_phnum; phnum; phdr++, phnum--) {
    if ((phdr->p_type == PT_LOAD) &&
        (end < phdr->p_offset + phdr->p_filesz)) {
      end = phdr->p_offset + phdr->p_filesz;
    }
  }
  // Let the kernel read ahead what the dynamic loader is going to
  // map in memory soon after.
  if (end > 0) {
    ReadAhead(fd, 0, end);
  }
  close(fd);
#elif defined(XP_MACOSX)
  ScopedMMap buf(aFilePath);
  char *base = buf;
  if (!base) {
    return;
  }

  // An OSX binary might either be a fat (universal) binary or a
  // Mach-O binary. A fat binary actually embeds several Mach-O
  // binaries. If we have a fat binary, find the offset where the
  // Mach-O binary for our CPU type can be found.
  struct fat_header *fh = (struct fat_header *)base;

  if (OSSwapBigToHostInt32(fh->magic) == FAT_MAGIC) {
    uint32_t nfat_arch = OSSwapBigToHostInt32(fh->nfat_arch);
    struct fat_arch *arch = (struct fat_arch *)&buf[sizeof(struct fat_header)];
    for (; nfat_arch; arch++, nfat_arch--) {
      if (OSSwapBigToHostInt32(arch->cputype) == CPU_TYPE) {
        base += OSSwapBigToHostInt32(arch->offset);
        break;
      }
    }
    if (base == buf) {
      return;
    }
  }

  // Check Mach-O magic in the Mach header
  struct cpu_mach_header *mh = (struct cpu_mach_header *)base;
  if (mh->magic != MH_MAGIC) {
    return;
  }

  // The Mach header is followed by a sequence of load commands.
  // Each command has a header containing the command type and the
  // command size. LD_SEGMENT commands describes how the dynamic
  // loader is going to map the file in memory. We use that
  // information to find the biggest offset from the library that
  // will be mapped in memory.
  char *cmd = &base[sizeof(struct cpu_mach_header)];
  uint32_t end = 0;
  for (uint32_t ncmds = mh->ncmds; ncmds; ncmds--) {
    struct segment_command *sh = (struct segment_command *)cmd;
    if (sh->cmd != LC_SEGMENT) {
      continue;
    }
    if (end < sh->fileoff + sh->filesize) {
      end = sh->fileoff + sh->filesize;
    }
    cmd += sh->cmdsize;
  }
  // Let the kernel read ahead what the dynamic loader is going to
  // map in memory soon after.
  if (end > 0) {
    ReadAhead(buf.getFd(), base - buf, end);
  }
#endif
}

void
mozilla::ReadAheadFile(mozilla::pathstr_t aFilePath, const size_t aOffset,
                       const size_t aCount, mozilla::filedesc_t* aOutFd)
{
#if defined(XP_WIN)
  if (!aFilePath) {
    if (aOutFd) {
      *aOutFd = INVALID_HANDLE_VALUE;
    }
    return;
  }
  HANDLE fd = CreateFileW(aFilePath, GENERIC_READ, FILE_SHARE_READ, nullptr,
                          OPEN_EXISTING, FILE_FLAG_SEQUENTIAL_SCAN, nullptr);
  if (aOutFd) {
    *aOutFd = fd;
  }
  if (fd == INVALID_HANDLE_VALUE) {
    return;
  }
  ReadAhead(fd, aOffset, aCount);
  if (!aOutFd) {
    CloseHandle(fd);
  }
#elif defined(LINUX) && !defined(ANDROID) || defined(XP_MACOSX) || defined(XP_OS2)
  if (!aFilePath) {
    if (aOutFd) {
      *aOutFd = -1;
    }
    return;
  }
  int fd = open(aFilePath, O_RDONLY);
  if (aOutFd) {
    *aOutFd = fd;
  }
  if (fd < 0) {
    return;
  }
  size_t count;
  if (aCount == SIZE_MAX) {
    struct stat st;
    if (fstat(fd, &st) < 0) {
      if (!aOutFd) {
        close(fd);
      }
      return;
    }
    count = st.st_size;
  } else {
    count = aCount;
  }
  ReadAhead(fd, aOffset, count);
  if (!aOutFd) {
    close(fd);
  }
#endif
}
<|MERGE_RESOLUTION|>--- conflicted
+++ resolved
@@ -31,15 +31,12 @@
 #include <sys/stat.h>
 #elif defined(XP_WIN)
 #include <windows.h>
-<<<<<<< HEAD
 #elif defined(XP_OS2)
 #define INCL_DOSFILEMGR
 #include <os2.h>
 #include <io.h>
 #include <fcntl.h>
 #include <sys/stat.h>
-=======
->>>>>>> 10857939
 #endif
 
 // Functions that are not to be used in standalone glue must be implemented
@@ -63,6 +60,9 @@
 
   PR_Seek64(aFD, oldpos, PR_SEEK_SET);
   return retval;
+#elif defined(XP_OS2)
+  return aLength <= UINT32_MAX
+    && 0 == DosSetFileSize(PR_FileDesc2NativeHandle(aFD), (uint32_t)aLength);
 #elif defined(XP_MACOSX)
   int fd = PR_FileDesc2NativeHandle(aFD);
   fstore_t store = {F_ALLOCATECONTIG, F_PEOFPOSMODE, 0, aLength};
