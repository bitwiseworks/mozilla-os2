/* -*- Mode: C++; tab-width: 4; indent-tabs-mode: nil; c-basic-offset: 4 -*- */
/* vim:set ts=4 sw=4 et cindent: */
/* This Source Code Form is subject to the terms of the Mozilla Public
 * License, v. 2.0. If a copy of the MPL was not distributed with this
 * file, You can obtain one at http://mozilla.org/MPL/2.0/. */

#include "nsXPCOMGlue.h"

#include "nspr.h"
#include "nsDebug.h"
#include "nsIServiceManager.h"
#include "nsXPCOMPrivate.h"
#include "nsCOMPtr.h"
#include <stdlib.h>
#include <stdio.h>

#include "mozilla/FileUtils.h"

using namespace mozilla;

#define XPCOM_DEPENDENT_LIBS_LIST "dependentlibs.list"

static XPCOMFunctions xpcomFunctions;
static bool do_preload = false;

#if defined(XP_WIN)
#define READ_TEXTMODE L"rt"
#else
#define READ_TEXTMODE "r"
#endif

#if defined(SUNOS4) || defined(NEXTSTEP) || \
    defined(XP_DARWIN) || \
    (defined(OPENBSD) || defined(NETBSD)) && !defined(__ELF__)
#define LEADING_UNDERSCORE "_"
#else
#define LEADING_UNDERSCORE
#endif

#if defined(XP_WIN)
#include <windows.h>
#include <mbstring.h>
#define snprintf _snprintf

typedef HINSTANCE LibHandleType;

static LibHandleType
GetLibHandle(pathstr_t aDependentLib)
{
    LibHandleType libHandle =
        LoadLibraryExW(aDependentLib, nullptr, LOAD_WITH_ALTERED_SEARCH_PATH);

    if (!libHandle) {
        DWORD err = GetLastError();
#ifdef DEBUG
        LPVOID lpMsgBuf;
        FormatMessage(
                      FORMAT_MESSAGE_ALLOCATE_BUFFER |
                      FORMAT_MESSAGE_FROM_SYSTEM |
                      FORMAT_MESSAGE_IGNORE_INSERTS,
                      nullptr,
                      err,
                      MAKELANGID(LANG_NEUTRAL, SUBLANG_DEFAULT),
                      (LPTSTR) &lpMsgBuf,
                      0,
                      nullptr
                      );
        wprintf(L"Error loading %ls: %s\n", aDependentLib, lpMsgBuf);
        LocalFree(lpMsgBuf);
#endif
    }

    return libHandle;
}

static NSFuncPtr
GetSymbol(LibHandleType aLibHandle, const char *aSymbol)
{
    return (NSFuncPtr) GetProcAddress(aLibHandle, aSymbol);
}

static void
CloseLibHandle(LibHandleType aLibHandle)
{
    FreeLibrary(aLibHandle);
}

<<<<<<< HEAD
#elif defined(XP_OS2)
#define INCL_DOS
#define INCL_DOSERRORS
#include <os2.h>

typedef HMODULE LibHandleType;

static LibHandleType
GetLibHandle(pathstr_t aDependentLib)
{
    CHAR pszError[_MAX_PATH];
    ULONG ulrc = NO_ERROR;
    LibHandleType libHandle;
    ulrc = DosLoadModule(pszError, _MAX_PATH, aDependentLib, &libHandle);
    return (ulrc == NO_ERROR) ? libHandle : NULLHANDLE;
}

static NSFuncPtr
GetSymbol(LibHandleType aLibHandle, const char *aSymbol)
{
    ULONG ulrc = NO_ERROR;
    NSFuncPtr sym;
    ulrc = DosQueryProcAddr(aLibHandle, 0, aSymbol, (PFN*)&sym);
    return (ulrc == NO_ERROR) ? sym : nullptr;
}

static void
CloseLibHandle(LibHandleType aLibHandle)
{
    DosFreeModule(aLibHandle);
}

=======
>>>>>>> 10857939
#elif defined(XP_MACOSX)
#include <mach-o/dyld.h>

typedef const mach_header *LibHandleType;

static LibHandleType
GetLibHandle(pathstr_t aDependentLib)
{
    LibHandleType libHandle = NSAddImage(aDependentLib,
                                         NSADDIMAGE_OPTION_RETURN_ON_ERROR |
                                         NSADDIMAGE_OPTION_MATCH_FILENAME_BY_INSTALLNAME);
    if (!libHandle) {
        NSLinkEditErrors linkEditError;
        int errorNum;
        const char *errorString;
        const char *fileName;
        NSLinkEditError(&linkEditError, &errorNum, &fileName, &errorString);
        fprintf(stderr, "XPCOMGlueLoad error %d:%d for file %s:\n%s\n",
                linkEditError, errorNum, fileName, errorString);
    }
    return libHandle;
}

static NSFuncPtr
GetSymbol(LibHandleType aLibHandle, const char *aSymbol)
{
    // Try to use |NSLookupSymbolInImage| since it is faster than searching
    // the global symbol table.  If we couldn't get a mach_header pointer
    // for the XPCOM dylib, then use |NSLookupAndBindSymbol| to search the
    // global symbol table (this shouldn't normally happen, unless the user
    // has called XPCOMGlueStartup(".") and relies on libxpcom.dylib
    // already being loaded).
    NSSymbol sym = nullptr;
    if (aLibHandle) {
        sym = NSLookupSymbolInImage(aLibHandle, aSymbol,
                                 NSLOOKUPSYMBOLINIMAGE_OPTION_BIND |
                                 NSLOOKUPSYMBOLINIMAGE_OPTION_RETURN_ON_ERROR);
    } else {
        if (NSIsSymbolNameDefined(aSymbol))
            sym = NSLookupAndBindSymbol(aSymbol);
    }
    if (!sym)
        return nullptr;

    return (NSFuncPtr) NSAddressOfSymbol(sym);
}

static void
CloseLibHandle(LibHandleType aLibHandle)
{
    // we cannot unload dylibs on OS X
}

#else
#include <dlfcn.h>

#if defined(MOZ_LINKER) && !defined(ANDROID)
extern "C" {
NS_HIDDEN __typeof(dlopen) __wrap_dlopen;
NS_HIDDEN __typeof(dlsym) __wrap_dlsym;
NS_HIDDEN __typeof(dlclose) __wrap_dlclose;
}

#define dlopen __wrap_dlopen
#define dlsym __wrap_dlsym
#define dlclose __wrap_dlclose
#endif

#ifdef NS_TRACE_MALLOC
extern "C" {
NS_EXPORT_(__ptr_t) __libc_malloc(size_t);
NS_EXPORT_(__ptr_t) __libc_calloc(size_t, size_t);
NS_EXPORT_(__ptr_t) __libc_realloc(__ptr_t, size_t);
NS_EXPORT_(void)    __libc_free(__ptr_t);
NS_EXPORT_(__ptr_t) __libc_memalign(size_t, size_t);
NS_EXPORT_(__ptr_t) __libc_valloc(size_t);
}

static __ptr_t (*_malloc)(size_t) = __libc_malloc;
static __ptr_t (*_calloc)(size_t, size_t) = __libc_calloc;
static __ptr_t (*_realloc)(__ptr_t, size_t) = __libc_realloc;
static void (*_free)(__ptr_t) = __libc_free;
static __ptr_t (*_memalign)(size_t, size_t) = __libc_memalign;
static __ptr_t (*_valloc)(size_t) = __libc_valloc;

NS_EXPORT_(__ptr_t) malloc(size_t size)
{
    return _malloc(size);
}

NS_EXPORT_(__ptr_t) calloc(size_t nmemb, size_t size)
{
    return _calloc(nmemb, size);
}

NS_EXPORT_(__ptr_t) realloc(__ptr_t ptr, size_t size)
{
    return _realloc(ptr, size);
}

NS_EXPORT_(void) free(__ptr_t ptr)
{
    _free(ptr);
}

NS_EXPORT_(void) cfree(__ptr_t ptr)
{
    _free(ptr);
}

NS_EXPORT_(__ptr_t) memalign(size_t boundary, size_t size)
{
    return _memalign(boundary, size);
}

NS_EXPORT_(int)
posix_memalign(void **memptr, size_t alignment, size_t size)
{
    __ptr_t ptr = _memalign(alignment, size);
    if (!ptr)
        return ENOMEM;
    *memptr = ptr;
    return 0;
}

NS_EXPORT_(__ptr_t) valloc(size_t size)
{
    return _valloc(size);
}
#endif /* NS_TRACE_MALLOC */

typedef void *LibHandleType;

static LibHandleType
GetLibHandle(pathstr_t aDependentLib)
{
    LibHandleType libHandle = dlopen(aDependentLib, RTLD_GLOBAL | RTLD_LAZY);
    if (!libHandle) {
        fprintf(stderr, "XPCOMGlueLoad error for file %s:\n%s\n", aDependentLib, dlerror());
    }
    return libHandle;
}

static NSFuncPtr
GetSymbol(LibHandleType aLibHandle, const char *aSymbol)
{
    return (NSFuncPtr) dlsym(aLibHandle, aSymbol);
}

static void
CloseLibHandle(LibHandleType aLibHandle)
{
    dlclose(aLibHandle);
}
#endif

struct DependentLib
{
    LibHandleType libHandle;
    DependentLib *next;
};

static DependentLib *sTop;

static void
AppendDependentLib(LibHandleType libHandle)
{
    DependentLib *d = new DependentLib;
    if (!d)
        return;

    d->next = sTop;
    d->libHandle = libHandle;

    sTop = d;
}

static bool
ReadDependentCB(pathstr_t aDependentLib, bool do_preload)
{
    if (do_preload) {
        ReadAheadLib(aDependentLib);
    }
    LibHandleType libHandle = GetLibHandle(aDependentLib);
    if (libHandle) {
        AppendDependentLib(libHandle);
    }

    return libHandle;
}

#ifdef XP_WIN
static bool
ReadDependentCB(const char *aDependentLib, bool do_preload)
{
    wchar_t wideDependentLib[MAX_PATH];
    MultiByteToWideChar(CP_UTF8, 0, aDependentLib, -1, wideDependentLib, MAX_PATH);
    return ReadDependentCB(wideDependentLib, do_preload);
}

inline FILE *TS_tfopen (const char *path, const wchar_t *mode)
{
    wchar_t wPath[MAX_PATH];
    MultiByteToWideChar(CP_UTF8, 0, path, -1, wPath, MAX_PATH);
    return _wfopen(wPath, mode);
}
#else
inline FILE *TS_tfopen (const char *path, const char *mode)
{
    return fopen(path, mode);
}
#endif

/* RAII wrapper for FILE descriptors */
struct ScopedCloseFileTraits
{
    typedef FILE *type;
    static type empty() { return nullptr; }
    static void release(type f) {
        if (f) {
            fclose(f);
        }
    }
};
typedef Scoped<ScopedCloseFileTraits> ScopedCloseFile;

static void
XPCOMGlueUnload()
{
#if !defined(XP_WIN) && !defined(XP_MACOSX) && defined(NS_TRACE_MALLOC)
    if (sTop) {
        _malloc = __libc_malloc;
        _calloc = __libc_calloc;
        _realloc = __libc_realloc;
        _free = __libc_free;
        _memalign = __libc_memalign;
        _valloc = __libc_valloc;
    }
#endif

    while (sTop) {
        CloseLibHandle(sTop->libHandle);

        DependentLib *temp = sTop;
        sTop = sTop->next;

        delete temp;
    }
}

#if defined(XP_WIN)
// like strpbrk but finds the *last* char, not the first
static const char*
ns_strrpbrk(const char *string, const char *strCharSet)
{
    const char *found = nullptr;
    for (; *string; ++string) {
        for (const char *search = strCharSet; *search; ++search) {
            if (*search == *string) {
                found = string;
                // Since we're looking for the last char, we save "found"
                // until we're at the end of the string.
            }
        }
    }

    return found;
}
#endif

static GetFrozenFunctionsFunc
XPCOMGlueLoad(const char *xpcomFile)
{
    char xpcomDir[MAXPATHLEN];
#if defined(XP_WIN)
    const char *lastSlash = ns_strrpbrk(xpcomFile, "/\\");
#else
    const char *lastSlash = strrchr(xpcomFile, '/');
#endif
    char *cursor;
    if (lastSlash) {
        size_t len = size_t(lastSlash - xpcomFile);

        if (len > MAXPATHLEN - sizeof(XPCOM_FILE_PATH_SEPARATOR
                                      XPCOM_DEPENDENT_LIBS_LIST)) {
            return nullptr;
        }
        memcpy(xpcomDir, xpcomFile, len);
        strcpy(xpcomDir + len, XPCOM_FILE_PATH_SEPARATOR
                               XPCOM_DEPENDENT_LIBS_LIST);
        cursor = xpcomDir + len + 1;
    } else {
        strcpy(xpcomDir, XPCOM_DEPENDENT_LIBS_LIST);
        cursor = xpcomDir;
    }

    if (getenv("MOZ_RUN_GTEST")) {
        strcat(xpcomDir, ".gtest");
    }

    ScopedCloseFile flist;
    flist = TS_tfopen(xpcomDir, READ_TEXTMODE);
    if (!flist) {
        return nullptr;
    }

    *cursor = '\0';

    char buffer[MAXPATHLEN];

    while (fgets(buffer, sizeof(buffer), flist)) {
        int l = strlen(buffer);

        // ignore empty lines and comments
        if (l == 0 || *buffer == '#') {
            continue;
        }

        // cut the trailing newline, if present
        if (buffer[l - 1] == '\n')
            buffer[l - 1] = '\0';

        if (l + size_t(cursor - xpcomDir) > MAXPATHLEN) {
            return nullptr;
        }

        strcpy(cursor, buffer);
        if (!ReadDependentCB(xpcomDir, do_preload)) {
            XPCOMGlueUnload();
            return nullptr;
        }
    }

    GetFrozenFunctionsFunc sym =
        (GetFrozenFunctionsFunc) GetSymbol(sTop->libHandle, LEADING_UNDERSCORE "NS_GetFrozenFunctions");

    if (!sym) { // No symbol found.
        XPCOMGlueUnload();
        return nullptr;
    }

#if !defined(XP_WIN) && !defined(XP_MACOSX) && defined(NS_TRACE_MALLOC)
    _malloc = (__ptr_t(*)(size_t)) GetSymbol(sTop->libHandle, "malloc");
    _calloc = (__ptr_t(*)(size_t, size_t)) GetSymbol(sTop->libHandle, "calloc");
    _realloc = (__ptr_t(*)(__ptr_t, size_t)) GetSymbol(sTop->libHandle, "realloc");
    _free = (void(*)(__ptr_t)) GetSymbol(sTop->libHandle, "free");
    _memalign = (__ptr_t(*)(size_t, size_t)) GetSymbol(sTop->libHandle, "memalign");
    _valloc = (__ptr_t(*)(size_t)) GetSymbol(sTop->libHandle, "valloc");
#endif

    return sym;
}

nsresult
XPCOMGlueLoadXULFunctions(const nsDynamicFunctionLoad *symbols)
{
    // We don't null-check sXULLibHandle because this might work even
    // if it is null (same as RTLD_DEFAULT)

    nsresult rv = NS_OK;
    while (symbols->functionName) {
        char buffer[512];
        snprintf(buffer, sizeof(buffer),
                 LEADING_UNDERSCORE "%s", symbols->functionName);

        *symbols->function = (NSFuncPtr) GetSymbol(sTop->libHandle, buffer);
        if (!*symbols->function)
            rv = NS_ERROR_LOSS_OF_SIGNIFICANT_DATA;

        ++symbols;
    }
    return rv;
}

void XPCOMGlueEnablePreload()
{
    do_preload = true;
}

nsresult XPCOMGlueStartup(const char* xpcomFile)
{
    xpcomFunctions.version = XPCOM_GLUE_VERSION;
    xpcomFunctions.size    = sizeof(XPCOMFunctions);

    if (!xpcomFile)
        xpcomFile = XPCOM_DLL;

    GetFrozenFunctionsFunc func = XPCOMGlueLoad(xpcomFile);
    if (!func)
        return NS_ERROR_NOT_AVAILABLE;

    nsresult rv = (*func)(&xpcomFunctions, nullptr);
    if (NS_FAILED(rv)) {
        XPCOMGlueUnload();
        return rv;
    }

    return NS_OK;
}

XPCOM_API(nsresult)
NS_InitXPCOM2(nsIServiceManager* *result, 
              nsIFile* binDirectory,
              nsIDirectoryServiceProvider* appFileLocationProvider)
{
    if (!xpcomFunctions.init)
        return NS_ERROR_NOT_INITIALIZED;
    return xpcomFunctions.init(result, binDirectory, appFileLocationProvider);
}

XPCOM_API(nsresult)
NS_ShutdownXPCOM(nsIServiceManager* servMgr)
{
    if (!xpcomFunctions.shutdown)
        return NS_ERROR_NOT_INITIALIZED;
    return xpcomFunctions.shutdown(servMgr);
}

XPCOM_API(nsresult)
NS_GetServiceManager(nsIServiceManager* *result)
{
    if (!xpcomFunctions.getServiceManager)
        return NS_ERROR_NOT_INITIALIZED;
    return xpcomFunctions.getServiceManager(result);
}

XPCOM_API(nsresult)
NS_GetComponentManager(nsIComponentManager* *result)
{
    if (!xpcomFunctions.getComponentManager)
        return NS_ERROR_NOT_INITIALIZED;
    return xpcomFunctions.getComponentManager(result);
}

XPCOM_API(nsresult)
NS_GetComponentRegistrar(nsIComponentRegistrar* *result)
{
    if (!xpcomFunctions.getComponentRegistrar)
        return NS_ERROR_NOT_INITIALIZED;
    return xpcomFunctions.getComponentRegistrar(result);
}

XPCOM_API(nsresult)
NS_GetMemoryManager(nsIMemory* *result)
{
    if (!xpcomFunctions.getMemoryManager)
        return NS_ERROR_NOT_INITIALIZED;
    return xpcomFunctions.getMemoryManager(result);
}

XPCOM_API(nsresult)
NS_NewLocalFile(const nsAString &path, bool followLinks, nsIFile* *result)
{
    if (!xpcomFunctions.newLocalFile)
        return NS_ERROR_NOT_INITIALIZED;
    return xpcomFunctions.newLocalFile(path, followLinks, result);
}

XPCOM_API(nsresult)
NS_NewNativeLocalFile(const nsACString &path, bool followLinks, nsIFile* *result)
{
    if (!xpcomFunctions.newNativeLocalFile)
        return NS_ERROR_NOT_INITIALIZED;
    return xpcomFunctions.newNativeLocalFile(path, followLinks, result);
}

XPCOM_API(nsresult)
NS_GetDebug(nsIDebug* *result)
{
    if (!xpcomFunctions.getDebug)
        return NS_ERROR_NOT_INITIALIZED;
    return xpcomFunctions.getDebug(result);
}


XPCOM_API(nsresult)
NS_StringContainerInit(nsStringContainer &aStr)
{
    if (!xpcomFunctions.stringContainerInit)
        return NS_ERROR_NOT_INITIALIZED;
    return xpcomFunctions.stringContainerInit(aStr);
}

XPCOM_API(nsresult)
NS_StringContainerInit2(nsStringContainer &aStr,
                        const char16_t   *aData,
                        uint32_t           aDataLength,
                        uint32_t           aFlags)
{
    if (!xpcomFunctions.stringContainerInit2)
        return NS_ERROR_NOT_INITIALIZED;
    return xpcomFunctions.stringContainerInit2(aStr, aData, aDataLength, aFlags);
}

XPCOM_API(void)
NS_StringContainerFinish(nsStringContainer &aStr)
{
    if (xpcomFunctions.stringContainerFinish)
        xpcomFunctions.stringContainerFinish(aStr);
}

XPCOM_API(uint32_t)
NS_StringGetData(const nsAString &aStr, const char16_t **aBuf, bool *aTerm)
{
    if (!xpcomFunctions.stringGetData) {
        *aBuf = nullptr;
        return 0;
    }
    return xpcomFunctions.stringGetData(aStr, aBuf, aTerm);
}

XPCOM_API(uint32_t)
NS_StringGetMutableData(nsAString &aStr, uint32_t aLen, char16_t **aBuf)
{
    if (!xpcomFunctions.stringGetMutableData) {
        *aBuf = nullptr;
        return 0;
    }
    return xpcomFunctions.stringGetMutableData(aStr, aLen, aBuf);
}

XPCOM_API(char16_t*)
NS_StringCloneData(const nsAString &aStr)
{
    if (!xpcomFunctions.stringCloneData)
        return nullptr;
    return xpcomFunctions.stringCloneData(aStr);
}

XPCOM_API(nsresult)
NS_StringSetData(nsAString &aStr, const char16_t *aBuf, uint32_t aCount)
{
    if (!xpcomFunctions.stringSetData)
        return NS_ERROR_NOT_INITIALIZED;

    return xpcomFunctions.stringSetData(aStr, aBuf, aCount);
}

XPCOM_API(nsresult)
NS_StringSetDataRange(nsAString &aStr, uint32_t aCutStart, uint32_t aCutLength,
                      const char16_t *aBuf, uint32_t aCount)
{
    if (!xpcomFunctions.stringSetDataRange)
        return NS_ERROR_NOT_INITIALIZED;
    return xpcomFunctions.stringSetDataRange(aStr, aCutStart, aCutLength, aBuf, aCount);
}

XPCOM_API(nsresult)
NS_StringCopy(nsAString &aDest, const nsAString &aSrc)
{
    if (!xpcomFunctions.stringCopy)
        return NS_ERROR_NOT_INITIALIZED;
    return xpcomFunctions.stringCopy(aDest, aSrc);
}

XPCOM_API(void)
NS_StringSetIsVoid(nsAString &aStr, const bool aIsVoid)
{
    if (xpcomFunctions.stringSetIsVoid)
        xpcomFunctions.stringSetIsVoid(aStr, aIsVoid);
}

XPCOM_API(bool)
NS_StringGetIsVoid(const nsAString &aStr)
{
    if (!xpcomFunctions.stringGetIsVoid)
        return false;
    return xpcomFunctions.stringGetIsVoid(aStr);
}

XPCOM_API(nsresult)
NS_CStringContainerInit(nsCStringContainer &aStr)
{
    if (!xpcomFunctions.cstringContainerInit)
        return NS_ERROR_NOT_INITIALIZED;
    return xpcomFunctions.cstringContainerInit(aStr);
}

XPCOM_API(nsresult)
NS_CStringContainerInit2(nsCStringContainer &aStr,
                         const char         *aData,
                         uint32_t           aDataLength,
                         uint32_t           aFlags)
{
    if (!xpcomFunctions.cstringContainerInit2)
        return NS_ERROR_NOT_INITIALIZED;
    return xpcomFunctions.cstringContainerInit2(aStr, aData, aDataLength, aFlags);
}

XPCOM_API(void)
NS_CStringContainerFinish(nsCStringContainer &aStr)
{
    if (xpcomFunctions.cstringContainerFinish)
        xpcomFunctions.cstringContainerFinish(aStr);
}

XPCOM_API(uint32_t)
NS_CStringGetData(const nsACString &aStr, const char **aBuf, bool *aTerm)
{
    if (!xpcomFunctions.cstringGetData) {
        *aBuf = nullptr;
        return 0;
    }
    return xpcomFunctions.cstringGetData(aStr, aBuf, aTerm);
}

XPCOM_API(uint32_t)
NS_CStringGetMutableData(nsACString &aStr, uint32_t aLen, char **aBuf)
{
    if (!xpcomFunctions.cstringGetMutableData) {
        *aBuf = nullptr;
        return 0;
    }
    return xpcomFunctions.cstringGetMutableData(aStr, aLen, aBuf);
}

XPCOM_API(char*)
NS_CStringCloneData(const nsACString &aStr)
{
    if (!xpcomFunctions.cstringCloneData)
        return nullptr;
    return xpcomFunctions.cstringCloneData(aStr);
}

XPCOM_API(nsresult)
NS_CStringSetData(nsACString &aStr, const char *aBuf, uint32_t aCount)
{
    if (!xpcomFunctions.cstringSetData)
        return NS_ERROR_NOT_INITIALIZED;
    return xpcomFunctions.cstringSetData(aStr, aBuf, aCount);
}

XPCOM_API(nsresult)
NS_CStringSetDataRange(nsACString &aStr, uint32_t aCutStart, uint32_t aCutLength,
                       const char *aBuf, uint32_t aCount)
{
    if (!xpcomFunctions.cstringSetDataRange)
        return NS_ERROR_NOT_INITIALIZED;
    return xpcomFunctions.cstringSetDataRange(aStr, aCutStart, aCutLength, aBuf, aCount);
}

XPCOM_API(nsresult)
NS_CStringCopy(nsACString &aDest, const nsACString &aSrc)
{
    if (!xpcomFunctions.cstringCopy)
        return NS_ERROR_NOT_INITIALIZED;
    return xpcomFunctions.cstringCopy(aDest, aSrc);
}

XPCOM_API(void)
NS_CStringSetIsVoid(nsACString &aStr, const bool aIsVoid)
{
    if (xpcomFunctions.cstringSetIsVoid)
        xpcomFunctions.cstringSetIsVoid(aStr, aIsVoid);
}

XPCOM_API(bool)
NS_CStringGetIsVoid(const nsACString &aStr)
{
    if (!xpcomFunctions.cstringGetIsVoid)
        return false;
    return xpcomFunctions.cstringGetIsVoid(aStr);
}

XPCOM_API(nsresult)
NS_CStringToUTF16(const nsACString &aSrc, nsCStringEncoding aSrcEncoding, nsAString &aDest)
{
    if (!xpcomFunctions.cstringToUTF16)
        return NS_ERROR_NOT_INITIALIZED;
    return xpcomFunctions.cstringToUTF16(aSrc, aSrcEncoding, aDest);
}

XPCOM_API(nsresult)
NS_UTF16ToCString(const nsAString &aSrc, nsCStringEncoding aDestEncoding, nsACString &aDest)
{
    if (!xpcomFunctions.utf16ToCString)
        return NS_ERROR_NOT_INITIALIZED;
    return xpcomFunctions.utf16ToCString(aSrc, aDestEncoding, aDest);
}

XPCOM_API(void*)
NS_Alloc(size_t size)
{
    if (!xpcomFunctions.allocFunc)
        return nullptr;
    return xpcomFunctions.allocFunc(size);
}

XPCOM_API(void*)
NS_Realloc(void* ptr, size_t size)
{
    if (!xpcomFunctions.reallocFunc)
        return nullptr;
    return xpcomFunctions.reallocFunc(ptr, size);
}

XPCOM_API(void)
NS_Free(void* ptr)
{
    if (xpcomFunctions.freeFunc)
        xpcomFunctions.freeFunc(ptr);
}

XPCOM_API(void)
NS_DebugBreak(uint32_t aSeverity, const char *aStr, const char *aExpr,
              const char *aFile, int32_t aLine)
{
    if (xpcomFunctions.debugBreakFunc)
        xpcomFunctions.debugBreakFunc(aSeverity, aStr, aExpr, aFile, aLine);
}

XPCOM_API(void)
NS_LogInit()
{
    if (xpcomFunctions.logInitFunc)
        xpcomFunctions.logInitFunc();
}

XPCOM_API(void)
NS_LogTerm()
{
    if (xpcomFunctions.logTermFunc)
        xpcomFunctions.logTermFunc();
}

XPCOM_API(void)
NS_LogAddRef(void *aPtr, nsrefcnt aNewRefCnt,
             const char *aTypeName, uint32_t aInstanceSize)
{
    if (xpcomFunctions.logAddRefFunc)
        xpcomFunctions.logAddRefFunc(aPtr, aNewRefCnt,
                                     aTypeName, aInstanceSize);
}

XPCOM_API(void)
NS_LogRelease(void *aPtr, nsrefcnt aNewRefCnt, const char *aTypeName)
{
    if (xpcomFunctions.logReleaseFunc)
        xpcomFunctions.logReleaseFunc(aPtr, aNewRefCnt, aTypeName);
}

XPCOM_API(void)
NS_LogCtor(void *aPtr, const char *aTypeName, uint32_t aInstanceSize)
{
    if (xpcomFunctions.logCtorFunc)
        xpcomFunctions.logCtorFunc(aPtr, aTypeName, aInstanceSize);
}

XPCOM_API(void)
NS_LogDtor(void *aPtr, const char *aTypeName, uint32_t aInstanceSize)
{
    if (xpcomFunctions.logDtorFunc)
        xpcomFunctions.logDtorFunc(aPtr, aTypeName, aInstanceSize);
}

XPCOM_API(void)
NS_LogCOMPtrAddRef(void *aCOMPtr, nsISupports *aObject)
{
    if (xpcomFunctions.logCOMPtrAddRefFunc)
        xpcomFunctions.logCOMPtrAddRefFunc(aCOMPtr, aObject);
}

XPCOM_API(void)
NS_LogCOMPtrRelease(void *aCOMPtr, nsISupports *aObject)
{
    if (xpcomFunctions.logCOMPtrReleaseFunc)
        xpcomFunctions.logCOMPtrReleaseFunc(aCOMPtr, aObject);
}

XPCOM_API(nsresult)
NS_GetXPTCallStub(REFNSIID aIID, nsIXPTCProxy* aOuter,
                  nsISomeInterface* *aStub)
{
    if (!xpcomFunctions.getXPTCallStubFunc)
        return NS_ERROR_NOT_INITIALIZED;

    return xpcomFunctions.getXPTCallStubFunc(aIID, aOuter, aStub);
}

XPCOM_API(void)
NS_DestroyXPTCallStub(nsISomeInterface* aStub)
{
    if (xpcomFunctions.destroyXPTCallStubFunc)
        xpcomFunctions.destroyXPTCallStubFunc(aStub);
}

XPCOM_API(nsresult)
NS_InvokeByIndex(nsISupports* that, uint32_t methodIndex,
                 uint32_t paramCount, nsXPTCVariant* params)
{
    if (!xpcomFunctions.invokeByIndexFunc)
        return NS_ERROR_NOT_INITIALIZED;

    return xpcomFunctions.invokeByIndexFunc(that, methodIndex,
                                            paramCount, params);
}

XPCOM_API(bool)
NS_CycleCollectorSuspect(nsISupports* obj)
{
    if (!xpcomFunctions.cycleSuspectFunc)
        return false;

    return xpcomFunctions.cycleSuspectFunc(obj);
}

XPCOM_API(bool)
NS_CycleCollectorForget(nsISupports* obj)
{
    if (!xpcomFunctions.cycleForgetFunc)
        return false;

    return xpcomFunctions.cycleForgetFunc(obj);
}

XPCOM_API(nsPurpleBufferEntry*)
NS_CycleCollectorSuspect2(void* obj, nsCycleCollectionParticipant *p)
{
    if (!xpcomFunctions.cycleSuspect2Func)
        return nullptr;

    return xpcomFunctions.cycleSuspect2Func(obj, p);
}

XPCOM_API(void)
NS_CycleCollectorSuspect3(void* obj, nsCycleCollectionParticipant *p,
                          nsCycleCollectingAutoRefCnt* aRefCnt,
                          bool* aShouldDelete)
{
    if (xpcomFunctions.cycleSuspect3Func)
        xpcomFunctions.cycleSuspect3Func(obj, p, aRefCnt, aShouldDelete);
}

XPCOM_API(bool)
NS_CycleCollectorForget2(nsPurpleBufferEntry* e)
{
    if (!xpcomFunctions.cycleForget2Func)
        return false;

    return xpcomFunctions.cycleForget2Func(e);
}<|MERGE_RESOLUTION|>--- conflicted
+++ resolved
@@ -25,12 +25,14 @@
 
 #if defined(XP_WIN)
 #define READ_TEXTMODE L"rt"
+#elif defined(XP_OS2)
+#define READ_TEXTMODE "rt"
 #else
 #define READ_TEXTMODE "r"
 #endif
 
 #if defined(SUNOS4) || defined(NEXTSTEP) || \
-    defined(XP_DARWIN) || \
+    defined(XP_DARWIN) || defined(XP_OS2) || \
     (defined(OPENBSD) || defined(NETBSD)) && !defined(__ELF__)
 #define LEADING_UNDERSCORE "_"
 #else
@@ -85,7 +87,6 @@
     FreeLibrary(aLibHandle);
 }
 
-<<<<<<< HEAD
 #elif defined(XP_OS2)
 #define INCL_DOS
 #define INCL_DOSERRORS
@@ -118,8 +119,6 @@
     DosFreeModule(aLibHandle);
 }
 
-=======
->>>>>>> 10857939
 #elif defined(XP_MACOSX)
 #include <mach-o/dyld.h>
 
@@ -349,7 +348,8 @@
 static void
 XPCOMGlueUnload()
 {
-#if !defined(XP_WIN) && !defined(XP_MACOSX) && defined(NS_TRACE_MALLOC)
+#if !defined(XP_WIN) && !defined(XP_OS2) && !defined(XP_MACOSX) \
+  && defined(NS_TRACE_MALLOC)
     if (sTop) {
         _malloc = __libc_malloc;
         _calloc = __libc_calloc;
@@ -370,7 +370,7 @@
     }
 }
 
-#if defined(XP_WIN)
+#if defined(XP_WIN) || defined(XP_OS2)
 // like strpbrk but finds the *last* char, not the first
 static const char*
 ns_strrpbrk(const char *string, const char *strCharSet)
@@ -394,7 +394,7 @@
 XPCOMGlueLoad(const char *xpcomFile)
 {
     char xpcomDir[MAXPATHLEN];
-#if defined(XP_WIN)
+#if defined(XP_WIN) || defined(XP_OS2)
     const char *lastSlash = ns_strrpbrk(xpcomFile, "/\\");
 #else
     const char *lastSlash = strrchr(xpcomFile, '/');
@@ -461,7 +461,8 @@
         return nullptr;
     }
 
-#if !defined(XP_WIN) && !defined(XP_MACOSX) && defined(NS_TRACE_MALLOC)
+#if !defined(XP_WIN) && !defined(XP_OS2) && !defined(XP_MACOSX) \
+  && defined(NS_TRACE_MALLOC)
     _malloc = (__ptr_t(*)(size_t)) GetSymbol(sTop->libHandle, "malloc");
     _calloc = (__ptr_t(*)(size_t, size_t)) GetSymbol(sTop->libHandle, "calloc");
     _realloc = (__ptr_t(*)(__ptr_t, size_t)) GetSymbol(sTop->libHandle, "realloc");
