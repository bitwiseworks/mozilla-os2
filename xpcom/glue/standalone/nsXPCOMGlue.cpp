--- conflicted
+++ resolved
@@ -32,17 +32,6 @@
 #define READ_TEXTMODE "r"
 #endif
 
-<<<<<<< HEAD
-#if defined(SUNOS4) || defined(NEXTSTEP) || \
-    defined(XP_MACOSX) || defined(XP_OS2) || \
-    (defined(OPENBSD) || defined(NETBSD)) && !defined(__ELF__)
-#define LEADING_UNDERSCORE "_"
-#else
-#define LEADING_UNDERSCORE
-#endif
-
-=======
->>>>>>> 628bf1da
 #if defined(XP_WIN)
 #include <windows.h>
 #include <mbstring.h>
@@ -90,7 +79,6 @@
   FreeLibrary(aLibHandle);
 }
 
-<<<<<<< HEAD
 #elif defined(XP_OS2)
 #define INCL_BASE
 #define INCL_PM
@@ -133,63 +121,6 @@
   DosFreeModule(aLibHandle);
 }
 
-#elif defined(XP_MACOSX)
-#include <mach-o/dyld.h>
-
-typedef const mach_header* LibHandleType;
-
-static LibHandleType
-GetLibHandle(pathstr_t aDependentLib)
-{
-  LibHandleType libHandle = NSAddImage(aDependentLib,
-                                       NSADDIMAGE_OPTION_RETURN_ON_ERROR |
-                                       NSADDIMAGE_OPTION_MATCH_FILENAME_BY_INSTALLNAME);
-  if (!libHandle) {
-    NSLinkEditErrors linkEditError;
-    int errorNum;
-    const char* errorString;
-    const char* fileName;
-    NSLinkEditError(&linkEditError, &errorNum, &fileName, &errorString);
-    fprintf(stderr, "XPCOMGlueLoad error %d:%d for file %s:\n%s\n",
-            linkEditError, errorNum, fileName, errorString);
-  }
-  return libHandle;
-}
-
-static NSFuncPtr
-GetSymbol(LibHandleType aLibHandle, const char* aSymbol)
-{
-  // Try to use |NSLookupSymbolInImage| since it is faster than searching
-  // the global symbol table.  If we couldn't get a mach_header pointer
-  // for the XPCOM dylib, then use |NSLookupAndBindSymbol| to search the
-  // global symbol table (this shouldn't normally happen, unless the user
-  // has called XPCOMGlueStartup(".") and relies on libxpcom.dylib
-  // already being loaded).
-  NSSymbol sym = nullptr;
-  if (aLibHandle) {
-    sym = NSLookupSymbolInImage(aLibHandle, aSymbol,
-                                NSLOOKUPSYMBOLINIMAGE_OPTION_BIND |
-                                NSLOOKUPSYMBOLINIMAGE_OPTION_RETURN_ON_ERROR);
-  } else {
-    if (NSIsSymbolNameDefined(aSymbol)) {
-      sym = NSLookupAndBindSymbol(aSymbol);
-    }
-  }
-  if (!sym) {
-    return nullptr;
-  }
-
-  return (NSFuncPtr)NSAddressOfSymbol(sym);
-}
-
-static void
-CloseLibHandle(LibHandleType aLibHandle)
-{
-  // we cannot unload dylibs on OS X
-}
-
-=======
->>>>>>> 628bf1da
 #else
 #include <dlfcn.h>
 
