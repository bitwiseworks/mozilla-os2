var Ci = Components.interfaces;
var Cc = Components.classes;
const NS_OS_TEMP_DIR = "TmpD";

const CWD = do_get_cwd();
<<<<<<< HEAD
function checkOS(os) {
  const nsILocalFile_ = "nsILocalFile" + os;
  return nsILocalFile_ in Components.interfaces &&
         CWD instanceof Components.interfaces[nsILocalFile_];
}

const isWin = checkOS("Win");
const isOS2 = checkOS("OS2");
const isMac = checkOS("Mac");
const isUnix = !(isWin || isOS2 || isMac);
=======
>>>>>>> 00eb1a28

var hiddenUnixFile;
function createUNIXHiddenFile() {
  var dirSvc = Cc["@mozilla.org/file/directory_service;1"].getService(Ci.nsIProperties);
  var tmpDir = dirSvc.get(NS_OS_TEMP_DIR, Ci.nsIFile);
  hiddenUnixFile = tmpDir.clone();
  hiddenUnixFile.append(".foo");
  // we don't care if this already exists because we don't care
  // about the file's contents (just the name)
  if (!hiddenUnixFile.exists())
    hiddenUnixFile.create(Ci.nsIFile.NORMAL_FILE_TYPE, 0666);
  return hiddenUnixFile.exists();
}

function run_test() {
  // Skip this test on Windows
<<<<<<< HEAD
  if (isWin || isOS2)
=======
  if (mozinfo.os == "win")
>>>>>>> 00eb1a28
    return;

  do_check_true(createUNIXHiddenFile());
  do_check_true(hiddenUnixFile.isHidden());
}
<|MERGE_RESOLUTION|>--- conflicted
+++ resolved
@@ -3,19 +3,6 @@
 const NS_OS_TEMP_DIR = "TmpD";
 
 const CWD = do_get_cwd();
-<<<<<<< HEAD
-function checkOS(os) {
-  const nsILocalFile_ = "nsILocalFile" + os;
-  return nsILocalFile_ in Components.interfaces &&
-         CWD instanceof Components.interfaces[nsILocalFile_];
-}
-
-const isWin = checkOS("Win");
-const isOS2 = checkOS("OS2");
-const isMac = checkOS("Mac");
-const isUnix = !(isWin || isOS2 || isMac);
-=======
->>>>>>> 00eb1a28
 
 var hiddenUnixFile;
 function createUNIXHiddenFile() {
@@ -32,11 +19,7 @@
 
 function run_test() {
   // Skip this test on Windows
-<<<<<<< HEAD
-  if (isWin || isOS2)
-=======
-  if (mozinfo.os == "win")
->>>>>>> 00eb1a28
+  if (mozinfo.os == "win" || mozinfo.os == "os2")
     return;
 
   do_check_true(createUNIXHiddenFile());
