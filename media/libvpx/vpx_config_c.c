#if defined(VPX_X86_ASM)

#if defined(_WIN64)
#include "vpx_config_x86_64-win64-vs8.c"

#elif defined(WIN32)
/* 32 bit Windows, MSVC. */
#include "vpx_config_x86-win32-vs8.c"

#elif defined(__APPLE__) && defined(__x86_64__)
/* 64 bit MacOS. */
#include "vpx_config_x86_64-darwin9-gcc.c"

#elif defined(__APPLE__) && defined(__i386__)
/* 32 bit MacOS. */
#include "vpx_config_x86-darwin9-gcc.c"

#elif defined(__ELF__) && (defined(__i386) || defined(__i386__))
/* 32 bit ELF platforms. */
#include "vpx_config_x86-linux-gcc.c"

#elif defined(__ELF__) && (defined(__x86_64) || defined(__x86_64__))
/* 64 bit ELF platforms. */
#include "vpx_config_x86_64-linux-gcc.c"

<<<<<<< HEAD
#elif defined(__OpenBSD__) && defined(__i386)
/* 32 bit OpenBSD. */
#include "vpx_config_x86-linux-gcc.h"

#elif defined(__OpenBSD__) && defined(__x86_64)
/* 64 bit OpenBSD. */
#include "vpx_config_x86_64-linux-gcc.h"

#elif defined(__OS2__)
/* OS/2 */
#include "vpx_config_x86-os2-gcc.c"

#elif defined(__sun) && defined(__i386)
/* 32 bit Solaris. */
#include "vpx_config_x86-linux-gcc.h"

#elif defined(__sun) && defined(__x86_64)
/* 64 bit Solaris. */
#include "vpx_config_x86_64-linux-gcc.h"

=======
>>>>>>> d6455a3c
#else
#error VPX_X86_ASM is defined, but assembly not supported on this platform!
#endif

#elif defined(VPX_ARM_ASM)

#if defined(__linux__) && defined(__GNUC__)
#include "vpx_config_arm-linux-gcc.c"

#else
#error VPX_ARM_ASM is defined, but assembly not supported on this platform!
#endif

#else
/* Assume generic GNU/GCC configuration. */
#include "vpx_config_generic-gnu.c"
#endif
<|MERGE_RESOLUTION|>--- conflicted
+++ resolved
@@ -23,29 +23,10 @@
 /* 64 bit ELF platforms. */
 #include "vpx_config_x86_64-linux-gcc.c"
 
-<<<<<<< HEAD
-#elif defined(__OpenBSD__) && defined(__i386)
-/* 32 bit OpenBSD. */
-#include "vpx_config_x86-linux-gcc.h"
-
-#elif defined(__OpenBSD__) && defined(__x86_64)
-/* 64 bit OpenBSD. */
-#include "vpx_config_x86_64-linux-gcc.h"
-
 #elif defined(__OS2__)
 /* OS/2 */
 #include "vpx_config_x86-os2-gcc.c"
 
-#elif defined(__sun) && defined(__i386)
-/* 32 bit Solaris. */
-#include "vpx_config_x86-linux-gcc.h"
-
-#elif defined(__sun) && defined(__x86_64)
-/* 64 bit Solaris. */
-#include "vpx_config_x86_64-linux-gcc.h"
-
-=======
->>>>>>> d6455a3c
 #else
 #error VPX_X86_ASM is defined, but assembly not supported on this platform!
 #endif
