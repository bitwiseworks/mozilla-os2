#if defined(VPX_X86_ASM)

#if defined(_WIN64)
/* 64 bit Windows */
#include "vpx_config_x86_64-win64-vs8.h"

#elif defined(_WIN32)
/* 32 bit Windows, MSVC. */
#include "vpx_config_x86-win32-vs8.h"

#elif defined(__APPLE__) && defined(__x86_64__)
/* 64 bit MacOS. */
#include "vpx_config_x86_64-darwin9-gcc.h"

#elif defined(__APPLE__) && defined(__i386__)
/* 32 bit MacOS. */
#include "vpx_config_x86-darwin9-gcc.h"

#elif defined(__ELF__) && (defined(__i386) || defined(__i386__))
/* 32 bit ELF platforms. */
#include "vpx_config_x86-linux-gcc.h"

<<<<<<< HEAD
#elif defined(__linux__) && defined(__x86_64__)
/* 64 bit Linux. */
#include "vpx_config_x86_64-linux-gcc.h"

#elif defined(__OpenBSD__) && defined(__i386__)
/* 32 bit OpenBSD. */
#include "vpx_config_x86-linux-gcc.h"

#elif defined(__OpenBSD__) && defined(__x86_64__)
/* 64 bit OpenBSD. */
#include "vpx_config_x86_64-linux-gcc.h"

#elif defined(__OS2__)
/* OS/2 */
#include "vpx_config_x86-os2-gcc.h"

#elif defined(__sun) && defined(__i386)
/* 32 bit Solaris. */
#include "vpx_config_x86-linux-gcc.h"

#elif defined(__sun) && defined(__x86_64)
/* 64 bit Solaris. */
=======
#elif defined(__ELF__) && (defined(__x86_64) || defined(__x86_64__))
/* 64 bit ELF platforms. */
>>>>>>> d6455a3c
#include "vpx_config_x86_64-linux-gcc.h"

#else
#error VPX_X86_ASM is defined, but assembly not supported on this platform!
#endif

#elif defined(VPX_ARM_ASM)

#if defined(__linux__) && defined(__GNUC__)
/* ARM Linux */
#include "vpx_config_arm-linux-gcc.h"

#else
#error VPX_ARM_ASM is defined, but assembly not supported on this platform!
#endif

#else
/* Assume generic GNU/GCC configuration. */
#include "vpx_config_generic-gnu.h"
#endif

/* Control error-concealment support using our own #define rather than
   hard-coding it. */
#if defined(MOZ_VP8_ERROR_CONCEALMENT)
#undef CONFIG_ERROR_CONCEALMENT
#define CONFIG_ERROR_CONCEALMENT 1
#endif

/* Control encoder support using our own #define rather than hard-coding it. */
#if defined(MOZ_VP8_ENCODER)
#undef CONFIG_VP8_ENCODER
#undef CONFIG_ENCODERS
#undef CONFIG_MULTI_RES_ENCODING
#define CONFIG_VP8_ENCODER 1
#define CONFIG_ENCODERS 1
#define CONFIG_MULTI_RES_ENCODING 1
#endif<|MERGE_RESOLUTION|>--- conflicted
+++ resolved
@@ -20,34 +20,13 @@
 /* 32 bit ELF platforms. */
 #include "vpx_config_x86-linux-gcc.h"
 
-<<<<<<< HEAD
-#elif defined(__linux__) && defined(__x86_64__)
-/* 64 bit Linux. */
-#include "vpx_config_x86_64-linux-gcc.h"
-
-#elif defined(__OpenBSD__) && defined(__i386__)
-/* 32 bit OpenBSD. */
-#include "vpx_config_x86-linux-gcc.h"
-
-#elif defined(__OpenBSD__) && defined(__x86_64__)
-/* 64 bit OpenBSD. */
+#elif defined(__ELF__) && (defined(__x86_64) || defined(__x86_64__))
+/* 64 bit ELF platforms. */
 #include "vpx_config_x86_64-linux-gcc.h"
 
 #elif defined(__OS2__)
 /* OS/2 */
 #include "vpx_config_x86-os2-gcc.h"
-
-#elif defined(__sun) && defined(__i386)
-/* 32 bit Solaris. */
-#include "vpx_config_x86-linux-gcc.h"
-
-#elif defined(__sun) && defined(__x86_64)
-/* 64 bit Solaris. */
-=======
-#elif defined(__ELF__) && (defined(__x86_64) || defined(__x86_64__))
-/* 64 bit ELF platforms. */
->>>>>>> d6455a3c
-#include "vpx_config_x86_64-linux-gcc.h"
 
 #else
 #error VPX_X86_ASM is defined, but assembly not supported on this platform!
