# This Source Code Form is subject to the terms of the Mozilla Public
# License, v. 2.0. If a copy of the MPL was not distributed with this
# file, You can obtain one at http://mozilla.org/MPL/2.0/.

#Setup the libvpx assembler config.
AS=$(VPX_AS)
ASFLAGS=$(VPX_ASFLAGS) -I. -I$(topsrcdir)/media/libvpx/ -I$(topsrcdir)/media/libvpx/vpx_ports/
AS_DASH_C_FLAG=$(VPX_DASH_C_FLAG)
ASM_SUFFIX=$(VPX_ASM_SUFFIX)

<<<<<<< HEAD
CSRCS += \
  vpx_config_c.c \
  vp8_dx_iface.c \
  alloccommon.c \
  blockd.c \
  debugmodes.c \
  dequantize.c \
  entropy.c \
  entropymode.c \
  entropymv.c \
  extend.c \
  filter.c \
  findnearmv.c \
  idct_blk.c \
  idctllm.c \
  loopfilter.c \
  loopfilter_filters.c \
  mbpitch.c \
  modecont.c \
  modecontext.c \
  postproc.c \
  quant_common.c \
  reconinter.c \
  reconintra.c \
  reconintra4x4.c \
  sad_c.c \
  setupintrarecon.c \
  swapyv12buffer.c \
  treecoder.c \
  variance_c.c \
  systemdependent.c \
  dboolhuff.c \
  decodemv.c \
  decodframe.c \
  detokenize.c \
  reconintra_mt.c \
  onyxd_if.c \
  threading.c \
  dsystemdependent.c \
  vpx_codec.c \
  vpx_decoder.c \
  vpx_decoder_compat.c \
  vpx_encoder.c \
  vpx_image.c \
  vpx_mem.c \
  gen_scalers.c \
  vpxscale.c \
  scalesystemdependent.c \
  yv12config.c \
  yv12extend.c \
  $(NULL)

ifeq ($(OS_ARCH),OS2)
DEFINES += -DTYPE_BOOL
CSRCS += \
  os2_semaphore.c \
  $(NULL)
endif

ifdef MOZ_VP8_ERROR_CONCEALMENT
CSRCS += \
  error_concealment.c \
  $(NULL)
endif

ifdef MOZ_VP8_ENCODER
VPATH += \
  $(srcdir)/vp8/encoder \
  $(srcdir)/vp8/encoder/arm \
  $(srcdir)/vp8/encoder/arm/armv5te \
  $(srcdir)/vp8/encoder/arm/armv6 \
  $(srcdir)/vp8/encoder/arm/neon \
  $(srcdir)/vp8/encoder/generic \
  $(srcdir)/vp8/encoder/x86 \
  $(srcdir)/vpx_scale/arm \
  $(srcdir)/vpx_scale/arm/neon \
  $(NULL)

CSRCS += \
  vp8_cx_iface.c \
  bitstream.c \
  dct.c \
  encodeframe.c \
  encodeintra.c \
  encodemb.c \
  encodemv.c \
  ethreading.c \
  firstpass.c \
  lookahead.c \
  mcomp.c \
  modecosts.c \
  mr_dissim.c \
  onyx_if.c \
  pickinter.c \
  picklpf.c \
  psnr.c \
  quantize.c \
  ratectrl.c \
  rdopt.c \
  segmentation.c \
  temporal_filter.c \
  tokenize.c \
  treewriter.c \
  csystemdependent.c \
  $(NULL)
endif

ifdef VPX_X86_ASM
# Building on an x86 platform with a supported assembler, include
# the optimized assembly in the build.

CSRCS += \
  filter_x86.c \
  idct_blk_mmx.c \
  idct_blk_sse2.c \
  loopfilter_x86.c \
  postproc_x86.c \
  recon_wrapper_sse2.c \
  variance_mmx.c \
  variance_sse2.c \
  variance_ssse3.c \
  vp8_asm_stubs.c \
  x86_systemdependent.c \
  x86_dsystemdependent.c \
  $(NULL)

ASFILES += \
  dequantize_mmx.asm \
  idctllm_mmx.asm \
  idctllm_sse2.asm \
  iwalsh_mmx.asm \
  iwalsh_sse2.asm \
  loopfilter_mmx.asm \
  loopfilter_sse2.asm \
  postproc_mmx.asm \
  postproc_sse2.asm \
  recon_mmx.asm \
  recon_sse2.asm \
  sad_mmx.asm \
  sad_sse2.asm \
  sad_sse3.asm \
  sad_sse4.asm \
  sad_ssse3.asm \
  subpixel_mmx.asm \
  subpixel_sse2.asm \
  subpixel_ssse3.asm \
  variance_impl_mmx.asm \
  variance_impl_sse2.asm \
  variance_impl_ssse3.asm \
  emms.asm \
  $(NULL)

ifeq (64,$(findstring 64,$(OS_TEST)))
ASFILES += loopfilter_block_sse2.asm
endif

ifdef MOZ_VP8_ENCODER

CSRCS += \
  x86_csystemdependent.c \
  $(NULL)

# Files which depend on asm_enc_offsets.asm
VPX_ASM_ENC_OFFSETS_SRCS = \
  quantize_sse2.asm \
  quantize_sse4.asm \
  quantize_ssse3.asm \
  $(NULL)

ASFILES += \
  dct_mmx.asm \
  dct_sse2.asm \
  encodeopt.asm \
  fwalsh_sse2.asm \
  quantize_mmx.asm \
  subtract_mmx.asm \
  subtract_sse2.asm \
  temporal_filter_apply_sse2.asm \
  $(VPX_ASM_ENC_OFFSETS_SRCS) \
  $(NULL)

endif

endif

=======
>>>>>>> 10857939
ifdef VPX_ARM_ASM
# Building on an ARM platform with a supported assembler, include
# the optimized assembly in the build.

ifeq ($(OS_TARGET),Android)
# For cpu-features.h
LOCAL_INCLUDES += -I$(ANDROID_NDK)/sources/android/cpufeatures
endif

ASM_OFFSETS = vpx_scale_asm_offsets.asm vp8_asm_enc_offsets.asm


ifdef VPX_AS_CONVERSION
# The ARM asm is written in ARM RVCT syntax, but we actually build it with
# gas using GNU syntax. Add some rules to perform the conversion.

GENERATED_DIRS += $(dir $(ASFILES))

%.asm.$(ASM_SUFFIX): %.asm $(ASM_OFFSETS)
	$(VPX_AS_CONVERSION) < $< > $@

endif
endif

ifdef VPX_NEED_OBJ_INT_EXTRACT

# We don't have a compiler that supports a compatible inline asm syntax, so we
# have to resort to extracting asm offsets from a compiled object. This only
# works if we have the appropriate system headers obj_int_extract needs to
# parse that format, and so only has limited support for cross-compilation.

ifdef VPX_ARM_ASM
VPX_OIE_FORMAT := rvds
else
VPX_OIE_FORMAT := gas
endif

GARBAGE += vpx_scale_asm_offsets.$(OBJ_SUFFIX) vpx_scale_asm_offsets.asm
GARBAGE += vp8_asm_enc_offsets.$(OBJ_SUFFIX) vp8_asm_enc_offsets.asm

else

# We can extract the asm offsets directly from generated assembly using inline
# asm. This is the preferred method. However we need to strip out CFLAGS that
# cause LTO because then the resulting .S file is useless.

vpx_scale_asm_offsets.s: CFLAGS := -DINLINE_ASM

OFFSET_PATTERN := '^[a-zA-Z0-9_]* EQU'

# This rule, as well as the rule for vp8_asm_enc_offsets.s further below are here
# because the generic rule in rules.mk was made to not be implicit, and we
# can't put the C files in CSRCS.
vpx_scale_asm_offsets.s: $(srcdir)/vpx_scale/vpx_scale_asm_offsets.c
	$(REPORT_BUILD)
	$(CC) -S $(COMPILE_CFLAGS) $(TARGET_LOCAL_INCLUDES) $(_VPATH_SRCS)

vpx_scale_asm_offsets.asm: vpx_scale_asm_offsets.s
	grep $(OFFSET_PATTERN) $< | sed -e 's/[$$\#]//g' \
	    $(if $(VPX_AS_CONVERSION),| $(VPX_AS_CONVERSION)) > $@

GARBAGE += vpx_scale_asm_offsets.s vpx_scale_asm_offsets.asm

vp8_asm_enc_offsets.s: CFLAGS := -DINLINE_ASM

vp8_asm_enc_offsets.s: $(srcdir)/vp8/encoder/vp8_asm_enc_offsets.c
	$(REPORT_BUILD)
	$(CC) -S $(COMPILE_CFLAGS) $(TARGET_LOCAL_INCLUDES) $(_VPATH_SRCS)

vp8_asm_enc_offsets.asm: vp8_asm_enc_offsets.s
	grep $(OFFSET_PATTERN) $< | sed -e 's/[$$\#]//g' \
	    $(if $(VPX_AS_CONVERSION),| $(VPX_AS_CONVERSION)) > $@

GARBAGE += vp8_asm_enc_offsets.s vp8_asm_enc_offsets.asm

endif

EXTRA_MDDEPEND_FILES = vp8_asm_enc_offsets.s.pp vp8_asm_enc_offsets.$(OBJ_SUFFIX).pp vpx_scale_asm_offsets.s.pp vpx_scale_asm_offsets.$(OBJ_SUFFIX).pp

include $(topsrcdir)/config/rules.mk

quantize_sse4.$(OBJ_SUFFIX): vp8_asm_enc_offsets.asm
quantize_ssse3.$(OBJ_SUFFIX): vp8_asm_enc_offsets.asm

ifdef VPX_NEED_OBJ_INT_EXTRACT

vpx_scale_asm_offsets.asm: vpx_scale_asm_offsets.$(OBJ_SUFFIX) $(HOST_PROGRAM)
	./$(HOST_PROGRAM) $(VPX_OIE_FORMAT) $< \
	    $(if $(VPX_AS_CONVERSION),| $(VPX_AS_CONVERSION)) > $@

# Filter out this object, because we don't want to link against it.
# It was generated solely so it could be parsed by obj_int_extract.
OBJS := $(filter-out vpx_scale_asm_offsets.$(OBJ_SUFFIX),$(OBJS))

vp8_asm_enc_offsets.asm: vp8_asm_enc_offsets.$(OBJ_SUFFIX) $(HOST_PROGRAM)
	./$(HOST_PROGRAM) $(VPX_OIE_FORMAT) $< \
	    $(if $(VPX_AS_CONVERSION),| $(VPX_AS_CONVERSION)) > $@

# Filter out this object, because we don't want to link against it.
# It was generated solely so it could be parsed by obj_int_extract.
OBJS := $(filter-out vp8_asm_enc_offsets.$(OBJ_SUFFIX),$(OBJS))

endif

# Workaround a bug of Sun Studio (CR 6963410)
ifdef SOLARIS_SUNPRO_CC
ifeq (86,$(findstring 86,$(OS_TEST)))
filter.o: filter.c Makefile.in
	$(REPORT_BUILD)
	@$(MAKE_DEPS_AUTO_CC)
	$(CC) -o $@ -c $(patsubst -xO[45],-xO3,$(COMPILE_CFLAGS)) $<
endif
endif<|MERGE_RESOLUTION|>--- conflicted
+++ resolved
@@ -8,194 +8,6 @@
 AS_DASH_C_FLAG=$(VPX_DASH_C_FLAG)
 ASM_SUFFIX=$(VPX_ASM_SUFFIX)
 
-<<<<<<< HEAD
-CSRCS += \
-  vpx_config_c.c \
-  vp8_dx_iface.c \
-  alloccommon.c \
-  blockd.c \
-  debugmodes.c \
-  dequantize.c \
-  entropy.c \
-  entropymode.c \
-  entropymv.c \
-  extend.c \
-  filter.c \
-  findnearmv.c \
-  idct_blk.c \
-  idctllm.c \
-  loopfilter.c \
-  loopfilter_filters.c \
-  mbpitch.c \
-  modecont.c \
-  modecontext.c \
-  postproc.c \
-  quant_common.c \
-  reconinter.c \
-  reconintra.c \
-  reconintra4x4.c \
-  sad_c.c \
-  setupintrarecon.c \
-  swapyv12buffer.c \
-  treecoder.c \
-  variance_c.c \
-  systemdependent.c \
-  dboolhuff.c \
-  decodemv.c \
-  decodframe.c \
-  detokenize.c \
-  reconintra_mt.c \
-  onyxd_if.c \
-  threading.c \
-  dsystemdependent.c \
-  vpx_codec.c \
-  vpx_decoder.c \
-  vpx_decoder_compat.c \
-  vpx_encoder.c \
-  vpx_image.c \
-  vpx_mem.c \
-  gen_scalers.c \
-  vpxscale.c \
-  scalesystemdependent.c \
-  yv12config.c \
-  yv12extend.c \
-  $(NULL)
-
-ifeq ($(OS_ARCH),OS2)
-DEFINES += -DTYPE_BOOL
-CSRCS += \
-  os2_semaphore.c \
-  $(NULL)
-endif
-
-ifdef MOZ_VP8_ERROR_CONCEALMENT
-CSRCS += \
-  error_concealment.c \
-  $(NULL)
-endif
-
-ifdef MOZ_VP8_ENCODER
-VPATH += \
-  $(srcdir)/vp8/encoder \
-  $(srcdir)/vp8/encoder/arm \
-  $(srcdir)/vp8/encoder/arm/armv5te \
-  $(srcdir)/vp8/encoder/arm/armv6 \
-  $(srcdir)/vp8/encoder/arm/neon \
-  $(srcdir)/vp8/encoder/generic \
-  $(srcdir)/vp8/encoder/x86 \
-  $(srcdir)/vpx_scale/arm \
-  $(srcdir)/vpx_scale/arm/neon \
-  $(NULL)
-
-CSRCS += \
-  vp8_cx_iface.c \
-  bitstream.c \
-  dct.c \
-  encodeframe.c \
-  encodeintra.c \
-  encodemb.c \
-  encodemv.c \
-  ethreading.c \
-  firstpass.c \
-  lookahead.c \
-  mcomp.c \
-  modecosts.c \
-  mr_dissim.c \
-  onyx_if.c \
-  pickinter.c \
-  picklpf.c \
-  psnr.c \
-  quantize.c \
-  ratectrl.c \
-  rdopt.c \
-  segmentation.c \
-  temporal_filter.c \
-  tokenize.c \
-  treewriter.c \
-  csystemdependent.c \
-  $(NULL)
-endif
-
-ifdef VPX_X86_ASM
-# Building on an x86 platform with a supported assembler, include
-# the optimized assembly in the build.
-
-CSRCS += \
-  filter_x86.c \
-  idct_blk_mmx.c \
-  idct_blk_sse2.c \
-  loopfilter_x86.c \
-  postproc_x86.c \
-  recon_wrapper_sse2.c \
-  variance_mmx.c \
-  variance_sse2.c \
-  variance_ssse3.c \
-  vp8_asm_stubs.c \
-  x86_systemdependent.c \
-  x86_dsystemdependent.c \
-  $(NULL)
-
-ASFILES += \
-  dequantize_mmx.asm \
-  idctllm_mmx.asm \
-  idctllm_sse2.asm \
-  iwalsh_mmx.asm \
-  iwalsh_sse2.asm \
-  loopfilter_mmx.asm \
-  loopfilter_sse2.asm \
-  postproc_mmx.asm \
-  postproc_sse2.asm \
-  recon_mmx.asm \
-  recon_sse2.asm \
-  sad_mmx.asm \
-  sad_sse2.asm \
-  sad_sse3.asm \
-  sad_sse4.asm \
-  sad_ssse3.asm \
-  subpixel_mmx.asm \
-  subpixel_sse2.asm \
-  subpixel_ssse3.asm \
-  variance_impl_mmx.asm \
-  variance_impl_sse2.asm \
-  variance_impl_ssse3.asm \
-  emms.asm \
-  $(NULL)
-
-ifeq (64,$(findstring 64,$(OS_TEST)))
-ASFILES += loopfilter_block_sse2.asm
-endif
-
-ifdef MOZ_VP8_ENCODER
-
-CSRCS += \
-  x86_csystemdependent.c \
-  $(NULL)
-
-# Files which depend on asm_enc_offsets.asm
-VPX_ASM_ENC_OFFSETS_SRCS = \
-  quantize_sse2.asm \
-  quantize_sse4.asm \
-  quantize_ssse3.asm \
-  $(NULL)
-
-ASFILES += \
-  dct_mmx.asm \
-  dct_sse2.asm \
-  encodeopt.asm \
-  fwalsh_sse2.asm \
-  quantize_mmx.asm \
-  subtract_mmx.asm \
-  subtract_sse2.asm \
-  temporal_filter_apply_sse2.asm \
-  $(VPX_ASM_ENC_OFFSETS_SRCS) \
-  $(NULL)
-
-endif
-
-endif
-
-=======
->>>>>>> 10857939
 ifdef VPX_ARM_ASM
 # Building on an ARM platform with a supported assembler, include
 # the optimized assembly in the build.
