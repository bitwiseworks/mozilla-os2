--- conflicted
+++ resolved
@@ -66,18 +66,13 @@
 
 ; -- segment definition --
 ;
-<<<<<<< HEAD
 %ifdef __OS2__
 %define SEG_TEXT    .TEXT32 align=16 public use32 class=CODE
 %define SEG_CONST   .DATA32 align=16 public use32 class=DATA
 %else
-%define SEG_TEXT    .text  align=16 public use32 class=CODE
-%define SEG_CONST   .data  align=16 public use32 class=DATA
-%endif
-=======
 %define SEG_TEXT    _text  align=16 public use32 class=CODE
 %define SEG_CONST   _data  align=16 public use32 class=DATA
->>>>>>> 8112532f
+%endif
 
 %elifdef ELF    ; ----(nasm -felf[64] -DELF ...)------------
 ; * Linux
