--- conflicted
+++ resolved
@@ -10,14 +10,11 @@
 #include "nsIFileStreams.h"       // New Necko file streams
 #include <algorithm>
 
-<<<<<<< HEAD
 #ifdef XP_OS2
 #include "nsILocalFileOS2.h"
 #endif
 
-=======
 #include "nsNetCID.h"
->>>>>>> 00eb1a28
 #include "nsNetUtil.h"
 #include "nsIInterfaceRequestorUtils.h"
 #include "nsIPrivateBrowsingChannel.h"
@@ -910,14 +907,8 @@
 #else
         // This will automatically close the output stream
         mOutputMap.Remove(keyPtr);
-<<<<<<< HEAD
 #endif
-    }
-    else
-    {
-=======
     } else {
->>>>>>> 00eb1a28
         // if we didn't find the data in mOutputMap, try mUploadList
         UploadData *upData = mUploadList.Get(keyPtr);
         if (upData) {
@@ -1724,82 +1715,9 @@
         mDocList.AppendElement(docData);
 
         // Walk the DOM gathering a list of externally referenced URIs in the uri map
-<<<<<<< HEAD
-        nsCOMPtr<nsIDOMTreeWalker> walker;
-        rv = aDocument->CreateTreeWalker(docAsNode,
-            nsIDOMNodeFilter::SHOW_ELEMENT |
-                nsIDOMNodeFilter::SHOW_DOCUMENT |
-                nsIDOMNodeFilter::SHOW_PROCESSING_INSTRUCTION,
-            nullptr, 1, getter_AddRefs(walker));
-        NS_ENSURE_SUCCESS(rv, NS_ERROR_FAILURE);
-
-        nsCOMPtr<nsIDOMNode> currentNode;
-        walker->GetCurrentNode(getter_AddRefs(currentNode));
-        while (currentNode)
-        {
-            OnWalkDOMNode(currentNode);
-            walker->NextNode(getter_AddRefs(currentNode));
-        }
-
-        // If there are things to persist, create a directory to hold them
-        if (mCurrentThingsToPersist > 0)
-        {
-            if (localDataPath)
-            {
-                bool exists = false;
-                bool haveDir = false;
-
-                localDataPath->Exists(&exists);
-                if (exists)
-                {
-                    localDataPath->IsDirectory(&haveDir);
-                }
-                if (!haveDir)
-                {
-                    rv = localDataPath->Create(nsIFile::DIRECTORY_TYPE, 0755);
-                    if (NS_SUCCEEDED(rv))
-                        haveDir = true;
-                    else
-                        SendErrorStatusChange(false, rv, nullptr, aFile);
-                }
-                if (!haveDir)
-                {
-                    EndDownload(NS_ERROR_FAILURE);
-                    mCurrentBaseURI = oldBaseURI;
-                    mCurrentCharset = oldCharset;
-                    return NS_ERROR_FAILURE;
-                }
-                if (mPersistFlags & PERSIST_FLAGS_CLEANUP_ON_FAILURE)
-                {
-                    // Add to list of things to delete later if all goes wrong
-                    CleanupData *cleanupData = new CleanupData;
-                    NS_ENSURE_TRUE(cleanupData, NS_ERROR_OUT_OF_MEMORY);
-                    cleanupData->mFile = localDataPath;
-                    cleanupData->mIsDirectory = true;
-                    mCleanupList.AppendElement(cleanupData);
-                }
-#if defined(XP_OS2)
-                // tag the directory with the URI that originated its contents
-                nsCOMPtr<nsILocalFileOS2> localFileOS2 = do_QueryInterface(localDataPath);
-                if (localFileOS2)
-                {
-                    nsAutoCString url;
-                    mCurrentBaseURI->GetSpec(url);
-                    localFileOS2->SetFileSource(url);
-                }
-#endif
-            }
-        }
-
-        mCurrentThingsToPersist = oldThingsToPersist;
-        mCurrentDataPath = oldDataPath;
-        mCurrentDataPathIsRelative = oldDataPathIsRelative;
-        mCurrentRelativePathToData = oldCurrentRelativePathToData;
-=======
         nsCOMPtr<nsIWebBrowserPersistResourceVisitor> visit =
             new OnWalk(this, aFile, localDataPath);
         return aDocument->ReadResources(visit);
->>>>>>> 00eb1a28
     }
     else
     {
@@ -1889,6 +1807,15 @@
                 cleanupData->mIsDirectory = true;
                 mCleanupList.AppendElement(cleanupData);
             }
+#if defined(XP_OS2)
+            // tag the directory with the URI that originated its contents
+            nsCOMPtr<nsILocalFileOS2> localFileOS2 = do_QueryInterface(aDataPath);
+            if (localFileOS2) {
+                nsAutoCString url;
+                mParent->mCurrentBaseURI->GetSpec(url);
+                localFileOS2->SetFileSource(url);
+            }
+#endif
         }
     }
 
@@ -2816,102 +2743,6 @@
     return NS_OK;
 }
 
-<<<<<<< HEAD
-nsresult
-nsWebBrowserPersist::SaveDocumentWithFixup(
-    nsIDOMDocument *aDocument, nsIDocumentEncoderNodeFixup *aNodeFixup,
-    nsIURI *aFile, bool aReplaceExisting, const nsACString &aFormatType,
-    const nsCString &aSaveCharset, uint32_t aFlags)
-{
-    NS_ENSURE_ARG_POINTER(aFile);
-
-    nsresult  rv = NS_OK;
-    nsCOMPtr<nsIFile> localFile;
-    GetLocalFileFromURI(aFile, getter_AddRefs(localFile));
-    if (localFile)
-    {
-        // if we're not replacing an existing file but the file
-        // exists, something is wrong
-        bool fileExists = false;
-        rv = localFile->Exists(&fileExists);
-        NS_ENSURE_SUCCESS(rv, NS_ERROR_FAILURE);
-
-        if (!aReplaceExisting && fileExists)
-            return NS_ERROR_FAILURE;                // where are the file I/O errors?
-    }
-
-    nsCOMPtr<nsIOutputStream> outputStream;
-    rv = MakeOutputStream(aFile, getter_AddRefs(outputStream));
-    if (NS_FAILED(rv))
-    {
-        SendErrorStatusChange(false, rv, nullptr, aFile);
-        return NS_ERROR_FAILURE;
-    }
-    NS_ENSURE_TRUE(outputStream, NS_ERROR_FAILURE);
-
-    // Get a document encoder instance
-    nsAutoCString contractID(NS_DOC_ENCODER_CONTRACTID_BASE);
-    contractID.Append(aFormatType);
-
-    nsCOMPtr<nsIDocumentEncoder> encoder = do_CreateInstance(contractID.get(), &rv);
-    NS_ENSURE_SUCCESS(rv, NS_ERROR_FAILURE);
-
-    NS_ConvertASCIItoUTF16 newContentType(aFormatType);
-    rv = encoder->Init(aDocument, newContentType, aFlags);
-    NS_ENSURE_SUCCESS(rv, NS_ERROR_FAILURE);
-
-    mTargetBaseURI = aFile;
-
-    // Set the node fixup callback
-    encoder->SetNodeFixup(aNodeFixup);
-
-    if (mWrapColumn && (aFlags & ENCODE_FLAGS_WRAP))
-        encoder->SetWrapColumn(mWrapColumn);
-
-    nsAutoCString charsetStr(aSaveCharset);
-    if (charsetStr.IsEmpty())
-    {
-        nsCOMPtr<nsIDocument> doc = do_QueryInterface(aDocument);
-        NS_ASSERTION(doc, "Need a document");
-        charsetStr = doc->GetDocumentCharacterSet();
-    }
-
-    rv = encoder->SetCharset(charsetStr);
-    NS_ENSURE_SUCCESS(rv, NS_ERROR_FAILURE);
-
-    rv = encoder->EncodeToStream(outputStream);
-    NS_ENSURE_SUCCESS(rv, NS_ERROR_FAILURE);
-
-    if (!localFile)
-    {
-        nsCOMPtr<nsIStorageStream> storStream(do_QueryInterface(outputStream));
-        if (storStream)
-        {
-            outputStream->Close();
-            rv = StartUpload(storStream, aFile, aFormatType);
-            NS_ENSURE_SUCCESS(rv, NS_ERROR_FAILURE);
-        }
-    }
-#if defined(XP_OS2)
-    else
-    {
-        // close the stream, then tag the file it created with its source URI
-        outputStream->Close();
-        nsCOMPtr<nsILocalFileOS2> localFileOS2 = do_QueryInterface(localFile);
-        if (localFileOS2)
-        {
-            nsAutoCString url;
-            mCurrentBaseURI->GetSpec(url);
-            localFileOS2->SetFileSource(url);
-        }
-    }
-#endif
-
-    return rv;
-}
-
-=======
->>>>>>> 00eb1a28
 
 // we store the current location as the key (absolutized version of domnode's attribute's value)
 nsresult
