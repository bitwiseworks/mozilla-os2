# This Source Code Form is subject to the terms of the Mozilla Public
# License, v. 2.0. If a copy of the MPL was not distributed with this file,
# You can obtain one at http://mozilla.org/MPL/2.0/.

from __future__ import absolute_import

import os
import signal
import subprocess
import sys
import threading
import time
import traceback
from Queue import Queue, Empty
from datetime import datetime

__all__ = ['ProcessHandlerMixin', 'ProcessHandler', 'LogOutput',
           'StoreOutput', 'StreamOutput']

# Set the MOZPROCESS_DEBUG environment variable to 1 to see some debugging output
MOZPROCESS_DEBUG = os.getenv("MOZPROCESS_DEBUG")

# We dont use mozinfo because it is expensive to import, see bug 933558.
isWin = os.name == "nt"
<<<<<<< HEAD
isPosix = os.name == "posix" or os.name == "os2" # includes MacOS X and OS/2
=======
isPosix = os.name == "posix"  # includes MacOS X
>>>>>>> 628bf1da

if isWin:
    from ctypes import sizeof, addressof, c_ulong, byref, WinError, c_longlong
    from . import winprocess
    from .qijo import JobObjectAssociateCompletionPortInformation,\
        JOBOBJECT_ASSOCIATE_COMPLETION_PORT, JobObjectExtendedLimitInformation,\
        JOBOBJECT_BASIC_LIMIT_INFORMATION, JOBOBJECT_EXTENDED_LIMIT_INFORMATION, IO_COUNTERS


class ProcessHandlerMixin(object):
    """
    A class for launching and manipulating local processes.

    :param cmd: command to run. May be a string or a list. If specified as a list, the first
      element will be interpreted as the command, and all additional elements will be interpreted
      as arguments to that command.
    :param args: list of arguments to pass to the command (defaults to None). Must not be set when
      `cmd` is specified as a list.
    :param cwd: working directory for command (defaults to None).
    :param env: is the environment to use for the process (defaults to os.environ).
    :param ignore_children: causes system to ignore child processes when True,
      defaults to False (which tracks child processes).
    :param kill_on_timeout: when True, the process will be killed when a timeout is reached.
      When False, the caller is responsible for killing the process.
      Failure to do so could cause a call to wait() to hang indefinitely. (Defaults to True.)
    :param processOutputLine: function or list of functions to be called for
        each line of output produced by the process (defaults to an empty
        list).
    :param processStderrLine: function or list of functions to be called
        for each line of error output - stderr - produced by the process
        (defaults to an empty list). If this is not specified, stderr lines
        will be sent to the *processOutputLine* callbacks.
    :param onTimeout: function or list of functions to be called when the process times out.
    :param onFinish: function or list of functions to be called when the process terminates
      normally without timing out.
    :param kwargs: additional keyword args to pass directly into Popen.

    NOTE: Child processes will be tracked by default.  If for any reason
    we are unable to track child processes and ignore_children is set to False,
    then we will fall back to only tracking the root process.  The fallback
    will be logged.
    """

    class Process(subprocess.Popen):
        """
        Represents our view of a subprocess.
        It adds a kill() method which allows it to be stopped explicitly.
        """

        MAX_IOCOMPLETION_PORT_NOTIFICATION_DELAY = 180
        MAX_PROCESS_KILL_DELAY = 30
        TIMEOUT_BEFORE_SIGKILL = 1.0

        def __init__(self,
                     args,
                     bufsize=0,
                     executable=None,
                     stdin=None,
                     stdout=None,
                     stderr=None,
                     preexec_fn=None,
                     close_fds=False,
                     shell=False,
                     cwd=None,
                     env=None,
                     universal_newlines=False,
                     startupinfo=None,
                     creationflags=0,
                     ignore_children=False):

            # Parameter for whether or not we should attempt to track child processes
            self._ignore_children = ignore_children

            if not self._ignore_children and not isWin:
                # Set the process group id for linux systems
                # Sets process group id to the pid of the parent process
                # NOTE: This prevents you from using preexec_fn and managing
                #       child processes, TODO: Ideally, find a way around this
                def setpgidfn():
                    os.setpgid(0, 0)
                preexec_fn = setpgidfn

            try:
                subprocess.Popen.__init__(self, args, bufsize, executable,
                                          stdin, stdout, stderr,
                                          preexec_fn, close_fds,
                                          shell, cwd, env,
                                          universal_newlines, startupinfo, creationflags)
            except OSError:
                print >> sys.stderr, args
                raise

        def debug(self, msg):
            if not MOZPROCESS_DEBUG:
                return
            thread = threading.current_thread().name
            print("DBG::MOZPROC PID:{} ({}) | {}".format(self.pid, thread, msg))

        def __del__(self, _maxint=sys.maxint):
            if isWin:
                handle = getattr(self, '_handle', None)
                if handle:
                    if hasattr(self, '_internal_poll'):
                        self._internal_poll(_deadstate=_maxint)
                    else:
                        self.poll(_deadstate=sys.maxint)
                if handle or self._job or self._io_port:
                    self._cleanup()
            else:
                subprocess.Popen.__del__(self)

        def kill(self, sig=None):
            if isWin:
                if not self._ignore_children and self._handle and self._job:
                    self.debug("calling TerminateJobObject")
                    winprocess.TerminateJobObject(self._job, winprocess.ERROR_CONTROL_C_EXIT)
                    self.returncode = winprocess.GetExitCodeProcess(self._handle)
                elif self._handle:
                    self.debug("calling TerminateProcess")
                    try:
                        winprocess.TerminateProcess(self._handle, winprocess.ERROR_CONTROL_C_EXIT)
                    except:
                        traceback.print_exc()
                        raise OSError("Could not terminate process")
                    finally:
                        winprocess.GetExitCodeProcess(self._handle)
                        self._cleanup()
            else:
                def send_sig(sig):
                    pid = self.detached_pid or self.pid
                    if not self._ignore_children:
                        try:
                            os.killpg(pid, sig)
                        except BaseException as e:
                            # Error 3 is a "no such process" failure, which is fine because the
                            # application might already have been terminated itself. Any other
                            # error would indicate a problem in killing the process.
                            if getattr(e, "errno", None) != 3:
                                print >> sys.stderr, "Could not terminate process: %s" % self.pid
                                raise
                    else:
                        os.kill(pid, sig)

                if sig is None and isPosix:
                    # ask the process for termination and wait a bit
                    send_sig(signal.SIGTERM)
                    limit = time.time() + self.TIMEOUT_BEFORE_SIGKILL
                    while time.time() <= limit:
                        if self.poll() is not None:
                            # process terminated nicely
                            break
                        time.sleep(0.02)
                    else:
                        # process did not terminate - send SIGKILL to force
                        send_sig(signal.SIGKILL)
                else:
                    # a signal was explicitly set or not posix
                    send_sig(sig or signal.SIGKILL)

            self.returncode = self.wait()
            self._cleanup()
            return self.returncode

        def poll(self):
            """ Popen.poll
                Check if child process has terminated. Set and return returncode attribute.
            """
            # If we have a handle, the process is alive
            if isWin and getattr(self, '_handle', None):
                return None

            return subprocess.Popen.poll(self)

        def wait(self):
            """ Popen.wait
                Called to wait for a running process to shut down and return
                its exit code
                Returns the main process's exit code
            """
            # This call will be different for each OS
            self.returncode = self._wait()
            self._cleanup()
            return self.returncode

        """ Private Members of Process class """

        if isWin:
            # Redefine the execute child so that we can track process groups
            def _execute_child(self, *args_tuple):
                # workaround for bug 950894
                if sys.hexversion < 0x02070600:  # prior to 2.7.6
                    (args, executable, preexec_fn, close_fds,
                     cwd, env, universal_newlines, startupinfo,
                     creationflags, shell,
                     p2cread, p2cwrite,
                     c2pread, c2pwrite,
                     errread, errwrite) = args_tuple
                    to_close = set()
                else:  # 2.7.6 and later
                    (args, executable, preexec_fn, close_fds,
                     cwd, env, universal_newlines, startupinfo,
                     creationflags, shell, to_close,
                     p2cread, p2cwrite,
                     c2pread, c2pwrite,
                     errread, errwrite) = args_tuple
                if not isinstance(args, basestring):
                    args = subprocess.list2cmdline(args)

                # Always or in the create new process group
                creationflags |= winprocess.CREATE_NEW_PROCESS_GROUP

                if startupinfo is None:
                    startupinfo = winprocess.STARTUPINFO()

                if None not in (p2cread, c2pwrite, errwrite):
                    startupinfo.dwFlags |= winprocess.STARTF_USESTDHANDLES
                    startupinfo.hStdInput = int(p2cread)
                    startupinfo.hStdOutput = int(c2pwrite)
                    startupinfo.hStdError = int(errwrite)
                if shell:
                    startupinfo.dwFlags |= winprocess.STARTF_USESHOWWINDOW
                    startupinfo.wShowWindow = winprocess.SW_HIDE
                    comspec = os.environ.get("COMSPEC", "cmd.exe")
                    args = comspec + " /c " + args

                # Determine if we can create a job or create nested jobs.
                can_create_job = winprocess.CanCreateJobObject()
                can_nest_jobs = self._can_nest_jobs()

                # Ensure we write a warning message if we are falling back
                if not (can_create_job or can_nest_jobs) and not self._ignore_children:
                    # We can't create job objects AND the user wanted us to
                    # Warn the user about this.
                    print >> sys.stderr, \
                        "ProcessManager UNABLE to use job objects to manage child processes"

                # set process creation flags
                creationflags |= winprocess.CREATE_SUSPENDED
                creationflags |= winprocess.CREATE_UNICODE_ENVIRONMENT
                if can_create_job:
                    creationflags |= winprocess.CREATE_BREAKAWAY_FROM_JOB
                if not (can_create_job or can_nest_jobs):
                    # Since we've warned, we just log info here to inform you
                    # of the consequence of setting ignore_children = True
                    print "ProcessManager NOT managing child processes"

                # create the process
                hp, ht, pid, tid = winprocess.CreateProcess(
                    executable, args,
                    None, None,  # No special security
                    1,  # Must inherit handles!
                    creationflags,
                    winprocess.EnvironmentBlock(env),
                    cwd, startupinfo)
                self._child_created = True
                self._handle = hp
                self._thread = ht
                self.pid = pid
                self.tid = tid

                if not self._ignore_children and (can_create_job or can_nest_jobs):
                    try:
                        # We create a new job for this process, so that we can kill
                        # the process and any sub-processes
                        # Create the IO Completion Port
                        self._io_port = winprocess.CreateIoCompletionPort()
                        self._job = winprocess.CreateJobObject()

                        # Now associate the io comp port and the job object
                        joacp = JOBOBJECT_ASSOCIATE_COMPLETION_PORT(winprocess.COMPKEY_JOBOBJECT,
                                                                    self._io_port)
                        winprocess.SetInformationJobObject(
                            self._job,
                            JobObjectAssociateCompletionPortInformation,
                            addressof(joacp),
                            sizeof(joacp)
                        )

                        # Allow subprocesses to break away from us - necessary for
                        # flash with protected mode
                        jbli = JOBOBJECT_BASIC_LIMIT_INFORMATION(
                            c_longlong(0),  # per process time limit (ignored)
                            c_longlong(0),  # per job user time limit (ignored)
                            winprocess.JOB_OBJECT_LIMIT_BREAKAWAY_OK,
                            0,  # min working set (ignored)
                            0,  # max working set (ignored)
                            0,  # active process limit (ignored)
                            None,  # affinity (ignored)
                            0,  # Priority class (ignored)
                            0,  # Scheduling class (ignored)
                        )

                        iocntr = IO_COUNTERS()
                        jeli = JOBOBJECT_EXTENDED_LIMIT_INFORMATION(
                            jbli,  # basic limit info struct
                            iocntr,    # io_counters (ignored)
                            0,    # process mem limit (ignored)
                            0,    # job mem limit (ignored)
                            0,    # peak process limit (ignored)
                            0)    # peak job limit (ignored)

                        winprocess.SetInformationJobObject(self._job,
                                                           JobObjectExtendedLimitInformation,
                                                           addressof(jeli),
                                                           sizeof(jeli)
                                                           )

                        # Assign the job object to the process
                        winprocess.AssignProcessToJobObject(self._job, int(hp))

                        # It's overkill, but we use Queue to signal between threads
                        # because it handles errors more gracefully than event or condition.
                        self._process_events = Queue()

                        # Spin up our thread for managing the IO Completion Port
                        self._procmgrthread = threading.Thread(target=self._procmgr)
                    except:
                        print >> sys.stderr, """Exception trying to use job objects;
falling back to not using job objects for managing child processes"""
                        tb = traceback.format_exc()
                        print >> sys.stderr, tb
                        # Ensure no dangling handles left behind
                        self._cleanup_job_io_port()
                else:
                    self._job = None

                winprocess.ResumeThread(int(ht))
                if getattr(self, '_procmgrthread', None):
                    self._procmgrthread.start()
                ht.Close()

                for i in (p2cread, c2pwrite, errwrite):
                    if i is not None:
                        i.Close()

            # Per:
            # https://msdn.microsoft.com/en-us/library/windows/desktop/hh448388%28v=vs.85%29.aspx
            # Nesting jobs came in with windows versions starting with 6.2 according to the table
            # on this page:
            # https://msdn.microsoft.com/en-us/library/ms724834%28v=vs.85%29.aspx
            def _can_nest_jobs(self):
                winver = sys.getwindowsversion()
                return (winver.major > 6 or
                        winver.major == 6 and winver.minor >= 2)

            # Windows Process Manager - watches the IO Completion Port and
            # keeps track of child processes
            def _procmgr(self):
                if not (self._io_port) or not (self._job):
                    return

                try:
                    self._poll_iocompletion_port()
                except KeyboardInterrupt:
                    raise KeyboardInterrupt

            def _poll_iocompletion_port(self):
                # Watch the IO Completion port for status
                self._spawned_procs = {}
                countdowntokill = 0

                self.debug("start polling IO completion port")

                while True:
                    msgid = c_ulong(0)
                    compkey = c_ulong(0)
                    pid = c_ulong(0)
                    portstatus = winprocess.GetQueuedCompletionStatus(self._io_port,
                                                                      byref(msgid),
                                                                      byref(compkey),
                                                                      byref(pid),
                                                                      5000)

                    # If the countdowntokill has been activated, we need to check
                    # if we should start killing the children or not.
                    if countdowntokill != 0:
                        diff = datetime.now() - countdowntokill
                        # Arbitrarily wait 3 minutes for windows to get its act together
                        # Windows sometimes takes a small nap between notifying the
                        # IO Completion port and actually killing the children, and we
                        # don't want to mistake that situation for the situation of an unexpected
                        # parent abort (which is what we're looking for here).
                        if diff.seconds > self.MAX_IOCOMPLETION_PORT_NOTIFICATION_DELAY:
                            print >> sys.stderr, \
                                "WARNING | IO Completion Port failed to signal process shutdown"
                            print >> sys.stderr, \
                                "Parent process %s exited with children alive:" % self.pid
                            print >> sys.stderr, \
                                "PIDS: %s" % ', '.join([str(i) for i in self._spawned_procs])
                            print >> sys.stderr, \
                                "Attempting to kill them, but no guarantee of success"

                            self.kill()
                            self._process_events.put({self.pid: 'FINISHED'})
                            break

                    if not portstatus:
                        # Check to see what happened
                        errcode = winprocess.GetLastError()
                        if errcode == winprocess.ERROR_ABANDONED_WAIT_0:
                            # Then something has killed the port, break the loop
                            print >> sys.stderr, "IO Completion Port unexpectedly closed"
                            self._process_events.put({self.pid: 'FINISHED'})
                            break
                        elif errcode == winprocess.WAIT_TIMEOUT:
                            # Timeouts are expected, just keep on polling
                            continue
                        else:
                            print >> sys.stderr, \
                                "Error Code %s trying to query IO Completion Port, " \
                                "exiting" % errcode
                            raise WinError(errcode)
                            break

                    if compkey.value == winprocess.COMPKEY_TERMINATE.value:
                        self.debug("compkeyterminate detected")
                        # Then we're done
                        break

                    # Check the status of the IO Port and do things based on it
                    if compkey.value == winprocess.COMPKEY_JOBOBJECT.value:
                        if msgid.value == winprocess.JOB_OBJECT_MSG_ACTIVE_PROCESS_ZERO:
                            # No processes left, time to shut down
                            # Signal anyone waiting on us that it is safe to shut down
                            self.debug("job object msg active processes zero")
                            self._process_events.put({self.pid: 'FINISHED'})
                            break
                        elif msgid.value == winprocess.JOB_OBJECT_MSG_NEW_PROCESS:
                            # New Process started
                            # Add the child proc to our list in case our parent flakes out on us
                            # without killing everything.
                            if pid.value != self.pid:
                                self._spawned_procs[pid.value] = 1
                                self.debug("new process detected with pid value: %s" % pid.value)
                        elif msgid.value == winprocess.JOB_OBJECT_MSG_EXIT_PROCESS:
                            self.debug("process id %s exited normally" % pid.value)
                            # One process exited normally
                            if pid.value == self.pid and len(self._spawned_procs) > 0:
                                # Parent process dying, start countdown timer
                                countdowntokill = datetime.now()
                            elif pid.value in self._spawned_procs:
                                # Child Process died remove from list
                                del(self._spawned_procs[pid.value])
                        elif msgid.value == winprocess.JOB_OBJECT_MSG_ABNORMAL_EXIT_PROCESS:
                            # One process existed abnormally
                            self.debug("process id %s exited abnormally" % pid.value)
                            if pid.value == self.pid and len(self._spawned_procs) > 0:
                                # Parent process dying, start countdown timer
                                countdowntokill = datetime.now()
                            elif pid.value in self._spawned_procs:
                                # Child Process died remove from list
                                del self._spawned_procs[pid.value]
                        else:
                            # We don't care about anything else
                            self.debug("We got a message %s" % msgid.value)
                            pass

            def _wait(self):
                # First, check to see if the process is still running
                if self._handle:
                    self.returncode = winprocess.GetExitCodeProcess(self._handle)
                else:
                    # Dude, the process is like totally dead!
                    return self.returncode

                threadalive = False
                if hasattr(self, "_procmgrthread"):
                    threadalive = self._procmgrthread.is_alive()
                if self._job and threadalive and threading.current_thread() != self._procmgrthread:
                    self.debug("waiting with IO completion port")
                    # Then we are managing with IO Completion Ports
                    # wait on a signal so we know when we have seen the last
                    # process come through.
                    # We use queues to synchronize between the thread and this
                    # function because events just didn't have robust enough error
                    # handling on pre-2.7 versions
                    try:
                        # timeout is the max amount of time the procmgr thread will wait for
                        # child processes to shutdown before killing them with extreme prejudice.
                        item = self._process_events.get(
                            timeout=self.MAX_IOCOMPLETION_PORT_NOTIFICATION_DELAY +
                            self.MAX_PROCESS_KILL_DELAY)
                        if item[self.pid] == 'FINISHED':
                            self.debug("received 'FINISHED' from _procmgrthread")
                            self._process_events.task_done()
                    except:
                        traceback.print_exc()
                        raise OSError("IO Completion Port failed to signal process shutdown")
                    finally:
                        if self._handle:
                            self.returncode = winprocess.GetExitCodeProcess(self._handle)
                        self._cleanup()

                else:
                    # Not managing with job objects, so all we can reasonably do
                    # is call waitforsingleobject and hope for the best
                    self.debug("waiting without IO completion port")

                    if not self._ignore_children:
                        self.debug("NOT USING JOB OBJECTS!!!")
                    # First, make sure we have not already ended
                    if self.returncode != winprocess.STILL_ACTIVE:
                        self._cleanup()
                        return self.returncode

                    rc = None
                    if self._handle:
                        rc = winprocess.WaitForSingleObject(self._handle, -1)

                    if rc == winprocess.WAIT_TIMEOUT:
                        # The process isn't dead, so kill it
                        print "Timed out waiting for process to close, attempting TerminateProcess"
                        self.kill()
                    elif rc == winprocess.WAIT_OBJECT_0:
                        # We caught WAIT_OBJECT_0, which indicates all is well
                        print "Single process terminated successfully"
                        self.returncode = winprocess.GetExitCodeProcess(self._handle)
                    else:
                        # An error occured we should probably throw
                        rc = winprocess.GetLastError()
                        if rc:
                            raise WinError(rc)

                    self._cleanup()

                return self.returncode

            def _cleanup_job_io_port(self):
                """ Do the job and IO port cleanup separately because there are
                    cases where we want to clean these without killing _handle
                    (i.e. if we fail to create the job object in the first place)
                """
                if getattr(self, '_job') and self._job != winprocess.INVALID_HANDLE_VALUE:
                    self._job.Close()
                    self._job = None
                else:
                    # If windows already freed our handle just set it to none
                    # (saw this intermittently while testing)
                    self._job = None

                if getattr(self, '_io_port', None) and \
                   self._io_port != winprocess.INVALID_HANDLE_VALUE:
                    self._io_port.Close()
                    self._io_port = None
                else:
                    self._io_port = None

                if getattr(self, '_procmgrthread', None):
                    self._procmgrthread = None

            def _cleanup(self):
                self._cleanup_job_io_port()
                if self._thread and self._thread != winprocess.INVALID_HANDLE_VALUE:
                    self._thread.Close()
                    self._thread = None
                else:
                    self._thread = None

                if self._handle and self._handle != winprocess.INVALID_HANDLE_VALUE:
                    self._handle.Close()
                    self._handle = None
                else:
                    self._handle = None

        elif isPosix:

            def _wait(self):
                """ Haven't found any reason to differentiate between these platforms
                    so they all use the same wait callback.  If it is necessary to
                    craft different styles of wait, then a new _wait method
                    could be easily implemented.
                """

                if not self._ignore_children:
                    try:
                        # os.waitpid return value:
                        # > [...] a tuple containing its pid and exit status
                        # > indication: a 16-bit number, whose low byte is the
                        # > signal number that killed the process, and whose
                        # > high byte is the exit status (if the signal number
                        # > is zero)
                        # - http://docs.python.org/2/library/os.html#os.wait
                        status = os.waitpid(self.pid, 0)[1]

                        # For consistency, format status the same as subprocess'
                        # returncode attribute
                        if status > 255:
                            return status >> 8
                        return -status
                    except OSError as e:
                        if getattr(e, "errno", None) != 10:
                            # Error 10 is "no child process", which could indicate normal
                            # close
                            print >> sys.stderr, \
                                "Encountered error waiting for pid to close: %s" % e
                            raise

                        return self.returncode

                else:
                    # For non-group wait, call base class
                    subprocess.Popen.wait(self)
                    return self.returncode

            def _cleanup(self):
                pass

        else:
            # An unrecognized platform, we will call the base class for everything
            print >> sys.stderr, \
                "Unrecognized platform, process groups may not be managed properly"

            def _wait(self):
                self.returncode = subprocess.Popen.wait(self)
                return self.returncode

            def _cleanup(self):
                pass

    def __init__(self,
                 cmd,
                 args=None,
                 cwd=None,
                 env=None,
                 ignore_children=False,
                 kill_on_timeout=True,
                 processOutputLine=(),
                 processStderrLine=(),
                 onTimeout=(),
                 onFinish=(),
                 **kwargs):
        self.cmd = cmd
        self.args = args
        self.cwd = cwd
        self.didTimeout = False
        self._ignore_children = ignore_children
        self.keywordargs = kwargs
        self.read_buffer = ''

        if env is None:
            env = os.environ.copy()
        self.env = env

        # handlers
        def to_callable_list(arg):
            if callable(arg):
                arg = [arg]
            return CallableList(arg)

        processOutputLine = to_callable_list(processOutputLine)
        processStderrLine = to_callable_list(processStderrLine)
        onTimeout = to_callable_list(onTimeout)
        onFinish = to_callable_list(onFinish)

        def on_timeout():
            self.didTimeout = True
            if kill_on_timeout:
                self.kill()
        onTimeout.insert(0, on_timeout)

        self._stderr = subprocess.STDOUT
        if processStderrLine:
            self._stderr = subprocess.PIPE
        self.reader = ProcessReader(stdout_callback=processOutputLine,
                                    stderr_callback=processStderrLine,
                                    finished_callback=onFinish,
                                    timeout_callback=onTimeout)

        # It is common for people to pass in the entire array with the cmd and
        # the args together since this is how Popen uses it.  Allow for that.
        if isinstance(self.cmd, list):
            if self.args is not None:
                raise TypeError("cmd and args must not both be lists")
            (self.cmd, self.args) = (self.cmd[0], self.cmd[1:])
        elif self.args is None:
            self.args = []

    @property
    def timedOut(self):
        """True if the process has timed out."""
        return self.didTimeout

    @property
    def commandline(self):
        """the string value of the command line (command + args)"""
        return subprocess.list2cmdline([self.cmd] + self.args)

    def run(self, timeout=None, outputTimeout=None):
        """
        Starts the process.

        If timeout is not None, the process will be allowed to continue for
        that number of seconds before being killed. If the process is killed
        due to a timeout, the onTimeout handler will be called.

        If outputTimeout is not None, the process will be allowed to continue
        for that number of seconds without producing any output before
        being killed.
        """
        self.didTimeout = False

        # default arguments
        args = dict(stdout=subprocess.PIPE,
                    stderr=self._stderr,
                    cwd=self.cwd,
                    env=self.env,
                    ignore_children=self._ignore_children)

        # build process arguments
        args.update(self.keywordargs)

        # launch the process
        self.proc = self.Process([self.cmd] + self.args, **args)

        if isPosix:
            # Keep track of the initial process group in case the process detaches itself
            self.proc.pgid = os.getpgid(self.proc.pid)
            self.proc.detached_pid = None

        self.processOutput(timeout=timeout, outputTimeout=outputTimeout)

    def kill(self, sig=None):
        """
        Kills the managed process.

        If you created the process with 'ignore_children=False' (the
        default) then it will also also kill all child processes spawned by
        it. If you specified 'ignore_children=True' when creating the
        process, only the root process will be killed.

        Note that this does not manage any state, save any output etc,
        it immediately kills the process.

        :param sig: Signal used to kill the process, defaults to SIGKILL
                    (has no effect on Windows)
        """
        if not hasattr(self, 'proc'):
            raise RuntimeError("Calling kill() on a non started process is not"
                               " allowed.")
        self.proc.kill(sig=sig)

        # When we kill the the managed process we also have to wait for the
        # reader thread to be finished. Otherwise consumers would have to assume
        # that it still has not completely shutdown.
        return self.wait()

    def poll(self):
        """Check if child process has terminated

        Returns the current returncode value:
        - None if the process hasn't terminated yet
        - A negative number if the process was killed by signal N (Unix only)
        - '0' if the process ended without failures

        """
        # Ensure that we first check for the reader status. Otherwise
        # we might mark the process as finished while output is still getting
        # processed.
        if not hasattr(self, 'proc'):
            raise RuntimeError("Calling poll() on a non started process is not"
                               " allowed.")
        elif self.reader.is_alive():
            return None
        elif hasattr(self.proc, "returncode"):
            return self.proc.returncode
        else:
            return self.proc.poll()

    def processOutput(self, timeout=None, outputTimeout=None):
        """
        Handle process output until the process terminates or times out.

        If timeout is not None, the process will be allowed to continue for
        that number of seconds before being killed.

        If outputTimeout is not None, the process will be allowed to continue
        for that number of seconds without producing any output before
        being killed.
        """
        # this method is kept for backward compatibility
        if not hasattr(self, 'proc'):
            self.run(timeout=timeout, outputTimeout=outputTimeout)
            # self.run will call this again
            return
        if not self.reader.is_alive():
            self.reader.timeout = timeout
            self.reader.output_timeout = outputTimeout
            self.reader.start(self.proc)

    def wait(self, timeout=None):
        """
        Waits until all output has been read and the process is
        terminated.

        If timeout is not None, will return after timeout seconds.
        This timeout only causes the wait function to return and
        does not kill the process.

        Returns the process exit code value:
        - None if the process hasn't terminated yet
        - A negative number if the process was killed by signal N (Unix only)
        - '0' if the process ended without failures

        """
        if self.reader.thread and self.reader.thread is not threading.current_thread():
            # Thread.join() blocks the main thread until the reader thread is finished
            # wake up once a second in case a keyboard interrupt is sent
            count = 0
            while self.reader.is_alive():
                self.reader.thread.join(timeout=1)
                count += 1
                if timeout and count > timeout:
                    return None

        self.returncode = self.proc.wait()
        return self.returncode

    # TODO Remove this method when consumers have been fixed
    def waitForFinish(self, timeout=None):
        print >> sys.stderr, "MOZPROCESS WARNING: ProcessHandler.waitForFinish() is deprecated, " \
                             "use ProcessHandler.wait() instead"
        return self.wait(timeout=timeout)

    @property
    def pid(self):
        return self.proc.pid

    def check_for_detached(self, new_pid):
        """Check if the current process has been detached and mark it appropriately.

        In case of application restarts the process can spawn itself into a new process group.
        From now on the process can no longer be tracked by mozprocess anymore and has to be
        marked as detached. If the consumer of mozprocess still knows the new process id it could
        check for the detached state.

        new_pid is the new process id of the child process.
        """
        if not self.proc:
            return

        if isPosix:
            new_pgid = None
            try:
                new_pgid = os.getpgid(new_pid)
            except OSError as e:
                # Do not consume errors except "No such process"
                if e.errno != 3:
                    raise

            if new_pgid and new_pgid != self.proc.pgid:
                self.proc.detached_pid = new_pid
                print >> sys.stdout, \
                    'Child process with id "%s" has been marked as detached because it is no ' \
                    'longer in the managed process group. Keeping reference to the process id ' \
                    '"%s" which is the new child process.' % (self.pid, new_pid)


class CallableList(list):

    def __call__(self, *args, **kwargs):
        for e in self:
            e(*args, **kwargs)

    def __add__(self, lst):
        return CallableList(list.__add__(self, lst))


class ProcessReader(object):

    def __init__(self, stdout_callback=None, stderr_callback=None,
                 finished_callback=None, timeout_callback=None,
                 timeout=None, output_timeout=None):
        self.stdout_callback = stdout_callback or (lambda line: True)
        self.stderr_callback = stderr_callback or (lambda line: True)
        self.finished_callback = finished_callback or (lambda: True)
        self.timeout_callback = timeout_callback or (lambda: True)
        self.timeout = timeout
        self.output_timeout = output_timeout
        self.thread = None

    def _create_stream_reader(self, name, stream, queue, callback):
        thread = threading.Thread(name=name,
                                  target=self._read_stream,
                                  args=(stream, queue, callback))
        thread.daemon = True
        thread.start()
        return thread

    def _read_stream(self, stream, queue, callback):
        while True:
            line = stream.readline()
            if not line:
                break
            queue.put((line, callback))
        stream.close()

    def start(self, proc):
        queue = Queue()
        stdout_reader = None
        if proc.stdout:
            stdout_reader = self._create_stream_reader('ProcessReaderStdout',
                                                       proc.stdout,
                                                       queue,
                                                       self.stdout_callback)
        stderr_reader = None
        if proc.stderr and proc.stderr != proc.stdout:
            stderr_reader = self._create_stream_reader('ProcessReaderStderr',
                                                       proc.stderr,
                                                       queue,
                                                       self.stderr_callback)
        self.thread = threading.Thread(name='ProcessReader',
                                       target=self._read,
                                       args=(stdout_reader,
                                             stderr_reader,
                                             queue))
        self.thread.daemon = True
        self.thread.start()

    def _read(self, stdout_reader, stderr_reader, queue):
        start_time = time.time()
        timed_out = False
        timeout = self.timeout
        if timeout is not None:
            timeout += start_time
        output_timeout = self.output_timeout
        if output_timeout is not None:
            output_timeout += start_time

        while (stdout_reader and stdout_reader.is_alive()) \
                or (stderr_reader and stderr_reader.is_alive()):
            has_line = True
            try:
                line, callback = queue.get(True, 0.02)
            except Empty:
                has_line = False
            now = time.time()
            if not has_line:
                if output_timeout is not None and now > output_timeout:
                    timed_out = True
                    break
            else:
                if output_timeout is not None:
                    output_timeout = now + self.output_timeout
                callback(line.rstrip())
            if timeout is not None and now > timeout:
                timed_out = True
                break
        # process remaining lines to read
        while not queue.empty():
            line, callback = queue.get(False)
            callback(line.rstrip())
        if timed_out:
            self.timeout_callback()
        if stdout_reader:
            stdout_reader.join()
        if stderr_reader:
            stderr_reader.join()
        if not timed_out:
            self.finished_callback()

    def is_alive(self):
        if self.thread:
            return self.thread.is_alive()
        return False

# default output handlers
# these should be callables that take the output line


class StoreOutput(object):
    """accumulate stdout"""

    def __init__(self):
        self.output = []

    def __call__(self, line):
        self.output.append(line)


class StreamOutput(object):
    """pass output to a stream and flush"""

    def __init__(self, stream):
        self.stream = stream

    def __call__(self, line):
        try:
            self.stream.write(line + '\n')
        except UnicodeDecodeError:
            # TODO: Workaround for bug #991866 to make sure we can display when
            # when normal UTF-8 display is failing
            self.stream.write(line.decode('iso8859-1') + '\n')
        self.stream.flush()


class LogOutput(StreamOutput):
    """pass output to a file"""

    def __init__(self, filename):
        self.file_obj = open(filename, 'a')
        StreamOutput.__init__(self, self.file_obj)

    def __del__(self):
        if self.file_obj is not None:
            self.file_obj.close()


# front end class with the default handlers


class ProcessHandler(ProcessHandlerMixin):
    """
    Convenience class for handling processes with default output handlers.

    By default, all output is sent to stdout. This can be disabled by setting
    the *stream* argument to None.

    If processOutputLine keyword argument is specified the function or the
    list of functions specified by this argument will be called for each line
    of output; the output will not be written to stdout automatically then
    if stream is True (the default).

    If storeOutput==True, the output produced by the process will be saved
    as self.output.

    If logfile is not None, the output produced by the process will be
    appended to the given file.
    """

    def __init__(self, cmd, logfile=None, stream=True, storeOutput=True,
                 **kwargs):
        kwargs.setdefault('processOutputLine', [])
        if callable(kwargs['processOutputLine']):
            kwargs['processOutputLine'] = [kwargs['processOutputLine']]

        if logfile:
            logoutput = LogOutput(logfile)
            kwargs['processOutputLine'].append(logoutput)

        if stream is True:
            # Print to standard output only if no outputline provided
            if not kwargs['processOutputLine']:
                kwargs['processOutputLine'].append(StreamOutput(sys.stdout))
        elif stream:
            streamoutput = StreamOutput(stream)
            kwargs['processOutputLine'].append(streamoutput)

        self.output = None
        if storeOutput:
            storeoutput = StoreOutput()
            self.output = storeoutput.output
            kwargs['processOutputLine'].append(storeoutput)

        ProcessHandlerMixin.__init__(self, cmd, **kwargs)<|MERGE_RESOLUTION|>--- conflicted
+++ resolved
@@ -22,11 +22,7 @@
 
 # We dont use mozinfo because it is expensive to import, see bug 933558.
 isWin = os.name == "nt"
-<<<<<<< HEAD
 isPosix = os.name == "posix" or os.name == "os2" # includes MacOS X and OS/2
-=======
-isPosix = os.name == "posix"  # includes MacOS X
->>>>>>> 628bf1da
 
 if isWin:
     from ctypes import sizeof, addressof, c_ulong, byref, WinError, c_longlong
