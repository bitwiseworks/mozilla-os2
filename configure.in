--- conflicted
+++ resolved
@@ -1086,6 +1086,9 @@
     AC_SUBST(SOLARIS_SUNPRO_CC)
     AC_SUBST(SOLARIS_SUNPRO_CXX)
     ;;
+OS_2)
+    HOST_OS_ARCH=OS2
+    ;;
 esac
 
 case "$OS_ARCH" in
@@ -1123,6 +1126,11 @@
 AIX)
     OS_RELEASE=`uname -v`.`uname -r`
     OS_TEST=${target_cpu}
+    ;;
+OS_2)
+    OS_ARCH=OS2
+    OS_TARGET=OS2
+    OS_RELEASE=`uname -v`
     ;;
 Darwin)
     case "${target_cpu}" in
@@ -1602,6 +1610,16 @@
 fi # COMPILE_ENVIRONMENT
 
 dnl ========================================================
+dnl Enable high-memory support on OS/2 by default.
+dnl ========================================================
+MOZ_OS2_HIGH_MEMORY=1
+MOZ_ARG_DISABLE_BOOL(os2-high-mem,
+[  --disable-os2-high-mem  Disable high-memory support on OS/2],
+    MOZ_OS2_HIGH_MEMORY=,
+    MOZ_OS2_HIGH_MEMORY=1 )
+AC_SUBST(MOZ_OS2_HIGH_MEMORY)
+
+dnl ========================================================
 dnl = Use profiling compile flags
 dnl ========================================================
 MOZ_ARG_ENABLE_BOOL(profiling,
@@ -1791,7 +1809,6 @@
     HOST_OPTIMIZE_FLAGS="${HOST_OPTIMIZE_FLAGS=-O3}"
     ;;
 
-<<<<<<< HEAD
 *os2*)
     HOST_CFLAGS="$HOST_CFLAGS -DXP_OS2 -DNO_X11 -Zomf"
     HOST_NSPR_MDCPUCFG='\"md/_os2.cfg\"'
@@ -1801,8 +1818,6 @@
     MOZ_FIX_LINK_PATHS=
     ;;
 
-=======
->>>>>>> 10857939
 *)
     HOST_CFLAGS="$HOST_CFLAGS -DXP_UNIX"
     HOST_OPTIMIZE_FLAGS="${HOST_OPTIMIZE_FLAGS=-O2}"
@@ -2304,8 +2319,7 @@
     DSO_PIC_CFLAGS='-fPIC'
     DSO_LDOPTS='-shared -fPIC'
     if test "$LIBRUNPATH"; then
-<<<<<<< HEAD
-	DSO_LDOPTS="-R$LIBRUNPATH $DSO_LDOPTS"
+        DSO_LDOPTS="-R$LIBRUNPATH $DSO_LDOPTS"
     fi
     ;;
 
@@ -2374,9 +2388,6 @@
                         ac_os2_declspec="no")])
     if test "$ac_os2_declspec" != "yes"; then
         AC_MSG_ERROR([Compiler does not support __declspec(dllexport), install GCC-4.3.2 or newer])
-=======
-        DSO_LDOPTS="-R$LIBRUNPATH $DSO_LDOPTS"
->>>>>>> 10857939
     fi
     ;;
 
@@ -2514,6 +2525,9 @@
     NO_LD_ARCHIVE_FLAGS=1
 fi
 case "$target" in
+*-os2*)
+    NO_LD_ARCHIVE_FLAGS=
+    ;;
 *-aix4.3*|*-aix5*)
     NO_LD_ARCHIVE_FLAGS=
     ;;
@@ -2869,6 +2883,8 @@
 case $target in
 *-darwin*)
     ;;
+*-os2*)
+    ;;
 *)
     AC_SEARCH_LIBS(dlopen, dl,
         MOZ_CHECK_HEADER(dlfcn.h,
@@ -2893,7 +2909,13 @@
      esac
 fi
 
-AC_CHECK_LIB(socket, socket)
+dnl OS/2 has socket in libc.
+case $target in
+*-os2*)
+    ;;
+*)
+    AC_CHECK_LIB(socket, socket)
+esac
 
 XLDFLAGS="$X_LIBS"
 XLIBS="$X_EXTRA_LIBS"
@@ -3172,7 +3194,7 @@
 AC_LANG_CPLUSPLUS
 
 case $target_os in
-    darwin*|mingw*)
+    darwin*|mingw*|os2*)
         ;;
     *)
 
@@ -3747,7 +3769,7 @@
 else
    NSS_CFLAGS='-I$(LIBXUL_DIST)/include/nss'
 
-   if test -z "$GNU_CC" -a "$OS_ARCH" = "WINNT"; then
+   if test -z "$GNU_CC" -a "$OS_ARCH" = "WINNT" -o "$OS_ARCH" = "OS2"; then
        NSS_LIBS="\
         \$(LIBXUL_DIST)/lib/\$(LIB_PREFIX)crmf.\$(LIB_SUFFIX) \
         \$(LIBXUL_DIST)/lib/\$(LIB_PREFIX)smime$NSS_VERSION.\$(LIB_SUFFIX) \
@@ -4309,6 +4331,7 @@
                           Select default toolkit
                           Platform specific defaults:
                             Mac OS X - cairo-cocoa
+                            OS/2 - cairo-os2
                             Win32 - cairo-windows
                             * - cairo-gtk2
                             * - cairo-gtk3
@@ -4321,6 +4344,7 @@
         -o "$_DEFAULT_TOOLKIT" = "cairo-gtk2-x11" \
         -o "$_DEFAULT_TOOLKIT" = "cairo-gtk3" \
         -o "$_DEFAULT_TOOLKIT" = "cairo-qt" \
+        -o "$_DEFAULT_TOOLKIT" = "cairo-os2" \
         -o "$_DEFAULT_TOOLKIT" = "cairo-cocoa" \
         -o "$_DEFAULT_TOOLKIT" = "cairo-uikit" \
         -o "$_DEFAULT_TOOLKIT" = "cairo-android" \
@@ -4414,6 +4438,14 @@
     AC_DEFINE(MOZ_WIDGET_QT)
     MOZ_PDF_PRINTING=1
     AC_DEFINE(QT_NO_KEYWORDS)
+    ;;
+
+cairo-os2)
+    MOZ_WIDGET_TOOLKIT=os2
+    USE_FC_FREETYPE=1
+    TK_CFLAGS='$(MOZ_CAIRO_CFLAGS) $(MOZ_PIXMAN_CFLAGS)'
+    TK_LIBS='$(MOZ_CAIRO_LIBS) $(MOZ_PIXMAN_LIBS)'
+    MOZ_PDF_PRINTING=1
     ;;
 
 cairo-cocoa)
@@ -6896,34 +6928,6 @@
 AC_SUBST(MOZ_PGO_OPTIMIZE_FLAGS)
 
 dnl ========================================================
-<<<<<<< HEAD
-dnl = Enable generation of debug symbols
-dnl ========================================================
-MOZ_ARG_ENABLE_STRING(debug-symbols,
-[  --enable-debug-symbols[=DBG]
-                          Enable debugging symbols (using compiler flags DBG)],
-[ if test "$enableval" != "no"; then
-      MOZ_DEBUG_SYMBOLS=1
-      if test -n "$enableval" -a "$enableval" != "yes"; then
-          if test -z "$_MOZ_DEBUG_FLAGS_SET"; then
-              MOZ_DEBUG_FLAGS=`echo $enableval | sed -e 's|\\\ | |g'`
-          else
-              AC_MSG_ERROR([--enable-debug-symbols flags cannot be used with --enable-debug flags])
-          fi
-      fi
-  else
-      MOZ_DEBUG_SYMBOLS=
-  fi ],
-  MOZ_DEBUG_SYMBOLS=1)
-
-if test \( -n "$MOZ_DEBUG" -a "$OS_ARCH" != "OS2" \) -o -n "$MOZ_DEBUG_SYMBOLS"; then
-    AC_DEFINE(MOZ_DEBUG_SYMBOLS)
-    export MOZ_DEBUG_SYMBOLS
-fi
-
-dnl ========================================================
-=======
->>>>>>> 10857939
 dnl = Enable any treating of compile warnings as errors
 dnl ========================================================
 MOZ_ARG_ENABLE_BOOL(warnings-as-errors,
@@ -7046,8 +7050,8 @@
 if test "${OS_TARGET}" = "Android"; then
   dnl On Android, we use WRAP_LDFLAGS to link everything to mozglue
   :
-elif test "${OS_TARGET}" = "WINNT" -o "${OS_TARGET}" = "Darwin"; then
-  dnl On Windows and OSX, we want to link all our binaries against mozglue
+elif test "${OS_TARGET}" = "WINNT" -o "${OS_TARGET}" = "Darwin" -o "${OS_TARGET}" = "OS2"; then
+  dnl On Windows, OSX and OS2, we want to link all our binaries against mozglue
   if test -z "$GNU_CC"; then
     MOZ_GLUE_LDFLAGS='$(call EXPAND_LIBNAME_PATH,mozglue,$(LIBXUL_DIST)/lib)'
   else
@@ -7723,7 +7727,7 @@
     AC_DEFINE(MOZ_OMNIJAR)
 fi
 MOZ_PACKAGER_FORMAT="$MOZ_CHROME_FILE_FORMAT"
-if test "$OS_ARCH" = "WINNT" -o "$MOZ_WIDGET_TOOLKIT" = "android"; then
+if test "$OS_ARCH" = "WINNT" -o "$OS_ARCH" = "OS2" -o "$MOZ_WIDGET_TOOLKIT" = "android"; then
     MOZ_CHROME_FILE_FORMAT=flat
 else
     MOZ_CHROME_FILE_FORMAT=symlink
@@ -8202,7 +8206,6 @@
           MOZ_CHECK_HEADER(d3d10.h, MOZ_ENABLE_D3D10_LAYER=1)
         fi
         ;;
-<<<<<<< HEAD
       os2)
         OS2_SURFACE_FEATURE="#define CAIRO_HAS_OS2_SURFACE 1"
         PS_SURFACE_FEATURE="#define CAIRO_HAS_PS_SURFACE 1"
@@ -8211,10 +8214,8 @@
         CAIRO_FT_CFLAGS="$FT2_CFLAGS $_FONTCONFIG_CFLAGS"
         CAIRO_FT_OSLIBS="$FT2_LIBS $_FONTCONFIG_LIBS"
         CAIRO_FT_LIBS=""
-=======
       gtk3)
         AC_MSG_ERROR([cairo-gtk3 toolkit is incompatible with in-tree cairo. Please add --enable-system-cairo to your build config.])
->>>>>>> 10857939
         ;;
     esac
     if test "$USE_FC_FREETYPE"; then
@@ -8247,12 +8248,7 @@
     AC_SUBST(QT_SURFACE_FEATURE)
     AC_SUBST(TEE_SURFACE_FEATURE)
 
-<<<<<<< HEAD
-    MOZ_CAIRO_LIBS='$(call EXPAND_LIBNAME_PATH,mozcairo,$(DEPTH)/gfx/cairo/cairo/src)'" $CAIRO_FT_LIBS"
     MOZ_CAIRO_OSLIBS="${CAIRO_FT_OSLIBS}"
-=======
-    MOZ_CAIRO_OSLIBS='${CAIRO_FT_OSLIBS}'
->>>>>>> 10857939
 
     if test "$MOZ_X11"; then
         MOZ_CAIRO_OSLIBS="$MOZ_CAIRO_OSLIBS $XLDFLAGS -lXrender"
@@ -8970,7 +8966,7 @@
 dnl Set various defines and substitutions
 dnl ========================================================
 
-if test "$OS_ARCH" != "WINNT"; then
+if test "$OS_ARCH" != "WINNT" -a "$OS_ARCH" != "OS2"; then
   AC_DEFINE(XP_UNIX)
 fi
 
