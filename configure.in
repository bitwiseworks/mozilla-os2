--- conflicted
+++ resolved
@@ -7275,49 +7275,15 @@
     MOZ_MEMORY=1,
     MOZ_MEMORY=)
 
-<<<<<<< HEAD
-if test "$NS_TRACE_MALLOC"; then
-    MOZ_MEMORY=
-fi
-
-if test "${OS_TARGET}" = "Android"; then
-  dnl On Android, we use WRAP_LDFLAGS to link everything to mozglue
-  :
-elif test "${OS_TARGET}" = "WINNT" -o "${OS_TARGET}" = "Darwin" -o "${OS_TARGET}" = "OS2"; then
-  dnl On Windows, OSX and OS2, we want to link all our binaries against mozglue
-  if test -z "$GNU_CC"; then
-    MOZ_GLUE_LDFLAGS='$(call EXPAND_LIBNAME_PATH,mozglue,$(LIBXUL_DIST)/lib)'
-  else
-    MOZ_GLUE_LDFLAGS='-L$(LIBXUL_DIST)/lib $(call EXPAND_LIBNAME,mozglue)'
-  fi
-else
-  dnl On other Unix systems, we only want to link executables against mozglue
-  MOZ_GLUE_PROGRAM_LDFLAGS='$(MKSHLIB_FORCE_ALL) $(call EXPAND_LIBNAME_PATH,mozglue,$(LIBXUL_DIST)/lib)'
-  dnl On other Unix systems, where mozglue is a static library, jemalloc is
-  dnl separated for the SDK, so we need to add it here.
-  if test "$MOZ_MEMORY" = 1 -o \( "$LIBXUL_SDK" -a -f "$LIBXUL_SDK/lib/${LIB_PREFIX}memory.${LIB_SUFFIX}" \); then
-    MOZ_GLUE_PROGRAM_LDFLAGS="$MOZ_GLUE_PROGRAM_LDFLAGS "'$(call EXPAND_LIBNAME_PATH,memory,$(LIBXUL_DIST)/lib)'
-  fi
-  MOZ_GLUE_PROGRAM_LDFLAGS="$MOZ_GLUE_PROGRAM_LDFLAGS "'$(MKSHLIB_UNFORCE_ALL)'
-  if test -n "$GNU_CC"; then
-    dnl And we need mozglue symbols to be exported.
-    MOZ_GLUE_PROGRAM_LDFLAGS="$MOZ_GLUE_PROGRAM_LDFLAGS -rdynamic"
-  fi
-  if test "$MOZ_LINKER" = 1; then
-    MOZ_GLUE_PROGRAM_LDFLAGS="$MOZ_GLUE_PROGRAM_LDFLAGS $MOZ_ZLIB_LIBS"
-  fi
-fi
-=======
 case "${OS_TARGET}" in
-Android|WINNT|Darwin)
+Android|WINNT|Darwin|OS2)
   MOZ_GLUE_IN_PROGRAM=
   ;;
 *)
-  dnl On !Android !Windows !OSX, we only want to link executables against mozglue
+  dnl On !Android !Windows !OSX !OS2, we only want to link executables against mozglue
   MOZ_GLUE_IN_PROGRAM=1
   ;;
 esac
->>>>>>> 8112532f
 
 dnl ========================================================
 dnl = Enable dynamic replacement of malloc implementation
@@ -9234,34 +9200,17 @@
 dnl ICU Support
 dnl ========================================================
 
-<<<<<<< HEAD
-if test "$MOZ_BUILD_APP" = "browser"; then
-    case "$host" in
-    *os2*)
-        # Not ported to OS/2 yet; disable for now (see #101)
-        _INTL_API=no
-        ;;
-    *)
-        _INTL_API=yes
-        ;;
-    esac
-else
-    # Internationalization isn't built or exposed by default in non-desktop
-    # builds.  Bugs to enable:
-    #
-    #   Android:  bug 864843
-    #   B2G:      bug 866301
-=======
 # Internationalization isn't built or exposed by default in non-desktop
 # builds.  Bugs to enable:
 #
 #   Android:  bug 864843
 #   B2G:      bug 866301
+#   OS/2:     https://github.com/bitwiseworks/mozilla-os2/issues/101
 
 if test "$MOZ_WIDGET_TOOLKIT" = "android" ||
+   test "$MOZ_WIDGET_TOOLKIT" = "os2" ||
    test "$MOZ_BUILD_APP" = "b2g" ||
    test "$MOZ_BUILD_APP" = "b2g/dev"; then
->>>>>>> 8112532f
     _INTL_API=no
 else
     _INTL_API=yes
