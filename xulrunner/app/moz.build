--- conflicted
+++ resolved
@@ -41,10 +41,6 @@
 
 if CONFIG['OS_ARCH'] == 'WINNT':
     RCINCLUDE = 'splash.rc'
-<<<<<<< HEAD
-    
-DISABLE_STL_WRAPPING = True
-=======
     OS_LIBS += [
         'comctl32',
         'comdlg32',
@@ -63,4 +59,3 @@
 JS_PREFERENCE_FILES += [
     'xulrunner.js',
 ]
->>>>>>> 8112532f
