--- conflicted
+++ resolved
@@ -47,25 +47,6 @@
 #export:: brand.dtd.in
 #	$(call py_action,preprocessor,$(DEFINES) $(ACDEFINES) $^ -o brand.dtd)
 
-<<<<<<< HEAD
-export::
-	$(NSINSTALL) -D $(DIST)/branding
-ifeq ($(OS_ARCH),WINNT)
-	cp $(srcdir)/xulrunner.ico   $(DIST)/branding/xulrunner.ico
-	cp $(srcdir)/xulrunner.ico   $(DIST)/branding/app.ico
-	cp $(srcdir)/document.ico  $(DIST)/branding/document.ico
-endif
-ifdef MOZ_WIDGET_GTK
-	cp $(srcdir)/default16.png   $(DIST)/branding/default16.png
-	cp $(srcdir)/default32.png   $(DIST)/branding/default32.png
-	cp $(srcdir)/default48.png   $(DIST)/branding/default48.png
-endif
-ifeq ($(OS_ARCH),OS2)
-	cp $(srcdir)/xulrunner-os2.ico   $(DIST)/branding/xulrunner.ico
-endif
-
-=======
->>>>>>> 00eb1a28
 ifeq (cocoa,$(MOZ_WIDGET_TOOLKIT))
 
 FRAMEWORK_NAME = XUL
