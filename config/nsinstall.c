/* -*- Mode: C; tab-width: 4; indent-tabs-mode: nil; c-basic-offset: 2 -*- */
/* This Source Code Form is subject to the terms of the Mozilla Public
 * License, v. 2.0. If a copy of the MPL was not distributed with this
 * file, You can obtain one at http://mozilla.org/MPL/2.0/. */
/*
** Netscape portable install command.
**
** Brendan Eich, 7/20/95
*/
#include <stdio.h>  /* OSF/1 requires this before grp.h, so put it first */
#include <assert.h>
#include <fcntl.h>
#include <errno.h>
#include <dirent.h>
#include <limits.h>
#include <grp.h>
#include <pwd.h>
#include <stdio.h>
#include <stdlib.h>
#include <string.h>
#include <unistd.h>
#include <utime.h>
#include <sys/types.h>
#include <sys/stat.h>
#include "pathsub.h"

#ifdef HAVE_GETOPT_H
#include <getopt.h>
#endif

#ifdef SUNOS4
#include "sunos4.h"
#endif

#ifdef NEXTSTEP
#include <bsd/libc.h>
#endif

#ifdef __QNX__
#include <unix.h>
#endif

#if defined(__OS2__)
#define OPEN_FLAGS O_BINARY
#else
#define OPEN_FLAGS 0
#endif

#ifdef NEED_S_ISLNK
#if !defined(S_ISLNK) && defined(S_IFLNK)
#define S_ISLNK(a)	(((a) & S_IFMT) == S_IFLNK)
#endif
#endif

#ifndef _DIRECTORY_SEPARATOR
#define _DIRECTORY_SEPARATOR "/"
#endif /* _DIRECTORY_SEPARATOR */

#ifdef NEED_FCHMOD_PROTO
extern int fchmod(int fildes, mode_t mode);
#endif

static void
usage(void)
{
    fprintf(stderr,
	"usage: %s [-C cwd] [-L linkprefix] [-m mode] [-o owner] [-g group]\n"
	"       %*s [-DdltR] file [file ...] directory\n",
	program, (int) strlen(program), "");
    exit(2);
}

static int
mkdirs(char *path, mode_t mode)
{
    char *cp;
    struct stat sb;
    int res;
    int l;

    /* strip trailing "/." */
    l = strlen(path);
    if(l > 1 && path[l - 1] == '.' && path[l - 2] == '/')
        path[l - 2] = 0;

    while (*path == '/' && path[1] == '/')
	path++;
    for (cp = strrchr(path, '/'); cp && cp != path && *(cp - 1) == '/'; cp--);
    if (cp && cp != path) {
	*cp = '\0';
	if ((lstat(path, &sb) < 0 || !S_ISDIR(sb.st_mode)) &&
	    mkdirs(path, mode) < 0) {
	    return -1;
	}
	*cp = '/';
    }

    res = mkdir(path, mode);
    if ((res != 0) && (errno == EEXIST))
      return 0;
    else
      return res;
}

static uid_t
touid(char *owner)
{
    struct passwd *pw;
    uid_t uid;
    char *cp;

    pw = getpwnam(owner);
    if (pw)
	return pw->pw_uid;
    uid = strtol(owner, &cp, 0);
    if (uid == 0 && cp == owner)
	fail("cannot find uid for %s", owner);
    return uid;
}

static gid_t
togid(char *group)
{
    struct group *gr;
    gid_t gid;
    char *cp;

    gr = getgrnam(group);
    if (gr)
	return gr->gr_gid;
    gid = strtol(group, &cp, 0);
    if (gid == 0 && cp == group)
	fail("cannot find gid for %s", group);
    return gid;
}

static void
copyfile( char *name, char *toname, mode_t mode, char *group, char *owner,
          int dotimes, uid_t uid, gid_t gid )
{
  int fromfd, tofd = -1, cc, wc, exists;
  char buf[BUFSIZ], *bp;
  struct stat sb, tosb;
  struct utimbuf utb;

  exists = (lstat(toname, &tosb) == 0);

  fromfd = open(name, O_RDONLY | OPEN_FLAGS);
  if (fromfd < 0 || fstat(fromfd, &sb) < 0)
    fail("cannot access %s", name);
  if (exists) {
    if (S_ISREG(tosb.st_mode)) {
      /* See if we can open it. This is more reliable than 'access'. */
      tofd = open(toname, O_CREAT | O_WRONLY | OPEN_FLAGS, 0666);
    }
    if (tofd < 0) {
      (void) (S_ISDIR(tosb.st_mode) ? rmdir : unlink)(toname);
    }
  }
  if (tofd < 0) {
    tofd = open(toname, O_CREAT | O_WRONLY | OPEN_FLAGS, 0666);
    if (tofd < 0)
      fail("cannot create %s", toname);
  }

  bp = buf;
  while ((cc = read(fromfd, bp, sizeof buf)) > 0)
  {
    while ((wc = write(tofd, bp, (unsigned int)cc)) > 0)
    {
      if ((cc -= wc) == 0)
        break;
      bp += wc;
    }
    if (wc < 0)
      fail("cannot write to %s", toname);
  }
  if (cc < 0)
    fail("cannot read from %s", name);

  if (ftruncate(tofd, sb.st_size) < 0)
    fail("cannot truncate %s", toname);
#if !defined(VMS) && !defined(__OS2__)
  if (dotimes)
  {
    utb.actime = sb.st_atime;
    utb.modtime = sb.st_mtime;
    if (utime(toname, &utb) < 0)
      fail("cannot set times of %s", toname);
  }
#ifdef HAVE_FCHMOD
  if (fchmod(tofd, mode) < 0)
#else
  if (chmod(toname, mode) < 0)
#endif
    fail("cannot change mode of %s", toname);
#endif
  if ((owner || group) && fchown(tofd, uid, gid) < 0)
    fail("cannot change owner of %s", toname);

  /* Must check for delayed (NFS) write errors on close. */
  if (close(tofd) < 0)
    fail("cannot write to %s", toname);
  close(fromfd);
#if defined(VMS) || defined(__OS2__)
  if (chmod(toname, (mode & (S_IREAD | S_IWRITE))) < 0)
    fail("cannot change mode of %s", toname);
  if (dotimes)
  {
    utb.actime = sb.st_atime;
    utb.modtime = sb.st_mtime;
    if (utime(toname, &utb) < 0)
      fail("cannot set times of %s", toname);
  }
#endif
}

static void
copydir( char *from, char *to, mode_t mode, char *group, char *owner,
         int dotimes, uid_t uid, gid_t gid)
{
  int i;
  DIR *dir;
  struct dirent *ep;
  struct stat sb;
  char *base, *destdir, *direntry, *destentry;

  base = xbasename(from);

  /* create destination directory */
  destdir = xmalloc((unsigned int)(strlen(to) + 1 + strlen(base) + 1));
  sprintf(destdir, "%s%s%s", to, _DIRECTORY_SEPARATOR, base);
  if (mkdirs(destdir, mode) != 0) {
    fail("cannot make directory %s\n", destdir);
    free(destdir);
    return;
  }

  if (!(dir = opendir(from))) {
    fail("cannot open directory %s\n", from);
    free(destdir);
    return;
  }

  direntry = xmalloc((unsigned int)PATH_MAX);
  destentry = xmalloc((unsigned int)PATH_MAX);

  while ((ep = readdir(dir)))
  {
    if (strcmp(ep->d_name, ".") == 0 || strcmp(ep->d_name, "..") == 0)
      continue;

    sprintf(direntry, "%s/%s", from, ep->d_name);
    sprintf(destentry, "%s%s%s", destdir, _DIRECTORY_SEPARATOR, ep->d_name);

    if (stat(direntry, &sb) == 0 && S_ISDIR(sb.st_mode))
      copydir( direntry, destdir, mode, group, owner, dotimes, uid, gid );
    else
      copyfile( direntry, destentry, mode, group, owner, dotimes, uid, gid );
  }

  free(destdir);
  free(direntry);
  free(destentry);
  closedir(dir);
}

int
main(int argc, char **argv)
{
    int onlydir, dodir, dolink, dorelsymlink, dotimes, opt, len, lplen, tdlen, bnlen, exists, fromfd, tofd, cc, wc;
    mode_t mode = 0755;
    char *linkprefix, *owner, *group, *cp, *cwd, *todir, *toname, *name, *base, *linkname, *bp, buf[BUFSIZ];
    uid_t uid;
    gid_t gid;
    struct stat sb, tosb, fromsb;
    struct utimbuf utb;

    program = argv[0];
    cwd = linkname = linkprefix = owner = group = 0;
    onlydir = dodir = dolink = dorelsymlink = dotimes = lplen = 0;

    while ((opt = getopt(argc, argv, "C:DdlL:Rm:o:g:t")) != EOF) {
	switch (opt) {
	  case 'C':
	    cwd = optarg;
	    break;
	  case 'D':
	    onlydir = 1;
	    break;
	  case 'd':
	    dodir = 1;
	    break;
#if defined(__OS2__)
    /* no proper symlink support so far */
	  case 'L':
	  case 'R':
	    break;
#else
	  case 'L':
	    linkprefix = optarg;
	    lplen = strlen(linkprefix);
	    dolink = 1;
	    break;
	  case 'R':
	    dolink = dorelsymlink = 1;
	    break;
#endif
	  case 'm':
	    mode = strtoul(optarg, &cp, 8);
	    if (mode == 0 && cp == optarg)
		usage();
	    break;
	  case 'o':
	    owner = optarg;
	    break;
	  case 'g':
	    group = optarg;
	    break;
	  case 't':
	    dotimes = 1;
	    break;
	  default:
	    usage();
	}
    }

    argc -= optind;
    argv += optind;
    if (argc < 2 - onlydir)
	usage();

    todir = argv[argc-1];
    if ((stat(todir, &sb) < 0 || !S_ISDIR(sb.st_mode)) &&
	mkdirs(todir, 0777) < 0) {
	fail("cannot make directory %s", todir);
    }
    if (onlydir)
	return 0;

    if (!cwd) {
#ifndef NEEDS_GETCWD
#ifndef GETCWD_CANT_MALLOC
	cwd = getcwd(0, PATH_MAX);
#else
	cwd = malloc(PATH_MAX + 1);
	cwd = getcwd(cwd, PATH_MAX);
#endif
#else
	cwd = malloc(PATH_MAX + 1);
	cwd = getwd(cwd);
#endif
    }

    xchdir(todir);
#ifndef NEEDS_GETCWD
#ifndef GETCWD_CANT_MALLOC
    todir = getcwd(0, PATH_MAX);
#else
    todir = malloc(PATH_MAX + 1);
    todir = getcwd(todir, PATH_MAX);
#endif
#else
    todir = malloc(PATH_MAX + 1);
    todir = getwd(todir);
#endif
    tdlen = strlen(todir);
    xchdir(cwd);
    tdlen = strlen(todir);

    uid = owner ? touid(owner) : (uid_t)(-1);
    gid = group ? togid(group) : (gid_t)(-1);

    while (--argc > 0) {
	name = *argv++;
	len = strlen(name);
	base = xbasename(name);
	bnlen = strlen(base);
	toname = xmalloc((unsigned int)(tdlen + 1 + bnlen + 1));
	sprintf(toname, "%s%s%s", todir, _DIRECTORY_SEPARATOR, base);
	exists = (lstat(toname, &tosb) == 0);

	if (dodir) {
	    /* -d means create a directory, always */
	    if (exists && !S_ISDIR(tosb.st_mode)) {
		(void) unlink(toname);
		exists = 0;
	    }
	    if (!exists && mkdir(toname, mode) < 0)
		fail("cannot make directory %s", toname);
	    if ((owner || group) && chown(toname, uid, gid) < 0)
		fail("cannot change owner of %s", toname);
	} else if (dolink) {
            if (access(name, R_OK) != 0) {
                fail("cannot access %s", name);
            }
	    if (*name == '/') {
		/* source is absolute pathname, link to it directly */
		linkname = 0;
	    } else {
		if (linkprefix) {
		    /* -L prefixes names with a $cwd arg. */
		    len += lplen + 1;
		    linkname = xmalloc((unsigned int)(len + 1));
		    sprintf(linkname, "%s/%s", linkprefix, name);
		} else if (dorelsymlink) {
		    /* Symlink the relative path from todir to source name. */
		    linkname = xmalloc(PATH_MAX);

		    if (*todir == '/') {
			/* todir is absolute: skip over common prefix. */
			lplen = relatepaths(todir, cwd, linkname);
			strcpy(linkname + lplen, name);
		    } else {
			/* todir is named by a relative path: reverse it. */
			reversepath(todir, name, len, linkname);
			xchdir(cwd);
		    }

		    len = strlen(linkname);
		}
		name = linkname;
	    }

	    /* Check for a pre-existing symlink with identical content. */
	    if (exists && (!S_ISLNK(tosb.st_mode) ||
						readlink(toname, buf, sizeof buf) != len ||
<<<<<<< HEAD
						strncmp(buf, name, (unsigned int)len) != 0)) ||
			((stat(name, &fromsb) == 0) &&
			 (fromsb.st_mtime > tosb.st_mtime))) {
=======
						strncmp(buf, name, (unsigned int)len) != 0 || 
			((stat(name, &fromsb) == 0) &&
			 (fromsb.st_mtime > tosb.st_mtime) 
			 ))) {
>>>>>>> 8112532f
		(void) (S_ISDIR(tosb.st_mode) ? rmdir : unlink)(toname);
		exists = 0;
	    }
	    if (!exists && symlink(name, toname) < 0)
		fail("cannot make symbolic link %s", toname);
#ifdef HAVE_LCHOWN
	    if ((owner || group) && lchown(toname, uid, gid) < 0)
		fail("cannot change owner of %s", toname);
#endif

	    if (linkname) {
		free(linkname);
		linkname = 0;
	    }
	} else {
	    /* Copy from name to toname, which might be the same file. */
      if( stat(name, &sb) == 0 && S_IFDIR & sb.st_mode )
      {
        /* then is directory: must explicitly create destination dir  */
        /*  and manually copy files over                              */
        copydir( name, todir, mode, group, owner, dotimes, uid, gid );
      }
      else
      {
        copyfile(name, toname, mode, group, owner, dotimes, uid, gid);
      }
    }

	free(toname);
    }

    free(cwd);
    free(todir);
    return 0;
}<|MERGE_RESOLUTION|>--- conflicted
+++ resolved
@@ -425,16 +425,10 @@
 	    /* Check for a pre-existing symlink with identical content. */
 	    if (exists && (!S_ISLNK(tosb.st_mode) ||
 						readlink(toname, buf, sizeof buf) != len ||
-<<<<<<< HEAD
-						strncmp(buf, name, (unsigned int)len) != 0)) ||
-			((stat(name, &fromsb) == 0) &&
-			 (fromsb.st_mtime > tosb.st_mtime))) {
-=======
 						strncmp(buf, name, (unsigned int)len) != 0 || 
 			((stat(name, &fromsb) == 0) &&
 			 (fromsb.st_mtime > tosb.st_mtime) 
 			 ))) {
->>>>>>> 8112532f
 		(void) (S_ISDIR(tosb.st_mode) ? rmdir : unlink)(toname);
 		exists = 0;
 	    }
