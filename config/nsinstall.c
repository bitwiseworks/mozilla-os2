/* -*- Mode: C; tab-width: 4; indent-tabs-mode: nil; c-basic-offset: 2 -*- */
/* This Source Code Form is subject to the terms of the Mozilla Public
 * License, v. 2.0. If a copy of the MPL was not distributed with this
 * file, You can obtain one at http://mozilla.org/MPL/2.0/. */
/*
** Netscape portable install command.
**
** Brendan Eich, 7/20/95
*/
#include <stdio.h>  /* OSF/1 requires this before grp.h, so put it first */
#include <assert.h>
#include <fcntl.h>
#include <errno.h>
#include <dirent.h>
#include <limits.h>
#include <grp.h>
#include <pwd.h>
#include <stdio.h>
#include <stdlib.h>
#include <string.h>
#include <unistd.h>
#include <utime.h>
#include <sys/types.h>
#include <sys/stat.h>
#include "pathsub.h"

#ifdef HAVE_GETOPT_H
#include <getopt.h>
#endif

#ifdef SUNOS4
#include "sunos4.h"
#endif

#ifdef NEXTSTEP
#include <bsd/libc.h>
#endif

#ifdef __QNX__
#include <unix.h>
#endif

#if defined(__OS2__)
#define OPEN_FLAGS O_BINARY
#else
#define OPEN_FLAGS 0
#endif

#ifdef NEED_S_ISLNK
#if !defined(S_ISLNK) && defined(S_IFLNK)
#define S_ISLNK(a)	(((a) & S_IFMT) == S_IFLNK)
#endif
#endif

#ifndef _DIRECTORY_SEPARATOR
#define _DIRECTORY_SEPARATOR "/"
#endif /* _DIRECTORY_SEPARATOR */

#ifdef NEED_FCHMOD_PROTO
extern int fchmod(int fildes, mode_t mode);
#endif

static void
usage(void)
{
    fprintf(stderr,
	"usage: %s [-C cwd] [-L linkprefix] [-m mode] [-o owner] [-g group]\n"
	"       %*s [-DdltR] file [file ...] directory\n",
	program, (int) strlen(program), "");
    exit(2);
}

static int
mkdirs(char *path, mode_t mode)
{
    char *cp;
    struct stat sb;
    int res;
    int l;

    /* strip trailing "/." */
    l = strlen(path);
    if(l > 1 && path[l - 1] == '.' && path[l - 2] == '/')
        path[l - 2] = 0;

    while (*path == '/' && path[1] == '/')
	path++;
    for (cp = strrchr(path, '/'); cp && cp != path && *(cp - 1) == '/'; cp--);
    if (cp && cp != path) {
	*cp = '\0';
	if ((lstat(path, &sb) < 0 || !S_ISDIR(sb.st_mode)) &&
	    mkdirs(path, mode) < 0) {
	    return -1;
	}
	*cp = '/';
    }

    res = mkdir(path, mode);
    if ((res != 0) && (errno == EEXIST))
      return 0;
    else
      return res;
}

static uid_t
touid(char *owner)
{
    struct passwd *pw;
    uid_t uid;
    char *cp;

    pw = getpwnam(owner);
    if (pw)
	return pw->pw_uid;
    uid = strtol(owner, &cp, 0);
    if (uid == 0 && cp == owner)
	fail("cannot find uid for %s", owner);
    return uid;
}

static gid_t
togid(char *group)
{
    struct group *gr;
    gid_t gid;
    char *cp;

    gr = getgrnam(group);
    if (gr)
	return gr->gr_gid;
    gid = strtol(group, &cp, 0);
    if (gid == 0 && cp == group)
	fail("cannot find gid for %s", group);
    return gid;
}

static void
copyfile( char *name, char *toname, mode_t mode, char *group, char *owner,
          int dotimes, uid_t uid, gid_t gid )
{
  int fromfd, tofd = -1, cc, wc, exists;
  char buf[BUFSIZ], *bp;
  struct stat sb, tosb;
  struct utimbuf utb;

  exists = (lstat(toname, &tosb) == 0);

  fromfd = open(name, O_RDONLY | OPEN_FLAGS);
  if (fromfd < 0 || fstat(fromfd, &sb) < 0)
    fail("cannot access %s", name);
  if (exists) {
    if (S_ISREG(tosb.st_mode)) {
      /* See if we can open it. This is more reliable than 'access'. */
      tofd = open(toname, O_CREAT | O_WRONLY | OPEN_FLAGS, 0666);
    }
    if (tofd < 0) {
      (void) (S_ISDIR(tosb.st_mode) ? rmdir : unlink)(toname);
    }
  }
  if (tofd < 0) {
    tofd = open(toname, O_CREAT | O_WRONLY | OPEN_FLAGS, 0666);
    if (tofd < 0)
      fail("cannot create %s", toname);
  }

  bp = buf;
  while ((cc = read(fromfd, bp, sizeof buf)) > 0)
  {
    while ((wc = write(tofd, bp, (unsigned int)cc)) > 0)
    {
      if ((cc -= wc) == 0)
        break;
      bp += wc;
    }
    if (wc < 0)
      fail("cannot write to %s", toname);
  }
  if (cc < 0)
    fail("cannot read from %s", name);

  if (ftruncate(tofd, sb.st_size) < 0)
    fail("cannot truncate %s", toname);
#if !defined(VMS) && !defined(__OS2__)
  if (dotimes)
  {
    utb.actime = sb.st_atime;
    utb.modtime = sb.st_mtime;
    if (utime(toname, &utb) < 0)
      fail("cannot set times of %s", toname);
  }
#ifdef HAVE_FCHMOD
  if (fchmod(tofd, mode) < 0)
#else
  if (chmod(toname, mode) < 0)
#endif
    fail("cannot change mode of %s", toname);
#endif
  if ((owner || group) && fchown(tofd, uid, gid) < 0)
    fail("cannot change owner of %s", toname);

  /* Must check for delayed (NFS) write errors on close. */
  if (close(tofd) < 0)
    fail("cannot write to %s", toname);
  close(fromfd);
#if defined(VMS) || defined(__OS2__)
  if (chmod(toname, (mode & (S_IREAD | S_IWRITE))) < 0)
    fail("cannot change mode of %s", toname);
  if (dotimes)
  {
    utb.actime = sb.st_atime;
    utb.modtime = sb.st_mtime;
    if (utime(toname, &utb) < 0)
      fail("cannot set times of %s", toname);
  }
#endif
}

static void
copydir( char *from, char *to, mode_t mode, char *group, char *owner,
         int dotimes, uid_t uid, gid_t gid)
{
  int i;
  DIR *dir;
  struct dirent *ep;
  struct stat sb;
  char *base, *destdir, *direntry, *destentry;

  base = xbasename(from);

  /* create destination directory */
  destdir = xmalloc((unsigned int)(strlen(to) + 1 + strlen(base) + 1));
  sprintf(destdir, "%s%s%s", to, _DIRECTORY_SEPARATOR, base);
  if (mkdirs(destdir, mode) != 0) {
    fail("cannot make directory %s\n", destdir);
    free(destdir);
    return;
  }

  if (!(dir = opendir(from))) {
    fail("cannot open directory %s\n", from);
    free(destdir);
    return;
  }

  direntry = xmalloc((unsigned int)PATH_MAX);
  destentry = xmalloc((unsigned int)PATH_MAX);

  while ((ep = readdir(dir)))
  {
    if (strcmp(ep->d_name, ".") == 0 || strcmp(ep->d_name, "..") == 0)
      continue;

    sprintf(direntry, "%s/%s", from, ep->d_name);
    sprintf(destentry, "%s%s%s", destdir, _DIRECTORY_SEPARATOR, ep->d_name);

    if (stat(direntry, &sb) == 0 && S_ISDIR(sb.st_mode))
      copydir( direntry, destdir, mode, group, owner, dotimes, uid, gid );
    else
      copyfile( direntry, destentry, mode, group, owner, dotimes, uid, gid );
  }

  free(destdir);
  free(direntry);
  free(destentry);
  closedir(dir);
}

int
main(int argc, char **argv)
{
    int onlydir, dodir, dolink, dorelsymlink, dotimes, opt, len, lplen, tdlen, bnlen, exists, fromfd, tofd, cc, wc;
    mode_t mode = 0755;
    char *linkprefix, *owner, *group, *cp, *cwd, *todir, *toname, *name, *base, *linkname, *bp, buf[BUFSIZ];
    uid_t uid;
    gid_t gid;
    struct stat sb, tosb, fromsb;
    struct utimbuf utb;

    program = argv[0];
    cwd = linkname = linkprefix = owner = group = 0;
    onlydir = dodir = dolink = dorelsymlink = dotimes = lplen = 0;

    while ((opt = getopt(argc, argv, "C:DdlL:Rm:o:g:t")) != EOF) {
	switch (opt) {
	  case 'C':
	    cwd = optarg;
	    break;
	  case 'D':
	    onlydir = 1;
	    break;
	  case 'd':
	    dodir = 1;
	    break;
<<<<<<< HEAD
#if defined(__OS2__)
    /* no proper symlink support so far */
    case 'l':
    case 'L':
    case 'R':
      break;
#else
	  case 'l':
	    dolink = 1;
	    break;
=======
>>>>>>> d6455a3c
	  case 'L':
	    linkprefix = optarg;
	    lplen = strlen(linkprefix);
	    dolink = 1;
	    break;
	  case 'R':
	    dolink = dorelsymlink = 1;
	    break;
#endif
	  case 'm':
	    mode = strtoul(optarg, &cp, 8);
	    if (mode == 0 && cp == optarg)
		usage();
	    break;
	  case 'o':
	    owner = optarg;
	    break;
	  case 'g':
	    group = optarg;
	    break;
	  case 't':
	    dotimes = 1;
	    break;
	  default:
	    usage();
	}
    }

    argc -= optind;
    argv += optind;
    if (argc < 2 - onlydir)
	usage();

    todir = argv[argc-1];
    if ((stat(todir, &sb) < 0 || !S_ISDIR(sb.st_mode)) &&
	mkdirs(todir, 0777) < 0) {
	fail("cannot make directory %s", todir);
    }
    if (onlydir)
	return 0;

    if (!cwd) {
#ifndef NEEDS_GETCWD
#ifndef GETCWD_CANT_MALLOC
	cwd = getcwd(0, PATH_MAX);
#else
	cwd = malloc(PATH_MAX + 1);
	cwd = getcwd(cwd, PATH_MAX);
#endif
#else
	cwd = malloc(PATH_MAX + 1);
	cwd = getwd(cwd);
#endif
    }

    xchdir(todir);
#ifndef NEEDS_GETCWD
#ifndef GETCWD_CANT_MALLOC
    todir = getcwd(0, PATH_MAX);
#else
    todir = malloc(PATH_MAX + 1);
    todir = getcwd(todir, PATH_MAX);
#endif
#else
    todir = malloc(PATH_MAX + 1);
    todir = getwd(todir);
#endif
    tdlen = strlen(todir);
    xchdir(cwd);
    tdlen = strlen(todir);

    uid = owner ? touid(owner) : (uid_t)(-1);
    gid = group ? togid(group) : (gid_t)(-1);

    while (--argc > 0) {
	name = *argv++;
	len = strlen(name);
	base = xbasename(name);
	bnlen = strlen(base);
	toname = xmalloc((unsigned int)(tdlen + 1 + bnlen + 1));
	sprintf(toname, "%s%s%s", todir, _DIRECTORY_SEPARATOR, base);
	exists = (lstat(toname, &tosb) == 0);

	if (dodir) {
	    /* -d means create a directory, always */
	    if (exists && !S_ISDIR(tosb.st_mode)) {
		(void) unlink(toname);
		exists = 0;
	    }
	    if (!exists && mkdir(toname, mode) < 0)
		fail("cannot make directory %s", toname);
	    if ((owner || group) && chown(toname, uid, gid) < 0)
		fail("cannot change owner of %s", toname);
	} else if (dolink) {
            if (access(name, R_OK) != 0) {
                fail("cannot access %s", name);
            }
	    if (*name == '/') {
		/* source is absolute pathname, link to it directly */
		linkname = 0;
	    } else {
		if (linkprefix) {
		    /* -L prefixes names with a $cwd arg. */
		    len += lplen + 1;
		    linkname = xmalloc((unsigned int)(len + 1));
		    sprintf(linkname, "%s/%s", linkprefix, name);
		} else if (dorelsymlink) {
		    /* Symlink the relative path from todir to source name. */
		    linkname = xmalloc(PATH_MAX);

		    if (*todir == '/') {
			/* todir is absolute: skip over common prefix. */
			lplen = relatepaths(todir, cwd, linkname);
			strcpy(linkname + lplen, name);
		    } else {
			/* todir is named by a relative path: reverse it. */
			reversepath(todir, name, len, linkname);
			xchdir(cwd);
		    }

		    len = strlen(linkname);
		}
		name = linkname;
	    }

	    /* Check for a pre-existing symlink with identical content. */
	    if ((exists && (!S_ISLNK(tosb.st_mode) ||
						readlink(toname, buf, sizeof buf) != len ||
						strncmp(buf, name, (unsigned int)len) != 0)) ||
			((stat(name, &fromsb) == 0) &&
			 (fromsb.st_mtime > tosb.st_mtime))) {
		(void) (S_ISDIR(tosb.st_mode) ? rmdir : unlink)(toname);
		exists = 0;
	    }
	    if (!exists && symlink(name, toname) < 0)
		fail("cannot make symbolic link %s", toname);
#ifdef HAVE_LCHOWN
	    if ((owner || group) && lchown(toname, uid, gid) < 0)
		fail("cannot change owner of %s", toname);
#endif

	    if (linkname) {
		free(linkname);
		linkname = 0;
	    }
	} else {
	    /* Copy from name to toname, which might be the same file. */
      if( stat(name, &sb) == 0 && S_IFDIR & sb.st_mode )
      {
        /* then is directory: must explicitly create destination dir  */
        /*  and manually copy files over                              */
        copydir( name, todir, mode, group, owner, dotimes, uid, gid );
      }
      else
      {
        copyfile(name, toname, mode, group, owner, dotimes, uid, gid);
      }
    }

	free(toname);
    }

    free(cwd);
    free(todir);
    return 0;
}<|MERGE_RESOLUTION|>--- conflicted
+++ resolved
@@ -291,19 +291,12 @@
 	  case 'd':
 	    dodir = 1;
 	    break;
-<<<<<<< HEAD
 #if defined(__OS2__)
     /* no proper symlink support so far */
-    case 'l':
-    case 'L':
-    case 'R':
-      break;
-#else
-	  case 'l':
-	    dolink = 1;
-	    break;
-=======
->>>>>>> d6455a3c
+	  case 'L':
+	  case 'R':
+	    break;
+#else
 	  case 'L':
 	    linkprefix = optarg;
 	    lplen = strlen(linkprefix);
