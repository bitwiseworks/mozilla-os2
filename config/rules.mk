# -*- makefile -*-
# vim:set ts=8 sw=8 sts=8 noet:
#
# This Source Code Form is subject to the terms of the Mozilla Public
# License, v. 2.0. If a copy of the MPL was not distributed with this file,
# You can obtain one at http://mozilla.org/MPL/2.0/.
#

ifndef topsrcdir
$(error topsrcdir was not set))
endif

# Define an include-at-most-once flag
ifdef INCLUDED_RULES_MK
$(error Do not include rules.mk twice!)
endif
INCLUDED_RULES_MK = 1

ifndef INCLUDED_CONFIG_MK
include $(topsrcdir)/config/config.mk
endif

ifndef INCLUDED_VERSION_MK
include $(MOZILLA_DIR)/config/version.mk
endif

USE_AUTOTARGETS_MK = 1
include $(MOZILLA_DIR)/config/makefiles/makeutils.mk

ifdef REBUILD_CHECK
REPORT_BUILD = $(info $(shell $(PYTHON) $(MOZILLA_DIR)/config/rebuild_check.py $@ $^))
else
REPORT_BUILD = $(info $(notdir $@))
endif

ifeq ($(OS_ARCH),OS2)
EXEC			=
else
EXEC			= exec
endif

# ELOG prints out failed command when building silently (gmake -s). Pymake
# prints out failed commands anyway, so ELOG just makes things worse by
# forcing shell invocations.
ifneq (,$(findstring s, $(filter-out --%, $(MAKEFLAGS))))
  ELOG := $(EXEC) sh $(BUILD_TOOLS)/print-failed-commands.sh
else
  ELOG :=
endif # -s

_VPATH_SRCS = $(abspath $<)

################################################################################
# Testing frameworks support
################################################################################

testxpcobjdir = $(DEPTH)/_tests/xpcshell

ifdef ENABLE_TESTS

# Add test directories to the regular directories list. TEST_DIRS should
# arguably have the same status as other *_DIRS variables. It is coded this way
# until Makefiles stop using the "ifdef ENABLE_TESTS; DIRS +=" convention.
#
# The current developer workflow expects tests to be updated when processing
# the default target. If we ever change this implementation, the behavior
# should be preserved or the change should be widely communicated. A
# consequence of not processing test dir targets during the default target is
# that changes to tests may not be updated and code could assume to pass
# locally against non-current test code.
DIRS += $(TEST_DIRS)

ifdef CPP_UNIT_TESTS
ifdef COMPILE_ENVIRONMENT

# Compile the tests to $(DIST)/bin.  Make lots of niceties available by default
# through TestHarness.h, by modifying the list of includes and the libs against
# which stuff links.
SIMPLE_PROGRAMS += $(CPP_UNIT_TESTS)
INCLUDES += -I$(DIST)/include/testing

ifndef MOZ_PROFILE_GENERATE
CPP_UNIT_TESTS_FILES = $(CPP_UNIT_TESTS)
CPP_UNIT_TESTS_DEST = $(DIST)/cppunittests
CPP_UNIT_TESTS_TARGET = target
INSTALL_TARGETS += CPP_UNIT_TESTS
endif

run-cppunittests::
	@$(PYTHON) $(MOZILLA_DIR)/testing/runcppunittests.py --xre-path=$(DIST)/bin --symbols-path=$(DIST)/crashreporter-symbols $(CPP_UNIT_TESTS)

cppunittests-remote: DM_TRANS?=adb
cppunittests-remote:
	@if [ '${TEST_DEVICE}' != '' -o '$(DM_TRANS)' = 'adb' ]; then \
		$(PYTHON) -u $(MOZILLA_DIR)/testing/remotecppunittests.py \
			--xre-path=$(DEPTH)/dist/bin \
			--localLib=$(DEPTH)/dist/$(MOZ_APP_NAME) \
			--dm_trans=$(DM_TRANS) \
			--deviceIP=${TEST_DEVICE} \
			$(CPP_UNIT_TESTS) $(EXTRA_TEST_ARGS); \
	else \
		echo 'please prepare your host with environment variables for TEST_DEVICE'; \
	fi

endif # COMPILE_ENVIRONMENT
endif # CPP_UNIT_TESTS

.PHONY: check

ifdef PYTHON_UNIT_TESTS

RUN_PYTHON_UNIT_TESTS := $(addsuffix -run,$(PYTHON_UNIT_TESTS))

.PHONY: $(RUN_PYTHON_UNIT_TESTS)

check:: $(RUN_PYTHON_UNIT_TESTS)

$(RUN_PYTHON_UNIT_TESTS): %-run: %
	@PYTHONDONTWRITEBYTECODE=1 $(PYTHON) $<

endif # PYTHON_UNIT_TESTS

endif # ENABLE_TESTS


#
# Library rules
#
# If FORCE_STATIC_LIB is set, build a static library.
# Otherwise, build a shared library.
#

ifndef LIBRARY
ifdef REAL_LIBRARY
# Don't build actual static library if a shared library is also built
ifdef FORCE_SHARED_LIB
# ... except when we really want one
ifdef NO_EXPAND_LIBS
LIBRARY			:= $(REAL_LIBRARY)
else
LIBRARY			:= $(REAL_LIBRARY).$(LIBS_DESC_SUFFIX)
endif
else
# Only build actual library if it is installed in DIST/lib or SDK
ifeq (,$(SDK_LIBRARY)$(DIST_INSTALL)$(NO_EXPAND_LIBS))
LIBRARY			:= $(REAL_LIBRARY).$(LIBS_DESC_SUFFIX)
else
ifdef NO_EXPAND_LIBS
LIBRARY			:= $(REAL_LIBRARY)
else
LIBRARY			:= $(REAL_LIBRARY) $(REAL_LIBRARY).$(LIBS_DESC_SUFFIX)
endif
endif
endif
endif # REAL_LIBRARY
endif # LIBRARY

ifndef HOST_LIBRARY
ifdef HOST_LIBRARY_NAME
HOST_LIBRARY		:= $(LIB_PREFIX)$(HOST_LIBRARY_NAME).$(LIB_SUFFIX)
endif
endif

ifdef LIBRARY
ifdef FORCE_SHARED_LIB
ifdef MKSHLIB

ifdef LIB_IS_C_ONLY
MKSHLIB			= $(MKCSHLIB)
endif

EMBED_MANIFEST_AT=2

endif # MKSHLIB
endif # FORCE_SHARED_LIB
endif # LIBRARY

ifeq ($(OS_ARCH),WINNT)
ifndef GNU_CC

#
# Unless we're building SIMPLE_PROGRAMS, all C++ files share a PDB file per
# directory. For parallel builds, this PDB file is shared and locked by
# MSPDBSRV.EXE, starting with MSVC8 SP1. If you're using MSVC 7.1 or MSVC8
# without SP1, don't do parallel builds.
#
# The final PDB for libraries and programs is created by the linker and uses
# a different name from the single PDB file created by the compiler. See
# bug 462740.
#

ifdef SIMPLE_PROGRAMS
COMPILE_PDB_FLAG ?= -Fd$(basename $(@F)).pdb
else
COMPILE_PDB_FLAG ?= -Fdgenerated.pdb
endif
COMPILE_CFLAGS += $(COMPILE_PDB_FLAG)
COMPILE_CXXFLAGS += $(COMPILE_PDB_FLAG)

LINK_PDBFILE ?= $(basename $(@F)).pdb
ifdef MOZ_DEBUG
CODFILE=$(basename $(@F)).cod
endif

ifdef DEFFILE
OS_LDFLAGS += -DEF:$(call normalizepath,$(DEFFILE))
EXTRA_DEPS += $(DEFFILE)
endif

else #!GNU_CC

ifdef DEFFILE
OS_LDFLAGS += $(call normalizepath,$(DEFFILE))
EXTRA_DEPS += $(DEFFILE)
endif

endif # !GNU_CC

endif # WINNT

<<<<<<< HEAD
DEBUG_SYMFILE =
DEBUG_SYMFILE_GEN =

ifeq ($(OS_ARCH),OS2)
ifdef SHARED_LIBRARY
DEF_FILE := $(SHARED_LIBRARY:.dll=.def)
endif
ifndef MOZ_DEBUG
ifdef MOZ_DEBUG_SYMBOLS
ifneq ($(filter WLINK wlink,$(EMXOMFLD_TYPE)),)
DEBUG_SYMFILE = $(basename $(1)).dbg
OS_LDFLAGS += -Zlinker 'option symfile=$(basename $(@)).dbg'
endif
endif
ifndef DEBUG_SYMFILE
DEBUG_SYMFILE = $(basename $(1)).xqs
DEBUG_SYMFILE_GEN = mapxqs $(basename $(1)).map -o $(basename $(1)).xqs
endif
endif
endif # OS2
=======
ifeq (arm-Darwin,$(CPU_ARCH)-$(OS_TARGET))
ifdef PROGRAM
MOZ_PROGRAM_LDFLAGS += -Wl,-rpath -Wl,@executable_path/Frameworks
endif
endif
>>>>>>> 00eb1a28

ifeq ($(SOLARIS_SUNPRO_CXX),1)
ifeq (86,$(findstring 86,$(OS_TEST)))
OS_LDFLAGS += -M $(MOZILLA_DIR)/config/solaris_ia32.map
endif # x86
endif # Solaris Sun Studio C++

ifeq ($(HOST_OS_ARCH),WINNT)
HOST_PDBFILE=$(basename $(@F)).pdb
HOST_PDB_FLAG ?= -Fd$(HOST_PDBFILE)
HOST_CFLAGS += $(HOST_PDB_FLAG)
HOST_CXXFLAGS += $(HOST_PDB_FLAG)
endif

# Don't build SIMPLE_PROGRAMS during the MOZ_PROFILE_GENERATE pass
ifdef MOZ_PROFILE_GENERATE
SIMPLE_PROGRAMS :=
endif

ifdef COMPILE_ENVIRONMENT
ifndef TARGETS
TARGETS			= $(LIBRARY) $(SHARED_LIBRARY) $(PROGRAM) $(SIMPLE_PROGRAMS) $(HOST_LIBRARY) $(HOST_PROGRAM) $(HOST_SIMPLE_PROGRAMS)
endif

COBJS = $(notdir $(CSRCS:.c=.$(OBJ_SUFFIX)))
SOBJS = $(notdir $(SSRCS:.S=.$(OBJ_SUFFIX)))
# CPPSRCS can have different extensions (eg: .cpp, .cc)
CPPOBJS = $(notdir $(addsuffix .$(OBJ_SUFFIX),$(basename $(CPPSRCS))))
CMOBJS = $(notdir $(CMSRCS:.m=.$(OBJ_SUFFIX)))
CMMOBJS = $(notdir $(CMMSRCS:.mm=.$(OBJ_SUFFIX)))
ASOBJS = $(notdir $(ASFILES:.$(ASM_SUFFIX)=.$(OBJ_SUFFIX)))
RSOBJS = $(addprefix lib,$(notdir $(RSSRCS:.rs=.$(LIB_SUFFIX))))
ifndef OBJS
_OBJS = $(COBJS) $(SOBJS) $(CPPOBJS) $(CMOBJS) $(CMMOBJS) $(ASOBJS) $(RSOBJS)
OBJS = $(strip $(_OBJS))
endif

HOST_COBJS = $(addprefix host_,$(notdir $(HOST_CSRCS:.c=.$(OBJ_SUFFIX))))
# HOST_CPPOBJS can have different extensions (eg: .cpp, .cc)
HOST_CPPOBJS = $(addprefix host_,$(notdir $(addsuffix .$(OBJ_SUFFIX),$(basename $(HOST_CPPSRCS)))))
HOST_CMOBJS = $(addprefix host_,$(notdir $(HOST_CMSRCS:.m=.$(OBJ_SUFFIX))))
HOST_CMMOBJS = $(addprefix host_,$(notdir $(HOST_CMMSRCS:.mm=.$(OBJ_SUFFIX))))
ifndef HOST_OBJS
_HOST_OBJS = $(HOST_COBJS) $(HOST_CPPOBJS) $(HOST_CMOBJS) $(HOST_CMMOBJS)
HOST_OBJS = $(strip $(_HOST_OBJS))
endif
else
LIBRARY :=
SHARED_LIBRARY :=
IMPORT_LIBRARY :=
REAL_LIBRARY :=
PROGRAM :=
SIMPLE_PROGRAMS :=
HOST_LIBRARY :=
HOST_PROGRAM :=
HOST_SIMPLE_PROGRAMS :=
SDK_BINARY := $(filter %.py,$(SDK_BINARY))
SDK_LIBRARY :=
endif

ALL_TRASH = \
	$(GARBAGE) $(TARGETS) $(OBJS) $(PROGOBJS) LOGS TAGS a.out \
	$(filter-out $(ASFILES),$(OBJS:.$(OBJ_SUFFIX)=.s)) $(OBJS:.$(OBJ_SUFFIX)=.ii) \
	$(OBJS:.$(OBJ_SUFFIX)=.i) $(OBJS:.$(OBJ_SUFFIX)=.i_o) \
	$(HOST_PROGOBJS) $(HOST_OBJS) $(IMPORT_LIBRARY) $(DEF_FILE) \
	$(EXE_DEF_FILE) so_locations _gen _stubs $(wildcard *.res) $(wildcard *.RES) \
	$(wildcard *.pdb) $(CODFILE) $(wildcard *.map) $(IMPORT_LIBRARY) \
	$(SHARED_LIBRARY:$(DLL_SUFFIX)=.exp) $(wildcard *.ilk) \
	$(PROGRAM:$(BIN_SUFFIX)=.exp) $(SIMPLE_PROGRAMS:$(BIN_SUFFIX)=.exp) \
	$(PROGRAM:$(BIN_SUFFIX)=.lib) $(SIMPLE_PROGRAMS:$(BIN_SUFFIX)=.lib) \
	$(SIMPLE_PROGRAMS:$(BIN_SUFFIX)=.$(OBJ_SUFFIX)) \
	$(wildcard gts_tmp_*) $(LIBRARY:%.a=.%.timestamp)
ALL_TRASH_DIRS = \
	$(GARBAGE_DIRS) /no-such-file

ifeq ($(OS_ARCH),OS2)
ALL_TRASH += \
	$(foreach f, \
		$(PROGRAM) $(SIMPLE_PROGRAMS) $(SHARED_LIBRARY) $(HOST_PROGRAM) $(HOST_SIMPLE_PROGRAMS), \
		$(basename $f).map $(call DEBUG_SYMFILE,$f))
endif

ifdef QTDIR
GARBAGE                 += $(MOCSRCS)
endif

ifdef SIMPLE_PROGRAMS
GARBAGE			+= $(SIMPLE_PROGRAMS:%=%.$(OBJ_SUFFIX))
endif

ifdef HOST_SIMPLE_PROGRAMS
GARBAGE			+= $(HOST_SIMPLE_PROGRAMS:%=%.$(OBJ_SUFFIX))
endif

#
# the Solaris WorkShop template repository cache.  it occasionally can get
# out of sync, so targets like clobber should kill it.
#
ifeq ($(SOLARIS_SUNPRO_CXX),1)
GARBAGE_DIRS += SunWS_cache
endif

ifdef MOZ_UPDATE_XTERM
# Its good not to have a newline at the end of the titlebar string because it
# makes the make -s output easier to read.  Echo -n does not work on all
# platforms, but we can trick printf into doing it.
ifeq (.,$(relativesrcdir))
UPDATE_TITLE = printf '\033]0;%s in %s\007' $(1) $(2) ;
else
UPDATE_TITLE = printf '\033]0;%s in %s\007' $(1) $(relativesrcdir)/$(2) ;
endif
endif

ifdef MACH
ifndef NO_BUILDSTATUS_MESSAGES
define BUILDSTATUS
@echo 'BUILDSTATUS $1'

endef
endif
endif

define SUBMAKE # $(call SUBMAKE,target,directory,static)
+@$(UPDATE_TITLE)
+@$(MAKE) $(if $(2),-C $(2)) $(1)

endef # The extra line is important here! don't delete it

define TIER_DIR_SUBMAKE
$(call SUBMAKE,$(4),$(3),$(5))

endef # Ths empty line is important.

ifneq (,$(strip $(DIRS)))
LOOP_OVER_DIRS = \
  $(foreach dir,$(DIRS),$(call SUBMAKE,$@,$(dir)))
endif

#
# Now we can differentiate between objects used to build a library, and
# objects used to build an executable in the same directory.
#
ifndef PROGOBJS
PROGOBJS		= $(OBJS)
endif

ifndef HOST_PROGOBJS
HOST_PROGOBJS		= $(HOST_OBJS)
endif

GARBAGE_DIRS    += $(wildcard $(CURDIR)/$(MDDEPDIR))

#
# Tags: emacs (etags), vi (ctags)
# TAG_PROGRAM := ctags -L -
#
TAG_PROGRAM		= xargs etags -a

#
# Turn on C++ linking if we have any .cpp or .mm files
# (moved this from config.mk so that config.mk can be included
#  before the CPPSRCS are defined)
#
ifneq ($(HOST_CPPSRCS)$(HOST_CMMSRCS),)
HOST_CPP_PROG_LINK	= 1
endif

#
# This will strip out symbols that the component should not be
# exporting from the .dynsym section.
#
ifdef IS_COMPONENT
EXTRA_DSO_LDOPTS += $(MOZ_COMPONENTS_VERSION_SCRIPT_LDFLAGS)
endif # IS_COMPONENT

#
# MacOS X specific stuff
#

ifeq ($(OS_ARCH),Darwin)
ifdef SHARED_LIBRARY
ifdef IS_COMPONENT
EXTRA_DSO_LDOPTS	+= -bundle
else
ifdef MOZ_IOS
_LOADER_PATH := @rpath
else
_LOADER_PATH := @executable_path
endif
EXTRA_DSO_LDOPTS	+= -dynamiclib -install_name $(_LOADER_PATH)/$(SHARED_LIBRARY) -compatibility_version 1 -current_version 1 -single_module
endif
endif
endif

#
# On NetBSD a.out systems, use -Bsymbolic.  This fixes what would otherwise be
# fatal symbol name clashes between components.
#
ifeq ($(OS_ARCH),NetBSD)
ifeq ($(DLL_SUFFIX),.so.1.0)
ifdef IS_COMPONENT
EXTRA_DSO_LDOPTS += -Wl,-Bsymbolic
endif
endif
endif

ifeq ($(OS_ARCH),FreeBSD)
ifdef IS_COMPONENT
EXTRA_DSO_LDOPTS += -Wl,-Bsymbolic
endif
endif

ifeq ($(OS_ARCH),NetBSD)
ifneq (,$(filter arc cobalt hpcmips mipsco newsmips pmax sgimips,$(OS_TEST)))
ifneq (,$(filter layout/%,$(relativesrcdir)))
OS_CFLAGS += -Wa,-xgot
OS_CXXFLAGS += -Wa,-xgot
endif
endif
endif

#
# HP-UXBeOS specific section: for COMPONENTS only, add -Bsymbolic flag
# which uses internal symbols first
#
ifeq ($(OS_ARCH),HP-UX)
ifdef IS_COMPONENT
ifeq ($(GNU_CC)$(GNU_CXX),)
EXTRA_DSO_LDOPTS += -Wl,-Bsymbolic
ifneq ($(HAS_EXTRAEXPORTS),1)
MKSHLIB  += -Wl,+eNSGetModule -Wl,+eerrno
MKCSHLIB += +eNSGetModule +eerrno
ifneq ($(OS_TEST),ia64)
MKSHLIB  += -Wl,+e_shlInit
MKCSHLIB += +e_shlInit
endif # !ia64
endif # !HAS_EXTRAEXPORTS
endif # non-gnu compilers
endif # IS_COMPONENT
endif # HP-UX

ifeq ($(OS_ARCH),AIX)
ifdef IS_COMPONENT
ifneq ($(HAS_EXTRAEXPORTS),1)
MKSHLIB += -bE:$(MOZILLA_DIR)/build/unix/aix.exp -bnoexpall
MKCSHLIB += -bE:$(MOZILLA_DIR)/build/unix/aix.exp -bnoexpall
endif # HAS_EXTRAEXPORTS
endif # IS_COMPONENT
endif # AIX

#
# Linux: add -Bsymbolic flag for components
#
ifeq ($(OS_ARCH),Linux)
ifdef IS_COMPONENT
EXTRA_DSO_LDOPTS += -Wl,-Bsymbolic
endif
ifdef LD_VERSION_SCRIPT
EXTRA_DSO_LDOPTS += -Wl,--version-script,$(LD_VERSION_SCRIPT)
EXTRA_DEPS += $(LD_VERSION_SCRIPT)
endif
endif

#
# GNU doesn't have path length limitation
#

ifeq ($(OS_ARCH),GNU)
OS_CPPFLAGS += -DPATH_MAX=1024 -DMAXPATHLEN=1024
endif

#
# MINGW32
#
ifeq ($(OS_ARCH),WINNT)
ifdef GNU_CC
ifndef IS_COMPONENT
DSO_LDOPTS += -Wl,--out-implib -Wl,$(IMPORT_LIBRARY)
endif
endif
endif

ifeq ($(USE_TVFS),1)
IFLAGS1 = -rb
IFLAGS2 = -rb
else
IFLAGS1 = -m 644
IFLAGS2 = -m 755
endif

ifeq (_WINNT,$(GNU_CC)_$(OS_ARCH))
OUTOPTION = -Fo# eol
else
OUTOPTION = -o # eol
endif # WINNT && !GNU_CC

ifneq (,$(filter ml%,$(AS)))
ASOUTOPTION = -Fo# eol
else
ASOUTOPTION = -o # eol
endif

ifeq (,$(CROSS_COMPILE))
HOST_OUTOPTION = $(OUTOPTION)
else
HOST_OUTOPTION = -o # eol
endif
################################################################################

# Ensure the build config is up to date. This is done automatically when builds
# are performed through |mach build|. The check here is to catch people not
# using mach. If we ever enforce builds through mach, this code can be removed.
ifndef MOZBUILD_BACKEND_CHECKED
ifndef MACH
ifndef TOPLEVEL_BUILD
$(DEPTH)/backend.RecursiveMakeBackend:
	$(error Build configuration changed. Build with |mach build| or run |mach build-backend| to regenerate build config)

include $(DEPTH)/backend.RecursiveMakeBackend.pp

default:: $(DEPTH)/backend.RecursiveMakeBackend

export MOZBUILD_BACKEND_CHECKED=1
endif
endif
endif

# The root makefile doesn't want to do a plain export/libs, because
# of the tiers and because of libxul. Suppress the default rules in favor
# of something else. Makefiles which use this var *must* provide a sensible
# default rule before including rules.mk
default all::
	$(foreach tier,$(TIERS),$(call SUBMAKE,$(tier)))

ifeq ($(findstring s,$(filter-out --%, $(MAKEFLAGS))),)
ECHO := echo
QUIET :=
else
ECHO := true
QUIET := -q
endif

# Do everything from scratch
everything::
	$(MAKE) clean
	$(MAKE) all

STATIC_LIB_DEP = $(if $(wildcard $(1).$(LIBS_DESC_SUFFIX)),$(1).$(LIBS_DESC_SUFFIX),$(1))
STATIC_LIBS_DEPS := $(foreach l,$(STATIC_LIBS),$(call STATIC_LIB_DEP,$(l)))

# Dependencies which, if modified, should cause everything to rebuild
GLOBAL_DEPS += Makefile $(addprefix $(DEPTH)/config/,$(INCLUDED_AUTOCONF_MK)) $(MOZILLA_DIR)/config/config.mk

##############################################
ifdef COMPILE_ENVIRONMENT
OBJ_TARGETS = $(OBJS) $(PROGOBJS) $(HOST_OBJS) $(HOST_PROGOBJS)

compile:: host target

host:: $(HOST_LIBRARY) $(HOST_PROGRAM) $(HOST_SIMPLE_PROGRAMS)

target:: $(LIBRARY) $(SHARED_LIBRARY) $(PROGRAM) $(SIMPLE_PROGRAMS)

include $(MOZILLA_DIR)/config/makefiles/target_binaries.mk
endif

##############################################
ifneq (1,$(NO_PROFILE_GUIDED_OPTIMIZE))
ifdef MOZ_PROFILE_USE
ifeq ($(OS_ARCH)_$(GNU_CC), WINNT_)
# When building with PGO, we have to make sure to re-link
# in the MOZ_PROFILE_USE phase if we linked in the
# MOZ_PROFILE_GENERATE phase. We'll touch this pgo.relink
# file in the link rule in the GENERATE phase to indicate
# that we need a relink.
ifdef SHARED_LIBRARY
$(SHARED_LIBRARY): pgo.relink
endif
ifdef PROGRAM
$(PROGRAM): pgo.relink
endif

# In the second pass, we need to merge the pgc files into the pgd file.
# The compiler would do this for us automatically if they were in the right
# place, but they're in dist/bin.
ifneq (,$(SHARED_LIBRARY)$(PROGRAM))
export::
ifdef PROGRAM
	$(PYTHON) $(MOZILLA_DIR)/build/win32/pgomerge.py \
	  $(PROGRAM:$(BIN_SUFFIX)=) $(DIST)/bin
endif
ifdef SHARED_LIBRARY
	$(PYTHON) $(MOZILLA_DIR)/build/win32/pgomerge.py \
	  $(patsubst $(DLL_PREFIX)%$(DLL_SUFFIX),%,$(SHARED_LIBRARY)) $(DIST)/bin
endif
endif # SHARED_LIBRARY || PROGRAM
endif # WINNT_
endif # MOZ_PROFILE_USE
ifdef MOZ_PROFILE_GENERATE
# Clean up profiling data during PROFILE_GENERATE phase
export::
ifeq ($(OS_ARCH)_$(GNU_CC), WINNT_)
	$(foreach pgd,$(wildcard *.pgd),pgomgr -clear $(pgd);)
else
ifdef GNU_CC
	-$(RM) *.gcda
endif
endif
endif

ifneq (,$(MOZ_PROFILE_GENERATE)$(MOZ_PROFILE_USE))
ifdef GNU_CC
# Force rebuilding libraries and programs in both passes because each
# pass uses different object files.
$(PROGRAM) $(SHARED_LIBRARY) $(LIBRARY): FORCE
endif
endif

endif # NO_PROFILE_GUIDED_OPTIMIZE

##############################################

checkout:
	$(MAKE) -C $(topsrcdir) -f client.mk checkout

clean clobber realclean clobber_all::
	-$(RM) $(ALL_TRASH)
	-$(RM) -r $(ALL_TRASH_DIRS)

clean clobber realclean clobber_all distclean::
	$(foreach dir,$(DIRS),-$(call SUBMAKE,$@,$(dir)))

distclean::
	-$(RM) -r $(ALL_TRASH_DIRS)
	-$(RM) $(ALL_TRASH)  \
	Makefile .HSancillary \
	$(wildcard *.$(OBJ_SUFFIX)) $(wildcard *.ho) $(wildcard host_*.o*) \
	$(wildcard *.$(LIB_SUFFIX)) $(wildcard *$(DLL_SUFFIX)) \
	$(wildcard *.$(IMPORT_LIB_SUFFIX))

alltags:
	$(RM) TAGS
	find $(topsrcdir) -name dist -prune -o \( -name '*.[hc]' -o -name '*.cp' -o -name '*.cpp' -o -name '*.idl' \) -print | $(TAG_PROGRAM)

#
# PROGRAM = Foo
# creates OBJS, links with LIBS to create Foo
#
$(PROGRAM): $(PROGOBJS) $(STATIC_LIBS_DEPS) $(EXTRA_DEPS) $(EXE_DEF_FILE) $(RESFILE) $(GLOBAL_DEPS)
	$(REPORT_BUILD)
	@$(RM) $@.manifest
ifeq (_WINNT,$(GNU_CC)_$(OS_ARCH))
	$(EXPAND_LD) -NOLOGO -OUT:$@ -PDB:$(LINK_PDBFILE) $(WIN32_EXE_LDFLAGS) $(LDFLAGS) $(MOZ_PROGRAM_LDFLAGS) $(PROGOBJS) $(RESFILE) $(STATIC_LIBS) $(SHARED_LIBS) $(EXTRA_LIBS) $(OS_LIBS)
ifdef MSMANIFEST_TOOL
	@if test -f $@.manifest; then \
		if test -f '$(srcdir)/$@.manifest'; then \
			echo 'Embedding manifest from $(srcdir)/$@.manifest and $@.manifest'; \
			mt.exe -NOLOGO -MANIFEST '$(win_srcdir)/$@.manifest' $@.manifest -OUTPUTRESOURCE:$@\;1; \
		else \
			echo 'Embedding manifest from $@.manifest'; \
			mt.exe -NOLOGO -MANIFEST $@.manifest -OUTPUTRESOURCE:$@\;1; \
		fi; \
	elif test -f '$(srcdir)/$@.manifest'; then \
		echo 'Embedding manifest from $(srcdir)/$@.manifest'; \
		mt.exe -NOLOGO -MANIFEST '$(win_srcdir)/$@.manifest' -OUTPUTRESOURCE:$@\;1; \
	fi
endif	# MSVC with manifest tool
ifdef MOZ_PROFILE_GENERATE
# touch it a few seconds into the future to work around FAT's
# 2-second granularity
	touch -t `date +%Y%m%d%H%M.%S -d 'now+5seconds'` pgo.relink
endif
else # !WINNT || GNU_CC
	$(EXPAND_CCC) -o $@ $(CXXFLAGS) $(PROGOBJS) $(RESFILE) $(WIN32_EXE_LDFLAGS) $(LDFLAGS) $(WRAP_LDFLAGS) $(STATIC_LIBS) $(MOZ_PROGRAM_LDFLAGS) $(SHARED_LIBS) $(EXTRA_LIBS) $(OS_LIBS) $(BIN_FLAGS) $(EXE_DEF_FILE)
	$(call CHECK_BINARY,$@)
endif # WINNT && !GNU_CC

ifdef ENABLE_STRIP
	$(STRIP) $(STRIP_FLAGS) $@
endif
ifdef MOZ_POST_PROGRAM_COMMAND
	$(MOZ_POST_PROGRAM_COMMAND) $@
endif
ifdef DEBUG_SYMFILE_GEN
	$(call DEBUG_SYMFILE_GEN,$@)
endif

ifdef DEBUG_SYMFILE
$(call DEBUG_SYMFILE,$(PROGRAM)): $(PROGRAM)
endif

$(HOST_PROGRAM): $(HOST_PROGOBJS) $(HOST_LIBS) $(HOST_EXTRA_DEPS) $(GLOBAL_DEPS)
	$(REPORT_BUILD)
ifeq (_WINNT,$(GNU_CC)_$(HOST_OS_ARCH))
	$(EXPAND_LIBS_EXEC) -- $(HOST_LD) -NOLOGO -OUT:$@ -PDB:$(HOST_PDBFILE) $(HOST_OBJS) $(WIN32_EXE_LDFLAGS) $(HOST_LDFLAGS) $(HOST_LIBS) $(HOST_EXTRA_LIBS)
ifdef MSMANIFEST_TOOL
	@if test -f $@.manifest; then \
		if test -f '$(srcdir)/$@.manifest'; then \
			echo 'Embedding manifest from $(srcdir)/$@.manifest and $@.manifest'; \
			mt.exe -NOLOGO -MANIFEST '$(win_srcdir)/$@.manifest' $@.manifest -OUTPUTRESOURCE:$@\;1; \
		else \
			echo 'Embedding manifest from $@.manifest'; \
			mt.exe -NOLOGO -MANIFEST $@.manifest -OUTPUTRESOURCE:$@\;1; \
		fi; \
	elif test -f '$(srcdir)/$@.manifest'; then \
		echo 'Embedding manifest from $(srcdir)/$@.manifest'; \
		mt.exe -NOLOGO -MANIFEST '$(win_srcdir)/$@.manifest' -OUTPUTRESOURCE:$@\;1; \
	fi
endif	# MSVC with manifest tool
else
ifeq ($(HOST_CPP_PROG_LINK),1)
	$(EXPAND_LIBS_EXEC) -- $(HOST_CXX) -o $@ $(HOST_CXXFLAGS) $(HOST_LDFLAGS) $(HOST_PROGOBJS) $(HOST_LIBS) $(HOST_EXTRA_LIBS)
else
	$(EXPAND_LIBS_EXEC) -- $(HOST_CC) -o $@ $(HOST_CFLAGS) $(HOST_LDFLAGS) $(HOST_PROGOBJS) $(HOST_LIBS) $(HOST_EXTRA_LIBS)
endif # HOST_CPP_PROG_LINK
endif
ifndef CROSS_COMPILE
	$(call CHECK_STDCXX,$@)
endif

#
# This is an attempt to support generation of multiple binaries
# in one directory, it assumes everything to compile Foo is in
# Foo.o (from either Foo.c or Foo.cpp).
#
# SIMPLE_PROGRAMS = Foo Bar
# creates Foo.o Bar.o, links with LIBS to create Foo, Bar.
#
$(SIMPLE_PROGRAMS): %$(BIN_SUFFIX): %.$(OBJ_SUFFIX) $(STATIC_LIBS_DEPS) $(EXTRA_DEPS) $(GLOBAL_DEPS)
	$(REPORT_BUILD)
ifeq (_WINNT,$(GNU_CC)_$(OS_ARCH))
	$(EXPAND_LD) -nologo -out:$@ -pdb:$(LINK_PDBFILE) $< $(WIN32_EXE_LDFLAGS) $(LDFLAGS) $(MOZ_PROGRAM_LDFLAGS) $(STATIC_LIBS) $(SHARED_LIBS) $(EXTRA_LIBS) $(OS_LIBS)
ifdef MSMANIFEST_TOOL
	@if test -f $@.manifest; then \
		mt.exe -NOLOGO -MANIFEST $@.manifest -OUTPUTRESOURCE:$@\;1; \
		rm -f $@.manifest; \
	fi
endif	# MSVC with manifest tool
else
	$(EXPAND_CCC) $(CXXFLAGS) -o $@ $< $(WIN32_EXE_LDFLAGS) $(LDFLAGS) $(WRAP_LDFLAGS) $(STATIC_LIBS) $(MOZ_PROGRAM_LDFLAGS) $(SHARED_LIBS) $(EXTRA_LIBS) $(OS_LIBS) $(BIN_FLAGS)
	$(call CHECK_BINARY,$@)
endif # WINNT && !GNU_CC

ifdef ENABLE_STRIP
	$(STRIP) $(STRIP_FLAGS) $@
endif
ifdef MOZ_POST_PROGRAM_COMMAND
	$(MOZ_POST_PROGRAM_COMMAND) $@
endif
ifdef DEBUG_SYMFILE_GEN
	$(call DEBUG_SYMFILE_GEN,$@)
endif

ifdef DEBUG_SYMFILE
$(foreach f,$(SIMPLE_PROGRAMS),$(call DEBUG_SYMFILE,$f): $f)
endif

$(HOST_SIMPLE_PROGRAMS): host_%$(HOST_BIN_SUFFIX): host_%.$(OBJ_SUFFIX) $(HOST_LIBS) $(HOST_EXTRA_DEPS) $(GLOBAL_DEPS)
	$(REPORT_BUILD)
ifeq (WINNT_,$(HOST_OS_ARCH)_$(GNU_CC))
	$(EXPAND_LIBS_EXEC) -- $(HOST_LD) -NOLOGO -OUT:$@ -PDB:$(HOST_PDBFILE) $< $(WIN32_EXE_LDFLAGS) $(HOST_LIBS) $(HOST_EXTRA_LIBS)
else
ifneq (,$(HOST_CPPSRCS)$(USE_HOST_CXX))
	$(EXPAND_LIBS_EXEC) -- $(HOST_CXX) $(HOST_OUTOPTION)$@ $(HOST_CXXFLAGS) $(INCLUDES) $< $(HOST_LIBS) $(HOST_EXTRA_LIBS)
else
	$(EXPAND_LIBS_EXEC) -- $(HOST_CC) $(HOST_OUTOPTION)$@ $(HOST_CFLAGS) $(INCLUDES) $< $(HOST_LIBS) $(HOST_EXTRA_LIBS)
endif
endif
ifndef CROSS_COMPILE
	$(call CHECK_STDCXX,$@)
endif

ifdef DTRACE_PROBE_OBJ
EXTRA_DEPS += $(DTRACE_PROBE_OBJ)
OBJS += $(DTRACE_PROBE_OBJ)
endif

$(filter %.$(LIB_SUFFIX),$(LIBRARY)): $(OBJS) $(STATIC_LIBS_DEPS) $(filter %.$(LIB_SUFFIX),$(EXTRA_LIBS)) $(EXTRA_DEPS) $(GLOBAL_DEPS)
	$(REPORT_BUILD)
# Always remove both library and library descriptor
	$(RM) $(REAL_LIBRARY) $(REAL_LIBRARY).$(LIBS_DESC_SUFFIX)
	$(EXPAND_AR) $(AR_FLAGS) $(OBJS) $(STATIC_LIBS) $(filter %.$(LIB_SUFFIX),$(EXTRA_LIBS))

$(filter-out %.$(LIB_SUFFIX),$(LIBRARY)): $(filter %.$(LIB_SUFFIX),$(LIBRARY)) $(OBJS) $(STATIC_LIBS_DEPS) $(filter %.$(LIB_SUFFIX),$(EXTRA_LIBS)) $(EXTRA_DEPS) $(GLOBAL_DEPS)
# When we only build a library descriptor, blow out any existing library
	$(REPORT_BUILD)
	$(if $(filter %.$(LIB_SUFFIX),$(LIBRARY)),,$(RM) $(REAL_LIBRARY))
	$(EXPAND_LIBS_GEN) -o $@ $(OBJS) $(STATIC_LIBS) $(filter %.$(LIB_SUFFIX),$(EXTRA_LIBS))

ifeq ($(OS_ARCH),WINNT)
# Import libraries are created by the rules creating shared libraries.
# The rules to copy them to $(DIST)/lib depend on $(IMPORT_LIBRARY),
# but make will happily consider the import library before it is refreshed
# when rebuilding the corresponding shared library. Defining an empty recipe
# for import libraries forces make to wait for the shared library recipe to
# have run before considering other targets that depend on the import library.
# See bug 795204.
$(IMPORT_LIBRARY): $(SHARED_LIBRARY) ;
endif

ifeq ($(OS_ARCH),OS2)
$(DEF_FILE): $(OBJS) $(SHARED_LIBRARY_LIBS_DEPS)
	$(RM) $@
	echo LIBRARY $(notdir $(basename $(SHARED_LIBRARY))) INITINSTANCE TERMINSTANCE > $@
	echo PROTMODE >> $@
	echo CODE    LOADONCALL MOVEABLE DISCARDABLE >> $@
	echo DATA    PRELOAD MOVEABLE MULTIPLE NONSHARED >> $@
	echo EXPORTS >> $@

	$(ADD_TO_DEF_FILE)

$(IMPORT_LIBRARY): $(SHARED_LIBRARY)
	$(RM) $@
	$(IMPLIB) $@ $^
	$(RANLIB) $@
endif # OS/2

$(HOST_LIBRARY): $(HOST_OBJS) Makefile
	$(REPORT_BUILD)
	$(RM) $@
	$(EXPAND_LIBS_EXEC) --extract -- $(HOST_AR) $(HOST_AR_FLAGS) $(HOST_OBJS)

ifdef HAVE_DTRACE
ifndef XP_MACOSX
ifdef DTRACE_PROBE_OBJ
ifndef DTRACE_LIB_DEPENDENT
NON_DTRACE_OBJS := $(filter-out $(DTRACE_PROBE_OBJ),$(OBJS))
$(DTRACE_PROBE_OBJ): $(NON_DTRACE_OBJS)
	dtrace -x nolibs -G -C -s $(MOZILLA_DTRACE_SRC) -o $(DTRACE_PROBE_OBJ) $(NON_DTRACE_OBJS)
endif
endif
endif
endif

# On Darwin (Mac OS X), dwarf2 debugging uses debug info left in .o files,
# so instead of deleting .o files after repacking them into a dylib, we make
# symlinks back to the originals. The symlinks are a no-op for stabs debugging,
# so no need to conditionalize on OS version or debugging format.

$(SHARED_LIBRARY): $(OBJS) $(DEF_FILE) $(RESFILE) $(STATIC_LIBS_DEPS) $(EXTRA_DEPS) $(GLOBAL_DEPS)
	$(REPORT_BUILD)
ifndef INCREMENTAL_LINKER
	$(RM) $@
endif
ifdef DTRACE_LIB_DEPENDENT
ifndef XP_MACOSX
	dtrace -x nolibs -G -C -s $(MOZILLA_DTRACE_SRC) -o  $(DTRACE_PROBE_OBJ) $(shell $(EXPAND_LIBS) $(MOZILLA_PROBE_LIBS))
endif
	$(EXPAND_MKSHLIB) $(SHLIB_LDSTARTFILE) $(OBJS) $(SUB_SHLOBJS) $(DTRACE_PROBE_OBJ) $(MOZILLA_PROBE_LIBS) $(RESFILE) $(LDFLAGS) $(WRAP_LDFLAGS) $(STATIC_LIBS) $(SHARED_LIBS) $(EXTRA_DSO_LDOPTS) $(MOZ_GLUE_LDFLAGS) $(EXTRA_LIBS) $(DEF_FILE) $(OS_LIBS) $(SHLIB_LDENDFILE)
	@$(RM) $(DTRACE_PROBE_OBJ)
else # ! DTRACE_LIB_DEPENDENT
	$(EXPAND_MKSHLIB) $(SHLIB_LDSTARTFILE) $(OBJS) $(SUB_SHLOBJS) $(RESFILE) $(LDFLAGS) $(WRAP_LDFLAGS) $(STATIC_LIBS) $(SHARED_LIBS) $(EXTRA_DSO_LDOPTS) $(MOZ_GLUE_LDFLAGS) $(EXTRA_LIBS) $(DEF_FILE) $(OS_LIBS) $(SHLIB_LDENDFILE)
endif # DTRACE_LIB_DEPENDENT
	$(call CHECK_BINARY,$@)

ifeq (_WINNT,$(GNU_CC)_$(OS_ARCH))
ifdef MSMANIFEST_TOOL
ifdef EMBED_MANIFEST_AT
	@if test -f $@.manifest; then \
		mt.exe -NOLOGO -MANIFEST $@.manifest -OUTPUTRESOURCE:$@\;$(EMBED_MANIFEST_AT); \
		rm -f $@.manifest; \
	fi
endif   # EMBED_MANIFEST_AT
endif	# MSVC with manifest tool
ifdef MOZ_PROFILE_GENERATE
	touch -t `date +%Y%m%d%H%M.%S -d 'now+5seconds'` pgo.relink
endif
endif	# WINNT && !GCC
	chmod +x $@
ifdef ENABLE_STRIP
	$(STRIP) $(STRIP_FLAGS) $@
endif
ifdef MOZ_POST_DSO_LIB_COMMAND
	$(MOZ_POST_DSO_LIB_COMMAND) $@
endif
ifdef DEBUG_SYMFILE_GEN
	$(call DEBUG_SYMFILE_GEN,$@)
endif

ifdef DEBUG_SYMFILE
$(call DEBUG_SYMFILE,$(SHARED_LIBRARY)): $(SHARED_LIBRARY)
endif

ifeq ($(SOLARIS_SUNPRO_CC),1)
_MDDEPFILE = $(MDDEPDIR)/$(@F).pp

define MAKE_DEPS_AUTO_CC
if test -d $(@D); then \
	echo 'Building deps for $< using Sun Studio cc'; \
	$(CC) $(COMPILE_CFLAGS) -xM  $< >$(_MDDEPFILE) ; \
	$(PYTHON) $(MOZILLA_DIR)/build/unix/add_phony_targets.py $(_MDDEPFILE) ; \
fi
endef
define MAKE_DEPS_AUTO_CXX
if test -d $(@D); then \
	echo 'Building deps for $< using Sun Studio CC'; \
	$(CXX) $(COMPILE_CXXFLAGS) -xM $< >$(_MDDEPFILE) ; \
	$(PYTHON) $(MOZILLA_DIR)/build/unix/add_phony_targets.py $(_MDDEPFILE) ; \
fi
endef
endif # Sun Studio on Solaris

# The object file is in the current directory, and the source file can be any
# relative path. This macro adds the dependency obj: src for each source file.
# This dependency must be first for the $< flag to work correctly, and the
# rules that have commands for these targets must not list any other
# prerequisites, or they will override the $< variable.
define src_objdep
$(basename $2$(notdir $1)).$(OBJ_SUFFIX): $1 $$(call mkdir_deps,$$(MDDEPDIR))
endef
$(foreach f,$(CSRCS) $(SSRCS) $(CPPSRCS) $(CMSRCS) $(CMMSRCS) $(ASFILES),$(eval $(call src_objdep,$(f))))
$(foreach f,$(HOST_CSRCS) $(HOST_CPPSRCS) $(HOST_CMSRCS) $(HOST_CMMSRCS),$(eval $(call src_objdep,$(f),host_)))

# The Rust compiler only outputs library objects, and so we need different
# mangling to generate dependency rules for it.
mk_libname = $(basename lib$(notdir $1)).$(LIB_SUFFIX)
src_libdep = $(call mk_libname,$1): $1 $$(call mkdir_deps,$$(MDDEPDIR))
$(foreach f,$(RSSRCS),$(eval $(call src_libdep,$(f))))

$(OBJS) $(HOST_OBJS) $(PROGOBJS) $(HOST_PROGOBJS): $(GLOBAL_DEPS)

# Rules for building native targets must come first because of the host_ prefix
$(HOST_COBJS):
	$(REPORT_BUILD)
	$(ELOG) $(HOST_CC) $(HOST_OUTOPTION)$@ -c $(HOST_CFLAGS) $(INCLUDES) $(NSPR_CFLAGS) $(_VPATH_SRCS)

$(HOST_CPPOBJS):
	$(REPORT_BUILD)
	$(ELOG) $(HOST_CXX) $(HOST_OUTOPTION)$@ -c $(HOST_CXXFLAGS) $(INCLUDES) $(NSPR_CFLAGS) $(_VPATH_SRCS)

$(HOST_CMOBJS):
	$(REPORT_BUILD)
	$(ELOG) $(HOST_CC) $(HOST_OUTOPTION)$@ -c $(HOST_CFLAGS) $(HOST_CMFLAGS) $(INCLUDES) $(NSPR_CFLAGS) $(_VPATH_SRCS)

$(HOST_CMMOBJS):
	$(REPORT_BUILD)
	$(ELOG) $(HOST_CXX) $(HOST_OUTOPTION)$@ -c $(HOST_CXXFLAGS) $(HOST_CMMFLAGS) $(INCLUDES) $(NSPR_CFLAGS) $(_VPATH_SRCS)

$(COBJS):
	$(REPORT_BUILD)
	@$(MAKE_DEPS_AUTO_CC)
	$(ELOG) $(CC) $(OUTOPTION)$@ -c $(COMPILE_CFLAGS) $($(notdir $<)_FLAGS) $(TARGET_LOCAL_INCLUDES) $(_VPATH_SRCS)

# DEFINES and ACDEFINES are needed here to enable conditional compilation of Q_OBJECTs:
# 'moc' only knows about #defines it gets on the command line (-D...), not in
# included headers like mozilla-config.h
$(filter moc_%.cpp,$(CPPSRCS)): moc_%.cpp: %.h
	$(REPORT_BUILD)
	$(ELOG) $(MOC) $(DEFINES) $(ACDEFINES) $< $(OUTOPTION)$@

$(filter moc_%.cc,$(CPPSRCS)): moc_%.cc: %.cc
	$(REPORT_BUILD)
	$(ELOG) $(MOC) $(DEFINES) $(ACDEFINES) $(_VPATH_SRCS:.cc=.h) $(OUTOPTION)$@

$(filter qrc_%.cpp,$(CPPSRCS)): qrc_%.cpp: %.qrc
	$(REPORT_BUILD)
	$(ELOG) $(RCC) -name $* $< $(OUTOPTION)$@

ifdef ASFILES
# The AS_DASH_C_FLAG is needed cause not all assemblers (Solaris) accept
# a '-c' flag.
$(ASOBJS):
	$(REPORT_BUILD)
	$(AS) $(ASOUTOPTION)$@ $(ASFLAGS) $($(notdir $<)_FLAGS) $(AS_DASH_C_FLAG) $(_VPATH_SRCS)
endif

ifdef MOZ_RUST
# Assume any system libraries rustc links against are already
# in the target's LIBS.
$(RSOBJS):
	$(REPORT_BUILD)
	$(RUSTC) $(RUSTFLAGS) --crate-type staticlib -o $(call mk_libname,$<) $(_VPATH_SRCS)
endif

$(SOBJS):
	$(REPORT_BUILD)
	$(AS) -o $@ $(ASFLAGS) $($(notdir $<)_FLAGS) $(LOCAL_INCLUDES) $(TARGET_LOCAL_INCLUDES) -c $<

$(CPPOBJS):
	$(REPORT_BUILD)
	@$(MAKE_DEPS_AUTO_CXX)
	$(ELOG) $(CCC) $(OUTOPTION)$@ -c $(COMPILE_CXXFLAGS) $($(notdir $<)_FLAGS) $(TARGET_LOCAL_INCLUDES) $(_VPATH_SRCS)

$(CMMOBJS):
	$(REPORT_BUILD)
	@$(MAKE_DEPS_AUTO_CXX)
	$(ELOG) $(CCC) -o $@ -c $(COMPILE_CXXFLAGS) $(COMPILE_CMMFLAGS) $($(notdir $<)_FLAGS) $(TARGET_LOCAL_INCLUDES) $(_VPATH_SRCS)

$(CMOBJS):
	$(REPORT_BUILD)
	@$(MAKE_DEPS_AUTO_CC)
	$(ELOG) $(CC) -o $@ -c $(COMPILE_CFLAGS) $(COMPILE_CMFLAGS) $($(notdir $<)_FLAGS) $(TARGET_LOCAL_INCLUDES) $(_VPATH_SRCS)

$(filter %.s,$(CPPSRCS:%.cpp=%.s)): %.s: %.cpp $(call mkdir_deps,$(MDDEPDIR))
	$(REPORT_BUILD)
	$(CCC) -S $(COMPILE_CXXFLAGS) $($(notdir $<)_FLAGS) $(TARGET_LOCAL_INCLUDES) $(_VPATH_SRCS)

$(filter %.s,$(CPPSRCS:%.cc=%.s)): %.s: %.cc $(call mkdir_deps,$(MDDEPDIR))
	$(REPORT_BUILD)
	$(CCC) -S $(COMPILE_CXXFLAGS) $($(notdir $<)_FLAGS) $(TARGET_LOCAL_INCLUDES) $(_VPATH_SRCS)

$(filter %.s,$(CPPSRCS:%.cxx=%.s)): %.s: %.cpp $(call mkdir_deps,$(MDDEPDIR))
	$(REPORT_BUILD)
	$(CCC) -S $(COMPILE_CXXFLAGS) $($(notdir $<)_FLAGS) $(TARGET_LOCAL_INCLUDES) $(_VPATH_SRCS)

$(filter %.s,$(CSRCS:%.c=%.s)): %.s: %.c $(call mkdir_deps,$(MDDEPDIR))
	$(REPORT_BUILD)
	$(CC) -S $(COMPILE_CFLAGS) $($(notdir $<)_FLAGS) $(TARGET_LOCAL_INCLUDES) $(_VPATH_SRCS)

ifneq (,$(filter %.i,$(MAKECMDGOALS)))
# Call as $(call _group_srcs,extension,$(SRCS)) - this will create a list
# of the full sources, as well as the $(notdir) version. So:
#   foo.cpp sub/bar.cpp
# becomes:
#   foo.cpp sub/bar.cpp bar.cpp
#
# This way we can match both 'make sub/bar.i' and 'make bar.i'
_group_srcs = $(sort $(patsubst %.$1,%.i,$(filter %.$1,$2 $(notdir $2))))
_PREPROCESSED_CPP_FILES := $(call _group_srcs,cpp,$(CPPSRCS))
_PREPROCESSED_CC_FILES := $(call _group_srcs,cc,$(CPPSRCS))
_PREPROCESSED_CXX_FILES := $(call _group_srcs,cxx,$(CPPSRCS))
_PREPROCESSED_C_FILES := $(call _group_srcs,c,$(CSRCS))
_PREPROCESSED_CMM_FILES := $(call _group_srcs,mm,$(CMMSRCS))

# Hack up VPATH so we can reach the sources. Eg: 'make Parser.i' may need to
# reach $(srcdir)/frontend/Parser.i
VPATH += $(addprefix $(srcdir)/,$(sort $(dir $(CPPSRCS) $(CSRCS) $(CMMSRCS))))

# Make preprocessed files PHONY so they are always executed, since they are
# manual targets and we don't necessarily write to $@.
.PHONY: $(_PREPROCESSED_CPP_FILES) $(_PREPROCESSED_CC_FILES) $(_PREPROCESSED_CXX_FILES) $(_PREPROCESSED_C_FILES) $(_PREPROCESSED_CMM_FILES)

$(_PREPROCESSED_CPP_FILES): %.i: %.cpp $(call mkdir_deps,$(MDDEPDIR))
	$(REPORT_BUILD)
	$(addprefix $(MKDIR) -p ,$(filter-out .,$(@D)))
	$(CCC) -C $(PREPROCESS_OPTION)$@ $(COMPILE_CXXFLAGS) $($(notdir $<)_FLAGS) $(TARGET_LOCAL_INCLUDES) $(_VPATH_SRCS)

$(_PREPROCESSED_CC_FILES): %.i: %.cc $(call mkdir_deps,$(MDDEPDIR))
	$(REPORT_BUILD)
	$(addprefix $(MKDIR) -p ,$(filter-out .,$(@D)))
	$(CCC) -C $(PREPROCESS_OPTION)$@ $(COMPILE_CXXFLAGS) $($(notdir $<)_FLAGS) $(TARGET_LOCAL_INCLUDES) $(_VPATH_SRCS)

$(_PREPROCESSED_CXX_FILES): %.i: %.cxx $(call mkdir_deps,$(MDDEPDIR))
	$(REPORT_BUILD)
	$(addprefix $(MKDIR) -p ,$(filter-out .,$(@D)))
	$(CCC) -C $(PREPROCESS_OPTION)$@ $(COMPILE_CXXFLAGS) $($(notdir $<)_FLAGS) $(TARGET_LOCAL_INCLUDES) $(_VPATH_SRCS)

$(_PREPROCESSED_C_FILES): %.i: %.c $(call mkdir_deps,$(MDDEPDIR))
	$(REPORT_BUILD)
	$(addprefix $(MKDIR) -p ,$(filter-out .,$(@D)))
	$(CC) -C $(PREPROCESS_OPTION)$@ $(COMPILE_CFLAGS) $($(notdir $<)_FLAGS) $(TARGET_LOCAL_INCLUDES) $(_VPATH_SRCS)

$(_PREPROCESSED_CMM_FILES): %.i: %.mm $(call mkdir_deps,$(MDDEPDIR))
	$(REPORT_BUILD)
	$(addprefix $(MKDIR) -p ,$(filter-out .,$(@D)))
	$(CCC) -C $(PREPROCESS_OPTION)$@ $(COMPILE_CXXFLAGS) $(COMPILE_CMMFLAGS) $($(notdir $<)_FLAGS) $(TARGET_LOCAL_INCLUDES) $(_VPATH_SRCS)

# Default to pre-processing the actual unified file. This can be overridden
# at the command-line to pre-process only the individual source file.
PP_UNIFIED ?= 1

# PP_REINVOKE gets set on the sub-make to prevent us from going in an
# infinite loop if the filename doesn't exist in the unified source files.
ifndef PP_REINVOKE

MATCH_cpp = \(cpp\|cc|cxx\)
UPPER_c = C
UPPER_cpp = CPP
UPPER_mm = CMM

# When building with PP_UNIFIED=0, we also have to look in the Unified files to
# find a matching pathname.
_get_all_sources = $1 $(if $(filter Unified%,$1),$(shell sed -n 's/\#include "\(.*\)"$$/\1/p' $(filter Unified%,$1)))
all_cpp_sources := $(call _get_all_sources,$(CPPSRCS))
all_mm_sources := $(call _get_all_sources,$(CMMSRCS))
all_c_sources := $(call _get_all_sources,$(CSRCS))
all_sources := $(all_cpp_sources) $(all_cmm_sources) $(all_c_sources)

# The catch-all %.i rule runs when we pass in a .i filename that doesn't match
# one of the *SRCS variables. The two code paths depend on whether or not
# we are requesting a unified file (PP_UNIFIED=1, the default) or not:
#
# PP_UNIFIED=1:
#  - Look for it in any of the Unified files, and re-exec make with
#    Unified_foo0.i as the target. This gets us the full unified preprocessed
#    file.
#
# PP_UNIFIED=0:
#  - If the .i filename is in *SRCS, or in a Unified filename, then we re-exec
#    make with that filename as the target. The *SRCS variables are modified
#    to have the Unified sources appended to them so that the static pattern
#    rules will match.
%.i: FORCE
ifeq ($(PP_UNIFIED),1)
	@$(MAKE) PP_REINVOKE=1 \
	    $(or $(addsuffix .i, \
              $(foreach type,c cpp mm, \
	        $(if $(filter Unified%,$($(UPPER_$(type))SRCS)), \
	          $(shell grep -l '#include "\(.*/\)\?$(basename $@).$(or $(MATCH_$(type)),$(type))"' Unified*.$(type) | sed 's/\.$(type)$$//') \
            ))),$(error "File not found for preprocessing: $@"))
else
	@$(MAKE) PP_REINVOKE=1 $@ \
	    $(foreach type,c cpp mm,$(UPPER_$(type))SRCS="$(all_$(type)_sources)")
endif

endif

endif

$(RESFILE): %.res: %.rc
	$(REPORT_BUILD)
	@echo Creating Resource file: $@
ifeq ($(OS_ARCH),OS2)
	$(RC) $(RCFLAGS:-D%=-d %) -i $(subst /,\,$(srcdir)) -r $< $@
else
ifdef GNU_CC
	$(RC) $(RCFLAGS) $(filter-out -U%,$(DEFINES)) $(INCLUDES:-I%=--include-dir %) $(OUTOPTION)$@ $(_VPATH_SRCS)
else
	$(RC) $(RCFLAGS) -r $(DEFINES) $(INCLUDES) $(OUTOPTION)$@ $(_VPATH_SRCS)
endif
endif

# Cancel GNU make built-in implicit rules
MAKEFLAGS += -r

ifneq (,$(filter OS2 WINNT,$(OS_ARCH)))
SEP := ;
else
SEP := :
endif

EMPTY :=
SPACE := $(EMPTY) $(EMPTY)

# MSYS has its own special path form, but javac expects the source and class
# paths to be in the DOS form (i.e. e:/builds/...).  This function does the
# appropriate conversion on Windows, but is a noop on other systems.
ifeq ($(HOST_OS_ARCH),WINNT)
#  We use 'pwd -W' to get DOS form of the path.  However, since the given path
#  could be a file or a non-existent path, we cannot call 'pwd -W' directly
#  on the path.  Instead, we extract the root path (i.e. "c:/"), call 'pwd -W'
#  on it, then merge with the rest of the path.
root-path = $(shell echo $(1) | sed -e 's|\(/[^/]*\)/\?\(.*\)|\1|')
non-root-path = $(shell echo $(1) | sed -e 's|\(/[^/]*\)/\?\(.*\)|\2|')
normalizepath = $(foreach p,$(1),$(if $(filter /%,$(1)),$(patsubst %/,%,$(shell cd $(call root-path,$(1)) && pwd -W))/$(call non-root-path,$(1)),$(1)))
else
normalizepath = $(1)
endif

###############################################################################
# Java rules
###############################################################################
ifneq (,$(JAVAFILES)$(ANDROID_RESFILES)$(ANDROID_APKNAME)$(JAVA_JAR_TARGETS))
  include $(MOZILLA_DIR)/config/makefiles/java-build.mk
endif

###############################################################################
# Bunch of things that extend the 'export' rule (in order):
###############################################################################

ifneq ($(XPI_NAME),)
$(FINAL_TARGET):
	$(NSINSTALL) -D $@

export:: $(FINAL_TARGET)
endif

################################################################################
# The default location for prefs is the gre prefs directory.
# PREF_DIR is used for L10N_PREF_JS_EXPORTS in various locales/ directories.
PREF_DIR = defaults/pref

# If DIST_SUBDIR is defined it indicates that app and gre dirs are
# different and that we are building app related resources. Hence,
# PREF_DIR should point to the app prefs location.
ifneq (,$(DIST_SUBDIR)$(XPI_NAME))
PREF_DIR = defaults/preferences
endif

################################################################################
# Copy each element of AUTOCFG_JS_EXPORTS to $(FINAL_TARGET)/defaults/autoconfig

ifneq ($(AUTOCFG_JS_EXPORTS),)
ifndef NO_DIST_INSTALL
AUTOCFG_JS_EXPORTS_FILES := $(AUTOCFG_JS_EXPORTS)
AUTOCFG_JS_EXPORTS_DEST := $(FINAL_TARGET)/defaults/autoconfig
AUTOCFG_JS_EXPORTS_TARGET := export
INSTALL_TARGETS += AUTOCFG_JS_EXPORTS
endif
endif

################################################################################
# SDK

ifneq (,$(SDK_LIBRARY))
ifndef NO_DIST_INSTALL
SDK_LIBRARY_FILES := $(SDK_LIBRARY)
SDK_LIBRARY_DEST := $(SDK_LIB_DIR)
SDK_LIBRARY_TARGET := target
INSTALL_TARGETS += SDK_LIBRARY
endif
endif # SDK_LIBRARY

# SDK_BINARY is still used in various makefiles for non-products of the
# compilation, so we need to keep that running on the libs tier.
ifneq (,$(strip $(SDK_BINARY)))
ifndef NO_DIST_INSTALL
SDK_BINARY_FILES := $(SDK_BINARY)
SDK_BINARY_DEST := $(SDK_BIN_DIR)
# SDK_BINARY_TARGET is set in xpcom/idl-parser/Makefile.in
SDK_BINARY_TARGET ?= libs target
INSTALL_TARGETS += SDK_BINARY
endif
endif # SDK_BINARY

################################################################################
# CHROME PACKAGING

chrome::
	$(MAKE) realchrome
	$(LOOP_OVER_DIRS)

$(FINAL_TARGET)/chrome: $(call mkdir_deps,$(FINAL_TARGET)/chrome)

ifneq (,$(JAR_MANIFEST))
ifndef NO_DIST_INSTALL

ifdef XPI_NAME
ifdef XPI_ROOT_APPID
# For add-on packaging we may specify that an application
# sub-dir should be added to the root chrome manifest with
# a specific application id.
MAKE_JARS_FLAGS += --root-manifest-entry-appid='$(XPI_ROOT_APPID)'
endif

# if DIST_SUBDIR is defined but XPI_ROOT_APPID is not there's
# no way langpacks will get packaged right, so error out.
ifneq (,$(DIST_SUBDIR))
ifndef XPI_ROOT_APPID
$(error XPI_ROOT_APPID is not defined - langpacks will break.)
endif
endif
endif

libs realchrome:: $(FINAL_TARGET)/chrome
	$(call py_action,jar_maker,\
	  $(QUIET) -d $(FINAL_TARGET) \
	  $(MAKE_JARS_FLAGS) $(DEFINES) $(ACDEFINES) $(MOZ_DEBUG_DEFINES) \
	  $(JAR_MANIFEST))

endif

# This is a temporary check to ensure patches relying on the old behavior
# of silently picking up jar.mn files continue to work.
else # No JAR_MANIFEST
ifneq (,$(wildcard $(srcdir)/jar.mn))
$(error $(srcdir) contains a jar.mn file but this file is not declared in a JAR_MANIFESTS variable in a moz.build file)
endif
endif

# When you move this out of the tools tier, please remove the corresponding
# hacks in recursivemake.py that check if Makefile.in sets the variable.
ifneq ($(XPI_PKGNAME),)
tools realchrome::
ifdef STRIP_XPI
ifndef MOZ_DEBUG
	@echo 'Stripping $(XPI_PKGNAME) package directory...'
	@echo $(FINAL_TARGET)
	@cd $(FINAL_TARGET) && find . ! -type d \
			! -name '*.js' \
			! -name '*.xpt' \
			! -name '*.gif' \
			! -name '*.jpg' \
			! -name '*.png' \
			! -name '*.xpm' \
			! -name '*.txt' \
			! -name '*.rdf' \
			! -name '*.sh' \
			! -name '*.properties' \
			! -name '*.dtd' \
			! -name '*.html' \
			! -name '*.xul' \
			! -name '*.css' \
			! -name '*.xml' \
			! -name '*.jar' \
			! -name '*.dat' \
			! -name '*.tbl' \
			! -name '*.src' \
			! -name '*.reg' \
			$(PLATFORM_EXCLUDE_LIST) \
			-exec $(STRIP) $(STRIP_FLAGS) {} >/dev/null 2>&1 \;
endif
endif
	@echo 'Packaging $(XPI_PKGNAME).xpi...'
	$(call py_action,zip,-C $(FINAL_TARGET) ../$(XPI_PKGNAME).xpi '*')
endif

# See comment above about moving this out of the tools tier.
ifdef INSTALL_EXTENSION_ID
ifndef XPI_NAME
$(error XPI_NAME must be set for INSTALL_EXTENSION_ID)
endif

tools::
	$(RM) -r '$(DIST)/bin/distribution$(DIST_SUBDIR:%=/%)/extensions/$(INSTALL_EXTENSION_ID)'
	$(NSINSTALL) -D '$(DIST)/bin/distribution$(DIST_SUBDIR:%=/%)/extensions/$(INSTALL_EXTENSION_ID)'
	$(call copy_dir,$(FINAL_TARGET),$(DIST)/bin/distribution$(DIST_SUBDIR:%=/%)/extensions/$(INSTALL_EXTENSION_ID))

endif

#############################################################################
# MDDEPDIR is the subdirectory where all the dependency files are placed.
#   This uses a make rule (instead of a macro) to support parallel
#   builds (-jN). If this were done in the LOOP_OVER_DIRS macro, two
#   processes could simultaneously try to create the same directory.
#
#   We use $(CURDIR) in the rule's target to ensure that we don't find
#   a dependency directory in the source tree via VPATH (perhaps from
#   a previous build in the source tree) and thus neglect to create a
#   dependency directory in the object directory, where we really need
#   it.

ifneq (,$(filter-out all chrome default export realchrome clean clobber clobber_all distclean realclean,$(MAKECMDGOALS)))
MDDEPEND_FILES		:= $(strip $(wildcard $(addprefix $(MDDEPDIR)/,$(addsuffix .pp,$(notdir $(sort $(OBJS) $(PROGOBJS) $(HOST_OBJS) $(HOST_PROGOBJS)))))))

ifneq (,$(MDDEPEND_FILES))
-include $(MDDEPEND_FILES)
endif

endif

MDDEPEND_FILES		:= $(strip $(wildcard $(addprefix $(MDDEPDIR)/,$(EXTRA_MDDEPEND_FILES))))

ifneq (,$(MDDEPEND_FILES))
-include $(MDDEPEND_FILES)
endif

#############################################################################

-include $(topsrcdir)/$(MOZ_BUILD_APP)/app-rules.mk
-include $(MY_RULES)

#
# Generate Emacs tags in a file named TAGS if ETAGS was set in $(MY_CONFIG)
# or in $(MY_RULES)
#
ifdef ETAGS
ifneq ($(CSRCS)$(CPPSRCS)$(HEADERS),)
all:: TAGS
TAGS:: $(CSRCS) $(CPPSRCS) $(HEADERS)
	$(ETAGS) $(CSRCS) $(CPPSRCS) $(HEADERS)
endif
endif

################################################################################
# Install/copy rules
#
# The INSTALL_TARGETS variable contains a list of all install target
# categories. Each category defines a list of files and executables, and an
# install destination,
#
# FOO_FILES := foo bar
# FOO_EXECUTABLES := baz
# FOO_DEST := target_path
# INSTALL_TARGETS += FOO
#
# Additionally, a FOO_TARGET variable may be added to indicate the target for
# which the files and executables are installed. Default is "libs".
#
# Finally, a FOO_KEEP_PATH variable may be set to 1 to indicate the paths given
# in FOO_FILES/FOO_EXECUTABLES are to be kept at the destination. That is,
# if FOO_FILES is bar/baz/qux.h, and FOO_DEST is $(DIST)/include, the installed
# file would be $(DIST)/include/bar/baz/qux.h instead of $(DIST)/include/qux.h

# If we're using binary nsinstall and it's not built yet, fallback to python nsinstall.
ifneq (,$(filter $(DEPTH)/config/nsinstall$(HOST_BIN_SUFFIX),$(install_cmd)))
ifeq (,$(wildcard $(DEPTH)/config/nsinstall$(HOST_BIN_SUFFIX)))
nsinstall_is_usable = $(if $(wildcard $(DEPTH)/config/nsinstall$(HOST_BIN_SUFFIX)),yes)

define install_cmd_override
$(1): install_cmd = $$(if $$(nsinstall_is_usable),$$(INSTALL),$$(NSINSTALL_PY) -t) $$(1)
endef
endif
endif

install_target_tier = $(or $($(1)_TARGET),libs)
INSTALL_TARGETS_TIERS := $(sort $(foreach category,$(INSTALL_TARGETS),$(call install_target_tier,$(category))))

install_target_result = $($(1)_DEST:%/=%)/$(if $($(1)_KEEP_PATH),$(2),$(notdir $(2)))
install_target_files = $(foreach file,$($(1)_FILES),$(call install_target_result,$(category),$(file)))
install_target_executables = $(foreach file,$($(1)_EXECUTABLES),$(call install_target_result,$(category),$(file)))

# Work around a GNU make 3.81 bug where it gives $< the wrong value.
# See details in bug 934864.
define create_dependency
$(1): $(2)
$(1): $(2)
endef

define install_target_template
$(call install_cmd_override,$(2))
$(call create_dependency,$(2),$(1))
endef

$(foreach category,$(INSTALL_TARGETS),\
  $(if $($(category)_DEST),,$(error Missing $(category)_DEST)) \
  $(foreach tier,$(call install_target_tier,$(category)),\
    $(eval INSTALL_TARGETS_FILES_$(tier) += $(call install_target_files,$(category))) \
    $(eval INSTALL_TARGETS_EXECUTABLES_$(tier) += $(call install_target_executables,$(category))) \
  ) \
  $(foreach file,$($(category)_FILES) $($(category)_EXECUTABLES), \
    $(eval $(call install_target_template,$(file),$(call install_target_result,$(category),$(file)))) \
  ) \
)

$(foreach tier,$(INSTALL_TARGETS_TIERS), \
  $(eval $(tier):: $(INSTALL_TARGETS_FILES_$(tier)) $(INSTALL_TARGETS_EXECUTABLES_$(tier))) \
)

install_targets_sanity = $(if $(filter-out $(notdir $@),$(notdir $(<))),$(error Looks like $@ has an unexpected dependency on $< which breaks INSTALL_TARGETS))

$(sort $(foreach tier,$(INSTALL_TARGETS_TIERS),$(INSTALL_TARGETS_FILES_$(tier)))):
	$(install_targets_sanity)
	$(call install_cmd,$(IFLAGS1) '$<' '$(@D)')

$(sort $(foreach tier,$(INSTALL_TARGETS_TIERS),$(INSTALL_TARGETS_EXECUTABLES_$(tier)))):
	$(install_targets_sanity)
	$(call install_cmd,$(IFLAGS2) '$<' '$(@D)')

################################################################################
# Preprocessing rules
#
# The PP_TARGETS variable contains a list of all preprocessing target
# categories. Each category has associated variables listing input files, the
# output directory, extra preprocessor flags, and so on. For example:
#
#   FOO := input-file
#   FOO_PATH := target-directory
#   FOO_FLAGS := -Dsome_flag
#   PP_TARGETS += FOO
#
# If PP_TARGETS lists a category name <C> (like FOO, above), then we consult the
# following make variables to see what to do:
#
# - <C> lists input files to be preprocessed with mozbuild.action.preprocessor.
#   We search VPATH for the names given here. If an input file name ends in
#   '.in', that suffix is omitted from the output file name.
#
# - <C>_PATH names the directory in which to place the preprocessed output
#   files. We create this directory if it does not already exist. Setting
#   this variable is optional; if unset, we install the files in $(CURDIR).
#
# - <C>_FLAGS lists flags to pass to mozbuild.action.preprocessor, in addition
#   to the usual bunch. Setting this variable is optional.
#
# - <C>_TARGET names the 'make' target that should depend on creating the output
#   files. Setting this variable is optional; if unset, we preprocess the
#   files for the 'libs' target.
#
# - <C>_KEEP_PATH may be set to 1 to indicate the paths given in <C> are to be
#   kept under <C>_PATH. That is, if <C> is bar/baz/qux.h.in and <C>_PATH is
#   $(DIST)/include, the preprocessed file would be $(DIST)/include/bar/baz/qux.h
#   instead of $(DIST)/include/qux.h.

pp_target_tier = $(or $($(1)_TARGET),libs)
PP_TARGETS_TIERS := $(sort $(foreach category,$(PP_TARGETS),$(call pp_target_tier,$(category))))

pp_target_result = $(or $($(1)_PATH:%/=%),$(CURDIR))/$(if $($(1)_KEEP_PATH),$(2:.in=),$(notdir $(2:.in=)))
pp_target_results = $(foreach file,$($(1)),$(call pp_target_result,$(category),$(file)))

$(foreach category,$(PP_TARGETS), \
  $(foreach tier,$(call pp_target_tier,$(category)), \
    $(eval PP_TARGETS_RESULTS_$(tier) += $(call pp_target_results,$(category))) \
  ) \
  $(foreach file,$($(category)), \
    $(eval $(call create_dependency,$(call pp_target_result,$(category),$(file)), \
                                    $(file) $(GLOBAL_DEPS))) \
  ) \
  $(eval $(call pp_target_results,$(category)): PP_TARGET_FLAGS=$($(category)_FLAGS)) \
)

$(foreach tier,$(PP_TARGETS_TIERS), \
  $(eval $(tier):: $(PP_TARGETS_RESULTS_$(tier))) \
)

PP_TARGETS_ALL_RESULTS := $(sort $(foreach tier,$(PP_TARGETS_TIERS),$(PP_TARGETS_RESULTS_$(tier))))
$(PP_TARGETS_ALL_RESULTS):
	$(if $(filter-out $(notdir $@),$(notdir $(<:.in=))),$(error Looks like $@ has an unexpected dependency on $< which breaks PP_TARGETS))
	$(RM) '$@'
	$(call py_action,preprocessor,--depend $(MDDEPDIR)/$(@F).pp $(PP_TARGET_FLAGS) $(DEFINES) $(ACDEFINES) $(MOZ_DEBUG_DEFINES) '$<' -o '$@')

# The depfile is based on the filename, and we don't want conflicts. So check
# there's only one occurrence of any given filename in PP_TARGETS_ALL_RESULTS.
PP_TARGETS_ALL_RESULT_NAMES := $(notdir $(PP_TARGETS_ALL_RESULTS))
$(foreach file,$(sort $(PP_TARGETS_ALL_RESULT_NAMES)), \
  $(if $(filter-out 1,$(words $(filter $(file),$(PP_TARGETS_ALL_RESULT_NAMES)))), \
    $(error Multiple preprocessing rules are creating a $(file) file) \
  ) \
)

ifneq (,$(filter $(PP_TARGETS_TIERS) $(PP_TARGETS_ALL_RESULTS),$(MAKECMDGOALS)))
# If the depfile for a preprocessed file doesn't exist, add a dep to force
# re-preprocessing.
$(foreach file,$(PP_TARGETS_ALL_RESULTS), \
  $(if $(wildcard $(MDDEPDIR)/$(notdir $(file)).pp), \
    , \
    $(eval $(file): FORCE) \
  ) \
)

MDDEPEND_FILES := $(strip $(wildcard $(addprefix $(MDDEPDIR)/,$(addsuffix .pp,$(notdir $(PP_TARGETS_ALL_RESULTS))))))

ifneq (,$(MDDEPEND_FILES))
-include $(MDDEPEND_FILES)
endif

endif

# Pull in non-recursive targets if this is a partial tree build.
ifndef TOPLEVEL_BUILD
include $(MOZILLA_DIR)/config/makefiles/nonrecursive.mk
endif

################################################################################
# Special gmake rules.
################################################################################


#
# Re-define the list of default suffixes, so gmake won't have to churn through
# hundreds of built-in suffix rules for stuff we don't need.
#
.SUFFIXES:

#
# Fake targets.  Always run these rules, even if a file/directory with that
# name already exists.
#
.PHONY: all alltags boot checkout chrome realchrome clean clobber clobber_all export install libs makefiles realclean run_apprunner tools $(DIRS) FORCE

# Used as a dependency to force targets to rebuild
FORCE:

# Delete target if error occurs when building target
.DELETE_ON_ERROR:

tags: TAGS

TAGS: $(CSRCS) $(CPPSRCS) $(wildcard *.h)
	-etags $(CSRCS) $(CPPSRCS) $(wildcard *.h)
	$(LOOP_OVER_DIRS)

ifndef INCLUDED_DEBUGMAKE_MK #{
  ## Only parse when an echo* or show* target is requested
  ifneq (,$(call isTargetStem,echo,show))
    include $(MOZILLA_DIR)/config/makefiles/debugmake.mk
  endif #}
endif #}

documentation:
	@cd $(DEPTH)
	$(DOXYGEN) $(DEPTH)/config/doxygen.cfg

ifdef ENABLE_TESTS
check::
	$(LOOP_OVER_DIRS)
endif


FREEZE_VARIABLES = \
  CSRCS \
  CPPSRCS \
  EXPORTS \
  DIRS \
  LIBRARY \
  MODULE \
  $(NULL)

$(foreach var,$(FREEZE_VARIABLES),$(eval $(var)_FROZEN := '$($(var))'))

CHECK_FROZEN_VARIABLES = $(foreach var,$(FREEZE_VARIABLES), \
  $(if $(subst $($(var)_FROZEN),,'$($(var))'),$(error Makefile variable '$(var)' changed value after including rules.mk. Was $($(var)_FROZEN), now $($(var)).)))

libs export::
	$(CHECK_FROZEN_VARIABLES)

PURGECACHES_DIRS ?= $(DIST)/bin
ifdef MOZ_WEBAPP_RUNTIME
PURGECACHES_DIRS += $(DIST)/bin/webapprt
endif

PURGECACHES_FILES = $(addsuffix /.purgecaches,$(PURGECACHES_DIRS))

default all:: $(PURGECACHES_FILES)

$(PURGECACHES_FILES):
	if test -d $(@D) ; then touch $@ ; fi

.DEFAULT_GOAL := $(or $(OVERRIDE_DEFAULT_GOAL),default)

#############################################################################
# Derived targets and dependencies

include $(MOZILLA_DIR)/config/makefiles/autotargets.mk
ifneq ($(NULL),$(AUTO_DEPS))
  default all libs tools export:: $(AUTO_DEPS)
endif

export:: $(GENERATED_FILES)

GARBAGE += $(GENERATED_FILES)<|MERGE_RESOLUTION|>--- conflicted
+++ resolved
@@ -218,7 +218,6 @@
 
 endif # WINNT
 
-<<<<<<< HEAD
 DEBUG_SYMFILE =
 DEBUG_SYMFILE_GEN =
 
@@ -239,13 +238,12 @@
 endif
 endif
 endif # OS2
-=======
+
 ifeq (arm-Darwin,$(CPU_ARCH)-$(OS_TARGET))
 ifdef PROGRAM
 MOZ_PROGRAM_LDFLAGS += -Wl,-rpath -Wl,@executable_path/Frameworks
 endif
 endif
->>>>>>> 00eb1a28
 
 ifeq ($(SOLARIS_SUNPRO_CXX),1)
 ifeq (86,$(findstring 86,$(OS_TEST)))
