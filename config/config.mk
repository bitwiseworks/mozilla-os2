#
# This Source Code Form is subject to the terms of the Mozilla Public
# License, v. 2.0. If a copy of the MPL was not distributed with this
# file, You can obtain one at http://mozilla.org/MPL/2.0/.

#
# config.mk
#
# Determines the platform and builds the macros needed to load the
# appropriate platform-specific .mk file, then defines all (most?)
# of the generic macros.
#

# Define an include-at-most-once flag
ifdef INCLUDED_CONFIG_MK
$(error Do not include config.mk twice!)
endif
INCLUDED_CONFIG_MK = 1

EXIT_ON_ERROR = set -e; # Shell loops continue past errors without this.

ifndef topsrcdir
topsrcdir	= $(DEPTH)
endif

ifndef INCLUDED_AUTOCONF_MK
include $(DEPTH)/config/autoconf.mk
endif

-include $(DEPTH)/.mozconfig.mk

<<<<<<< HEAD
# Integrate with mozbuild-generated make files. We first verify that no
# variables provided by the automatically generated .mk files are
# present. If they are, this is a violation of the separation of
# responsibility between Makefile.in and mozbuild files.
_MOZBUILD_EXTERNAL_VARIABLES := \
  ANDROID_GENERATED_RESFILES \
  ANDROID_RES_DIRS \
  CMSRCS \
  CMMSRCS \
  CPP_UNIT_TESTS \
  DIRS \
  EXTRA_PP_COMPONENTS \
  EXTRA_PP_JS_MODULES \
  FORCE_SHARED_LIB \
  FORCE_STATIC_LIB \
  FINAL_LIBRARY \
  HOST_CSRCS \
  HOST_CMMSRCS \
  HOST_LIBRARY_NAME \
  HOST_PROGRAM \
  HOST_SIMPLE_PROGRAMS \
  IS_COMPONENT \
  JAR_MANIFEST \
  JAVA_JAR_TARGETS \
  JS_MODULES_PATH \
  LIBRARY_NAME \
  MODULE \
  MSVC_ENABLE_PGO \
  NO_DIST_INSTALL \
  PARALLEL_DIRS \
  PROGRAM \
  RESOURCE_FILES \
  SDK_HEADERS \
  SHORT_LIBNAME \
  SIMPLE_PROGRAMS \
  TEST_DIRS \
  TIERS \
  TOOL_DIRS \
  XPCSHELL_TESTS \
  XPIDL_MODULE \
  $(NULL)

_DEPRECATED_VARIABLES := \
  ANDROID_RESFILES \
  LIBXUL_LIBRARY \
  MOCHITEST_A11Y_FILES \
  MOCHITEST_BROWSER_FILES \
  MOCHITEST_BROWSER_FILES_PARTS \
  MOCHITEST_CHROME_FILES \
  MOCHITEST_FILES \
  MOCHITEST_FILES_PARTS \
  MOCHITEST_METRO_FILES \
  MOCHITEST_ROBOCOP_FILES \
  $(NULL)

=======
>>>>>>> 8112532f
ifndef EXTERNALLY_MANAGED_MAKE_FILE
# Using $(firstword) may not be perfect. But it should be good enough for most
# scenarios.
_current_makefile = $(CURDIR)/$(firstword $(MAKEFILE_LIST))

CHECK_MOZBUILD_VARIABLES = $(foreach var,$(_MOZBUILD_EXTERNAL_VARIABLES), \
  $(if $(subst $($(var)_FROZEN),,'$($(var))'), \
	  $(error Variable $(var) is defined in $(_current_makefile). It should only be defined in moz.build files),\
  )) $(foreach var,$(_DEPRECATED_VARIABLES), \
	$(if $(subst $($(var)_FROZEN),,'$($(var))'), \
    $(error Variable $(var) is defined in $(_current_makefile). This variable has been deprecated. It does nothing. It must be removed in order to build),\
    ))

# Check variables set after autoconf.mk (included at the top of Makefiles) is
# included and before config.mk is included.
_eval_for_side_effects := $(CHECK_MOZBUILD_VARIABLES)

# Import the automatically generated backend file. If this file doesn't exist,
# the backend hasn't been properly configured. We want this to be a fatal
# error, hence not using "-include".
ifndef STANDALONE_MAKEFILE
GLOBAL_DEPS += backend.mk
include backend.mk
endif

# Freeze the values specified by moz.build to catch them if they fail.
$(foreach var,$(_MOZBUILD_EXTERNAL_VARIABLES) $(_DEPRECATED_VARIABLES),$(eval $(var)_FROZEN := '$($(var))'))
endif

space = $(NULL) $(NULL)

# Include defs.mk files that can be found in $(srcdir)/$(DEPTH),
# $(srcdir)/$(DEPTH-1), $(srcdir)/$(DEPTH-2), etc., and $(srcdir)
# where $(DEPTH-1) is one level less of depth, $(DEPTH-2), two, etc.
# i.e. for DEPTH=../../.., DEPTH-1 is ../.. and DEPTH-2 is ..
# These defs.mk files are used to define variables in a directory
# and all its subdirectories, recursively.
__depth := $(subst /, ,$(DEPTH))
ifeq (.,$(__depth))
__depth :=
endif
$(foreach __d,$(__depth) .,$(eval __depth = $(wordlist 2,$(words $(__depth)),$(__depth))$(eval -include $(subst $(space),/,$(strip $(srcdir) $(__depth) defs.mk)))))

COMMA = ,

# Sanity check some variables
CHECK_VARS := \
 XPI_NAME \
 LIBRARY_NAME \
 MODULE \
 DEPTH \
 XPI_PKGNAME \
 INSTALL_EXTENSION_ID \
 SHARED_LIBRARY_NAME \
 SONAME \
 STATIC_LIBRARY_NAME \
 SHORT_LIBNAME \
 $(NULL)

# checks for internal spaces or trailing spaces in the variable
# named by $x
check-variable = $(if $(filter-out 0 1,$(words $($(x))z)),$(error Spaces are not allowed in $(x)))

$(foreach x,$(CHECK_VARS),$(check-variable))

ifndef INCLUDED_FUNCTIONS_MK
include $(MOZILLA_DIR)/config/makefiles/functions.mk
endif

RM = rm -f

# LIBXUL_DIST is not defined under js/src, thus we make it mean DIST there.
LIBXUL_DIST ?= $(DIST)

# FINAL_TARGET specifies the location into which we copy end-user-shipped
# build products (typelibs, components, chrome). It may already be specified by
# a moz.build file.
#
# If XPI_NAME is set, the files will be shipped to $(DIST)/xpi-stage/$(XPI_NAME)
# instead of $(DIST)/bin. In both cases, if DIST_SUBDIR is set, the files will be
# shipped to a $(DIST_SUBDIR) subdirectory.
FINAL_TARGET ?= $(if $(XPI_NAME),$(DIST)/xpi-stage/$(XPI_NAME),$(DIST)/bin)$(DIST_SUBDIR:%=/%)
# Override the stored value for the check to make sure that the variable is not
# redefined in the Makefile.in value.
FINAL_TARGET_FROZEN := '$(FINAL_TARGET)'

ifdef XPI_NAME
DEFINES += -DXPI_NAME=$(XPI_NAME)
endif

# The VERSION_NUMBER is suffixed onto the end of the DLLs we ship.
VERSION_NUMBER		= 50

ifeq ($(HOST_OS_ARCH),WINNT)
  ifeq ($(MOZILLA_DIR),$(topsrcdir))
    win_srcdir := $(subst $(topsrcdir),$(WIN_TOP_SRC),$(srcdir))
  else
    # This means we're in comm-central's topsrcdir, so we need to adjust
    # WIN_TOP_SRC (which points to mozilla's topsrcdir) for the substitution
    # to win_srcdir.
		cc_WIN_TOP_SRC := $(WIN_TOP_SRC:%/mozilla=%)
    win_srcdir := $(subst $(topsrcdir),$(cc_WIN_TOP_SRC),$(srcdir))
  endif
  BUILD_TOOLS = $(WIN_TOP_SRC)/build/unix
else
  win_srcdir := $(srcdir)
  BUILD_TOOLS = $(MOZILLA_DIR)/build/unix
endif

CONFIG_TOOLS	= $(MOZ_BUILD_ROOT)/config
AUTOCONF_TOOLS	= $(MOZILLA_DIR)/build/autoconf

#
# Strip off the excessively long version numbers on these platforms,
# but save the version to allow multiple versions of the same base
# platform to be built in the same tree.
#
ifneq (,$(filter FreeBSD HP-UX Linux NetBSD OpenBSD SunOS,$(OS_ARCH)))
OS_RELEASE	:= $(basename $(OS_RELEASE))

# Allow the user to ignore the OS_VERSION, which is usually irrelevant.
ifdef WANT_MOZILLA_CONFIG_OS_VERSION
OS_VERS		:= $(suffix $(OS_RELEASE))
OS_VERSION	:= $(shell echo $(OS_VERS) | sed 's/-.*//')
endif

endif

OS_CONFIG	:= $(OS_ARCH)$(OS_RELEASE)

ifdef _MSC_VER
CC_WRAPPER ?= $(call py_action,cl)
CXX_WRAPPER ?= $(call py_action,cl)
endif # _MSC_VER

CC := $(CC_WRAPPER) $(CC)
CXX := $(CXX_WRAPPER) $(CXX)
MKDIR ?= mkdir
SLEEP ?= sleep
TOUCH ?= touch

PYTHON_PATH = $(PYTHON) $(topsrcdir)/config/pythonpath.py

# determine debug-related options
_DEBUG_ASFLAGS :=
_DEBUG_CFLAGS :=
_DEBUG_LDFLAGS :=

ifdef MOZ_DEBUG
  _DEBUG_CFLAGS += $(MOZ_DEBUG_ENABLE_DEFS)
  XULPPFLAGS += $(MOZ_DEBUG_ENABLE_DEFS)
else
  _DEBUG_CFLAGS += $(MOZ_DEBUG_DISABLE_DEFS)
  XULPPFLAGS += $(MOZ_DEBUG_DISABLE_DEFS)
endif

ifneq ($(OS_ARCH),OS2)
ifneq (,$(MOZ_DEBUG)$(MOZ_DEBUG_SYMBOLS))
  ifeq ($(AS),yasm)
    ifeq ($(OS_ARCH)_$(GNU_CC),WINNT_)
      _DEBUG_ASFLAGS += -g cv8
    else
      ifneq ($(OS_ARCH),Darwin)
        _DEBUG_ASFLAGS += -g dwarf2
      endif
    endif
  else
    ifeq ($(OS_ARCH),OS2)
      _DEBUG_ASFLAGS += -g
    else
      _DEBUG_ASFLAGS += $(MOZ_DEBUG_FLAGS)
    endif
  endif
  _DEBUG_CFLAGS += $(MOZ_DEBUG_FLAGS)
  _DEBUG_LDFLAGS += $(MOZ_DEBUG_LDFLAGS)
endif
else
  # Distinguish between debug and debug-symbols to be able
  # to e.g have debug-symbols in release builds etc.
  ifneq (,$(MOZ_DEBUG))
    _DEBUG_CFLAGS += $(MOZ_DEBUG_FLAGS)
    _DEBUG_LDFLAGS += $(MOZ_DEBUG_LDFLAGS)
  endif
  ifneq (,$(MOZ_DEBUG_SYMBOLS))
    _DEBUG_ASFLAGS += -g
    _DEBUG_CFLAGS += -g
    _DEBUG_LDFLAGS += -g
  else
    _DEBUG_ASFLAGS += -s
    _DEBUG_CFLAGS += -s
    _DEBUG_LDFLAGS += -s
  endif
endif

ASFLAGS += $(_DEBUG_ASFLAGS)
OS_CFLAGS += $(_DEBUG_CFLAGS)
OS_CXXFLAGS += $(_DEBUG_CFLAGS)
OS_LDFLAGS += $(_DEBUG_LDFLAGS)

# XXX: What does this? Bug 482434 filed for better explanation.
ifeq ($(OS_ARCH)_$(GNU_CC),WINNT_)
ifdef MOZ_DEBUG
ifneq (,$(MOZ_BROWSE_INFO)$(MOZ_BSCFILE))
OS_CFLAGS += -FR
OS_CXXFLAGS += -FR
endif
else # ! MOZ_DEBUG

# MOZ_DEBUG_SYMBOLS generates debug symbols in separate PDB files.
# Used for generating an optimized build with debugging symbols.
# Used in the Windows nightlies to generate symbols for crash reporting.
ifdef MOZ_DEBUG_SYMBOLS
OS_CXXFLAGS += -UDEBUG -DNDEBUG
OS_CFLAGS += -UDEBUG -DNDEBUG
ifdef HAVE_64BIT_BUILD
OS_LDFLAGS += -DEBUG -OPT:REF,ICF
else
OS_LDFLAGS += -DEBUG -OPT:REF
endif
endif

#
# Handle DMD in optimized builds.
# No opt to give sane callstacks.
#
ifdef MOZ_DMD
MOZ_OPTIMIZE_FLAGS=-Zi -Od -UDEBUG -DNDEBUG
ifdef HAVE_64BIT_BUILD
OS_LDFLAGS = -DEBUG -OPT:REF,ICF
else
OS_LDFLAGS = -DEBUG -OPT:REF
endif
endif # MOZ_DMD

endif # MOZ_DEBUG

endif # WINNT && !GNU_CC

ifdef MOZ_GLUE_IN_PROGRAM
DEFINES += -DMOZ_GLUE_IN_PROGRAM
endif

#
# Build using PIC by default
#
_ENABLE_PIC=1

# No sense in profiling tools
ifdef INTERNAL_TOOLS
NO_PROFILE_GUIDED_OPTIMIZE = 1
endif

# Don't build SIMPLE_PROGRAMS with PGO, since they don't need it anyway,
# and we don't have the same build logic to re-link them in the second pass.
ifdef SIMPLE_PROGRAMS
NO_PROFILE_GUIDED_OPTIMIZE = 1
endif

# No sense in profiling unit tests
ifdef CPP_UNIT_TESTS
NO_PROFILE_GUIDED_OPTIMIZE = 1
endif

# Enable profile-based feedback
ifneq (1,$(NO_PROFILE_GUIDED_OPTIMIZE))
ifdef MOZ_PROFILE_GENERATE
OS_CFLAGS += $(if $(filter $(notdir $<),$(notdir $(NO_PROFILE_GUIDED_OPTIMIZE))),,$(PROFILE_GEN_CFLAGS))
OS_CXXFLAGS += $(if $(filter $(notdir $<),$(notdir $(NO_PROFILE_GUIDED_OPTIMIZE))),,$(PROFILE_GEN_CFLAGS))
OS_LDFLAGS += $(PROFILE_GEN_LDFLAGS)
ifeq (WINNT,$(OS_ARCH))
AR_FLAGS += -LTCG
endif
endif # MOZ_PROFILE_GENERATE

ifdef MOZ_PROFILE_USE
OS_CFLAGS += $(if $(filter $(notdir $<),$(notdir $(NO_PROFILE_GUIDED_OPTIMIZE))),,$(PROFILE_USE_CFLAGS))
OS_CXXFLAGS += $(if $(filter $(notdir $<),$(notdir $(NO_PROFILE_GUIDED_OPTIMIZE))),,$(PROFILE_USE_CFLAGS))
OS_LDFLAGS += $(PROFILE_USE_LDFLAGS)
ifeq (WINNT,$(OS_ARCH))
AR_FLAGS += -LTCG
endif
endif # MOZ_PROFILE_USE
endif # NO_PROFILE_GUIDED_OPTIMIZE

MAKE_JARS_FLAGS = \
	-t $(topsrcdir) \
	-f $(MOZ_CHROME_FILE_FORMAT) \
	$(NULL)

ifdef USE_EXTENSION_MANIFEST
MAKE_JARS_FLAGS += -e
endif

TAR_CREATE_FLAGS = -chf

#
# Personal makefile customizations go in these optional make include files.
#
MY_CONFIG	:= $(DEPTH)/config/myconfig.mk
MY_RULES	:= $(DEPTH)/config/myrules.mk

#
# Default command macros; can be overridden in <arch>.mk.
#
CCC = $(CXX)

# Java macros
JAVA_GEN_DIR  = _javagen
JAVA_DIST_DIR = $(DEPTH)/$(JAVA_GEN_DIR)
JAVA_IFACES_PKG_NAME = org/mozilla/interfaces

INCLUDES = \
  -I$(srcdir) \
  -I. \
  $(LOCAL_INCLUDES) \
  -I$(DIST)/include \
  $(NULL)

ifndef IS_GYP_DIR
# NSPR_CFLAGS and NSS_CFLAGS must appear ahead of the other flags to avoid Linux
# builds wrongly picking up system NSPR/NSS header files.
OS_INCLUDES := \
  $(if $(LIBXUL_SDK),-I$(LIBXUL_SDK)/include) \
  $(NSPR_CFLAGS) $(NSS_CFLAGS) \
  $(MOZ_JPEG_CFLAGS) \
  $(MOZ_PNG_CFLAGS) \
  $(MOZ_ZLIB_CFLAGS) \
  $(MOZ_PIXMAN_CFLAGS) \
  $(NULL)
endif

include $(MOZILLA_DIR)/config/static-checking-config.mk

CFLAGS		= $(OS_CPPFLAGS) $(OS_CFLAGS)
CXXFLAGS	= $(OS_CPPFLAGS) $(OS_CXXFLAGS)
LDFLAGS		= $(OS_LDFLAGS) $(MOZBUILD_LDFLAGS) $(MOZ_FIX_LINK_PATHS)

# Allow each module to override the *default* optimization settings
# by setting MODULE_OPTIMIZE_FLAGS if the developer has not given
# arguments to --enable-optimize
ifdef MOZ_OPTIMIZE
ifeq (1,$(MOZ_OPTIMIZE))
ifdef MODULE_OPTIMIZE_FLAGS
CFLAGS		+= $(MODULE_OPTIMIZE_FLAGS)
CXXFLAGS	+= $(MODULE_OPTIMIZE_FLAGS)
else
ifneq (,$(if $(MOZ_PROFILE_GENERATE)$(MOZ_PROFILE_USE),$(MOZ_PGO_OPTIMIZE_FLAGS)))
CFLAGS		+= $(MOZ_PGO_OPTIMIZE_FLAGS)
CXXFLAGS	+= $(MOZ_PGO_OPTIMIZE_FLAGS)
else
CFLAGS		+= $(MOZ_OPTIMIZE_FLAGS)
CXXFLAGS	+= $(MOZ_OPTIMIZE_FLAGS)
endif # neq (,$(MOZ_PROFILE_GENERATE)$(MOZ_PROFILE_USE))
endif # MODULE_OPTIMIZE_FLAGS
else
CFLAGS		+= $(MOZ_OPTIMIZE_FLAGS)
CXXFLAGS	+= $(MOZ_OPTIMIZE_FLAGS)
endif # MOZ_OPTIMIZE == 1
LDFLAGS		+= $(MOZ_OPTIMIZE_LDFLAGS)
endif # MOZ_OPTIMIZE

ifdef CROSS_COMPILE
HOST_CFLAGS	+= $(HOST_OPTIMIZE_FLAGS)
else
ifdef MOZ_OPTIMIZE
ifeq (1,$(MOZ_OPTIMIZE))
ifdef MODULE_OPTIMIZE_FLAGS
HOST_CFLAGS	+= $(MODULE_OPTIMIZE_FLAGS)
else
HOST_CFLAGS	+= $(MOZ_OPTIMIZE_FLAGS)
endif # MODULE_OPTIMIZE_FLAGS
else
HOST_CFLAGS	+= $(MOZ_OPTIMIZE_FLAGS)
endif # MOZ_OPTIMIZE == 1
endif # MOZ_OPTIMIZE
endif # CROSS_COMPILE

CFLAGS += $(MOZ_FRAMEPTR_FLAGS)
CXXFLAGS += $(MOZ_FRAMEPTR_FLAGS)

# Check for FAIL_ON_WARNINGS & FAIL_ON_WARNINGS_DEBUG (Shorthand for Makefiles
# to request that we use the 'warnings as errors' compile flags)

# NOTE: First, we clear FAIL_ON_WARNINGS[_DEBUG] if we're doing a Windows PGO
# build, since WARNINGS_AS_ERRORS has been suspected of causing isuses in that
# situation. (See bug 437002.)
ifeq (WINNT_1,$(OS_ARCH)_$(MOZ_PROFILE_GENERATE)$(MOZ_PROFILE_USE))
FAIL_ON_WARNINGS_DEBUG=
FAIL_ON_WARNINGS=
endif # WINNT && (MOS_PROFILE_GENERATE ^ MOZ_PROFILE_USE)

# Now, check for debug version of flag; it turns on normal flag in debug builds.
ifdef FAIL_ON_WARNINGS_DEBUG
ifdef MOZ_DEBUG
FAIL_ON_WARNINGS = 1
endif # MOZ_DEBUG
endif # FAIL_ON_WARNINGS_DEBUG

# Check for normal version of flag, and add WARNINGS_AS_ERRORS if it's set to 1.
ifdef FAIL_ON_WARNINGS
# Never treat warnings as errors in clang-cl, because it warns about many more
# things than MSVC does.
ifndef CLANG_CL
CXXFLAGS += $(WARNINGS_AS_ERRORS)
CFLAGS   += $(WARNINGS_AS_ERRORS)
endif # CLANG_CL
endif # FAIL_ON_WARNINGS

ifeq ($(OS_ARCH)_$(GNU_CC),WINNT_)
#// Currently, unless USE_STATIC_LIBS is defined, the multithreaded
#// DLL version of the RTL is used...
#//
#//------------------------------------------------------------------------
ifdef USE_STATIC_LIBS
RTL_FLAGS=-MT          # Statically linked multithreaded RTL
ifdef MOZ_DEBUG
ifndef MOZ_NO_DEBUG_RTL
RTL_FLAGS=-MTd         # Statically linked multithreaded MSVC4.0 debug RTL
endif
endif # MOZ_DEBUG

else # !USE_STATIC_LIBS

RTL_FLAGS=-MD          # Dynamically linked, multithreaded RTL
ifdef MOZ_DEBUG
ifndef MOZ_NO_DEBUG_RTL
RTL_FLAGS=-MDd         # Dynamically linked, multithreaded MSVC4.0 debug RTL
endif
endif # MOZ_DEBUG
endif # USE_STATIC_LIBS
endif # WINNT && !GNU_CC

ifeq ($(OS_ARCH),Darwin)
# Compiling ObjC requires an Apple compiler anyway, so it's ok to set
# host CMFLAGS here.
HOST_CMFLAGS += -fobjc-exceptions
HOST_CMMFLAGS += -fobjc-exceptions
OS_COMPILE_CMFLAGS += -fobjc-exceptions
OS_COMPILE_CMMFLAGS += -fobjc-exceptions
ifeq ($(MOZ_WIDGET_TOOLKIT),uikit)
OS_COMPILE_CMFLAGS += -fobjc-abi-version=2 -fobjc-legacy-dispatch
OS_COMPILE_CMMFLAGS += -fobjc-abi-version=2 -fobjc-legacy-dispatch
endif
endif

COMPILE_CFLAGS	= $(VISIBILITY_FLAGS) $(DEFINES) $(INCLUDES) $(OS_INCLUDES) $(DSO_CFLAGS) $(DSO_PIC_CFLAGS) $(RTL_FLAGS) $(OS_CPPFLAGS) $(OS_COMPILE_CFLAGS) $(CFLAGS) $(MOZBUILD_CFLAGS) $(EXTRA_COMPILE_FLAGS)
COMPILE_CXXFLAGS = $(if $(DISABLE_STL_WRAPPING),,$(STL_FLAGS)) $(VISIBILITY_FLAGS) $(DEFINES) $(INCLUDES) $(OS_INCLUDES) $(DSO_CFLAGS) $(DSO_PIC_CFLAGS) $(RTL_FLAGS) $(OS_CPPFLAGS) $(OS_COMPILE_CXXFLAGS) $(CXXFLAGS) $(MOZBUILD_CXXFLAGS) $(EXTRA_COMPILE_FLAGS)
COMPILE_CMFLAGS = $(OS_COMPILE_CMFLAGS) $(MOZBUILD_CMFLAGS) $(EXTRA_COMPILE_FLAGS)
COMPILE_CMMFLAGS = $(OS_COMPILE_CMMFLAGS) $(MOZBUILD_CMMFLAGS) $(EXTRA_COMPILE_FLAGS)
ASFLAGS += $(EXTRA_ASSEMBLER_FLAGS)

ifndef CROSS_COMPILE
HOST_CFLAGS += $(RTL_FLAGS)
endif

#
# Name of the binary code directories
#
# Override defaults

# Default location of include files
ifndef LIBXUL_SDK
IDL_PARSER_DIR = $(topsrcdir)/xpcom/idl-parser
IDL_PARSER_CACHE_DIR = $(DEPTH)/xpcom/idl-parser
else
IDL_PARSER_DIR = $(LIBXUL_SDK)/sdk/bin
IDL_PARSER_CACHE_DIR = $(LIBXUL_SDK)/sdk/bin
endif

SDK_LIB_DIR = $(DIST)/sdk/lib
SDK_BIN_DIR = $(DIST)/sdk/bin

DEPENDENCIES	= .md

ifdef MACOSX_DEPLOYMENT_TARGET
export MACOSX_DEPLOYMENT_TARGET
endif # MACOSX_DEPLOYMENT_TARGET

ifdef MOZ_USING_CCACHE
ifdef CLANG_CXX
export CCACHE_CPP2=1
endif
endif

# Set link flags according to whether we want a console.
ifeq ($(OS_ARCH),WINNT)
ifdef MOZ_WINCONSOLE
ifeq ($(MOZ_WINCONSOLE),1)
<<<<<<< HEAD
ifeq ($(OS_ARCH),OS2)
BIN_FLAGS	+= -Zlinker -PM:VIO
endif
ifeq ($(OS_ARCH),WINNT)
ifdef GNU_CC
WIN32_EXE_LDFLAGS	+= -mconsole
else
WIN32_EXE_LDFLAGS	+= -SUBSYSTEM:CONSOLE
endif
endif
else # MOZ_WINCONSOLE
ifeq ($(OS_ARCH),OS2)
BIN_FLAGS	+= -Zlinker -PM:PM
endif
ifeq ($(OS_ARCH),WINNT)
ifdef GNU_CC
WIN32_EXE_LDFLAGS	+= -mwindows
else
WIN32_EXE_LDFLAGS	+= -SUBSYSTEM:WINDOWS
endif
endif
=======
WIN32_EXE_LDFLAGS	+= $(WIN32_CONSOLE_EXE_LDFLAGS)
else # MOZ_WINCONSOLE
WIN32_EXE_LDFLAGS	+= $(WIN32_GUI_EXE_LDFLAGS)
>>>>>>> 8112532f
endif
else
# For setting subsystem version
WIN32_EXE_LDFLAGS	+= $(WIN32_CONSOLE_EXE_LDFLAGS)
endif
endif # WINNT

ifdef _MSC_VER
ifeq ($(CPU_ARCH),x86_64)
# set stack to 2MB on x64 build.  See bug 582910
WIN32_EXE_LDFLAGS	+= -STACK:2097152
endif
endif

#
# Include any personal overrides the user might think are needed.
#
-include $(topsrcdir)/$(MOZ_BUILD_APP)/app-config.mk
-include $(MY_CONFIG)

######################################################################

GARBAGE		+= $(DEPENDENCIES) core $(wildcard core.[0-9]*) $(wildcard *.err) $(wildcard *.pure) $(wildcard *_pure_*.o) Templates.DB

ifeq ($(OS_ARCH),Darwin)
ifndef NSDISTMODE
NSDISTMODE=absolute_symlink
endif
PWD := $(CURDIR)
endif

NSINSTALL_PY := $(PYTHON) $(abspath $(MOZILLA_DIR)/config/nsinstall.py)
# For Pymake, wherever we use nsinstall.py we're also going to try to make it
# a native command where possible. Since native commands can't be used outside
# of single-line commands, we continue to provide INSTALL for general use.
# Single-line commands should be switched over to install_cmd.
NSINSTALL_NATIVECMD := %nsinstall nsinstall

ifdef NSINSTALL_BIN
NSINSTALL = $(NSINSTALL_BIN)
else
ifeq ($(HOST_OS_ARCH),WINNT)
NSINSTALL = $(NSINSTALL_PY)
else
NSINSTALL = $(DEPTH)/config/nsinstall$(HOST_BIN_SUFFIX)
endif # WINNT
endif # NSINSTALL_BIN


ifeq (,$(CROSS_COMPILE)$(filter-out WINNT OS2, $(OS_ARCH)))
INSTALL = $(NSINSTALL) -t

else

# This isn't laid out as conditional directives so that NSDISTMODE can be
# target-specific.
INSTALL         = $(if $(filter copy, $(NSDISTMODE)), $(NSINSTALL) -t, $(if $(filter absolute_symlink, $(NSDISTMODE)), $(NSINSTALL) -L $(PWD), $(NSINSTALL) -R))

endif # WINNT/OS2

# The default for install_cmd is simply INSTALL
install_cmd ?= $(INSTALL) $(1)

# Use nsinstall in copy mode to install files on the system
SYSINSTALL	= $(NSINSTALL) -t
# This isn't necessarily true, just here
sysinstall_cmd = install_cmd

#
# Localization build automation
#

# Because you might wish to "make locales AB_CD=ab-CD", we don't hardcode
# MOZ_UI_LOCALE directly, but use an intermediate variable that can be
# overridden by the command line. (Besides, AB_CD is prettier).
AB_CD = $(MOZ_UI_LOCALE)
# Many locales directories want this definition.
DEFINES += -DAB_CD=$(AB_CD)

ifndef L10NBASEDIR
  L10NBASEDIR = $(error L10NBASEDIR not defined by configure)
else
  IS_LANGUAGE_REPACK = 1
endif

EXPAND_LOCALE_SRCDIR = $(if $(filter en-US,$(AB_CD)),$(topsrcdir)/$(1)/en-US,$(or $(realpath $(L10NBASEDIR)),$(abspath $(L10NBASEDIR)))/$(AB_CD)/$(subst /locales,,$(1)))

ifdef relativesrcdir
LOCALE_SRCDIR ?= $(call EXPAND_LOCALE_SRCDIR,$(relativesrcdir))
endif

ifdef relativesrcdir
MAKE_JARS_FLAGS += --relativesrcdir=$(relativesrcdir)
ifneq (en-US,$(AB_CD))
ifdef LOCALE_MERGEDIR
MAKE_JARS_FLAGS += --locale-mergedir=$(LOCALE_MERGEDIR)
endif
ifdef IS_LANGUAGE_REPACK
MAKE_JARS_FLAGS += --l10n-base=$(L10NBASEDIR)/$(AB_CD)
endif
else
MAKE_JARS_FLAGS += -c $(LOCALE_SRCDIR)
endif # en-US
else
MAKE_JARS_FLAGS += -c $(LOCALE_SRCDIR)
endif # ! relativesrcdir

ifdef LOCALE_MERGEDIR
MERGE_FILE = $(firstword \
  $(wildcard $(LOCALE_MERGEDIR)/$(subst /locales,,$(relativesrcdir))/$(1)) \
  $(wildcard $(LOCALE_SRCDIR)/$(1)) \
  $(srcdir)/en-US/$(1) )
else
MERGE_FILE = $(LOCALE_SRCDIR)/$(1)
endif
MERGE_FILES = $(foreach f,$(1),$(call MERGE_FILE,$(f)))

<<<<<<< HEAD
ifeq (OS2,$(OS_ARCH))
RUN_TEST_PROGRAM = $(topsrcdir)/build/os2/test_os2.cmd "$(LIBXUL_DIST)"
else
=======
# These marcros are similar to MERGE_FILE, but no merging, and en-US first.
# They're used for searchplugins, for example.
EN_US_OR_L10N_FILE = $(firstword \
  $(wildcard $(srcdir)/en-US/$(1)) \
  $(LOCALE_SRCDIR)/$(1) )
EN_US_OR_L10N_FILES = $(foreach f,$(1),$(call EN_US_OR_L10N_FILE,$(f)))

>>>>>>> 8112532f
ifneq (WINNT,$(OS_ARCH))
RUN_TEST_PROGRAM = $(LIBXUL_DIST)/bin/run-mozilla.sh
endif # ! WINNT
endif # ! OS2

#
# Java macros
#

# Make sure any compiled classes work with at least JVM 1.4
JAVAC_FLAGS += -source 1.4

ifdef MOZ_DEBUG
JAVAC_FLAGS += -g
endif

CREATE_PRECOMPLETE_CMD = $(PYTHON) $(abspath $(MOZILLA_DIR)/config/createprecomplete.py)

# MDDEPDIR is the subdirectory where dependency files are stored
MDDEPDIR := .deps

EXPAND_LIBS_EXEC = $(PYTHON) $(MOZILLA_DIR)/config/expandlibs_exec.py
EXPAND_LIBS_GEN = $(PYTHON) $(MOZILLA_DIR)/config/expandlibs_gen.py
EXPAND_AR = $(EXPAND_LIBS_EXEC) --extract -- $(AR)
EXPAND_CC = $(EXPAND_LIBS_EXEC) --uselist -- $(CC)
EXPAND_CCC = $(EXPAND_LIBS_EXEC) --uselist -- $(CCC)
EXPAND_LD = $(EXPAND_LIBS_EXEC) --uselist -- $(LD)
EXPAND_MKSHLIB_ARGS = --uselist
ifdef SYMBOL_ORDER
EXPAND_MKSHLIB_ARGS += --symbol-order $(SYMBOL_ORDER)
endif
EXPAND_MKSHLIB = $(EXPAND_LIBS_EXEC) $(EXPAND_MKSHLIB_ARGS) -- $(MKSHLIB)

ifneq (,$(MOZ_LIBSTDCXX_TARGET_VERSION)$(MOZ_LIBSTDCXX_HOST_VERSION))
ifneq ($(OS_ARCH),Darwin)
CHECK_STDCXX = @$(TOOLCHAIN_PREFIX)objdump -p $(1) | grep -v -e 'GLIBCXX_3\.4\.\(9\|[1-9][0-9]\)' > /dev/null || ( echo 'TEST-UNEXPECTED-FAIL | check_stdcxx | We do not want these libstdc++ symbols to be used:' && $(TOOLCHAIN_PREFIX)objdump -T $(1) | grep -e 'GLIBCXX_3\.4\.\(9\|[1-9][0-9]\)' && false)
endif
endif

ifeq (,$(filter $(OS_TARGET),WINNT Darwin OS2))
CHECK_TEXTREL = @$(TOOLCHAIN_PREFIX)readelf -d $(1) | grep TEXTREL > /dev/null && echo 'TEST-UNEXPECTED-FAIL | check_textrel | We do not want text relocations in libraries and programs' || true
endif

ifeq ($(MOZ_WIDGET_TOOLKIT),android)
# While this is very unlikely (libc being added by the compiler at the end
# of the linker command line), if libmozglue.so ends up after libc.so, all
# hell breaks loose, so better safe than sorry, and check it's actually the
# case.
CHECK_MOZGLUE_ORDER = @$(TOOLCHAIN_PREFIX)readelf -d $(1) | grep NEEDED | awk '{ libs[$$NF] = ++n } END { if (libs["[libmozglue.so]"] && libs["[libc.so]"] < libs["[libmozglue.so]"]) { print "libmozglue.so must be linked before libc.so"; exit 1 } }'
endif

define CHECK_BINARY
$(call CHECK_STDCXX,$(1))
$(call CHECK_TEXTREL,$(1))
$(call LOCAL_CHECKS,$(1))
$(call CHECK_MOZGLUE_ORDER,$(1))
endef

# autoconf.mk sets OBJ_SUFFIX to an error to avoid use before including
# this file
OBJ_SUFFIX := $(_OBJ_SUFFIX)

# PGO builds with GCC build objects with instrumentation in a first pass,
# then objects optimized, without instrumentation, in a second pass. If
# we overwrite the objects from the first pass with those from the second,
# we end up not getting instrumentation data for better optimization on
# incremental builds. As a consequence, we use a different object suffix
# for the first pass.
ifndef NO_PROFILE_GUIDED_OPTIMIZE
ifdef MOZ_PROFILE_GENERATE
ifdef GNU_CC
OBJ_SUFFIX := i_o
endif
endif
endif

PLY_INCLUDE = -I$(MOZILLA_DIR)/other-licenses/ply

export CL_INCLUDES_PREFIX
# Make sure that the build system can handle non-ASCII characters
# in environment variables to prevent it from breking silently on
# non-English systems.
export NONASCII

DEFINES += -DNO_NSPR_10_SUPPORT

# Freeze the values specified by moz.build to catch them if they fail.
$(foreach var,$(_MOZBUILD_EXTERNAL_VARIABLES) $(_DEPRECATED_VARIABLES),$(eval $(var)_FROZEN := '$($(var))'))<|MERGE_RESOLUTION|>--- conflicted
+++ resolved
@@ -29,64 +29,6 @@
 
 -include $(DEPTH)/.mozconfig.mk
 
-<<<<<<< HEAD
-# Integrate with mozbuild-generated make files. We first verify that no
-# variables provided by the automatically generated .mk files are
-# present. If they are, this is a violation of the separation of
-# responsibility between Makefile.in and mozbuild files.
-_MOZBUILD_EXTERNAL_VARIABLES := \
-  ANDROID_GENERATED_RESFILES \
-  ANDROID_RES_DIRS \
-  CMSRCS \
-  CMMSRCS \
-  CPP_UNIT_TESTS \
-  DIRS \
-  EXTRA_PP_COMPONENTS \
-  EXTRA_PP_JS_MODULES \
-  FORCE_SHARED_LIB \
-  FORCE_STATIC_LIB \
-  FINAL_LIBRARY \
-  HOST_CSRCS \
-  HOST_CMMSRCS \
-  HOST_LIBRARY_NAME \
-  HOST_PROGRAM \
-  HOST_SIMPLE_PROGRAMS \
-  IS_COMPONENT \
-  JAR_MANIFEST \
-  JAVA_JAR_TARGETS \
-  JS_MODULES_PATH \
-  LIBRARY_NAME \
-  MODULE \
-  MSVC_ENABLE_PGO \
-  NO_DIST_INSTALL \
-  PARALLEL_DIRS \
-  PROGRAM \
-  RESOURCE_FILES \
-  SDK_HEADERS \
-  SHORT_LIBNAME \
-  SIMPLE_PROGRAMS \
-  TEST_DIRS \
-  TIERS \
-  TOOL_DIRS \
-  XPCSHELL_TESTS \
-  XPIDL_MODULE \
-  $(NULL)
-
-_DEPRECATED_VARIABLES := \
-  ANDROID_RESFILES \
-  LIBXUL_LIBRARY \
-  MOCHITEST_A11Y_FILES \
-  MOCHITEST_BROWSER_FILES \
-  MOCHITEST_BROWSER_FILES_PARTS \
-  MOCHITEST_CHROME_FILES \
-  MOCHITEST_FILES \
-  MOCHITEST_FILES_PARTS \
-  MOCHITEST_METRO_FILES \
-  MOCHITEST_ROBOCOP_FILES \
-  $(NULL)
-
-=======
->>>>>>> 8112532f
 ifndef EXTERNALLY_MANAGED_MAKE_FILE
 # Using $(firstword) may not be perfect. But it should be good enough for most
 # scenarios.
@@ -143,7 +85,6 @@
  SHARED_LIBRARY_NAME \
  SONAME \
  STATIC_LIBRARY_NAME \
- SHORT_LIBNAME \
  $(NULL)
 
 # checks for internal spaces or trailing spaces in the variable
@@ -572,42 +513,26 @@
 endif
 
 # Set link flags according to whether we want a console.
-ifeq ($(OS_ARCH),WINNT)
+ifeq (,$(filter-out WINNT OS2, $(OS_ARCH)))
 ifdef MOZ_WINCONSOLE
 ifeq ($(MOZ_WINCONSOLE),1)
-<<<<<<< HEAD
 ifeq ($(OS_ARCH),OS2)
 BIN_FLAGS	+= -Zlinker -PM:VIO
-endif
-ifeq ($(OS_ARCH),WINNT)
-ifdef GNU_CC
-WIN32_EXE_LDFLAGS	+= -mconsole
-else
-WIN32_EXE_LDFLAGS	+= -SUBSYSTEM:CONSOLE
-endif
+else
+WIN32_EXE_LDFLAGS	+= $(WIN32_CONSOLE_EXE_LDFLAGS)
 endif
 else # MOZ_WINCONSOLE
 ifeq ($(OS_ARCH),OS2)
 BIN_FLAGS	+= -Zlinker -PM:PM
-endif
-ifeq ($(OS_ARCH),WINNT)
-ifdef GNU_CC
-WIN32_EXE_LDFLAGS	+= -mwindows
-else
-WIN32_EXE_LDFLAGS	+= -SUBSYSTEM:WINDOWS
-endif
-endif
-=======
-WIN32_EXE_LDFLAGS	+= $(WIN32_CONSOLE_EXE_LDFLAGS)
-else # MOZ_WINCONSOLE
+else
 WIN32_EXE_LDFLAGS	+= $(WIN32_GUI_EXE_LDFLAGS)
->>>>>>> 8112532f
+endif
 endif
 else
 # For setting subsystem version
 WIN32_EXE_LDFLAGS	+= $(WIN32_CONSOLE_EXE_LDFLAGS)
 endif
-endif # WINNT
+endif # WINNT/OS2
 
 ifdef _MSC_VER
 ifeq ($(CPU_ARCH),x86_64)
@@ -719,11 +644,6 @@
 endif
 MERGE_FILES = $(foreach f,$(1),$(call MERGE_FILE,$(f)))
 
-<<<<<<< HEAD
-ifeq (OS2,$(OS_ARCH))
-RUN_TEST_PROGRAM = $(topsrcdir)/build/os2/test_os2.cmd "$(LIBXUL_DIST)"
-else
-=======
 # These marcros are similar to MERGE_FILE, but no merging, and en-US first.
 # They're used for searchplugins, for example.
 EN_US_OR_L10N_FILE = $(firstword \
@@ -731,7 +651,9 @@
   $(LOCALE_SRCDIR)/$(1) )
 EN_US_OR_L10N_FILES = $(foreach f,$(1),$(call EN_US_OR_L10N_FILE,$(f)))
 
->>>>>>> 8112532f
+ifeq (OS2,$(OS_ARCH))
+RUN_TEST_PROGRAM = $(topsrcdir)/build/os2/test_os2.cmd "$(LIBXUL_DIST)"
+else
 ifneq (WINNT,$(OS_ARCH))
 RUN_TEST_PROGRAM = $(LIBXUL_DIST)/bin/run-mozilla.sh
 endif # ! WINNT
