# This file is normally included by autoconf.mk, but it is also used
# directly in python/mozbuild/mozbuild/base.py for gmake validation.
# We thus use INCLUDED_AUTOCONF_MK to enable/disable some parts depending
# whether a normal build is happening or whether the check is running.
includedir := $(includedir)/$(MOZ_APP_NAME)-$(MOZ_APP_VERSION)
idldir = $(datadir)/idl/$(MOZ_APP_NAME)-$(MOZ_APP_VERSION)
installdir = $(libdir)/$(MOZ_APP_NAME)-$(MOZ_APP_VERSION)
sdkdir = $(libdir)/$(MOZ_APP_NAME)-devel-$(MOZ_APP_VERSION)
ifeq (.,$(DEPTH))
DIST = dist
else
DIST = $(DEPTH)/dist
endif

# We do magic with OBJ_SUFFIX in config.mk, the following ensures we don't
# manually use it before config.mk inclusion
_OBJ_SUFFIX := $(OBJ_SUFFIX)
OBJ_SUFFIX = $(error config/config.mk needs to be included before using OBJ_SUFFIX)

ifeq ($(HOST_OS_ARCH),WINNT)
# We only support building with a non-msys gnu make version
# strictly above 4.0.
ifdef .PYMAKE
$(error Pymake is no longer supported. Please upgrade to MozillaBuild 1.9 or newer and build with 'mach' or 'mozmake')
endif

ifeq (a,$(firstword a$(subst /, ,$(abspath .))))
$(error MSYS make is not supported)
endif
# 4.0- happens to be greater than 4.0, lower than the mozmake version,
# and lower than 4.0.1 or 4.1, whatever next version of gnu make will
# be released.
ifneq (4.0-,$(firstword $(sort 4.0- $(MAKE_VERSION))))
$(error Make version too old. Only versions strictly greater than 4.0 are supported.)
endif

ifdef INCLUDED_AUTOCONF_MK
ifeq (a,$(firstword a$(subst /, ,$(srcdir))))
$(error MSYS-style srcdir are not supported for Windows builds.)
endif
endif
endif # WINNT

ifndef INCLUDED_AUTOCONF_MK
default::
else
<<<<<<< HEAD

# Integrate with mozbuild-generated make files. We first verify that no
# variables provided by the automatically generated .mk files are
# present. If they are, this is a violation of the separation of
# responsibility between Makefile.in and mozbuild files.
_MOZBUILD_EXTERNAL_VARIABLES := \
  ANDROID_GENERATED_RESFILES \
  ANDROID_RES_DIRS \
  CMSRCS \
  CMMSRCS \
  CPP_UNIT_TESTS \
  DIRS \
  EXTRA_DSO_LDOPTS \
  EXTRA_JS_MODULES \
  EXTRA_PP_COMPONENTS \
  EXTRA_PP_JS_MODULES \
  FORCE_SHARED_LIB \
  FORCE_STATIC_LIB \
  FINAL_LIBRARY \
  HOST_CSRCS \
  HOST_CMMSRCS \
  HOST_EXTRA_LIBS \
  HOST_LIBRARY_NAME \
  HOST_PROGRAM \
  HOST_SIMPLE_PROGRAMS \
  IS_COMPONENT \
  JAR_MANIFEST \
  JAVA_JAR_TARGETS \
  LD_VERSION_SCRIPT \
  LIBRARY_NAME \
  LIBS \
  MAKE_FRAMEWORK \
  MODULE \
  MSVC_ENABLE_PGO \
  NO_DIST_INSTALL \
  OS_LIBS \
  PARALLEL_DIRS \
  PREF_JS_EXPORTS \
  PROGRAM \
  PYTHON_UNIT_TESTS \
  RESOURCE_FILES \
  SDK_HEADERS \
  SDK_LIBRARY \
  SHARED_LIBRARY_LIBS \
  SHARED_LIBRARY_NAME \
  SIMPLE_PROGRAMS \
  SONAME \
  STATIC_LIBRARY_NAME \
  TEST_DIRS \
  TOOL_DIRS \
  XPCSHELL_TESTS \
  XPIDL_MODULE \
  $(NULL)

_DEPRECATED_VARIABLES := \
  ANDROID_RESFILES \
  EXPORT_LIBRARY \
  EXTRA_LIBS \
  HOST_LIBS \
  LIBXUL_LIBRARY \
  MOCHITEST_A11Y_FILES \
  MOCHITEST_BROWSER_FILES \
  MOCHITEST_BROWSER_FILES_PARTS \
  MOCHITEST_CHROME_FILES \
  MOCHITEST_FILES \
  MOCHITEST_FILES_PARTS \
  MOCHITEST_METRO_FILES \
  MOCHITEST_ROBOCOP_FILES \
  TESTING_JS_MODULES \
  TESTING_JS_MODULE_DIR \
  $(NULL)

# Freeze the values specified by moz.build to catch them if they fail.

$(foreach var,$(_MOZBUILD_EXTERNAL_VARIABLES) $(_DEPRECATED_VARIABLES),$(eval $(var)_FROZEN := '$($(var))'))

=======
>>>>>>> 00eb1a28
TIERS := export $(if $(COMPILE_ENVIRONMENT),compile )misc libs tools
endif

# These defines are used to support the twin-topsrcdir model for comm-central.
ifdef MOZILLA_SRCDIR
  MOZILLA_DIR = $(MOZILLA_SRCDIR)
else
  MOZILLA_DIR = $(topsrcdir)
endif<|MERGE_RESOLUTION|>--- conflicted
+++ resolved
@@ -44,85 +44,6 @@
 ifndef INCLUDED_AUTOCONF_MK
 default::
 else
-<<<<<<< HEAD
-
-# Integrate with mozbuild-generated make files. We first verify that no
-# variables provided by the automatically generated .mk files are
-# present. If they are, this is a violation of the separation of
-# responsibility between Makefile.in and mozbuild files.
-_MOZBUILD_EXTERNAL_VARIABLES := \
-  ANDROID_GENERATED_RESFILES \
-  ANDROID_RES_DIRS \
-  CMSRCS \
-  CMMSRCS \
-  CPP_UNIT_TESTS \
-  DIRS \
-  EXTRA_DSO_LDOPTS \
-  EXTRA_JS_MODULES \
-  EXTRA_PP_COMPONENTS \
-  EXTRA_PP_JS_MODULES \
-  FORCE_SHARED_LIB \
-  FORCE_STATIC_LIB \
-  FINAL_LIBRARY \
-  HOST_CSRCS \
-  HOST_CMMSRCS \
-  HOST_EXTRA_LIBS \
-  HOST_LIBRARY_NAME \
-  HOST_PROGRAM \
-  HOST_SIMPLE_PROGRAMS \
-  IS_COMPONENT \
-  JAR_MANIFEST \
-  JAVA_JAR_TARGETS \
-  LD_VERSION_SCRIPT \
-  LIBRARY_NAME \
-  LIBS \
-  MAKE_FRAMEWORK \
-  MODULE \
-  MSVC_ENABLE_PGO \
-  NO_DIST_INSTALL \
-  OS_LIBS \
-  PARALLEL_DIRS \
-  PREF_JS_EXPORTS \
-  PROGRAM \
-  PYTHON_UNIT_TESTS \
-  RESOURCE_FILES \
-  SDK_HEADERS \
-  SDK_LIBRARY \
-  SHARED_LIBRARY_LIBS \
-  SHARED_LIBRARY_NAME \
-  SIMPLE_PROGRAMS \
-  SONAME \
-  STATIC_LIBRARY_NAME \
-  TEST_DIRS \
-  TOOL_DIRS \
-  XPCSHELL_TESTS \
-  XPIDL_MODULE \
-  $(NULL)
-
-_DEPRECATED_VARIABLES := \
-  ANDROID_RESFILES \
-  EXPORT_LIBRARY \
-  EXTRA_LIBS \
-  HOST_LIBS \
-  LIBXUL_LIBRARY \
-  MOCHITEST_A11Y_FILES \
-  MOCHITEST_BROWSER_FILES \
-  MOCHITEST_BROWSER_FILES_PARTS \
-  MOCHITEST_CHROME_FILES \
-  MOCHITEST_FILES \
-  MOCHITEST_FILES_PARTS \
-  MOCHITEST_METRO_FILES \
-  MOCHITEST_ROBOCOP_FILES \
-  TESTING_JS_MODULES \
-  TESTING_JS_MODULE_DIR \
-  $(NULL)
-
-# Freeze the values specified by moz.build to catch them if they fail.
-
-$(foreach var,$(_MOZBUILD_EXTERNAL_VARIABLES) $(_DEPRECATED_VARIABLES),$(eval $(var)_FROZEN := '$($(var))'))
-
-=======
->>>>>>> 00eb1a28
 TIERS := export $(if $(COMPILE_ENVIRONMENT),compile )misc libs tools
 endif
 
